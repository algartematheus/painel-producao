import React, { useEffect, useRef } from 'react';
import { getDownloadURL, ref } from 'firebase/storage';
import { storage } from '../firebase';
import { TRAVETE_MACHINES, raceBullLogoUrl } from './constants';

const JSPDF_CDN_URL = 'https://cdn.jsdelivr.net/npm/jspdf@2.5.1/dist/jspdf.umd.min.js';
const JSPDF_AUTOTABLE_CDN_URL = 'https://cdn.jsdelivr.net/npm/jspdf-autotable@3.8.1/dist/jspdf.plugin.autotable.min.js';
const XLSX_CDN_URL = 'https://cdn.jsdelivr.net/npm/xlsx@0.18.5/dist/xlsx.full.min.js';

const loadScriptOnce = (src) => new Promise((resolve, reject) => {
    if (typeof document === 'undefined') {
        reject(new Error('Scripts can only be loaded in the browser.'));
        return;
    }
    const existing = document.querySelector(`script[src="${src}"]`);
    if (existing) {
        if (existing.dataset.loaded === 'true') {
            resolve();
            return;
        }
        existing.addEventListener('load', () => resolve());
        existing.addEventListener('error', (event) => reject(event?.error || new Error(`Falha ao carregar script: ${src}`)));
        return;
    }
    const script = document.createElement('script');
    script.src = src;
    script.async = true;
    script.dataset.loaded = 'false';
    script.onload = () => {
        script.dataset.loaded = 'true';
        resolve();
    };
    script.onerror = (event) => reject(event?.error || new Error(`Falha ao carregar script: ${src}`));
    document.head.appendChild(script);
});

let jsPdfLoaderPromise = null;

const ensureJsPdfResources = async () => {
    if (jsPdfLoaderPromise) {
        return jsPdfLoaderPromise;
    }
    jsPdfLoaderPromise = (async () => {
        if (typeof window === 'undefined') {
            throw new Error('Exportação de PDF disponível apenas no navegador.');
        }
        await loadScriptOnce(JSPDF_CDN_URL);
        const globalJsPdf = window.jspdf;
        if (!globalJsPdf || !globalJsPdf.jsPDF) {
            throw new Error('Não foi possível carregar o jsPDF.');
        }
        if (!globalJsPdf.jsPDF.API?.autoTable) {
            await loadScriptOnce(JSPDF_AUTOTABLE_CDN_URL);
        }
        if (!globalJsPdf.jsPDF.API?.autoTable) {
            throw new Error('Não foi possível carregar o plugin jsPDF-Autotable.');
        }
        return globalJsPdf;
    })();
    return jsPdfLoaderPromise;
};

let xlsxLoaderPromise = null;

const ensureXlsxResources = async () => {
    if (xlsxLoaderPromise) {
        return xlsxLoaderPromise;
    }
    xlsxLoaderPromise = (async () => {
        if (typeof window === 'undefined') {
            throw new Error('Exportação de planilhas disponível apenas no navegador.');
        }
        await loadScriptOnce(XLSX_CDN_URL);
        const XLSX = window.XLSX;
        if (!XLSX || !XLSX.utils) {
            throw new Error('Não foi possível carregar o módulo XLSX.');
        }
        return XLSX;
    })();
    return xlsxLoaderPromise;
};

const formatLocaleNumber = (value) => {
    const numeric = Number(value);
    if (!Number.isFinite(numeric)) return '-';
    return numeric.toLocaleString('pt-BR');
};

const formatPercentageLabel = (value) => {
    const numeric = Number(value);
    if (!Number.isFinite(numeric)) return '0,00%';
    return `${numeric.toFixed(2)}%`;
};

const DIACRITICS_REGEX = new RegExp(String.raw`[\u0300-\u036f]`, 'g');
const INVALID_SHEET_CHARS_REGEX = new RegExp(String.raw`[\[\]\\*\\?\/\\:]`, 'g');

const sanitizeForFilename = (value, fallback = 'arquivo') => {
    if (!value) return fallback;
    const stringValue = String(value);
    const normalized = typeof stringValue.normalize === 'function'
        ? stringValue.normalize('NFD').replace(DIACRITICS_REGEX, '')
        : stringValue;
    const sanitized = normalized
        .replace(/[^a-zA-Z0-9-_]+/g, '_')
        .replace(/_{2,}/g, '_')
        .replace(/^_|_$/g, '');
    return sanitized || fallback;
};

const sanitizeSheetTitle = (title, fallback = 'Aba') => {
    if (!title) return fallback;
    const stringValue = String(title).replace(INVALID_SHEET_CHARS_REGEX, ' ').trim();
    const normalized = typeof stringValue.normalize === 'function'
        ? stringValue.normalize('NFD').replace(DIACRITICS_REGEX, '')
        : stringValue;
    const condensed = normalized.replace(/[^a-zA-Z0-9 ]+/g, ' ').replace(/\s{2,}/g, ' ').trim();
    const trimmed = condensed.slice(0, 31).trim();
    return trimmed || fallback;
};

const getUniqueSheetName = (title, usedNames) => {
    const base = sanitizeSheetTitle(title);
    let candidate = base;
    let counter = 2;
    while (usedNames.has(candidate)) {
        const suffix = ` ${counter}`;
        const maxLength = 31 - suffix.length;
        candidate = `${base.slice(0, Math.max(maxLength, 0)).trim()}${suffix}`.trim();
        if (!candidate) {
            candidate = `${base || 'Aba'} ${counter}`.trim();
        }
        counter += 1;
    }
    usedNames.add(candidate);
    return candidate;
};

const downloadBlob = (blob, filename) => {
    if (typeof window === 'undefined' || typeof document === 'undefined') {
        throw new Error('Download disponível apenas no navegador.');
    }
    const url = URL.createObjectURL(blob);
    const link = document.createElement('a');
    link.href = url;
    link.download = filename;
    document.body.appendChild(link);
    link.click();
    document.body.removeChild(link);
    setTimeout(() => URL.revokeObjectURL(url), 0);
};

const LOT_STATUS_LABELS = {
    future: 'Na Fila',
    ongoing: 'Em Andamento',
    completed: 'Concluído',
    completed_missing: 'Concluído (com Falta)',
    completed_exceeding: 'Concluído (com Sobra)',
};

export const getLotStatusLabel = (status, fallback = '') => {
    if (!status) {
        return fallback;
    }

    const normalized = String(status).toLowerCase();

    if (LOT_STATUS_LABELS[normalized]) {
        return LOT_STATUS_LABELS[normalized];
    }

    if (normalized.startsWith('completed')) {
        if (normalized.includes('missing')) {
            return LOT_STATUS_LABELS.completed_missing;
        }
        if (normalized.includes('exceeding')) {
            return LOT_STATUS_LABELS.completed_exceeding;
        }
        return LOT_STATUS_LABELS.completed;
    }

    return typeof status === 'string' ? status : fallback;
};

export const generateId = (prefix) => `${prefix}_${Date.now()}_${Math.random().toString(36).substr(2, 9)}`;

export const DEFAULT_EXPORT_SETTINGS = {
    dailySummary: true,
    monthlySummary: true,
    periodDetails: true,
    completedLots: true,
    activeLots: true,
};

export async function sha256Hex(message) {
    const data = new TextEncoder().encode(message);
    const hashBuffer = await crypto.subtle.digest('SHA-256', data);
    const hashArray = Array.from(new Uint8Array(hashBuffer));
    return hashArray.map(b => b.toString(16).padStart(2, '0')).join('');
}

export const ADMIN_PASSWORD_HASH = (process.env.REACT_APP_ADMIN_PASSWORD_HASH || '').trim();
export const IS_VALID_ADMIN_PASSWORD_HASH = /^[a-f0-9]{64}$/i.test(ADMIN_PASSWORD_HASH);


// --- ESTILOS GLOBAIS E ANIMAÇÕES ---
export const GlobalStyles = () => (
    <style>{`
        :root {
            --font-size-title: clamp(18px, 1.8vw, 28px);
            --font-size-text: clamp(13px, 1.2vw, 18px);
            --container-padding: clamp(12px, 2vw, 32px);
            --container-gap: clamp(12px, 2vw, 32px);
            --app-max-width: 1600px;
        }
        body {
            font-size: var(--font-size-text);
            margin: 0;
        }
        .responsive-root {
            padding-inline: var(--container-padding);
        }
        .responsive-main {
            width: min(100%, var(--app-max-width));
            margin: 0 auto;
        }
        .responsive-main,
        .dashboard-grid,
        .responsive-grid {
            gap: var(--container-gap);
        }
        .dashboard-grid {
            display: grid;
            grid-template-columns: 1fr;
        }
        .responsive-card,
        .dashboard-card {
            width: 100%;
        }
        .responsive-actions {
            display: flex;
            flex-direction: column;
            gap: 0.75rem;
        }
        .responsive-actions > * {
            width: 100%;
        }
        .responsive-form-grid {
            display: grid;
            grid-template-columns: 1fr;
            gap: 1rem;
        }
        .responsive-tv {
            height: calc(100vh - 120px);
            overflow-y: auto;
        }
        @media (min-width: 769px) {
            .responsive-actions {
                flex-direction: row;
                align-items: center;
            }
            .responsive-actions > * {
                width: auto;
            }
            .responsive-form-grid {
                grid-template-columns: repeat(2, minmax(0, 1fr));
            }
        }
        @media (min-width: 1025px) {
            .dashboard-grid {
                grid-template-columns: repeat(2, minmax(0, 1fr));
            }
        }
        @media (min-width: 1280px) {
            .dashboard-grid {
                grid-template-columns: repeat(3, minmax(0, 1fr));
            }
        }
        @media (min-width: 1536px) {
            .responsive-main {
                width: min(100%, var(--app-max-width));
            }
        }
        @keyframes fadeIn { from { opacity: 0; } to { opacity: 1; } }
        @keyframes scaleUp { from { transform: scale(0.95) translateY(10px); opacity: 0; } to { transform: scale(1) translateY(0); opacity: 1; } }
        @keyframes slideDown { from { opacity: 0; transform: translateY(-10px); } to { opacity: 1; transform: translateY(0); } }
        @keyframes blinking-red {
            0% { background-color: transparent; }
            50% { background-color: rgba(239, 68, 68, 0.5); }
            100% { background-color: transparent; }
        }
        .blinking-red {
            animation: blinking-red 1s infinite;
        }
        .modal-backdrop { animation: fadeIn 0.2s ease-out forwards; }
        .modal-content { animation: scaleUp 0.2s ease-out forwards; }
        .dropdown-content { animation: slideDown 0.2s ease-out forwards; }
    `}</style>
);


export const ConfirmationModal = ({ isOpen, onClose, onConfirm, title, message }) => {
    const modalRef = useRef();
    useClickOutside(modalRef, onClose);

    if (!isOpen) return null;

    return (
        <div className="fixed inset-0 bg-black bg-opacity-60 flex justify-center items-center z-50 modal-backdrop">
            <div ref={modalRef} className="bg-white dark:bg-gray-800 p-6 rounded-lg shadow-xl w-full max-w-md modal-content">
                <h2 className="text-xl font-bold mb-4">{title || 'Confirmar Ação'}</h2>
                <p className="mb-6">{message || 'Você tem certeza?'}</p>
                <div className="flex justify-end gap-4">
                    <button onClick={onClose} className="px-4 py-2 rounded-md bg-gray-200 dark:bg-gray-600">Cancelar</button>
                    <button onClick={() => { if (onConfirm) { onConfirm(); } onClose(); }} className="px-4 py-2 rounded-md bg-red-600 text-white">Confirmar</button>
                </div>
            </div>
        </div>
    );
};

// --- HOOKS CUSTOMIZADOS ---
export const useClickOutside = (ref, handler) => {
    useEffect(() => {
        const listener = (event) => {
            if (!ref.current || ref.current.contains(event.target)) return;
            handler(event);
        };
        document.addEventListener('mousedown', listener);
        document.addEventListener('touchstart', listener);
        return () => {
            document.removeEventListener('mousedown', listener);
            document.removeEventListener('touchstart', listener);
        };
    }, [ref, handler]);
};

export const usePrevious = (value) => {
    const ref = useRef();
    useEffect(() => {
        ref.current = value;
    });
    return ref.current;
};

export const createTraveteProductFormState = () => ({
    baseName: '',
    baseTime: '',
    createTwoNeedle: true,
    createOneNeedle: true,
    createConventional: true,
    oneNeedleTime: '',
    conventionalTime: '',
    oneNeedleManual: false,
    conventionalManual: false,
});

export const createDefaultTraveteProductItem = (overrides = {}) => ({
    lotId: '',
    produced: '',
    isAutoSuggested: false,
    ...overrides,
});

export const createDefaultTraveteEmployee = (employeeId) => ({
    employeeId,
    machineType: employeeId === 1 ? 'Travete 2 Agulhas' : 'Travete 1 Agulha',
    standardTime: '',
    standardTimeManual: false,
    products: [createDefaultTraveteProductItem()],
});

export const createDefaultOperationDestinations = (machine) => {
    const normalized = normalizeTraveteMachineType(machine || '');
    const traveteFlags = {};
    TRAVETE_MACHINES.forEach((machineType) => {
        traveteFlags[machineType] = normalized === machineType;
    });
    return {
        production: !normalized,
        travete: traveteFlags,
    };
};

export const normalizeOperationDestinations = (destinos, machine) => {
    const base = createDefaultOperationDestinations(machine);
    if (!destinos || typeof destinos !== 'object') {
        return base;
    }

    const normalized = {
        production: typeof destinos.production === 'boolean' ? destinos.production : base.production,
        travete: { ...base.travete },
    };

    const traveteSource = destinos.travete && typeof destinos.travete === 'object' ? destinos.travete : destinos;
    TRAVETE_MACHINES.forEach((machineType) => {
        const value = traveteSource[machineType];
        if (typeof value === 'boolean') {
            normalized.travete[machineType] = value;
        }
    });

    if (typeof destinos.manuallyEdited === 'boolean') {
        normalized.manuallyEdited = destinos.manuallyEdited;
    } else if (typeof destinos.destinosManualmenteEditados === 'boolean') {
        normalized.manuallyEdited = destinos.destinosManualmenteEditados;
    }

    return normalized;
};

export const createOperationalSequenceOperation = (overrides = {}) => {
    const {
        id: overrideId,
        destinos,
        destinations,
        destinosManualmenteEditados,
        machine,
        ...restOverrides
    } = overrides;

    const machineValue = restOverrides.maquina || machine || '';
    const normalizedDestinos = normalizeOperationDestinations(destinos || destinations, machineValue);
    const manuallyEdited = destinosManualmenteEditados
        ?? destinos?.manuallyEdited
        ?? destinations?.manuallyEdited
        ?? false;

    return {
        id: overrideId ?? generateId('seqOp'),
        numero: '',
        descricao: '',
        maquina: '',
        tempoValor: '',
        unidade: 'min',
        ...restOverrides,
        destinos: normalizedDestinos,
        destinosManualmenteEditados: manuallyEdited,
    };
};

export const convertOperationToSeconds = (operation) => {
    const value = parseFloat(operation?.tempoValor);
    if (!(value > 0)) return 0;
    return (operation?.unidade || 'min') === 'seg' ? value : value * 60;
};

export const formatSecondsToDurationLabel = (totalSeconds) => {
    if (!(totalSeconds > 0)) return '00:00 min';
    const rounded = Math.round(totalSeconds);
    const minutes = Math.floor(rounded / 60);
    const seconds = Math.max(0, rounded % 60);
    const minutesLabel = String(minutes).padStart(2, '0');
    const secondsLabel = String(seconds).padStart(2, '0');
    return `${minutesLabel}:${secondsLabel} min`;
};

const RACE_BULL_LOGO_STORAGE_PATH = 'logos/racebull_logo.png';
let cachedOperationalLogoDataUrl = null;

const blobToDataURL = (blob) => new Promise((resolve, reject) => {
    const reader = new FileReader();
    reader.onload = () => resolve(reader.result);
    reader.onerror = reject;
    reader.readAsDataURL(blob);
});

const convertImageToDataUrlViaCanvas = (url) => {
    if (typeof window === 'undefined' || typeof document === 'undefined') {
        return Promise.resolve('');
    }

    return new Promise((resolve, reject) => {
        const image = new Image();
        image.crossOrigin = 'anonymous';
        image.onload = () => {
            try {
                const canvas = document.createElement('canvas');
                canvas.width = image.width;
                canvas.height = image.height;
                const context = canvas.getContext('2d');
                if (!context) {
                    resolve('');
                    return;
                }
                context.drawImage(image, 0, 0);
                resolve(canvas.toDataURL('image/png'));
            } catch (error) {
                reject(error);
            }
        };
        image.onerror = reject;
        image.src = url;
    });
};

const getImageFormatFromDataUrl = (dataUrl) => {
    if (typeof dataUrl !== 'string') {
        return 'PNG';
    }
    if (dataUrl.startsWith('data:image/jpeg') || dataUrl.startsWith('data:image/jpg')) {
        return 'JPEG';
    }
    if (dataUrl.startsWith('data:image/webp')) {
        return 'WEBP';
    }
    return 'PNG';
};

const fetchOperationalLogoDataUrl = async () => {
    if (cachedOperationalLogoDataUrl !== null) {
        return cachedOperationalLogoDataUrl;
    }
    const tryConvertToDataUrl = async (url) => {
        if (!url) return '';
        try {
            const response = await fetch(url, { cache: 'no-store', mode: 'cors', credentials: 'omit' });
            if (!response.ok) {
                throw new Error(`Falha ao carregar logo: ${response.status}`);
            }
            const blob = await response.blob();
            const dataUrl = await blobToDataURL(blob);
            return typeof dataUrl === 'string' ? dataUrl : '';
        } catch (networkError) {
            try {
                const dataUrl = await convertImageToDataUrlViaCanvas(url);
                return typeof dataUrl === 'string' ? dataUrl : '';
            } catch (canvasError) {
                console.warn('Falha ao converter a logo para DataURL.', canvasError || networkError);
                return '';
            }
        }
    };

    if (raceBullLogoUrl) {
        try {
            const logoFromConstant = await tryConvertToDataUrl(raceBullLogoUrl);
            cachedOperationalLogoDataUrl = logoFromConstant;
            if (logoFromConstant) {
                return logoFromConstant;
            }
        } catch (error) {
            console.warn('Não foi possível carregar a logo usando a URL configurada, tentando buscar pelo Storage.', error);
        }
    }

    if (storage) {
        try {
            const logoRef = ref(storage, RACE_BULL_LOGO_STORAGE_PATH);
            const downloadUrl = await getDownloadURL(logoRef);
            const logoFromStorage = await tryConvertToDataUrl(downloadUrl);
            cachedOperationalLogoDataUrl = logoFromStorage;
            return logoFromStorage;
        } catch (error) {
            console.warn('Não foi possível carregar a logo do Firebase Storage, gerando PDF sem imagem.', error);
        }
    }

    cachedOperationalLogoDataUrl = '';
    return '';
};

const addRaceBullLogoToPdf = (doc, logoDataUrl, options = {}) => {
    if (!logoDataUrl) {
        return;
    }

    const {
        align = 'left',
        margin = 15,
        y = 12,
        width = 42,
        height = 18,
    } = options;

    const pageWidth = doc.internal.pageSize.getWidth();
    let x = margin;

    if (align === 'right') {
        x = pageWidth - margin - width;
    } else if (align === 'center') {
        x = (pageWidth - width) / 2;
    }

    doc.addImage(logoDataUrl, getImageFormatFromDataUrl(logoDataUrl), x, y, width, height);
};

const deriveOperationMinutesForPdf = (operation) => {
    if (!operation) return 0;
    if (operation.tempoMinutos !== undefined) {
        const minutes = parseFloat(operation.tempoMinutos);
        if (Number.isFinite(minutes)) return minutes;
    }
    if (operation.tempo !== undefined) {
        const minutes = parseFloat(operation.tempo);
        if (Number.isFinite(minutes)) return minutes;
    }
    if (operation.tempoSegundos !== undefined) {
        const seconds = parseFloat(operation.tempoSegundos);
        if (Number.isFinite(seconds)) return seconds / 60;
    }
    if (operation.tempoValor !== undefined) {
        const value = parseFloat(operation.tempoValor);
        if (Number.isFinite(value)) {
            const unit = operation.unidade || operation.unidadeTempo || 'min';
            return unit === 'seg' ? value / 60 : value;
        }
    }
    return 0;
};

export const exportSequenciaOperacionalPDF = async (modelo, incluirDados = true, options = {}) => {
    const globalJsPdf = await ensureJsPdfResources();
    const { jsPDF } = globalJsPdf;
    const doc = new jsPDF();
    const now = new Date();
    const dateLabel = now.toLocaleDateString('pt-BR');
    const dateTimeLabel = now.toLocaleString('pt-BR');

    const { blankLineCount = 25 } = options;
    const sanitizedBlankLineCount = Math.max(1, Math.floor(Number(blankLineCount) || 0) || 25);

    const logoDataUrl = await fetchOperationalLogoDataUrl();
    addRaceBullLogoToPdf(doc, logoDataUrl);

    doc.setFontSize(14);
    const pageCenterX = doc.internal.pageSize.getWidth() / 2;
    doc.text('SEQUÊNCIA OPERACIONAL', pageCenterX, 22, { align: 'center' });
    doc.setFontSize(10);

    const empresa = (modelo?.empresa || 'RACE BULL').toUpperCase();
    const modeloNome = modelo?.modelo || '__________';

    doc.text(`EMPRESA: ${empresa}`, 15, 38);
    doc.text(`MODELO: ${modeloNome}`, 15, 45);

    const colunas = ['N', 'OPERAÇÃO', 'MÁQUINA', 'TEMPO'];
    let linhas = [];

    if (incluirDados && modelo) {
        const operacoes = Array.isArray(modelo.operacoes) ? modelo.operacoes : [];
        let totalMinutos = 0;
        linhas = operacoes.map((operacao, index) => {
            const numero = operacao?.numero !== undefined ? operacao.numero : index + 1;
            const descricao = operacao?.descricao || operacao?.nome || '';
            const maquina = operacao?.maquina || '';
            const minutos = deriveOperationMinutesForPdf(operacao);
            if (Number.isFinite(minutos)) {
                totalMinutos += minutos;
            }
            return [
                numero,
                descricao,
                maquina,
                Number.isFinite(minutos) && minutos > 0 ? `${minutos.toFixed(2)} min` : '',
            ];
        });

        if (linhas.length === 0) {
            linhas = Array.from({ length: 25 }, (_, index) => [index + 1, '', '', '']);
        } else {
            linhas.push(['', '', 'TOTAL', `${totalMinutos.toFixed(2)} min`]);
        }
    } else {
        linhas = Array.from({ length: sanitizedBlankLineCount }, (_, index) => [index + 1, '', '', '']);
    }

    doc.autoTable({
        startY: 50,
        head: [colunas],
        body: linhas,
        theme: 'grid',
        styles: {
            fontSize: 9,
            halign: 'center',
            lineColor: [0, 0, 0],
            lineWidth: 0.1,
        },
        headStyles: {
            fillColor: [0, 0, 0],
            textColor: [255, 255, 255],
            lineColor: [0, 0, 0],
            lineWidth: 0.1,
        },
        bodyStyles: {
            lineColor: [0, 0, 0],
            lineWidth: 0.1,
        },
        columnStyles: {
            1: { halign: 'left' },
            2: { halign: 'left' },
        },
    });

    doc.setFontSize(8);
    doc.text(`Gerado automaticamente pelo Sistema Race Bull – ${dateTimeLabel}`, 15, 285);

    const safeModelName = modelo?.modelo ? modelo.modelo.replace(/\s+/g, '_') : 'SemModelo';
    const nomeArquivo = incluirDados
        ? `Sequencia_Operacional_${safeModelName}_${dateLabel}.pdf`
        : `Sequencia_Operacional_EmBranco_${dateLabel}.pdf`;

    doc.save(nomeArquivo);
};

const buildDashboardPerformanceData = (options = {}) => {
    const {
        dashboardName = 'Dashboard',
        selectedDate = new Date(),
        currentMonth = new Date(),
        isTraveteDashboard = false,
        summary = {},
        monthlySummary = {},
        dailyEntries = [],
        traveteEntries = [],
        lotSummary = {},
        monthlyBreakdown = [],
        exportSettings = DEFAULT_EXPORT_SETTINGS,
    } = options;

    const now = new Date();
<<<<<<< HEAD
    const pageWidth = doc.internal.pageSize.getWidth();
    const centerX = pageWidth / 2;
    const selectedDateLabel = selectedDate instanceof Date
        ? selectedDate.toLocaleDateString('pt-BR')
        : new Date(selectedDate).toLocaleDateString('pt-BR');
    const monthLabel = currentMonth instanceof Date
        ? currentMonth.toLocaleDateString('pt-BR', { month: 'long', year: 'numeric' })
        : new Date(currentMonth).toLocaleDateString('pt-BR', { month: 'long', year: 'numeric' });
    const generatedAt = now.toLocaleString('pt-BR');

    const logoDataUrl = await fetchOperationalLogoDataUrl();
    addRaceBullLogoToPdf(doc, logoDataUrl);

    const settings = {
        ...DEFAULT_EXPORT_SETTINGS,
        ...(exportSettings || {}),
    };

    doc.setFontSize(16);
    doc.text(`Relatório de Desempenho - ${dashboardName}`, centerX, 20, { align: 'center' });
    doc.setFontSize(10);
    doc.text(`Data selecionada: ${selectedDateLabel}`, 15, 30);
    doc.text(`Mês de referência: ${monthLabel}`, 15, 36);
    doc.text(`Gerado em: ${generatedAt}`, 15, 42);

    let currentY = 48;

    const addTableSection = (title, head, body, columnStyles = {}) => {
        if (!body || body.length === 0) {
            return;
        }
        if (currentY > doc.internal.pageSize.getHeight() - 40) {
            doc.addPage();
            currentY = 20;
=======
    const resolveDateInfo = (value, localeOptions, fallbackDate = now) => {
        const candidate = value instanceof Date ? value : new Date(value);
        if (candidate instanceof Date && !Number.isNaN(candidate.getTime())) {
            return {
                date: candidate,
                label: localeOptions
                    ? candidate.toLocaleDateString('pt-BR', localeOptions)
                    : candidate.toLocaleDateString('pt-BR'),
            };
>>>>>>> df8115d7
        }
        const safeFallback = fallbackDate instanceof Date ? fallbackDate : new Date(fallbackDate);
        return {
            date: safeFallback,
            label: localeOptions
                ? safeFallback.toLocaleDateString('pt-BR', localeOptions)
                : safeFallback.toLocaleDateString('pt-BR'),
        };
    };

    const selectedDateInfo = resolveDateInfo(selectedDate, undefined, now);
    const monthDateInfo = resolveDateInfo(currentMonth, { month: 'long', year: 'numeric' }, now);

    const metadata = {
        dashboardName,
        selectedDateLabel: selectedDateInfo.label,
        monthLabel: monthDateInfo.label,
        generatedAt: now.toLocaleString('pt-BR'),
        isTraveteDashboard: Boolean(isTraveteDashboard),
        safeDashboardName: sanitizeForFilename(dashboardName || 'Dashboard', 'Dashboard'),
        safeDateLabel: sanitizeForFilename(selectedDateInfo.date.toISOString().split('T')[0], 'data'),
    };

<<<<<<< HEAD
    if (settings.dailySummary) {
        const dailySummaryRows = [
            ['Produção Acumulada (Dia)', formatLocaleNumber(summary.totalProduced)],
            ['Meta Acumulada (Dia)', formatLocaleNumber(summary.totalGoal)],
            ['Eficiência da Última Hora', formatPercentageLabel(summary.lastHourEfficiency)],
            ['Média de Eficiência (Dia)', formatPercentageLabel(summary.averageEfficiency)],
        ];
        addTableSection('Resumo do Dia', [['Indicador', 'Valor']], dailySummaryRows, { 0: { halign: 'left' } });

        if (isTraveteDashboard && traveteEntries.length > 0) {
            const lastEntry = traveteEntries[traveteEntries.length - 1] || {};
            const employees = Array.isArray(lastEntry.employees) ? lastEntry.employees : [];
            const individualRows = employees.map((emp, index) => ([
                `Funcionário ${index + 1}`,
                formatLocaleNumber(emp.cumulativeProduced),
                formatLocaleNumber(emp.cumulativeMeta),
                formatPercentageLabel(emp.cumulativeEfficiency),
            ]));
            addTableSection(
                'Resumo Individual do Dia (Travete)',
                [['Operador', 'Produção Acum.', 'Meta Acum.', 'Eficiência Média']],
                individualRows,
                { 0: { halign: 'left' } }
            );
        }
    }

    if (settings.monthlySummary) {
        const monthlyRows = [
            ['Produção do Mês', formatLocaleNumber(monthlySummary.totalProduction)],
            ['Meta do Mês', formatLocaleNumber(monthlySummary.totalGoal)],
            ['Eficiência Média Mensal', formatPercentageLabel(monthlySummary.averageEfficiency)],
        ];
        addTableSection('Resumo Mensal', [['Indicador', 'Valor']], monthlyRows, { 0: { halign: 'left' } });

        if (monthlyBreakdown.length > 0) {
            const monthlyBody = monthlyBreakdown.map((item) => {
                const dateLabel = item.date instanceof Date
                    ? item.date.toLocaleDateString('pt-BR')
                    : (item.dateLabel || String(item.date || ''));
                return [
                    dateLabel,
                    formatLocaleNumber(item.totalProduction),
                    formatLocaleNumber(item.totalGoal),
                    formatPercentageLabel(item.averageEfficiency),
                ];
            });
            addTableSection(
                'Desempenho Diário no Mês',
                [['Dia', 'Produção', 'Meta', 'Eficiência Média']],
                monthlyBody,
                { 0: { halign: 'left' } }
            );
        }
=======
    const sections = [];

    const dailySummaryRows = [
        ['Produção Acumulada (Dia)', formatLocaleNumber(summary.totalProduced)],
        ['Meta Acumulada (Dia)', formatLocaleNumber(summary.totalGoal)],
        ['Eficiência da Última Hora', formatPercentageLabel(summary.lastHourEfficiency)],
        ['Média de Eficiência (Dia)', formatPercentageLabel(summary.averageEfficiency)],
    ];
    sections.push({
        key: 'daily-summary',
        title: 'Resumo do Dia',
        header: ['Indicador', 'Valor'],
        rows: dailySummaryRows,
        columnStyles: { 0: { halign: 'left' } },
    });

    if (isTraveteDashboard && traveteEntries.length > 0) {
        const lastEntry = traveteEntries[traveteEntries.length - 1] || {};
        const employees = Array.isArray(lastEntry.employees) ? lastEntry.employees : [];
        const individualRows = employees.map((emp, index) => ([
            `Funcionário ${index + 1}`,
            formatLocaleNumber(emp.cumulativeProduced),
            formatLocaleNumber(emp.cumulativeMeta),
            formatPercentageLabel(emp.cumulativeEfficiency),
        ]));
        if (individualRows.length > 0) {
            sections.push({
                key: 'travete-individual',
                title: 'Resumo Individual do Dia (Travete)',
                header: ['Operador', 'Produção Acum.', 'Meta Acum.', 'Eficiência Média'],
                rows: individualRows,
                columnStyles: { 0: { halign: 'left' } },
            });
        }
    }

    const monthlyRows = [
        ['Produção do Mês', formatLocaleNumber(monthlySummary.totalProduction)],
        ['Meta do Mês', formatLocaleNumber(monthlySummary.totalGoal)],
        ['Eficiência Média Mensal', formatPercentageLabel(monthlySummary.averageEfficiency)],
    ];
    sections.push({
        key: 'monthly-summary',
        title: 'Resumo Mensal',
        header: ['Indicador', 'Valor'],
        rows: monthlyRows,
        columnStyles: { 0: { halign: 'left' } },
    });

    if (Array.isArray(monthlyBreakdown) && monthlyBreakdown.length > 0) {
        const monthlyBody = monthlyBreakdown.map((item) => {
            const dateLabel = item?.date instanceof Date
                ? item.date.toLocaleDateString('pt-BR')
                : (item?.dateLabel || (item?.date ? String(item.date) : '-'));
            return [
                dateLabel,
                formatLocaleNumber(item?.totalProduction),
                formatLocaleNumber(item?.totalGoal),
                formatPercentageLabel(item?.averageEfficiency),
            ];
        });
        sections.push({
            key: 'monthly-breakdown',
            title: 'Desempenho Diário no Mês',
            header: ['Dia', 'Produção', 'Meta', 'Eficiência Média'],
            rows: monthlyBody,
            columnStyles: { 0: { halign: 'left' } },
        });
>>>>>>> df8115d7
    }

    if (settings.periodDetails) {
        if (isTraveteDashboard) {
            const traveteBody = traveteEntries.map((entry) => {
                const employees = Array.isArray(entry.employees) ? entry.employees : [];
                const empOne = employees[0] || {};
                const empTwo = employees[1] || {};
                return [
                    entry.period || '-',
                    empOne.metaDisplay || formatLocaleNumber(empOne.meta),
                    empOne.producedDisplay || formatLocaleNumber(empOne.produced),
                    formatPercentageLabel(empOne.efficiency),
                    empTwo.metaDisplay || formatLocaleNumber(empTwo.meta),
                    empTwo.producedDisplay || formatLocaleNumber(empTwo.produced),
                    formatPercentageLabel(empTwo.efficiency),
                    entry.lotDisplay || '-',
                    entry.observation || '-',
                ];
            });
            addTableSection(
                'Detalhamento por Período (Travete)',
                [['Período', 'Meta F1', 'Prod. F1', 'Eficiência F1', 'Meta F2', 'Prod. F2', 'Eficiência F2', 'Lotes', 'Observação']],
                traveteBody,
                { 0: { halign: 'left' }, 7: { halign: 'left' }, 8: { halign: 'left' } }
            );
        } else if (dailyEntries.length > 0) {
            const dailyBody = dailyEntries.map((entry) => ([
                entry.period || '-',
                `${entry.people || 0} / ${(entry.availableTime || 0)} min`,
                entry.goalForDisplay || entry.goal || '-',
                entry.producedForDisplay || entry.produced || '-',
                formatPercentageLabel(entry.efficiency),
                formatLocaleNumber(entry.cumulativeGoal),
                formatLocaleNumber(entry.cumulativeProduction),
                formatPercentageLabel(entry.cumulativeEfficiency),
                entry.observation || '-',
<<<<<<< HEAD
            ]));
            addTableSection(
                'Detalhamento por Período',
                [['Período', 'Pessoas / Tempo', 'Meta', 'Produção', 'Eficiência', 'Meta Acum.', 'Prod. Acum.', 'Efic. Acum.', 'Observação']],
                dailyBody,
                { 0: { halign: 'left' }, 1: { halign: 'left' }, 8: { halign: 'left' } }
            );
        }
    }

    if (settings.completedLots && lotSummary && Array.isArray(lotSummary.completed) && lotSummary.completed.length > 0) {
        const completedBody = lotSummary.completed.map((lot) => ([
            lot.name || lot.id || '-',
            formatLocaleNumber(lot.produced),
            formatLocaleNumber(lot.target),
            formatPercentageLabel(lot.efficiency),
            lot.duration ? lot.duration.toFixed(1) : '-',
            formatLocaleNumber(lot.averageDaily),
=======
            ];
        });
        if (traveteBody.length > 0) {
            sections.push({
                key: 'travete-detail',
                title: 'Detalhamento por Período (Travete)',
                header: ['Período', 'Meta F1', 'Prod. F1', 'Eficiência F1', 'Meta F2', 'Prod. F2', 'Eficiência F2', 'Lotes', 'Observação'],
                rows: traveteBody,
                columnStyles: { 0: { halign: 'left' }, 7: { halign: 'left' }, 8: { halign: 'left' } },
            });
        }
    } else if (Array.isArray(dailyEntries) && dailyEntries.length > 0) {
        const dailyBody = dailyEntries.map((entry) => ([
            entry.period || '-',
            `${entry.people || 0} / ${(entry.availableTime || 0)} min`,
            entry.goalForDisplay || entry.goal || '-',
            entry.producedForDisplay || entry.produced || '-',
            formatPercentageLabel(entry.efficiency),
            formatLocaleNumber(entry.cumulativeGoal),
            formatLocaleNumber(entry.cumulativeProduction),
            formatPercentageLabel(entry.cumulativeEfficiency),
            entry.observation || '-',
        ]));
        sections.push({
            key: 'daily-detail',
            title: 'Detalhamento por Período',
            header: ['Período', 'Pessoas / Tempo', 'Meta', 'Produção', 'Eficiência', 'Meta Acum.', 'Prod. Acum.', 'Efic. Acum.', 'Observação'],
            rows: dailyBody,
            columnStyles: { 0: { halign: 'left' }, 1: { halign: 'left' }, 8: { halign: 'left' } },
        });
    }

    const completedLots = Array.isArray(lotSummary?.completed) ? lotSummary.completed : [];
    if (completedLots.length > 0) {
        const completedRows = completedLots.map((lot) => ([
            lot?.name || lot?.id || '-',
            formatLocaleNumber(lot?.produced),
            formatLocaleNumber(lot?.target),
            formatPercentageLabel(lot?.efficiency),
            lot?.duration ? Number(lot.duration).toFixed(1) : '-',
            formatLocaleNumber(lot?.averageDaily),
>>>>>>> df8115d7
        ]));
        const section = {
            key: 'completed-lots',
            title: 'Lotes Concluídos no Mês',
            header: ['Lote', 'Produzido', 'Meta', 'Eficiência', 'Duração (dias)', 'Média Diária'],
            rows: completedRows,
            columnStyles: { 0: { halign: 'left' } },
        };
        if (Number.isFinite(lotSummary?.overallAverage) && lotSummary.overallAverage > 0) {
            const averageLabel = formatLocaleNumber(lotSummary.overallAverage);
            section.footerNote = `Média diária combinada dos lotes concluídos: ${averageLabel} peças`;
        }
        sections.push(section);
    }

    const activeLots = Array.isArray(lotSummary?.active) ? lotSummary.active : [];
    if (activeLots.length > 0) {
        const activeRows = activeLots.map((lot) => ([
            lot?.name || lot?.id || '-',
            formatLocaleNumber(lot?.produced),
            formatLocaleNumber(lot?.target),
            formatPercentageLabel(lot?.efficiency),
            getLotStatusLabel(lot?.status, '-'),
        ]));
        sections.push({
            key: 'active-lots',
            title: 'Lotes Ativos',
            header: ['Lote', 'Produzido', 'Meta', 'Eficiência', 'Status'],
            rows: activeRows,
            columnStyles: { 0: { halign: 'left' }, 4: { halign: 'left' } },
        });
    }

    return { metadata, sections };
};

export const exportDashboardPerformancePDF = async (options = {}) => {
    const { metadata, sections } = buildDashboardPerformanceData(options);

    const globalJsPdf = await ensureJsPdfResources();
    const { jsPDF } = globalJsPdf;
    const doc = new jsPDF();
    const pageWidth = doc.internal.pageSize.getWidth();
    const centerX = pageWidth / 2;

    const logoDataUrl = await fetchOperationalLogoDataUrl();
    addRaceBullLogoToPdf(doc, logoDataUrl);

    doc.setFontSize(16);
    doc.text(`Relatório de Desempenho - ${metadata.dashboardName}`, centerX, 20, { align: 'center' });
    doc.setFontSize(10);
    doc.text(`Data selecionada: ${metadata.selectedDateLabel}`, 15, 30);
    doc.text(`Mês de referência: ${metadata.monthLabel}`, 15, 36);
    doc.text(`Gerado em: ${metadata.generatedAt}`, 15, 42);

    let currentY = 48;

    const addTableSection = (section) => {
        if (!section.rows || section.rows.length === 0) {
            return;
        }
        if (currentY > doc.internal.pageSize.getHeight() - 40) {
            doc.addPage();
            currentY = 20;
        }
        doc.setFontSize(12);
        doc.text(section.title, 15, currentY);
        currentY += 4;
        doc.autoTable({
            startY: currentY,
            head: [section.header],
            body: section.rows,
            theme: 'grid',
            styles: {
                fontSize: 9,
                halign: 'center',
                lineColor: [0, 0, 0],
                lineWidth: 0.1,
            },
            headStyles: {
                fillColor: [0, 0, 0],
                textColor: [255, 255, 255],
                lineColor: [0, 0, 0],
                lineWidth: 0.1,
            },
            bodyStyles: {
                lineColor: [0, 0, 0],
                lineWidth: 0.1,
            },
            columnStyles: section.columnStyles || {},
        });
        currentY = (doc.lastAutoTable && doc.lastAutoTable.finalY)
            ? doc.lastAutoTable.finalY + 8
            : currentY + 8;
        if (section.footerNote) {
            doc.setFontSize(10);
            doc.text(section.footerNote, 15, currentY);
            currentY += 8;
        }
    };

    sections.forEach(addTableSection);

    doc.save(`Relatorio_${metadata.safeDashboardName}_${metadata.safeDateLabel}.pdf`);
};

export const exportDashboardPerformanceXLSX = async (options = {}) => {
    const { metadata, sections } = buildDashboardPerformanceData(options);
    const XLSX = await ensureXlsxResources();

    if (!XLSX || !XLSX.utils) {
        throw new Error('Não foi possível carregar o utilitário de planilhas.');
    }

<<<<<<< HEAD
    if (settings.activeLots && lotSummary && Array.isArray(lotSummary.active) && lotSummary.active.length > 0) {
        const activeBody = lotSummary.active.map((lot) => ([
            lot.name || lot.id || '-',
            formatLocaleNumber(lot.produced),
            formatLocaleNumber(lot.target),
            formatPercentageLabel(lot.efficiency),
            getLotStatusLabel(lot.status, '-'),
        ]));
        addTableSection(
            'Lotes Ativos',
            [['Lote', 'Produzido', 'Meta', 'Eficiência', 'Status']],
            activeBody,
            { 0: { halign: 'left' }, 4: { halign: 'left' } }
        );
=======
    const workbook = XLSX.utils.book_new();
    const usedSheetNames = new Set();

    const metadataSheetData = [
        ['Relatório de Desempenho', metadata.dashboardName],
        ['Data selecionada', metadata.selectedDateLabel],
        ['Mês de referência', metadata.monthLabel],
        ['Gerado em', metadata.generatedAt],
        ['Tipo de Dashboard', metadata.isTraveteDashboard ? 'Travete' : 'Padrão'],
    ];
    const metadataSheet = XLSX.utils.aoa_to_sheet(metadataSheetData);
    XLSX.utils.book_append_sheet(workbook, metadataSheet, getUniqueSheetName('Resumo', usedSheetNames));

    sections.forEach((section) => {
        if (!section.rows || section.rows.length === 0) {
            return;
        }
        const sheetData = [section.header, ...section.rows];
        if (section.footerNote) {
            sheetData.push([]);
            sheetData.push([section.footerNote]);
        }
        const sheet = XLSX.utils.aoa_to_sheet(sheetData);
        const sheetName = getUniqueSheetName(section.title, usedSheetNames);
        XLSX.utils.book_append_sheet(workbook, sheet, sheetName);
    });

    XLSX.writeFile(workbook, `Relatorio_${metadata.safeDashboardName}_${metadata.safeDateLabel}.xlsx`);
};

export const exportDashboardPerformanceCSV = async (options = {}) => {
    const { metadata, sections } = buildDashboardPerformanceData(options);
    const XLSX = await ensureXlsxResources();

    if (!XLSX || !XLSX.utils) {
        throw new Error('Não foi possível carregar o utilitário de planilhas.');
>>>>>>> df8115d7
    }

    const metadataSheetData = [
        ['Relatório de Desempenho', metadata.dashboardName],
        ['Data selecionada', metadata.selectedDateLabel],
        ['Mês de referência', metadata.monthLabel],
        ['Gerado em', metadata.generatedAt],
        ['Tipo de Dashboard', metadata.isTraveteDashboard ? 'Travete' : 'Padrão'],
    ];
    const csvChunks = [];
    const metadataCsv = XLSX.utils.sheet_to_csv(XLSX.utils.aoa_to_sheet(metadataSheetData)).trim();
    if (metadataCsv) {
        csvChunks.push(metadataCsv);
    }

    sections.forEach((section) => {
        if (!section.rows || section.rows.length === 0) {
            return;
        }
        const sectionSheetData = [
            [section.title],
            section.header,
            ...section.rows,
        ];
        if (section.footerNote) {
            sectionSheetData.push([]);
            sectionSheetData.push([section.footerNote]);
        }
        const sectionCsv = XLSX.utils.sheet_to_csv(XLSX.utils.aoa_to_sheet(sectionSheetData)).trim();
        if (sectionCsv) {
            if (csvChunks.length > 0) {
                csvChunks.push('');
            }
            csvChunks.push(sectionCsv);
        }
    });

    const csvContent = csvChunks.join('\n');
    const blob = new Blob([csvContent], { type: 'text/csv;charset=utf-8;' });
    downloadBlob(blob, `Relatorio_${metadata.safeDashboardName}_${metadata.safeDateLabel}.csv`);
};

export const getEmployeeProducts = (employee) => {
    if (Array.isArray(employee.products) && employee.products.length > 0) {
        return employee.products;
    }
    if (Array.isArray(employee.productionDetails) && employee.productionDetails.length > 0) {
        return employee.productionDetails;
    }
    return [];
};

export const buildProductLookupMap = (...lists) => {
    const map = new Map();
    lists.forEach(list => {
        (list || []).forEach(product => {
            if (product?.id) {
                const existing = map.get(product.id) || {};
                map.set(product.id, { ...existing, ...product });
            }
        });
    });
    return map;
};

export const sumProducedQuantities = (productsArray, fallbackProduced) => {
    const producedFromProducts = productsArray.reduce((sum, detail) => sum + (parseInt(detail.produced, 10) || 0), 0);
    if (producedFromProducts > 0) return producedFromProducts;
    const fallbackValue = fallbackProduced !== undefined ? parseInt(fallbackProduced, 10) : 0;
    return Number.isNaN(fallbackValue) ? 0 : fallbackValue;
};

export const findFirstProductDetail = (productsArray, employee) => {
    if (productsArray.length > 0) {
        const detailWithProduct = productsArray.find(detail => detail.productId);
        if (detailWithProduct) return detailWithProduct;
    }
    return Array.isArray(employee.productionDetails) && employee.productionDetails.length > 0
        ? employee.productionDetails[0]
        : null;
};

export const resolveProductReference = (employee, firstProductDetail, productMap) => {
    const productId = firstProductDetail?.productId || employee.productId || '';
    return { productId, product: productMap.get(productId) };
};

export const resolveEmployeeStandardTime = (employee, firstProductDetail, product) => {
    const parsedStandardTime = parseFloat(employee.standardTime);
    const fallbackStandardTimeRaw = firstProductDetail?.standardTime !== undefined
        ? parseFloat(firstProductDetail.standardTime)
        : (product?.standardTime || 0);
    const fallbackStandardTime = (!Number.isNaN(fallbackStandardTimeRaw) && fallbackStandardTimeRaw > 0)
        ? fallbackStandardTimeRaw
        : 0;
    return (!Number.isNaN(parsedStandardTime) && parsedStandardTime > 0)
        ? parsedStandardTime
        : fallbackStandardTime;
};

export const computeMetaFromStandardTime = (standardTime, availableTime) => {
    if (!(standardTime > 0 && availableTime > 0)) return 0;
    return Math.round(availableTime / standardTime);
};

export const computeEfficiencyPercentage = (produced, standardTime, availableTime) => {
    if (!(standardTime > 0 && availableTime > 0 && produced > 0)) return 0;
    return parseFloat((((produced * standardTime) / availableTime) * 100).toFixed(2));
};

export const buildProductNames = (productsArray, productMap) => productsArray
    .map(detail => {
        const product = productMap.get(detail.productId);
        return product?.name || null;
    })
    .filter(Boolean)
    .join(' / ');

export const buildNumericSegments = (productsArray) => productsArray.map(detail => {
    const producedNumeric = parseInt(detail.produced, 10);
    return Number.isNaN(producedNumeric) ? 0 : producedNumeric;
});

export const formatSegmentedNumbers = (segments, fallbackValue, delimiter = ' / ') => {
    if (!Array.isArray(segments) || segments.length === 0) {
        return Number(fallbackValue || 0).toLocaleString('pt-BR');
    }
    const sanitizedSegments = segments
        .map(value => Number(value) || 0)
        .filter((value, index) => index === 0 || value > 0);
    if (sanitizedSegments.length === 0) {
        return Number(fallbackValue || 0).toLocaleString('pt-BR');
    }
    if (sanitizedSegments.length === 1) {
        const [firstValue] = sanitizedSegments;
        if (firstValue === 0 && Number(fallbackValue || 0) === 0) return '0';
        return firstValue.toLocaleString('pt-BR');
    }
    return sanitizedSegments.map(value => value.toLocaleString('pt-BR')).join(delimiter);
};

export const formatGoalBlockDisplay = (goalBlock, fallbackDisplay, fallbackMetaValue) => {
    if (!goalBlock) return fallbackDisplay;
    const goalBlockCurrent = Number(goalBlock.current || 0);
    const goalBlockNext = Number(goalBlock.next || 0);
    const goalBlockShowNext = Boolean(goalBlock.showNext) && (goalBlock.next !== undefined && goalBlock.next !== null);
    const currentLabel = goalBlockCurrent > 0
        ? goalBlockCurrent.toLocaleString('pt-BR')
        : (fallbackMetaValue > 0 ? fallbackMetaValue.toLocaleString('pt-BR') : '0');
    if (goalBlockShowNext) {
        const nextLabel = goalBlockNext > 0 ? goalBlockNext.toLocaleString('pt-BR') : currentLabel;
        return `${currentLabel}/${nextLabel}`;
    }
    return goalBlockCurrent > 0 ? currentLabel : '-';
};

export const formatTraveteLotDisplay = (lotBlock, fallbackLabel) => {
    if (!lotBlock) return fallbackLabel || '-';
    const suffix = (lotBlock.machineType || '').replace(/^Travete\s*/i, '').trim();
    const currentLabel = lotBlock.current
        ? `${lotBlock.current}${suffix ? ` - ${suffix}` : ''}`
        : '';
    const nextLabel = lotBlock.next || '';
    if (currentLabel) {
        return nextLabel ? `${currentLabel}/${nextLabel}` : currentLabel;
    }
    return nextLabel || '-';
};

export const getOrderedActiveLots = (lots = []) =>
    [...lots]
        .filter(lot => lot && (lot.status === 'ongoing' || lot.status === 'future'))
        .sort((a, b) => (a.order || 0) - (b.order || 0));

export const getLotRemainingPieces = (lot) => {
    if (!lot) return 0;
    return Math.max(0, (lot.target || 0) - (lot.produced || 0));
};

export const splitGoalSegments = (goalDisplay = '') => goalDisplay
    .split('/')
    .map(segment => segment.trim())
    .filter(Boolean);

export const splitTraveteGoalSegments = (goalDisplay = '') => goalDisplay
    .split('//')
    .map(segment => segment.trim())
    .filter(Boolean);

export const buildTraveteProcessedEntries = (productionData, productMapForSelectedDate) => {
    if (!productionData || productionData.length === 0) return [];

    const cumulativeMeta = [];
    const cumulativeProduction = [];
    const cumulativeEfficiencySum = [];
    const cumulativeEntryCounts = [];

    return [...productionData]
        .sort((a, b) => (a.period || '').localeCompare(b.period || ''))
        .map((entry) => {
            const availableTime = parseFloat(entry.availableTime) || 0;
            const storedGoalBlocks = Array.isArray(entry.traveteGoalBlocks) ? entry.traveteGoalBlocks : null;
            const storedLotBlocks = Array.isArray(entry.traveteLotBlocks) ? entry.traveteLotBlocks : null;
            const entryGoalSegments = splitTraveteGoalSegments(entry.goalDisplay || '');

            const employees = (entry.employeeEntries || []).map((emp, empIndex) => {
                const productsArray = getEmployeeProducts(emp);
                const producedValue = sumProducedQuantities(productsArray, emp.produced);
                const firstProduct = findFirstProductDetail(productsArray, emp);
                const { product } = resolveProductReference(emp, firstProduct, productMapForSelectedDate);
                const standardTime = resolveEmployeeStandardTime(emp, firstProduct, product);
                const meta = computeMetaFromStandardTime(standardTime, availableTime);
                const efficiency = computeEfficiencyPercentage(producedValue, standardTime, availableTime);

                cumulativeMeta[empIndex] = (cumulativeMeta[empIndex] || 0) + meta;
                cumulativeProduction[empIndex] = (cumulativeProduction[empIndex] || 0) + producedValue;
                cumulativeEfficiencySum[empIndex] = (cumulativeEfficiencySum[empIndex] || 0) + efficiency;
                cumulativeEntryCounts[empIndex] = (cumulativeEntryCounts[empIndex] || 0) + 1;

                const entriesCount = cumulativeEntryCounts[empIndex] || 1;
                const cumulativeEfficiency = parseFloat(((cumulativeEfficiencySum[empIndex] || 0) / entriesCount).toFixed(2));
                const productNames = buildProductNames(productsArray, productMapForSelectedDate);
                const producedSegments = buildNumericSegments(productsArray);
                const producedDisplay = formatSegmentedNumbers(producedSegments, producedValue);

                const goalBlock = storedGoalBlocks?.[empIndex] || null;
                const lotBlock = storedLotBlocks?.[empIndex] || null;
                const entryGoalDisplay = entryGoalSegments[empIndex] || '';
                const fallbackGoalDisplay = entryGoalDisplay || (meta > 0 ? meta.toLocaleString('pt-BR') : '-');
                const goalDisplayForEmployee = formatGoalBlockDisplay(goalBlock, fallbackGoalDisplay, meta);

                const lotFallbackLabel = (productNames || product?.name) ? (productNames || product?.name) : '-';
                const lotDisplayForEmployee = formatTraveteLotDisplay(lotBlock, lotFallbackLabel);

                return {
                    ...emp,
                    produced: producedValue,
                    producedDisplay,
                    standardTime,
                    meta,
                    efficiency,
                    cumulativeMeta: cumulativeMeta[empIndex] || 0,
                    cumulativeProduced: cumulativeProduction[empIndex] || 0,
                    cumulativeEfficiency,
                    productName: productNames || product?.name || '',
                    metaDisplay: goalDisplayForEmployee,
                    lotDisplay: lotDisplayForEmployee,
                };
            });

            return {
                ...entry,
                employees,
            };
        });
};

export const joinGoalSegments = (segments = []) => {
    const cleaned = segments
        .map(segment => {
            if (typeof segment === 'number') {
                return Number.isFinite(segment) ? segment.toString() : '';
            }
            if (segment === null || segment === undefined) {
                return '';
            }
            return String(segment).trim();
        })
        .filter(segment => segment !== '');
    return cleaned.length > 0 ? cleaned.join(' / ') : '0';
};

export const sumGoalDisplay = (goalDisplay = '') => splitGoalSegments(goalDisplay)
    .reduce((total, segment) => total + (parseInt(segment, 10) || 0), 0);

export const formatDefaultLotDisplayName = (lot, product) => {
    if (!lot) {
        return product?.name || '';
    }

    const baseName = lot.productName || product?.name || lot.name || lot.id || '';
    return lot.customName ? `${baseName} - ${lot.customName}` : baseName;
};

export const createProductionRowFromDetail = (detail, productMap, lots) => {
    if (!detail) return null;

    const lot = detail.lotId ? lots.find(l => l.id === detail.lotId) || null : null;
    const product = detail.productId ? productMap.get(detail.productId) || null : null;
    const productName = formatDefaultLotDisplayName(lot, product) || detail.productName || detail.productId || 'Produto';
    const standardTimeRaw = detail.standardTime !== undefined ? detail.standardTime : product?.standardTime;
    const standardTime = standardTimeRaw !== undefined ? parseFloat(standardTimeRaw) || 0 : 0;

    return {
        key: detail.lotId || detail.productId || generateId('production-row'),
        lotId: detail.lotId || '',
        productId: detail.productId || '',
        productName,
        produced: detail.produced !== undefined ? String(detail.produced) : '',
        autoGenerated: false,
        standardTime,
        remainingPieces: lot ? getLotRemainingPieces(lot) : 0,
    };
};

export const computeDefaultPredictionsForEdit = ({ peopleValue, availableTimeValue, lots, productMap, fallbackProductId }) => {
    const people = parseFloat(peopleValue) || 0;
    const availableTime = parseFloat(availableTimeValue) || 0;

    if (people <= 0 || availableTime <= 0) {
        return [];
    }

    const activeLots = getOrderedActiveLots(lots);
    let remainingTime = people * availableTime;
    const predictions = [];

    let startIndex = activeLots.findIndex(lot => getLotRemainingPieces(lot) > 0);
    if (startIndex === -1 && fallbackProductId) {
        startIndex = activeLots.findIndex(lot => lot.productId === fallbackProductId);
    }

    const MAX_PREDICTIONS = 10;
    if (startIndex !== -1) {
        for (let index = startIndex; index < activeLots.length && remainingTime > 0 && predictions.length < MAX_PREDICTIONS; index++) {
            const lot = activeLots[index];
            const product = lot?.productId ? productMap.get(lot.productId) || null : null;
            const standardTimeRaw = product?.standardTime;
            const standardTime = standardTimeRaw !== undefined ? parseFloat(standardTimeRaw) : NaN;

            if (!product || Number.isNaN(standardTime) || standardTime <= 0) {
                continue;
            }

            const remainingPieces = getLotRemainingPieces(lot);
            if (remainingPieces <= 0) {
                continue;
            }

            if (remainingTime < standardTime) {
                break;
            }

            const producibleFloat = remainingTime / standardTime;
            const roundedProducible = Math.round(producibleFloat);
            const producible = Math.min(remainingPieces, Math.max(0, roundedProducible));

            if (producible <= 0) {
                break;
            }

            predictions.push({
                key: lot.id,
                id: lot.id,
                productId: lot.productId,
                productName: formatDefaultLotDisplayName(lot, product),
                remainingPieces,
                plannedPieces: producible,
                standardTime,
            });

            remainingTime -= producible * standardTime;
        }
    }

    if (predictions.length === 0 && fallbackProductId) {
        const fallbackProduct = productMap.get(fallbackProductId) || null;
        const standardTimeRaw = fallbackProduct?.standardTime;
        const standardTime = standardTimeRaw !== undefined ? parseFloat(standardTimeRaw) : NaN;

        if (!Number.isNaN(standardTime) && standardTime > 0 && remainingTime >= standardTime) {
            const producibleFloat = remainingTime / standardTime;
            const producible = Math.max(0, Math.round(producibleFloat));

            if (producible > 0) {
                predictions.push({
                    key: `product-${fallbackProductId}`,
                    id: '',
                    productId: fallbackProductId,
                    productName: fallbackProduct?.name || '',
                    remainingPieces: producible,
                    plannedPieces: producible,
                    standardTime,
                });
            }
        }
    }

    return predictions;
};

export const buildRowsFromPredictions = (existingRows = [], predictions = [], lots = [], productMap = new Map()) => {
    if (!predictions || predictions.length === 0) {
        const manualRows = existingRows.filter(row => !row.autoGenerated);
        if (manualRows.length > 0) {
            return manualRows;
        }
        if (existingRows.length > 0) {
            const [first] = existingRows;
            return [{ ...first, autoGenerated: false }];
        }
        return [];
    }

    const nextRows = predictions.map(prediction => {
        const existing = existingRows.find(row => row.key === prediction.key)
            || existingRows.find(row => row.lotId && row.lotId === prediction.id)
            || existingRows.find(row => row.productId && row.productId === prediction.productId);

        const lot = prediction.id ? lots.find(l => l.id === prediction.id) || null : null;
        const product = prediction.productId ? productMap.get(prediction.productId) || null : null;

        return {
            key: prediction.key,
            lotId: prediction.id || '',
            productId: prediction.productId || '',
            productName: prediction.productName
                || formatDefaultLotDisplayName(lot, product)
                || existing?.productName
                || '',
            produced: existing ? existing.produced : '',
            autoGenerated: existing ? existing.autoGenerated : true,
            standardTime: existing?.standardTime
                || prediction.standardTime
                || (product?.standardTime !== undefined ? parseFloat(product.standardTime) || 0 : 0),
            remainingPieces: prediction.remainingPieces ?? prediction.plannedPieces ?? 0,
        };
    });

    const manualRows = existingRows.filter(row => !row.autoGenerated && !nextRows.some(next => next.key === row.key));
    return [...nextRows, ...manualRows];
};

export const areProductionRowsEqual = (prevRows = [], nextRows = []) => {
    if (prevRows.length !== nextRows.length) {
        return false;
    }

    for (let index = 0; index < prevRows.length; index++) {
        const prev = prevRows[index];
        const next = nextRows[index];

        if (
            prev.key !== next.key
            || prev.lotId !== next.lotId
            || prev.productId !== next.productId
            || prev.productName !== next.productName
            || String(prev.produced ?? '') !== String(next.produced ?? '')
            || Boolean(prev.autoGenerated) !== Boolean(next.autoGenerated)
            || Number(prev.standardTime || 0) !== Number(next.standardTime || 0)
            || Number(prev.remainingPieces || 0) !== Number(next.remainingPieces || 0)
        ) {
            return false;
        }
    }

    return true;
};

export const formatTraveteStandardTimeValue = (value) => {
    if (typeof value !== 'number' || Number.isNaN(value) || value <= 0) return '';
    return parseFloat(value.toFixed(2)).toString();
};

export const resolveTraveteLotBaseId = (lot, products) => {
    if (!lot) return null;
    if (lot.productBaseId) return lot.productBaseId;
    if (lot.baseProductId) return lot.baseProductId;
    if (lot.productId) {
        const directProduct = products.find(p => p.id === lot.productId);
        if (directProduct?.baseProductId) return directProduct.baseProductId;
        return lot.productId;
    }
    return null;
};

export const findTraveteVariationForLot = (lot, machineType, products, variationLookup) => {
    if (!lot || !machineType) return null;
    const baseId = resolveTraveteLotBaseId(lot, products);
    if (!baseId) return null;

    const variationFromLookup = variationLookup?.get(baseId)?.get(machineType);
    if (variationFromLookup) {
        return variationFromLookup;
    }

    return products.find(p => p.machineType === machineType && (p.baseProductId === baseId || p.id === baseId)) || null;
};

export const computeTraveteStandardTime = (
    lotId,
    machineType,
    lots = [],
    products = [],
    variationLookup = new Map()
) => {
    if (!lotId || !machineType) return '';
    const lot = lots.find(l => l.id === lotId) || null;
    if (!lot) return '';

    const variation = findTraveteVariationForLot(lot, machineType, products, variationLookup);
    const numeric = variation?.standardTime ? parseFloat(variation.standardTime) : NaN;
    if (!Number.isFinite(numeric) || numeric <= 0) return '';

    return formatTraveteStandardTimeValue(numeric);
};

export const buildTraveteStandardTimePatch = ({
    employee,
    lotId,
    machineType,
    lots = [],
    products = [],
    variationLookup = new Map(),
    resetWhenMissing = false,
}) => {
    if (!employee || employee.standardTimeManual) {
        return null;
    }

    if (!lotId) {
        return resetWhenMissing ? { standardTime: '', standardTimeManual: false } : null;
    }

    const derived = computeTraveteStandardTime(
        lotId,
        machineType || employee.machineType,
        lots,
        products,
        variationLookup
    );

    if (!derived) {
        return resetWhenMissing ? { standardTime: '', standardTimeManual: false } : null;
    }

    if (derived === employee.standardTime) {
        return null;
    }

    return { standardTime: derived, standardTimeManual: false };
};

export const applyTraveteAutoSuggestions = (employeeEntries = [], lotOptions = [], products = [], variationLookup = new Map()) => {
    if (!Array.isArray(employeeEntries) || employeeEntries.length === 0) {
        return { changed: false, employeeEntries: Array.isArray(employeeEntries) ? employeeEntries : [] };
    }

    const primaryLot = lotOptions[0] || null;
    const secondaryLot = lotOptions[1] || null;
    let changed = false;

    const normalizedEntries = employeeEntries.map((entry, index) => {
        const employee = {
            machineType: entry.machineType || TRAVETE_MACHINES[index] || TRAVETE_MACHINES[0],
            standardTime: entry.standardTime || '',
            standardTimeManual: Boolean(entry.standardTimeManual),
            ...entry,
        };

        let productsList = Array.isArray(entry.products) && entry.products.length > 0
            ? entry.products.map(item => ({ ...item }))
            : [createDefaultTraveteProductItem()];

        if (productsList.length === 0) {
            productsList = [createDefaultTraveteProductItem()];
        }

        let employeeChanged = false;

        if (primaryLot) {
            const first = { ...(productsList[0] || createDefaultTraveteProductItem()) };
            const shouldAutoAssignFirst = !first.lotId || first.isAutoSuggested;
            if (shouldAutoAssignFirst && first.lotId !== primaryLot.id) {
                first.lotId = primaryLot.id;
                employeeChanged = true;
            }
            if (shouldAutoAssignFirst) {
                if (!first.isAutoSuggested) {
                    employeeChanged = true;
                }
                first.isAutoSuggested = true;
            }
            productsList[0] = first;
        } else if (productsList[0]?.isAutoSuggested) {
            const first = { ...productsList[0], lotId: '', isAutoSuggested: false };
            productsList[0] = first;
            employeeChanged = true;
        }

        if (secondaryLot) {
            if (productsList.length < 2) {
                productsList.push(createDefaultTraveteProductItem({ isAutoSuggested: true }));
                employeeChanged = true;
            }
            const second = { ...(productsList[1] || createDefaultTraveteProductItem({ isAutoSuggested: true })) };
            const shouldAutoAssignSecond = !second.lotId || second.isAutoSuggested;
            if (shouldAutoAssignSecond && second.lotId !== secondaryLot.id) {
                second.lotId = secondaryLot.id;
                employeeChanged = true;
            }
            if (shouldAutoAssignSecond) {
                if (!second.isAutoSuggested) {
                    employeeChanged = true;
                }
                second.isAutoSuggested = true;
            }
            productsList[1] = second;
        } else if (productsList.length > 1) {
            const filtered = productsList.filter((item, idx) => !(idx > 0 && item.isAutoSuggested));
            if (filtered.length !== productsList.length) {
                productsList = filtered;
                employeeChanged = true;
            } else if (productsList[1]?.isAutoSuggested) {
                const second = { ...productsList[1], lotId: '', isAutoSuggested: false };
                productsList[1] = second;
                employeeChanged = true;
            }
        }

        let nextEmployee = { ...employee, products: productsList };
        const patch = buildTraveteStandardTimePatch({
            employee: nextEmployee,
            lotId: productsList[0]?.lotId,
            machineType: nextEmployee.machineType,
            lots: lotOptions,
            products,
            variationLookup,
        });
        if (patch) {
            nextEmployee = { ...nextEmployee, ...patch };
            employeeChanged = true;
        }

        if (employeeChanged) {
            changed = true;
        }

        return nextEmployee;
    });

    return { changed, employeeEntries: normalizedEntries };
};

export const formatTraveteLotDisplayName = (lot, products) => {
    if (!lot) return '';

    const baseId = resolveTraveteLotBaseId(lot, products);
    const productForLot = lot.productId ? products.find(p => p.id === lot.productId) : null;
    const baseProduct = baseId ? products.find(p => p.id === baseId) : null;

    const baseName = (
        lot.baseProductName ||
        productForLot?.baseProductName ||
        baseProduct?.baseProductName ||
        (baseProduct?.name ? baseProduct.name.replace(/\s-\s.*$/, '') : null) ||
        (productForLot?.name ? productForLot.name.replace(/\s-\s.*$/, '') : null) ||
        (lot.productName ? lot.productName.replace(/\s-\s.*$/, '') : null) ||
        lot.name ||
        lot.id ||
        ''
    );

    return lot.customName ? `${baseName} - ${lot.customName}` : baseName;
};

export const getTraveteBaseProductName = (product) => {
    if (!product) return '';
    if (product.baseProductName) return product.baseProductName;
    if (product.name) return product.name.replace(/\s-\s.*$/, '');
    return product.id || '';
};

export const deriveProductBaseName = (product) => {
    if (!product) return '';
    if (product.baseProductName) return product.baseProductName;
    if (product.baseName) return product.baseName;
    if (product.name) {
        const trimmed = product.name.trim();
        const travetePattern = /\s-\s(?:Travete\s*)?(?:\d+\sAgulhas|Convencional)$/i;
        if (travetePattern.test(trimmed)) {
            return trimmed.replace(travetePattern, '');
        }
        return trimmed.replace(/\s-\s.*$/, '');
    }
    return product.id || '';
};

export function normalizeTraveteMachineType(machine = '') {
    if (!machine) return '';
    const normalized = machine.toString().trim().toLowerCase();
    if (!normalized) return '';
    const hasTravete = normalized.includes('travete');
    if (!hasTravete) return '';
    if (normalized.includes('convenc')) return 'Travete Convencional';
    if (normalized.includes('2') && normalized.includes('agulh')) return 'Travete 2 Agulhas';
    if (normalized.includes('1') && normalized.includes('agulh')) return 'Travete 1 Agulha';
    return 'Travete 2 Agulhas';
}

export const computeOperationalTimeBreakdown = (operations = []) => {
    const breakdown = {
        productionMinutes: 0,
        traveteMinutesByMachine: {
            'Travete 2 Agulhas': 0,
            'Travete 1 Agulha': 0,
            'Travete Convencional': 0,
        },
    };

    operations.forEach((operation) => {
        const minutesRaw = typeof operation.tempoMinutos === 'number'
            ? operation.tempoMinutos
            : parseFloat(operation.tempoMinutos);
        if (!(minutesRaw > 0)) {
            return;
        }
        const destinos = normalizeOperationDestinations(
            operation.destinos || operation.destinations,
            operation.maquina || operation.machine || operation.machineType
        );

        let appliedByDestinos = false;

        if (destinos.production) {
            breakdown.productionMinutes += minutesRaw;
            appliedByDestinos = true;
        }

        TRAVETE_MACHINES.forEach((machineType) => {
            if (destinos.travete[machineType]) {
                breakdown.traveteMinutesByMachine[machineType] += minutesRaw;
                appliedByDestinos = true;
            }
        });

        if (appliedByDestinos) {
            return;
        }

        const machineType = normalizeTraveteMachineType(operation.maquina || operation.machine || operation.machineType);
        if (machineType && TRAVETE_MACHINES.includes(machineType)) {
            breakdown.traveteMinutesByMachine[machineType] += minutesRaw;
        } else {
            breakdown.productionMinutes += minutesRaw;
        }
    });

    breakdown.totalMinutes = breakdown.productionMinutes
        + TRAVETE_MACHINES
            .map(machine => breakdown.traveteMinutesByMachine[machine] || 0)
            .reduce((total, value) => total + value, 0);

    return breakdown;
};

export const aggregateProductOptionsForSequences = (products = []) => {
    const map = new Map();

    products.forEach((product) => {
        if (!product) return;

        const derivedName = (deriveProductBaseName(product)
            || product.baseProductName
            || product.name
            || product.baseProductId
            || product.baseId
            || product.id
            || '')
            .toString()
            .trim();

        if (!derivedName) {
            return;
        }

        const aggregationKey = derivedName.toLowerCase();
        const candidateBaseProductId = product.baseProductId
            || product.baseId
            || product.primaryProductId
            || product.id;

        let entry = map.get(aggregationKey);
        if (!entry) {
            entry = {
                id: product.id,
                aggregationKey,
                baseProductId: candidateBaseProductId || aggregationKey,
                baseProductName: derivedName,
                name: derivedName,
                primaryProductId: null,
                primaryProduct: null,
                productionProducts: [],
                traveteProducts: {},
                relatedProductIds: new Set(),
                dashboardNames: new Set(),
                allProducts: [],
            };
        }

        entry.allProducts.push(product);
        entry.relatedProductIds.add(product.id);
        if (product.dashboardName) {
            entry.dashboardNames.add(product.dashboardName);
        }

        if (product.dashboardId === 'producao') {
            entry.productionProducts.push(product);
            if (!entry.primaryProductId) {
                entry.primaryProductId = product.id;
                entry.primaryProduct = product;
            }
        } else if (product.dashboardId === 'travete' && TRAVETE_MACHINES.includes(product.machineType)) {
            entry.traveteProducts[product.machineType] = product;
            if (!entry.primaryProductId) {
                entry.primaryProductId = product.id;
                entry.primaryProduct = product;
            }
        } else if (!entry.primaryProductId) {
            entry.primaryProductId = product.id;
            entry.primaryProduct = product;
        }

        if (candidateBaseProductId) {
            entry.baseProductId = entry.baseProductId || candidateBaseProductId;
        }

        map.set(aggregationKey, entry);
    });

    return Array.from(map.values()).map((entry) => {
        if (!entry.primaryProductId) {
            const fallback = entry.allProducts[0];
            if (fallback) {
                entry.primaryProductId = fallback.id;
                entry.primaryProduct = fallback;
            }
        }

        const tags = [];
        if (entry.productionProducts.length > 0) {
            tags.push('Produção');
        }
        if (Object.values(entry.traveteProducts).some(Boolean)) {
            tags.push('Travete');
        }

        entry.dashboardNames.forEach((name) => {
            if (name && !tags.includes(name)) {
                tags.push(name);
            }
        });

        const displayLabel = entry.name;

        return {
            id: entry.primaryProductId,
            name: entry.name,
            baseProductId: entry.baseProductId,
            baseProductName: entry.baseProductName,
            primaryProductId: entry.primaryProductId,
            primaryProduct: entry.primaryProduct,
            productionProducts: entry.productionProducts,
            traveteProducts: { ...entry.traveteProducts },
            relatedProductIds: Array.from(entry.relatedProductIds),
            dashboardNames: Array.from(entry.dashboardNames).filter(Boolean).sort((a, b) => a.localeCompare(b)),
            allProducts: entry.allProducts,
            displayLabel,
            tags,
        };
    });
};


// #####################################################################<|MERGE_RESOLUTION|>--- conflicted
+++ resolved
@@ -720,7 +720,6 @@
     } = options;
 
     const now = new Date();
-<<<<<<< HEAD
     const pageWidth = doc.internal.pageSize.getWidth();
     const centerX = pageWidth / 2;
     const selectedDateLabel = selectedDate instanceof Date
@@ -755,17 +754,6 @@
         if (currentY > doc.internal.pageSize.getHeight() - 40) {
             doc.addPage();
             currentY = 20;
-=======
-    const resolveDateInfo = (value, localeOptions, fallbackDate = now) => {
-        const candidate = value instanceof Date ? value : new Date(value);
-        if (candidate instanceof Date && !Number.isNaN(candidate.getTime())) {
-            return {
-                date: candidate,
-                label: localeOptions
-                    ? candidate.toLocaleDateString('pt-BR', localeOptions)
-                    : candidate.toLocaleDateString('pt-BR'),
-            };
->>>>>>> df8115d7
         }
         const safeFallback = fallbackDate instanceof Date ? fallbackDate : new Date(fallbackDate);
         return {
@@ -789,7 +777,6 @@
         safeDateLabel: sanitizeForFilename(selectedDateInfo.date.toISOString().split('T')[0], 'data'),
     };
 
-<<<<<<< HEAD
     if (settings.dailySummary) {
         const dailySummaryRows = [
             ['Produção Acumulada (Dia)', formatLocaleNumber(summary.totalProduced)],
@@ -844,76 +831,6 @@
                 { 0: { halign: 'left' } }
             );
         }
-=======
-    const sections = [];
-
-    const dailySummaryRows = [
-        ['Produção Acumulada (Dia)', formatLocaleNumber(summary.totalProduced)],
-        ['Meta Acumulada (Dia)', formatLocaleNumber(summary.totalGoal)],
-        ['Eficiência da Última Hora', formatPercentageLabel(summary.lastHourEfficiency)],
-        ['Média de Eficiência (Dia)', formatPercentageLabel(summary.averageEfficiency)],
-    ];
-    sections.push({
-        key: 'daily-summary',
-        title: 'Resumo do Dia',
-        header: ['Indicador', 'Valor'],
-        rows: dailySummaryRows,
-        columnStyles: { 0: { halign: 'left' } },
-    });
-
-    if (isTraveteDashboard && traveteEntries.length > 0) {
-        const lastEntry = traveteEntries[traveteEntries.length - 1] || {};
-        const employees = Array.isArray(lastEntry.employees) ? lastEntry.employees : [];
-        const individualRows = employees.map((emp, index) => ([
-            `Funcionário ${index + 1}`,
-            formatLocaleNumber(emp.cumulativeProduced),
-            formatLocaleNumber(emp.cumulativeMeta),
-            formatPercentageLabel(emp.cumulativeEfficiency),
-        ]));
-        if (individualRows.length > 0) {
-            sections.push({
-                key: 'travete-individual',
-                title: 'Resumo Individual do Dia (Travete)',
-                header: ['Operador', 'Produção Acum.', 'Meta Acum.', 'Eficiência Média'],
-                rows: individualRows,
-                columnStyles: { 0: { halign: 'left' } },
-            });
-        }
-    }
-
-    const monthlyRows = [
-        ['Produção do Mês', formatLocaleNumber(monthlySummary.totalProduction)],
-        ['Meta do Mês', formatLocaleNumber(monthlySummary.totalGoal)],
-        ['Eficiência Média Mensal', formatPercentageLabel(monthlySummary.averageEfficiency)],
-    ];
-    sections.push({
-        key: 'monthly-summary',
-        title: 'Resumo Mensal',
-        header: ['Indicador', 'Valor'],
-        rows: monthlyRows,
-        columnStyles: { 0: { halign: 'left' } },
-    });
-
-    if (Array.isArray(monthlyBreakdown) && monthlyBreakdown.length > 0) {
-        const monthlyBody = monthlyBreakdown.map((item) => {
-            const dateLabel = item?.date instanceof Date
-                ? item.date.toLocaleDateString('pt-BR')
-                : (item?.dateLabel || (item?.date ? String(item.date) : '-'));
-            return [
-                dateLabel,
-                formatLocaleNumber(item?.totalProduction),
-                formatLocaleNumber(item?.totalGoal),
-                formatPercentageLabel(item?.averageEfficiency),
-            ];
-        });
-        sections.push({
-            key: 'monthly-breakdown',
-            title: 'Desempenho Diário no Mês',
-            header: ['Dia', 'Produção', 'Meta', 'Eficiência Média'],
-            rows: monthlyBody,
-            columnStyles: { 0: { halign: 'left' } },
-        });
->>>>>>> df8115d7
     }
 
     if (settings.periodDetails) {
@@ -951,7 +868,6 @@
                 formatLocaleNumber(entry.cumulativeProduction),
                 formatPercentageLabel(entry.cumulativeEfficiency),
                 entry.observation || '-',
-<<<<<<< HEAD
             ]));
             addTableSection(
                 'Detalhamento por Período',
@@ -970,49 +886,6 @@
             formatPercentageLabel(lot.efficiency),
             lot.duration ? lot.duration.toFixed(1) : '-',
             formatLocaleNumber(lot.averageDaily),
-=======
-            ];
-        });
-        if (traveteBody.length > 0) {
-            sections.push({
-                key: 'travete-detail',
-                title: 'Detalhamento por Período (Travete)',
-                header: ['Período', 'Meta F1', 'Prod. F1', 'Eficiência F1', 'Meta F2', 'Prod. F2', 'Eficiência F2', 'Lotes', 'Observação'],
-                rows: traveteBody,
-                columnStyles: { 0: { halign: 'left' }, 7: { halign: 'left' }, 8: { halign: 'left' } },
-            });
-        }
-    } else if (Array.isArray(dailyEntries) && dailyEntries.length > 0) {
-        const dailyBody = dailyEntries.map((entry) => ([
-            entry.period || '-',
-            `${entry.people || 0} / ${(entry.availableTime || 0)} min`,
-            entry.goalForDisplay || entry.goal || '-',
-            entry.producedForDisplay || entry.produced || '-',
-            formatPercentageLabel(entry.efficiency),
-            formatLocaleNumber(entry.cumulativeGoal),
-            formatLocaleNumber(entry.cumulativeProduction),
-            formatPercentageLabel(entry.cumulativeEfficiency),
-            entry.observation || '-',
-        ]));
-        sections.push({
-            key: 'daily-detail',
-            title: 'Detalhamento por Período',
-            header: ['Período', 'Pessoas / Tempo', 'Meta', 'Produção', 'Eficiência', 'Meta Acum.', 'Prod. Acum.', 'Efic. Acum.', 'Observação'],
-            rows: dailyBody,
-            columnStyles: { 0: { halign: 'left' }, 1: { halign: 'left' }, 8: { halign: 'left' } },
-        });
-    }
-
-    const completedLots = Array.isArray(lotSummary?.completed) ? lotSummary.completed : [];
-    if (completedLots.length > 0) {
-        const completedRows = completedLots.map((lot) => ([
-            lot?.name || lot?.id || '-',
-            formatLocaleNumber(lot?.produced),
-            formatLocaleNumber(lot?.target),
-            formatPercentageLabel(lot?.efficiency),
-            lot?.duration ? Number(lot.duration).toFixed(1) : '-',
-            formatLocaleNumber(lot?.averageDaily),
->>>>>>> df8115d7
         ]));
         const section = {
             key: 'completed-lots',
@@ -1127,7 +1000,6 @@
         throw new Error('Não foi possível carregar o utilitário de planilhas.');
     }
 
-<<<<<<< HEAD
     if (settings.activeLots && lotSummary && Array.isArray(lotSummary.active) && lotSummary.active.length > 0) {
         const activeBody = lotSummary.active.map((lot) => ([
             lot.name || lot.id || '-',
@@ -1142,44 +1014,6 @@
             activeBody,
             { 0: { halign: 'left' }, 4: { halign: 'left' } }
         );
-=======
-    const workbook = XLSX.utils.book_new();
-    const usedSheetNames = new Set();
-
-    const metadataSheetData = [
-        ['Relatório de Desempenho', metadata.dashboardName],
-        ['Data selecionada', metadata.selectedDateLabel],
-        ['Mês de referência', metadata.monthLabel],
-        ['Gerado em', metadata.generatedAt],
-        ['Tipo de Dashboard', metadata.isTraveteDashboard ? 'Travete' : 'Padrão'],
-    ];
-    const metadataSheet = XLSX.utils.aoa_to_sheet(metadataSheetData);
-    XLSX.utils.book_append_sheet(workbook, metadataSheet, getUniqueSheetName('Resumo', usedSheetNames));
-
-    sections.forEach((section) => {
-        if (!section.rows || section.rows.length === 0) {
-            return;
-        }
-        const sheetData = [section.header, ...section.rows];
-        if (section.footerNote) {
-            sheetData.push([]);
-            sheetData.push([section.footerNote]);
-        }
-        const sheet = XLSX.utils.aoa_to_sheet(sheetData);
-        const sheetName = getUniqueSheetName(section.title, usedSheetNames);
-        XLSX.utils.book_append_sheet(workbook, sheet, sheetName);
-    });
-
-    XLSX.writeFile(workbook, `Relatorio_${metadata.safeDashboardName}_${metadata.safeDateLabel}.xlsx`);
-};
-
-export const exportDashboardPerformanceCSV = async (options = {}) => {
-    const { metadata, sections } = buildDashboardPerformanceData(options);
-    const XLSX = await ensureXlsxResources();
-
-    if (!XLSX || !XLSX.utils) {
-        throw new Error('Não foi possível carregar o utilitário de planilhas.');
->>>>>>> df8115d7
     }
 
     const metadataSheetData = [
