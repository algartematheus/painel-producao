import React, { useEffect, useRef } from 'react';
import { getDownloadURL, ref } from 'firebase/storage';
import { storage } from '../firebase';
import { TRAVETE_MACHINES, raceBullLogoUrl } from './constants';

const JSPDF_CDN_URL = 'https://cdn.jsdelivr.net/npm/jspdf@2.5.1/dist/jspdf.umd.min.js';
const JSPDF_AUTOTABLE_CDN_URL = 'https://cdn.jsdelivr.net/npm/jspdf-autotable@3.8.1/dist/jspdf.plugin.autotable.min.js';
const XLSX_CDN_URL = 'https://cdn.jsdelivr.net/npm/xlsx@0.18.5/dist/xlsx.full.min.js';

const loadScriptOnce = (src) => new Promise((resolve, reject) => {
    if (typeof document === 'undefined') {
        reject(new Error('Scripts can only be loaded in the browser.'));
        return;
    }
    const existing = document.querySelector(`script[src="${src}"]`);
    if (existing) {
        if (existing.dataset.loaded === 'true') {
            resolve();
            return;
        }
        existing.addEventListener('load', () => resolve());
        existing.addEventListener('error', (event) => reject(event?.error || new Error(`Falha ao carregar script: ${src}`)));
        return;
    }
    const script = document.createElement('script');
    script.src = src;
    script.async = true;
    script.dataset.loaded = 'false';
    script.onload = () => {
        script.dataset.loaded = 'true';
        resolve();
    };
    script.onerror = (event) => reject(event?.error || new Error(`Falha ao carregar script: ${src}`));
    document.head.appendChild(script);
});

let jsPdfLoaderPromise = null;

const ensureJsPdfResources = async () => {
    if (jsPdfLoaderPromise) {
        return jsPdfLoaderPromise;
    }
    jsPdfLoaderPromise = (async () => {
        if (typeof window === 'undefined') {
            throw new Error('Exportação de PDF disponível apenas no navegador.');
        }
        await loadScriptOnce(JSPDF_CDN_URL);
        const globalJsPdf = window.jspdf;
        if (!globalJsPdf || !globalJsPdf.jsPDF) {
            throw new Error('Não foi possível carregar o jsPDF.');
        }
        if (!globalJsPdf.jsPDF.API?.autoTable) {
            await loadScriptOnce(JSPDF_AUTOTABLE_CDN_URL);
        }
        if (!globalJsPdf.jsPDF.API?.autoTable) {
            throw new Error('Não foi possível carregar o plugin jsPDF-Autotable.');
        }
        return globalJsPdf;
    })();
    return jsPdfLoaderPromise;
};

let xlsxLoaderPromise = null;

const ensureXlsxResources = async () => {
    if (xlsxLoaderPromise) {
        return xlsxLoaderPromise;
    }
    xlsxLoaderPromise = (async () => {
        if (typeof window === 'undefined') {
            throw new Error('Exportação de planilhas disponível apenas no navegador.');
        }
        await loadScriptOnce(XLSX_CDN_URL);
        const XLSX = window.XLSX;
        if (!XLSX || !XLSX.utils) {
            throw new Error('Não foi possível carregar o módulo XLSX.');
        }
        return XLSX;
    })();
    return xlsxLoaderPromise;
};

const formatLocaleNumber = (value) => {
    const numeric = Number(value);
    if (!Number.isFinite(numeric)) return '-';
    return numeric.toLocaleString('pt-BR');
};

const formatPercentageLabel = (value) => {
    const numeric = Number(value);
    if (!Number.isFinite(numeric)) return '0,00%';
    return `${numeric.toFixed(2)}%`;
};

const DIACRITICS_REGEX = new RegExp(String.raw`[\u0300-\u036f]`, 'g');
const sanitizeForFilename = (value, fallback = 'arquivo') => {
    if (!value) return fallback;
    const stringValue = String(value);
    const normalized = typeof stringValue.normalize === 'function'
        ? stringValue.normalize('NFD').replace(DIACRITICS_REGEX, '')
        : stringValue;
    const sanitized = normalized
        .replace(/[^a-zA-Z0-9-_]+/g, '_')
        .replace(/_{2,}/g, '_')
        .replace(/^_|_$/g, '');
    return sanitized || fallback;
};

const downloadBlob = (blob, filename) => {
    if (typeof window === 'undefined' || typeof document === 'undefined') {
        throw new Error('Download disponível apenas no navegador.');
    }
    const url = URL.createObjectURL(blob);
    const link = document.createElement('a');
    link.href = url;
    link.download = filename;
    document.body.appendChild(link);
    link.click();
    document.body.removeChild(link);
    setTimeout(() => URL.revokeObjectURL(url), 0);
};

const LOT_STATUS_LABELS = {
    future: 'Na Fila',
    ongoing: 'Em Andamento',
    completed: 'Concluído',
    completed_missing: 'Concluído (com Falta)',
    completed_exceeding: 'Concluído (com Sobra)',
};

export const getLotStatusLabel = (status, fallback = '') => {
    if (!status) {
        return fallback;
    }

    const normalized = String(status).toLowerCase();

    if (LOT_STATUS_LABELS[normalized]) {
        return LOT_STATUS_LABELS[normalized];
    }

    if (normalized.startsWith('completed')) {
        if (normalized.includes('missing')) {
            return LOT_STATUS_LABELS.completed_missing;
        }
        if (normalized.includes('exceeding')) {
            return LOT_STATUS_LABELS.completed_exceeding;
        }
        return LOT_STATUS_LABELS.completed;
    }

    return typeof status === 'string' ? status : fallback;
};

const CALENDAR_VIEW_LABELS = {
    day: 'Dia',
    month: 'Mês',
    year: 'Ano',
};

const FILTER_LABELS_MAP = {
    dashboardName: 'Dashboard',
    selectedDate: 'Data selecionada',
    currentMonth: 'Mês de referência',
    calendarView: 'Visão do calendário',
    lotFilter: 'Filtro de lotes',
    showUrgent: 'Item fora de ordem ativo',
    isTraveteDashboard: 'Dashboard Travete',
};

const tryParseDateValue = (value) => {
    if (!value) {
        return null;
    }
    if (value instanceof Date) {
        return Number.isNaN(value.getTime()) ? null : value;
    }
    if (typeof value?.toDate === 'function') {
        const asDate = value.toDate();
        if (asDate instanceof Date && !Number.isNaN(asDate.getTime())) {
            return asDate;
        }
    }
    if (typeof value === 'string' || typeof value === 'number') {
        const parsed = new Date(value);
        if (!Number.isNaN(parsed.getTime())) {
            return parsed;
        }
    }
    return null;
};

const formatFiltersSummaryValue = (key, rawValue) => {
    if (rawValue === undefined || rawValue === null) {
        return '-';
    }

    if (typeof rawValue === 'boolean') {
        return rawValue ? 'Sim' : 'Não';
    }

    if (key === 'calendarView') {
        const normalized = String(rawValue).toLowerCase();
        if (CALENDAR_VIEW_LABELS[normalized]) {
            return CALENDAR_VIEW_LABELS[normalized];
        }
        return normalized ? `${normalized.charAt(0).toUpperCase()}${normalized.slice(1)}` : '-';
    }

    if (key === 'lotFilter') {
        return getLotStatusLabel(rawValue, '-');
    }

    if (key === 'currentMonth') {
        const parsedMonth = tryParseDateValue(rawValue);
        if (parsedMonth) {
            return parsedMonth.toLocaleDateString('pt-BR', { month: 'long', year: 'numeric' });
        }
    }

    if (key === 'selectedDate') {
        const parsedDate = tryParseDateValue(rawValue);
        if (parsedDate) {
            return parsedDate.toLocaleDateString('pt-BR');
        }
    }

    const parsedValueAsDate = tryParseDateValue(rawValue);
    if (parsedValueAsDate) {
        return parsedValueAsDate.toLocaleDateString('pt-BR');
    }

    if (typeof rawValue === 'number') {
        return Number.isFinite(rawValue) ? rawValue.toLocaleString('pt-BR') : '-';
    }

    if (typeof rawValue === 'string') {
        const trimmed = rawValue.trim();
        return trimmed || '-';
    }

    return String(rawValue);
};

export const buildFiltersSummaryEntries = (filtersSummary = {}) => {
    if (!filtersSummary || typeof filtersSummary !== 'object') {
        return [];
    }

    return Object.entries(filtersSummary).map(([key, rawValue]) => ({
        key,
        label: FILTER_LABELS_MAP[key] || key,
        value: formatFiltersSummaryValue(key, rawValue),
    }));
};

export const generateId = (prefix) => `${prefix}_${Date.now()}_${Math.random().toString(36).substr(2, 9)}`;

export const DEFAULT_EXPORT_SETTINGS = {
    dailySummary: true,
    monthlySummary: true,
    periodDetails: true,
    completedLots: true,
    activeLots: true,
};

export async function sha256Hex(message) {
    const data = new TextEncoder().encode(message);
    const hashBuffer = await crypto.subtle.digest('SHA-256', data);
    const hashArray = Array.from(new Uint8Array(hashBuffer));
    return hashArray.map(b => b.toString(16).padStart(2, '0')).join('');
}

export const ADMIN_PASSWORD_HASH = (process.env.REACT_APP_ADMIN_PASSWORD_HASH || '').trim();
export const IS_VALID_ADMIN_PASSWORD_HASH = /^[a-f0-9]{64}$/i.test(ADMIN_PASSWORD_HASH);


// --- ESTILOS GLOBAIS E ANIMAÇÕES ---
export const GlobalStyles = () => (
    <style>{`
        :root {
            --font-size-title: clamp(18px, 1.8vw, 28px);
            --font-size-text: clamp(13px, 1.2vw, 18px);
            --container-padding: clamp(12px, 2vw, 32px);
            --container-gap: clamp(12px, 2vw, 32px);
            --app-max-width: 1600px;
        }
        body {
            font-size: var(--font-size-text);
            margin: 0;
        }
        .responsive-root {
            padding-inline: var(--container-padding);
        }
        .responsive-main {
            width: min(100%, var(--app-max-width));
            margin: 0 auto;
        }
        .responsive-main,
        .dashboard-grid,
        .responsive-grid {
            gap: var(--container-gap);
        }
        .dashboard-grid {
            display: grid;
            grid-template-columns: 1fr;
        }
        .responsive-card,
        .dashboard-card {
            width: 100%;
        }
        .responsive-actions {
            display: flex;
            flex-direction: column;
            gap: 0.75rem;
        }
        .responsive-actions > * {
            width: 100%;
        }
        .responsive-form-grid {
            display: grid;
            grid-template-columns: 1fr;
            gap: 1rem;
        }
        .responsive-tv {
            height: calc(100vh - 120px);
            overflow-y: auto;
        }
        @media (min-width: 769px) {
            .responsive-actions {
                flex-direction: row;
                align-items: center;
            }
            .responsive-actions > * {
                width: auto;
            }
            .responsive-form-grid {
                grid-template-columns: repeat(2, minmax(0, 1fr));
            }
        }
        @media (min-width: 1025px) {
            .dashboard-grid {
                grid-template-columns: repeat(2, minmax(0, 1fr));
            }
        }
        @media (min-width: 1280px) {
            .dashboard-grid {
                grid-template-columns: repeat(3, minmax(0, 1fr));
            }
        }
        @media (min-width: 1536px) {
            .responsive-main {
                width: min(100%, var(--app-max-width));
            }
        }
        @keyframes fadeIn { from { opacity: 0; } to { opacity: 1; } }
        @keyframes scaleUp { from { transform: scale(0.95) translateY(10px); opacity: 0; } to { transform: scale(1) translateY(0); opacity: 1; } }
        @keyframes slideDown { from { opacity: 0; transform: translateY(-10px); } to { opacity: 1; transform: translateY(0); } }
        @keyframes blinking-red {
            0% { background-color: transparent; }
            50% { background-color: rgba(239, 68, 68, 0.5); }
            100% { background-color: transparent; }
        }
        .blinking-red {
            animation: blinking-red 1s infinite;
        }
        .modal-backdrop { animation: fadeIn 0.2s ease-out forwards; }
        .modal-content { animation: scaleUp 0.2s ease-out forwards; }
        .dropdown-content { animation: slideDown 0.2s ease-out forwards; }
    `}</style>
);


export const ConfirmationModal = ({ isOpen, onClose, onConfirm, title, message }) => {
    const modalRef = useRef();
    useClickOutside(modalRef, onClose);

    if (!isOpen) return null;

    return (
        <div className="fixed inset-0 bg-black bg-opacity-60 flex justify-center items-center z-50 modal-backdrop">
            <div ref={modalRef} className="bg-white dark:bg-gray-800 p-6 rounded-lg shadow-xl w-full max-w-md modal-content">
                <h2 className="text-xl font-bold mb-4">{title || 'Confirmar Ação'}</h2>
                <p className="mb-6">{message || 'Você tem certeza?'}</p>
                <div className="flex justify-end gap-4">
                    <button onClick={onClose} className="px-4 py-2 rounded-md bg-gray-200 dark:bg-gray-600">Cancelar</button>
                    <button onClick={() => { if (onConfirm) { onConfirm(); } onClose(); }} className="px-4 py-2 rounded-md bg-red-600 text-white">Confirmar</button>
                </div>
            </div>
        </div>
    );
};

// --- HOOKS CUSTOMIZADOS ---
export const useClickOutside = (ref, handler) => {
    useEffect(() => {
        const listener = (event) => {
            if (!ref.current || ref.current.contains(event.target)) return;
            handler(event);
        };
        document.addEventListener('mousedown', listener);
        document.addEventListener('touchstart', listener);
        return () => {
            document.removeEventListener('mousedown', listener);
            document.removeEventListener('touchstart', listener);
        };
    }, [ref, handler]);
};

export const usePrevious = (value) => {
    const ref = useRef();
    useEffect(() => {
        ref.current = value;
    });
    return ref.current;
};

export const createTraveteProductFormState = () => ({
    baseName: '',
    baseTime: '',
    createTwoNeedle: true,
    createOneNeedle: true,
    createConventional: true,
    oneNeedleTime: '',
    conventionalTime: '',
    oneNeedleManual: false,
    conventionalManual: false,
});

export const createDefaultTraveteProductItem = (overrides = {}) => ({
    lotId: '',
    produced: '',
    isAutoSuggested: false,
    ...overrides,
});

export const createDefaultTraveteEmployee = (employeeId) => ({
    employeeId,
    machineType: employeeId === 1 ? 'Travete 2 Agulhas' : 'Travete 1 Agulha',
    standardTime: '',
    standardTimeManual: false,
    products: [createDefaultTraveteProductItem()],
});

export const createDefaultOperationDestinations = (machine) => {
    const normalized = normalizeTraveteMachineType(machine || '');
    const traveteFlags = {};
    TRAVETE_MACHINES.forEach((machineType) => {
        traveteFlags[machineType] = normalized === machineType;
    });
    return {
        production: !normalized,
        travete: traveteFlags,
    };
};

export const normalizeOperationDestinations = (destinos, machine) => {
    const base = createDefaultOperationDestinations(machine);
    if (!destinos || typeof destinos !== 'object') {
        return base;
    }

    const normalized = {
        production: typeof destinos.production === 'boolean' ? destinos.production : base.production,
        travete: { ...base.travete },
    };

    const traveteSource = destinos.travete && typeof destinos.travete === 'object' ? destinos.travete : destinos;
    TRAVETE_MACHINES.forEach((machineType) => {
        const value = traveteSource[machineType];
        if (typeof value === 'boolean') {
            normalized.travete[machineType] = value;
        }
    });

    if (typeof destinos.manuallyEdited === 'boolean') {
        normalized.manuallyEdited = destinos.manuallyEdited;
    } else if (typeof destinos.destinosManualmenteEditados === 'boolean') {
        normalized.manuallyEdited = destinos.destinosManualmenteEditados;
    }

    return normalized;
};

export const createOperationalSequenceOperation = (overrides = {}) => {
    const {
        id: overrideId,
        destinos,
        destinations,
        destinosManualmenteEditados,
        machine,
        ...restOverrides
    } = overrides;

    const machineValue = restOverrides.maquina || machine || '';
    const normalizedDestinos = normalizeOperationDestinations(destinos || destinations, machineValue);
    const manuallyEdited = destinosManualmenteEditados
        ?? destinos?.manuallyEdited
        ?? destinations?.manuallyEdited
        ?? false;

    return {
        id: overrideId ?? generateId('seqOp'),
        numero: '',
        descricao: '',
        maquina: '',
        tempoValor: '',
        unidade: 'min',
        ...restOverrides,
        destinos: normalizedDestinos,
        destinosManualmenteEditados: manuallyEdited,
    };
};

export const convertOperationToSeconds = (operation) => {
    const value = parseFloat(operation?.tempoValor);
    if (!(value > 0)) return 0;
    return (operation?.unidade || 'min') === 'seg' ? value : value * 60;
};

export const formatSecondsToDurationLabel = (totalSeconds) => {
    if (!(totalSeconds > 0)) return '00:00 min';
    const rounded = Math.round(totalSeconds);
    const minutes = Math.floor(rounded / 60);
    const seconds = Math.max(0, rounded % 60);
    const minutesLabel = String(minutes).padStart(2, '0');
    const secondsLabel = String(seconds).padStart(2, '0');
    return `${minutesLabel}:${secondsLabel} min`;
};

const RACE_BULL_LOGO_STORAGE_PATH = 'logos/racebull_logo.png';
let cachedOperationalLogoDataUrl = null;

const blobToDataURL = (blob) => new Promise((resolve, reject) => {
    const reader = new FileReader();
    reader.onload = () => resolve(reader.result);
    reader.onerror = reject;
    reader.readAsDataURL(blob);
});

const convertImageToDataUrlViaCanvas = (url) => {
    if (typeof window === 'undefined' || typeof document === 'undefined') {
        return Promise.resolve('');
    }

    return new Promise((resolve, reject) => {
        const image = new Image();
        image.crossOrigin = 'anonymous';
        image.onload = () => {
            try {
                const canvas = document.createElement('canvas');
                canvas.width = image.width;
                canvas.height = image.height;
                const context = canvas.getContext('2d');
                if (!context) {
                    resolve('');
                    return;
                }
                context.drawImage(image, 0, 0);
                resolve(canvas.toDataURL('image/png'));
            } catch (error) {
                reject(error);
            }
        };
        image.onerror = reject;
        image.src = url;
    });
};

const getImageFormatFromDataUrl = (dataUrl) => {
    if (typeof dataUrl !== 'string') {
        return 'PNG';
    }
    if (dataUrl.startsWith('data:image/jpeg') || dataUrl.startsWith('data:image/jpg')) {
        return 'JPEG';
    }
    if (dataUrl.startsWith('data:image/webp')) {
        return 'WEBP';
    }
    return 'PNG';
};

const fetchOperationalLogoDataUrl = async () => {
    if (cachedOperationalLogoDataUrl !== null) {
        return cachedOperationalLogoDataUrl;
    }
    const tryConvertToDataUrl = async (url) => {
        if (!url) return '';
        try {
            const response = await fetch(url, { cache: 'no-store', mode: 'cors', credentials: 'omit' });
            if (!response.ok) {
                throw new Error(`Falha ao carregar logo: ${response.status}`);
            }
            const blob = await response.blob();
            const dataUrl = await blobToDataURL(blob);
            return typeof dataUrl === 'string' ? dataUrl : '';
        } catch (networkError) {
            try {
                const dataUrl = await convertImageToDataUrlViaCanvas(url);
                return typeof dataUrl === 'string' ? dataUrl : '';
            } catch (canvasError) {
                console.warn('Falha ao converter a logo para DataURL.', canvasError || networkError);
                return '';
            }
        }
    };

    if (raceBullLogoUrl) {
        try {
            const logoFromConstant = await tryConvertToDataUrl(raceBullLogoUrl);
            cachedOperationalLogoDataUrl = logoFromConstant;
            if (logoFromConstant) {
                return logoFromConstant;
            }
        } catch (error) {
            console.warn('Não foi possível carregar a logo usando a URL configurada, tentando buscar pelo Storage.', error);
        }
    }

    if (storage) {
        try {
            const logoRef = ref(storage, RACE_BULL_LOGO_STORAGE_PATH);
            const downloadUrl = await getDownloadURL(logoRef);
            const logoFromStorage = await tryConvertToDataUrl(downloadUrl);
            cachedOperationalLogoDataUrl = logoFromStorage;
            return logoFromStorage;
        } catch (error) {
            console.warn('Não foi possível carregar a logo do Firebase Storage, gerando PDF sem imagem.', error);
        }
    }

    cachedOperationalLogoDataUrl = '';
    return '';
};

const addRaceBullLogoToPdf = (doc, logoDataUrl, options = {}) => {
    if (!logoDataUrl) {
        return;
    }

    const {
        align = 'left',
        margin = 15,
        y = 12,
        width = 42,
        height = 18,
    } = options;

    const pageWidth = doc.internal.pageSize.getWidth();
    let x = margin;

    if (align === 'right') {
        x = pageWidth - margin - width;
    } else if (align === 'center') {
        x = (pageWidth - width) / 2;
    }

    doc.addImage(logoDataUrl, getImageFormatFromDataUrl(logoDataUrl), x, y, width, height);
};

const deriveOperationMinutesForPdf = (operation) => {
    if (!operation) return 0;
    if (operation.tempoMinutos !== undefined) {
        const minutes = parseFloat(operation.tempoMinutos);
        if (Number.isFinite(minutes)) return minutes;
    }
    if (operation.tempo !== undefined) {
        const minutes = parseFloat(operation.tempo);
        if (Number.isFinite(minutes)) return minutes;
    }
    if (operation.tempoSegundos !== undefined) {
        const seconds = parseFloat(operation.tempoSegundos);
        if (Number.isFinite(seconds)) return seconds / 60;
    }
    if (operation.tempoValor !== undefined) {
        const value = parseFloat(operation.tempoValor);
        if (Number.isFinite(value)) {
            const unit = operation.unidade || operation.unidadeTempo || 'min';
            return unit === 'seg' ? value / 60 : value;
        }
    }
    return 0;
};

export const exportSequenciaOperacionalPDF = async (modelo, incluirDados = true, options = {}) => {
    const globalJsPdf = await ensureJsPdfResources();
    const { jsPDF } = globalJsPdf;
    const doc = new jsPDF();
    const now = new Date();
    const dateLabel = now.toLocaleDateString('pt-BR');
    const dateTimeLabel = now.toLocaleString('pt-BR');

    const { blankLineCount = 25 } = options;
    const sanitizedBlankLineCount = Math.max(1, Math.floor(Number(blankLineCount) || 0) || 25);

    const logoDataUrl = await fetchOperationalLogoDataUrl();
    addRaceBullLogoToPdf(doc, logoDataUrl);

    doc.setFontSize(14);
    const pageCenterX = doc.internal.pageSize.getWidth() / 2;
    doc.text('SEQUÊNCIA OPERACIONAL', pageCenterX, 22, { align: 'center' });
    doc.setFontSize(10);

    const empresa = (modelo?.empresa || 'RACE BULL').toUpperCase();
    const modeloNome = modelo?.modelo || '__________';

    doc.text(`EMPRESA: ${empresa}`, 15, 38);
    doc.text(`MODELO: ${modeloNome}`, 15, 45);

    const colunas = ['N', 'OPERAÇÃO', 'MÁQUINA', 'TEMPO'];
    let linhas = [];

    if (incluirDados && modelo) {
        const operacoes = Array.isArray(modelo.operacoes) ? modelo.operacoes : [];
        let totalMinutos = 0;
        linhas = operacoes.map((operacao, index) => {
            const numero = operacao?.numero !== undefined ? operacao.numero : index + 1;
            const descricao = operacao?.descricao || operacao?.nome || '';
            const maquina = operacao?.maquina || '';
            const minutos = deriveOperationMinutesForPdf(operacao);
            if (Number.isFinite(minutos)) {
                totalMinutos += minutos;
            }
            return [
                numero,
                descricao,
                maquina,
                Number.isFinite(minutos) && minutos > 0 ? `${minutos.toFixed(2)} min` : '',
            ];
        });

        if (linhas.length === 0) {
            linhas = Array.from({ length: 25 }, (_, index) => [index + 1, '', '', '']);
        } else {
            linhas.push(['', '', 'TOTAL', `${totalMinutos.toFixed(2)} min`]);
        }
    } else {
        linhas = Array.from({ length: sanitizedBlankLineCount }, (_, index) => [index + 1, '', '', '']);
    }

    doc.autoTable({
        startY: 50,
        head: [colunas],
        body: linhas,
        theme: 'grid',
        styles: {
            fontSize: 9,
            halign: 'center',
            lineColor: [0, 0, 0],
            lineWidth: 0.1,
        },
        headStyles: {
            fillColor: [0, 0, 0],
            textColor: [255, 255, 255],
            lineColor: [0, 0, 0],
            lineWidth: 0.1,
        },
        bodyStyles: {
            lineColor: [0, 0, 0],
            lineWidth: 0.1,
        },
        columnStyles: {
            1: { halign: 'left' },
            2: { halign: 'left' },
        },
    });

    doc.setFontSize(8);
    doc.text(`Gerado automaticamente pelo Sistema Race Bull – ${dateTimeLabel}`, 15, 285);

    const safeModelName = modelo?.modelo ? modelo.modelo.replace(/\s+/g, '_') : 'SemModelo';
    const nomeArquivo = incluirDados
        ? `Sequencia_Operacional_${safeModelName}_${dateLabel}.pdf`
        : `Sequencia_Operacional_EmBranco_${dateLabel}.pdf`;

    doc.save(nomeArquivo);
};

const buildDashboardPerformanceData = (options = {}) => {
    const {
        dashboardName = 'Dashboard',
        selectedDate = new Date(),
        currentMonth = new Date(),
        isTraveteDashboard = false,
        filtersSummary = {},
        summary = {},
        monthlySummary = {},
        dailyEntries = [],
        traveteEntries = [],
        lotSummary = {},
        monthlyBreakdown = [],
        exportSettings = DEFAULT_EXPORT_SETTINGS,
    } = options;

    const now = new Date();

    const resolveDateInfo = (value, localeOptions, fallbackDate = now) => {
        const fallback = fallbackDate instanceof Date ? fallbackDate : new Date(fallbackDate || now);
        if (!value) {
            return {
                date: fallback,
                label: fallback.toLocaleDateString('pt-BR', localeOptions),
            };
        }
        const parsed = value instanceof Date ? value : new Date(value);
        if (!(parsed instanceof Date) || Number.isNaN(parsed.getTime())) {
            return {
                date: fallback,
                label: fallback.toLocaleDateString('pt-BR', localeOptions),
            };
        }
        return {
            date: parsed,
            label: parsed.toLocaleDateString('pt-BR', localeOptions),
        };
    };

    const selectedDateInfo = resolveDateInfo(selectedDate, undefined, now);
    const monthDateInfo = resolveDateInfo(currentMonth, { month: 'long', year: 'numeric' }, now);

    const metadata = {
        dashboardName,
        selectedDateLabel: selectedDateInfo.label,
        monthLabel: monthDateInfo.label,
        generatedAt: now.toLocaleString('pt-BR'),
        isTraveteDashboard: Boolean(isTraveteDashboard),
        safeDashboardName: sanitizeForFilename(dashboardName || 'Dashboard', 'Dashboard'),
        safeDateLabel: sanitizeForFilename(selectedDateInfo.date.toISOString().split('T')[0], 'data'),
    };

    const settings = {
        ...DEFAULT_EXPORT_SETTINGS,
        ...(exportSettings || {}),
    };

    const sections = [];

    if (settings.dailySummary) {
        const dailySummaryRows = [
            ['Produção Acumulada (Dia)', formatLocaleNumber(summary.totalProduced)],
            ['Meta Acumulada (Dia)', formatLocaleNumber(summary.totalGoal)],
            ['Eficiência da Última Hora', formatPercentageLabel(summary.lastHourEfficiency)],
            ['Média de Eficiência (Dia)', formatPercentageLabel(summary.averageEfficiency)],
        ];
        sections.push({
            key: 'daily-summary',
            title: 'Resumo do Dia',
            header: ['Indicador', 'Valor'],
            rows: dailySummaryRows,
            columnStyles: { 0: { halign: 'left' } },
        });

        if (isTraveteDashboard) {
            const lastEntry = traveteEntries[traveteEntries.length - 1] || {};
            const employees = Array.isArray(lastEntry.employees) ? lastEntry.employees : [];
            const individualRows = employees.map((employee, index) => ([
                `Funcionário ${index + 1}`,
                formatLocaleNumber(employee.cumulativeProduced),
                formatLocaleNumber(employee.cumulativeMeta),
                formatPercentageLabel(employee.cumulativeEfficiency),
            ]));
            if (individualRows.length > 0) {
                sections.push({
                    key: 'travete-daily-individual',
                    title: 'Resumo Individual do Dia (Travete)',
                    header: ['Operador', 'Produção Acum.', 'Meta Acum.', 'Eficiência Média'],
                    rows: individualRows,
                    columnStyles: { 0: { halign: 'left' } },
                });
            }
        }
    }

    if (settings.monthlySummary) {
        const monthlyRows = [
            ['Produção do Mês', formatLocaleNumber(monthlySummary.totalProduction)],
            ['Meta do Mês', formatLocaleNumber(monthlySummary.totalGoal)],
            ['Eficiência Média Mensal', formatPercentageLabel(monthlySummary.averageEfficiency)],
        ];
        sections.push({
            key: 'monthly-summary',
            title: 'Resumo Mensal',
            header: ['Indicador', 'Valor'],
            rows: monthlyRows,
            columnStyles: { 0: { halign: 'left' } },
        });

        if (Array.isArray(monthlyBreakdown) && monthlyBreakdown.length > 0) {
            const monthlyBody = monthlyBreakdown.map((item) => {
                const parsedDate = item.date instanceof Date ? item.date : new Date(item.date);
                const label = (parsedDate instanceof Date && !Number.isNaN(parsedDate.getTime()))
                    ? parsedDate.toLocaleDateString('pt-BR')
                    : (item.dateLabel || String(item.date || '-'));
                return [
                    label,
                    formatLocaleNumber(item.totalProduction),
                    formatLocaleNumber(item.totalGoal),
                    formatPercentageLabel(item.averageEfficiency),
                ];
            });
            sections.push({
                key: 'monthly-breakdown',
                title: 'Desempenho Diário no Mês',
                header: ['Dia', 'Produção', 'Meta', 'Eficiência Média'],
                rows: monthlyBody,
                columnStyles: { 0: { halign: 'left' } },
            });
        }
    }

    if (settings.periodDetails) {
        if (isTraveteDashboard) {
            const traveteBody = traveteEntries.map((entry) => {
                const employees = Array.isArray(entry.employees) ? entry.employees : [];
                const empOne = employees[0] || {};
                const empTwo = employees[1] || {};
                return [
                    entry.period || '-',
                    empOne.metaDisplay || formatLocaleNumber(empOne.meta),
                    empOne.producedDisplay || formatLocaleNumber(empOne.produced),
                    formatPercentageLabel(empOne.efficiency),
                    empTwo.metaDisplay || formatLocaleNumber(empTwo.meta),
                    empTwo.producedDisplay || formatLocaleNumber(empTwo.produced),
                    formatPercentageLabel(empTwo.efficiency),
                    entry.lotDisplay || '-',
                    entry.observation || '-',
                ];
            });
            if (traveteBody.length > 0) {
                sections.push({
                    key: 'period-details-travete',
                    title: 'Detalhamento por Período (Travete)',
                    header: ['Período', 'Meta F1', 'Prod. F1', 'Eficiência F1', 'Meta F2', 'Prod. F2', 'Eficiência F2', 'Lotes', 'Observação'],
                    rows: traveteBody,
                    columnStyles: { 0: { halign: 'left' }, 7: { halign: 'left' }, 8: { halign: 'left' } },
                });
            }
        } else if (Array.isArray(dailyEntries) && dailyEntries.length > 0) {
            const dailyBody = dailyEntries.map((entry) => ([
                entry.period || '-',
                `${entry.people || 0} / ${(entry.availableTime || 0)} min`,
                entry.goalForDisplay || entry.goal || '-',
                entry.producedForDisplay || entry.produced || '-',
                formatPercentageLabel(entry.efficiency),
                formatLocaleNumber(entry.cumulativeGoal),
                formatLocaleNumber(entry.cumulativeProduction),
                formatPercentageLabel(entry.cumulativeEfficiency),
                entry.observation || '-',
            ]));
            sections.push({
                key: 'period-details',
                title: 'Detalhamento por Período',
                header: ['Período', 'Pessoas / Tempo', 'Meta', 'Produção', 'Eficiência', 'Meta Acum.', 'Prod. Acum.', 'Efic. Acum.', 'Observação'],
                rows: dailyBody,
                columnStyles: { 0: { halign: 'left' }, 1: { halign: 'left' }, 8: { halign: 'left' } },
            });
        }
    }

    if (settings.completedLots && lotSummary && Array.isArray(lotSummary.completed) && lotSummary.completed.length > 0) {
        const completedBody = lotSummary.completed.map((lot) => ([
            lot.name || lot.id || '-',
            formatLocaleNumber(lot.produced),
            formatLocaleNumber(lot.target),
            formatPercentageLabel(lot.efficiency),
            lot.duration ? Number(lot.duration).toFixed(1) : '-',
            formatLocaleNumber(lot.averageDaily),
        ]));
        const section = {
            key: 'completed-lots',
            title: 'Lotes Concluídos no Mês',
            header: ['Lote', 'Produzido', 'Meta', 'Eficiência', 'Duração (dias)', 'Média Diária'],
            rows: completedBody,
            columnStyles: { 0: { halign: 'left' } },
        };
        if (Number.isFinite(lotSummary.overallAverage) && lotSummary.overallAverage > 0) {
            section.footerNote = `Média diária combinada dos lotes concluídos: ${formatLocaleNumber(lotSummary.overallAverage)} peças`;
        }
        sections.push(section);
    }

    if (settings.activeLots) {
        const activeLots = Array.isArray(lotSummary?.active) ? lotSummary.active : [];
        if (activeLots.length > 0) {
            const activeRows = activeLots.map((lot) => ([
                lot?.name || lot?.id || '-',
                formatLocaleNumber(lot?.produced),
                formatLocaleNumber(lot?.target),
                formatPercentageLabel(lot?.efficiency),
                getLotStatusLabel(lot?.status, '-'),
            ]));
            sections.push({
                key: 'active-lots',
                title: 'Lotes Ativos',
                header: ['Lote', 'Produzido', 'Meta', 'Eficiência', 'Status'],
                rows: activeRows,
                columnStyles: { 0: { halign: 'left' }, 4: { halign: 'left' } },
            });
        }
    }

    return {
        metadata,
        sections,
    };
};

export const exportDashboardPerformancePDF = async (options = {}) => {
    const { metadata, sections } = buildDashboardPerformanceData(options);

    const [globalJsPdf, XLSX] = await Promise.all([
        ensureJsPdfResources(),
        ensureXlsxResources().catch((error) => {
            console.error('Não foi possível carregar as dependências de planilha.', error);
            return null;
        }),
    ]);

    const { jsPDF } = globalJsPdf;
    const doc = new jsPDF();
    const pageWidth = doc.internal.pageSize.getWidth();
    const centerX = pageWidth / 2;
<<<<<<< HEAD
    const selectedDateLabel = selectedDate instanceof Date
        ? selectedDate.toLocaleDateString('pt-BR')
        : new Date(selectedDate).toLocaleDateString('pt-BR');
    const generatedAt = now.toLocaleString('pt-BR');
=======
>>>>>>> 9e45d24c

    try {
        const logoDataUrl = await fetchOperationalLogoDataUrl();
        addRaceBullLogoToPdf(doc, logoDataUrl);
    } catch (error) {
        console.error('Não foi possível carregar o logo para o relatório do dashboard.', error);
    }

    doc.setFontSize(16);
<<<<<<< HEAD
    doc.text(`Relatório de Desempenho - ${dashboardName}`, centerX, 20, { align: 'center' });
    let currentY = 26;

    const filtersEntries = buildFiltersSummaryEntries({
        dashboardName,
        selectedDate,
        currentMonth,
        ...filtersSummary,
    }).map(entry => [entry.label, entry.value]);
=======
    doc.text(`Relatório de Desempenho - ${metadata.dashboardName}`, centerX, 20, { align: 'center' });
    doc.setFontSize(10);
    doc.text(`Data selecionada: ${metadata.selectedDateLabel}`, 15, 30);
    doc.text(`Mês de referência: ${metadata.monthLabel}`, 15, 36);
    doc.text(`Gerado em: ${metadata.generatedAt}`, 15, 42);
>>>>>>> 9e45d24c

    if (filtersEntries.length > 0) {
        doc.autoTable({
            startY: currentY,
            head: [['Filtro', 'Valor']],
            body: filtersEntries,
            theme: 'grid',
            styles: {
                fontSize: 9,
                halign: 'left',
                lineColor: [0, 0, 0],
                lineWidth: 0.1,
            },
            headStyles: {
                fillColor: [0, 0, 0],
                textColor: [255, 255, 255],
                lineColor: [0, 0, 0],
                lineWidth: 0.1,
            },
            bodyStyles: {
                lineColor: [0, 0, 0],
                lineWidth: 0.1,
            },
            columnStyles: {
                0: { halign: 'left' },
                1: { halign: 'left' },
            },
        });
        currentY = (doc.lastAutoTable && doc.lastAutoTable.finalY)
            ? doc.lastAutoTable.finalY + 6
            : currentY + 10;
    } else {
        currentY += 4;
    }

    doc.setFontSize(10);
    doc.text(`Gerado em: ${generatedAt}`, 15, currentY);
    currentY += 8;

    const addTableSection = (section) => {
        if (!section.rows || section.rows.length === 0) {
            return;
        }
        if (currentY > doc.internal.pageSize.getHeight() - 40) {
            doc.addPage();
            currentY = 20;
        }
        doc.setFontSize(12);
        doc.text(section.title, 15, currentY);
        currentY += 4;
        doc.autoTable({
            startY: currentY,
            head: [section.header],
            body: section.rows,
            theme: 'grid',
            styles: {
                fontSize: 9,
                halign: 'center',
                lineColor: [0, 0, 0],
                lineWidth: 0.1,
            },
            headStyles: {
                fillColor: [0, 0, 0],
                textColor: [255, 255, 255],
                lineColor: [0, 0, 0],
                lineWidth: 0.1,
            },
            bodyStyles: {
                lineColor: [0, 0, 0],
                lineWidth: 0.1,
            },
            columnStyles: section.columnStyles || {},
        });
        currentY = (doc.lastAutoTable && doc.lastAutoTable.finalY)
            ? doc.lastAutoTable.finalY + 8
            : currentY + 8;
        if (section.footerNote) {
            doc.setFontSize(10);
            doc.text(section.footerNote, 15, currentY);
            currentY += 8;
        }
    };

    sections.forEach(addTableSection);

    doc.setFontSize(8);
    doc.text('Gerado automaticamente pelo Sistema Race Bull', 15, doc.internal.pageSize.getHeight() - 10);

    doc.save(`Relatorio_${metadata.safeDashboardName}_${metadata.safeDateLabel}.pdf`);

    if (XLSX) {
        const metadataSheetData = [
            ['Relatório de Desempenho', metadata.dashboardName],
            ['Data selecionada', metadata.selectedDateLabel],
            ['Mês de referência', metadata.monthLabel],
            ['Gerado em', metadata.generatedAt],
            ['Tipo de Dashboard', metadata.isTraveteDashboard ? 'Travete' : 'Padrão'],
        ];

        const csvChunks = [];
        const metadataCsv = XLSX.utils.sheet_to_csv(XLSX.utils.aoa_to_sheet(metadataSheetData)).trim();
        if (metadataCsv) {
            csvChunks.push(metadataCsv);
        }

        sections.forEach((section) => {
            if (!section.rows || section.rows.length === 0) {
                return;
            }
            const sectionSheetData = [
                [section.title],
                section.header,
                ...section.rows,
            ];
            if (section.footerNote) {
                sectionSheetData.push([]);
                sectionSheetData.push([section.footerNote]);
            }
            const sectionCsv = XLSX.utils.sheet_to_csv(XLSX.utils.aoa_to_sheet(sectionSheetData)).trim();
            if (sectionCsv) {
                if (csvChunks.length > 0) {
                    csvChunks.push('');
                }
                csvChunks.push(sectionCsv);
            }
        });

        if (csvChunks.length > 0) {
            const csvContent = csvChunks.join('\n');
            const blob = new Blob([csvContent], { type: 'text/csv;charset=utf-8;' });
            downloadBlob(blob, `Relatorio_${metadata.safeDashboardName}_${metadata.safeDateLabel}.csv`);
        }
    }
};

export const getEmployeeProducts = (employee) => {
    if (Array.isArray(employee.products) && employee.products.length > 0) {
        return employee.products;
    }
    if (Array.isArray(employee.productionDetails) && employee.productionDetails.length > 0) {
        return employee.productionDetails;
    }
    return [];
};

export const buildProductLookupMap = (...lists) => {
    const map = new Map();
    lists.forEach(list => {
        (list || []).forEach(product => {
            if (product?.id) {
                const existing = map.get(product.id) || {};
                map.set(product.id, { ...existing, ...product });
            }
        });
    });
    return map;
};

export const sumProducedQuantities = (productsArray, fallbackProduced) => {
    const producedFromProducts = productsArray.reduce((sum, detail) => sum + (parseInt(detail.produced, 10) || 0), 0);
    if (producedFromProducts > 0) return producedFromProducts;
    const fallbackValue = fallbackProduced !== undefined ? parseInt(fallbackProduced, 10) : 0;
    return Number.isNaN(fallbackValue) ? 0 : fallbackValue;
};

export const findFirstProductDetail = (productsArray, employee) => {
    if (productsArray.length > 0) {
        const detailWithProduct = productsArray.find(detail => detail.productId);
        if (detailWithProduct) return detailWithProduct;
    }
    return Array.isArray(employee.productionDetails) && employee.productionDetails.length > 0
        ? employee.productionDetails[0]
        : null;
};

export const resolveProductReference = (employee, firstProductDetail, productMap) => {
    const productId = firstProductDetail?.productId || employee.productId || '';
    return { productId, product: productMap.get(productId) };
};

export const resolveEmployeeStandardTime = (employee, firstProductDetail, product) => {
    const parsedStandardTime = parseFloat(employee.standardTime);
    const fallbackStandardTimeRaw = firstProductDetail?.standardTime !== undefined
        ? parseFloat(firstProductDetail.standardTime)
        : (product?.standardTime || 0);
    const fallbackStandardTime = (!Number.isNaN(fallbackStandardTimeRaw) && fallbackStandardTimeRaw > 0)
        ? fallbackStandardTimeRaw
        : 0;
    return (!Number.isNaN(parsedStandardTime) && parsedStandardTime > 0)
        ? parsedStandardTime
        : fallbackStandardTime;
};

export const computeMetaFromStandardTime = (standardTime, availableTime) => {
    if (!(standardTime > 0 && availableTime > 0)) return 0;
    return Math.round(availableTime / standardTime);
};

export const computeEfficiencyPercentage = (produced, standardTime, availableTime) => {
    if (!(standardTime > 0 && availableTime > 0 && produced > 0)) return 0;
    return parseFloat((((produced * standardTime) / availableTime) * 100).toFixed(2));
};

export const buildProductNames = (productsArray, productMap) => productsArray
    .map(detail => {
        const product = productMap.get(detail.productId);
        return product?.name || null;
    })
    .filter(Boolean)
    .join(' / ');

export const buildNumericSegments = (productsArray) => productsArray.map(detail => {
    const producedNumeric = parseInt(detail.produced, 10);
    return Number.isNaN(producedNumeric) ? 0 : producedNumeric;
});

export const formatSegmentedNumbers = (segments, fallbackValue, delimiter = ' / ') => {
    if (!Array.isArray(segments) || segments.length === 0) {
        return Number(fallbackValue || 0).toLocaleString('pt-BR');
    }
    const sanitizedSegments = segments
        .map(value => Number(value) || 0)
        .filter((value, index) => index === 0 || value > 0);
    if (sanitizedSegments.length === 0) {
        return Number(fallbackValue || 0).toLocaleString('pt-BR');
    }
    if (sanitizedSegments.length === 1) {
        const [firstValue] = sanitizedSegments;
        if (firstValue === 0 && Number(fallbackValue || 0) === 0) return '0';
        return firstValue.toLocaleString('pt-BR');
    }
    return sanitizedSegments.map(value => value.toLocaleString('pt-BR')).join(delimiter);
};

export const formatGoalBlockDisplay = (goalBlock, fallbackDisplay, fallbackMetaValue) => {
    if (!goalBlock) return fallbackDisplay;
    const goalBlockCurrent = Number(goalBlock.current || 0);
    const goalBlockNext = Number(goalBlock.next || 0);
    const goalBlockShowNext = Boolean(goalBlock.showNext) && (goalBlock.next !== undefined && goalBlock.next !== null);
    const currentLabel = goalBlockCurrent > 0
        ? goalBlockCurrent.toLocaleString('pt-BR')
        : (fallbackMetaValue > 0 ? fallbackMetaValue.toLocaleString('pt-BR') : '0');
    if (goalBlockShowNext) {
        const nextLabel = goalBlockNext > 0 ? goalBlockNext.toLocaleString('pt-BR') : currentLabel;
        return `${currentLabel}/${nextLabel}`;
    }
    return goalBlockCurrent > 0 ? currentLabel : '-';
};

export const formatTraveteLotDisplay = (lotBlock, fallbackLabel) => {
    if (!lotBlock) return fallbackLabel || '-';
    const suffix = (lotBlock.machineType || '').replace(/^Travete\s*/i, '').trim();
    const currentLabel = lotBlock.current
        ? `${lotBlock.current}${suffix ? ` - ${suffix}` : ''}`
        : '';
    const nextLabel = lotBlock.next || '';
    if (currentLabel) {
        return nextLabel ? `${currentLabel}/${nextLabel}` : currentLabel;
    }
    return nextLabel || '-';
};

export const getOrderedActiveLots = (lots = []) =>
    [...lots]
        .filter(lot => lot && (lot.status === 'ongoing' || lot.status === 'future'))
        .sort((a, b) => (a.order || 0) - (b.order || 0));

export const getLotRemainingPieces = (lot) => {
    if (!lot) return 0;
    return Math.max(0, (lot.target || 0) - (lot.produced || 0));
};

export const splitGoalSegments = (goalDisplay = '') => goalDisplay
    .split('/')
    .map(segment => segment.trim())
    .filter(Boolean);

export const splitTraveteGoalSegments = (goalDisplay = '') => goalDisplay
    .split('//')
    .map(segment => segment.trim())
    .filter(Boolean);

export const buildTraveteProcessedEntries = (productionData, productMapForSelectedDate) => {
    if (!productionData || productionData.length === 0) return [];

    const cumulativeMeta = [];
    const cumulativeProduction = [];
    const cumulativeEfficiencySum = [];
    const cumulativeEntryCounts = [];

    return [...productionData]
        .sort((a, b) => (a.period || '').localeCompare(b.period || ''))
        .map((entry) => {
            const availableTime = parseFloat(entry.availableTime) || 0;
            const storedGoalBlocks = Array.isArray(entry.traveteGoalBlocks) ? entry.traveteGoalBlocks : null;
            const storedLotBlocks = Array.isArray(entry.traveteLotBlocks) ? entry.traveteLotBlocks : null;
            const entryGoalSegments = splitTraveteGoalSegments(entry.goalDisplay || '');

            const employees = (entry.employeeEntries || []).map((emp, empIndex) => {
                const productsArray = getEmployeeProducts(emp);
                const producedValue = sumProducedQuantities(productsArray, emp.produced);
                const firstProduct = findFirstProductDetail(productsArray, emp);
                const { product } = resolveProductReference(emp, firstProduct, productMapForSelectedDate);
                const standardTime = resolveEmployeeStandardTime(emp, firstProduct, product);
                const meta = computeMetaFromStandardTime(standardTime, availableTime);
                const efficiency = computeEfficiencyPercentage(producedValue, standardTime, availableTime);

                cumulativeMeta[empIndex] = (cumulativeMeta[empIndex] || 0) + meta;
                cumulativeProduction[empIndex] = (cumulativeProduction[empIndex] || 0) + producedValue;
                cumulativeEfficiencySum[empIndex] = (cumulativeEfficiencySum[empIndex] || 0) + efficiency;
                cumulativeEntryCounts[empIndex] = (cumulativeEntryCounts[empIndex] || 0) + 1;

                const entriesCount = cumulativeEntryCounts[empIndex] || 1;
                const cumulativeEfficiency = parseFloat(((cumulativeEfficiencySum[empIndex] || 0) / entriesCount).toFixed(2));
                const productNames = buildProductNames(productsArray, productMapForSelectedDate);
                const producedSegments = buildNumericSegments(productsArray);
                const producedDisplay = formatSegmentedNumbers(producedSegments, producedValue);

                const goalBlock = storedGoalBlocks?.[empIndex] || null;
                const lotBlock = storedLotBlocks?.[empIndex] || null;
                const entryGoalDisplay = entryGoalSegments[empIndex] || '';
                const fallbackGoalDisplay = entryGoalDisplay || (meta > 0 ? meta.toLocaleString('pt-BR') : '-');
                const goalDisplayForEmployee = formatGoalBlockDisplay(goalBlock, fallbackGoalDisplay, meta);

                const lotFallbackLabel = (productNames || product?.name) ? (productNames || product?.name) : '-';
                const lotDisplayForEmployee = formatTraveteLotDisplay(lotBlock, lotFallbackLabel);

                return {
                    ...emp,
                    produced: producedValue,
                    producedDisplay,
                    standardTime,
                    meta,
                    efficiency,
                    cumulativeMeta: cumulativeMeta[empIndex] || 0,
                    cumulativeProduced: cumulativeProduction[empIndex] || 0,
                    cumulativeEfficiency,
                    productName: productNames || product?.name || '',
                    metaDisplay: goalDisplayForEmployee,
                    lotDisplay: lotDisplayForEmployee,
                };
            });

            return {
                ...entry,
                employees,
            };
        });
};

export const joinGoalSegments = (segments = []) => {
    const cleaned = segments
        .map(segment => {
            if (typeof segment === 'number') {
                return Number.isFinite(segment) ? segment.toString() : '';
            }
            if (segment === null || segment === undefined) {
                return '';
            }
            return String(segment).trim();
        })
        .filter(segment => segment !== '');
    return cleaned.length > 0 ? cleaned.join(' / ') : '0';
};

export const sumGoalDisplay = (goalDisplay = '') => splitGoalSegments(goalDisplay)
    .reduce((total, segment) => total + (parseInt(segment, 10) || 0), 0);

export const formatDefaultLotDisplayName = (lot, product) => {
    if (!lot) {
        return product?.name || '';
    }

    const baseName = lot.productName || product?.name || lot.name || lot.id || '';
    return lot.customName ? `${baseName} - ${lot.customName}` : baseName;
};

export const createProductionRowFromDetail = (detail, productMap, lots) => {
    if (!detail) return null;

    const lot = detail.lotId ? lots.find(l => l.id === detail.lotId) || null : null;
    const product = detail.productId ? productMap.get(detail.productId) || null : null;
    const productName = formatDefaultLotDisplayName(lot, product) || detail.productName || detail.productId || 'Produto';
    const standardTimeRaw = detail.standardTime !== undefined ? detail.standardTime : product?.standardTime;
    const standardTime = standardTimeRaw !== undefined ? parseFloat(standardTimeRaw) || 0 : 0;

    return {
        key: detail.lotId || detail.productId || generateId('production-row'),
        lotId: detail.lotId || '',
        productId: detail.productId || '',
        productName,
        produced: detail.produced !== undefined ? String(detail.produced) : '',
        autoGenerated: false,
        standardTime,
        remainingPieces: lot ? getLotRemainingPieces(lot) : 0,
    };
};

export const computeDefaultPredictionsForEdit = ({ peopleValue, availableTimeValue, lots, productMap, fallbackProductId }) => {
    const people = parseFloat(peopleValue) || 0;
    const availableTime = parseFloat(availableTimeValue) || 0;

    if (people <= 0 || availableTime <= 0) {
        return [];
    }

    const activeLots = getOrderedActiveLots(lots);
    let remainingTime = people * availableTime;
    const predictions = [];

    let startIndex = activeLots.findIndex(lot => getLotRemainingPieces(lot) > 0);
    if (startIndex === -1 && fallbackProductId) {
        startIndex = activeLots.findIndex(lot => lot.productId === fallbackProductId);
    }

    const MAX_PREDICTIONS = 10;
    if (startIndex !== -1) {
        for (let index = startIndex; index < activeLots.length && remainingTime > 0 && predictions.length < MAX_PREDICTIONS; index++) {
            const lot = activeLots[index];
            const product = lot?.productId ? productMap.get(lot.productId) || null : null;
            const standardTimeRaw = product?.standardTime;
            const standardTime = standardTimeRaw !== undefined ? parseFloat(standardTimeRaw) : NaN;

            if (!product || Number.isNaN(standardTime) || standardTime <= 0) {
                continue;
            }

            const remainingPieces = getLotRemainingPieces(lot);
            if (remainingPieces <= 0) {
                continue;
            }

            if (remainingTime < standardTime) {
                break;
            }

            const producibleFloat = remainingTime / standardTime;
            const roundedProducible = Math.round(producibleFloat);
            const producible = Math.min(remainingPieces, Math.max(0, roundedProducible));

            if (producible <= 0) {
                break;
            }

            predictions.push({
                key: lot.id,
                id: lot.id,
                productId: lot.productId,
                productName: formatDefaultLotDisplayName(lot, product),
                remainingPieces,
                plannedPieces: producible,
                standardTime,
            });

            remainingTime -= producible * standardTime;
        }
    }

    if (predictions.length === 0 && fallbackProductId) {
        const fallbackProduct = productMap.get(fallbackProductId) || null;
        const standardTimeRaw = fallbackProduct?.standardTime;
        const standardTime = standardTimeRaw !== undefined ? parseFloat(standardTimeRaw) : NaN;

        if (!Number.isNaN(standardTime) && standardTime > 0 && remainingTime >= standardTime) {
            const producibleFloat = remainingTime / standardTime;
            const producible = Math.max(0, Math.round(producibleFloat));

            if (producible > 0) {
                predictions.push({
                    key: `product-${fallbackProductId}`,
                    id: '',
                    productId: fallbackProductId,
                    productName: fallbackProduct?.name || '',
                    remainingPieces: producible,
                    plannedPieces: producible,
                    standardTime,
                });
            }
        }
    }

    return predictions;
};

export const buildRowsFromPredictions = (existingRows = [], predictions = [], lots = [], productMap = new Map()) => {
    if (!predictions || predictions.length === 0) {
        const manualRows = existingRows.filter(row => !row.autoGenerated);
        if (manualRows.length > 0) {
            return manualRows;
        }
        if (existingRows.length > 0) {
            const [first] = existingRows;
            return [{ ...first, autoGenerated: false }];
        }
        return [];
    }

    const nextRows = predictions.map(prediction => {
        const existing = existingRows.find(row => row.key === prediction.key)
            || existingRows.find(row => row.lotId && row.lotId === prediction.id)
            || existingRows.find(row => row.productId && row.productId === prediction.productId);

        const lot = prediction.id ? lots.find(l => l.id === prediction.id) || null : null;
        const product = prediction.productId ? productMap.get(prediction.productId) || null : null;

        return {
            key: prediction.key,
            lotId: prediction.id || '',
            productId: prediction.productId || '',
            productName: prediction.productName
                || formatDefaultLotDisplayName(lot, product)
                || existing?.productName
                || '',
            produced: existing ? existing.produced : '',
            autoGenerated: existing ? existing.autoGenerated : true,
            standardTime: existing?.standardTime
                || prediction.standardTime
                || (product?.standardTime !== undefined ? parseFloat(product.standardTime) || 0 : 0),
            remainingPieces: prediction.remainingPieces ?? prediction.plannedPieces ?? 0,
        };
    });

    const manualRows = existingRows.filter(row => !row.autoGenerated && !nextRows.some(next => next.key === row.key));
    return [...nextRows, ...manualRows];
};

export const areProductionRowsEqual = (prevRows = [], nextRows = []) => {
    if (prevRows.length !== nextRows.length) {
        return false;
    }

    for (let index = 0; index < prevRows.length; index++) {
        const prev = prevRows[index];
        const next = nextRows[index];

        if (
            prev.key !== next.key
            || prev.lotId !== next.lotId
            || prev.productId !== next.productId
            || prev.productName !== next.productName
            || String(prev.produced ?? '') !== String(next.produced ?? '')
            || Boolean(prev.autoGenerated) !== Boolean(next.autoGenerated)
            || Number(prev.standardTime || 0) !== Number(next.standardTime || 0)
            || Number(prev.remainingPieces || 0) !== Number(next.remainingPieces || 0)
        ) {
            return false;
        }
    }

    return true;
};

export const formatTraveteStandardTimeValue = (value) => {
    if (typeof value !== 'number' || Number.isNaN(value) || value <= 0) return '';
    return parseFloat(value.toFixed(2)).toString();
};

export const resolveTraveteLotBaseId = (lot, products) => {
    if (!lot) return null;
    if (lot.productBaseId) return lot.productBaseId;
    if (lot.baseProductId) return lot.baseProductId;
    if (lot.productId) {
        const directProduct = products.find(p => p.id === lot.productId);
        if (directProduct?.baseProductId) return directProduct.baseProductId;
        return lot.productId;
    }
    return null;
};

export const findTraveteVariationForLot = (lot, machineType, products, variationLookup) => {
    if (!lot || !machineType) return null;
    const baseId = resolveTraveteLotBaseId(lot, products);
    if (!baseId) return null;

    const variationFromLookup = variationLookup?.get(baseId)?.get(machineType);
    if (variationFromLookup) {
        return variationFromLookup;
    }

    return products.find(p => p.machineType === machineType && (p.baseProductId === baseId || p.id === baseId)) || null;
};

export const computeTraveteStandardTime = (
    lotId,
    machineType,
    lots = [],
    products = [],
    variationLookup = new Map()
) => {
    if (!lotId || !machineType) return '';
    const lot = lots.find(l => l.id === lotId) || null;
    if (!lot) return '';

    const variation = findTraveteVariationForLot(lot, machineType, products, variationLookup);
    const numeric = variation?.standardTime ? parseFloat(variation.standardTime) : NaN;
    if (!Number.isFinite(numeric) || numeric <= 0) return '';

    return formatTraveteStandardTimeValue(numeric);
};

export const buildTraveteStandardTimePatch = ({
    employee,
    lotId,
    machineType,
    lots = [],
    products = [],
    variationLookup = new Map(),
    resetWhenMissing = false,
}) => {
    if (!employee || employee.standardTimeManual) {
        return null;
    }

    if (!lotId) {
        return resetWhenMissing ? { standardTime: '', standardTimeManual: false } : null;
    }

    const derived = computeTraveteStandardTime(
        lotId,
        machineType || employee.machineType,
        lots,
        products,
        variationLookup
    );

    if (!derived) {
        return resetWhenMissing ? { standardTime: '', standardTimeManual: false } : null;
    }

    if (derived === employee.standardTime) {
        return null;
    }

    return { standardTime: derived, standardTimeManual: false };
};

export const applyTraveteAutoSuggestions = (employeeEntries = [], lotOptions = [], products = [], variationLookup = new Map()) => {
    if (!Array.isArray(employeeEntries) || employeeEntries.length === 0) {
        return { changed: false, employeeEntries: Array.isArray(employeeEntries) ? employeeEntries : [] };
    }

    const primaryLot = lotOptions[0] || null;
    const secondaryLot = lotOptions[1] || null;
    let changed = false;

    const normalizedEntries = employeeEntries.map((entry, index) => {
        const employee = {
            machineType: entry.machineType || TRAVETE_MACHINES[index] || TRAVETE_MACHINES[0],
            standardTime: entry.standardTime || '',
            standardTimeManual: Boolean(entry.standardTimeManual),
            ...entry,
        };

        let productsList = Array.isArray(entry.products) && entry.products.length > 0
            ? entry.products.map(item => ({ ...item }))
            : [createDefaultTraveteProductItem()];

        if (productsList.length === 0) {
            productsList = [createDefaultTraveteProductItem()];
        }

        let employeeChanged = false;

        if (primaryLot) {
            const first = { ...(productsList[0] || createDefaultTraveteProductItem()) };
            const shouldAutoAssignFirst = !first.lotId || first.isAutoSuggested;
            if (shouldAutoAssignFirst && first.lotId !== primaryLot.id) {
                first.lotId = primaryLot.id;
                employeeChanged = true;
            }
            if (shouldAutoAssignFirst) {
                if (!first.isAutoSuggested) {
                    employeeChanged = true;
                }
                first.isAutoSuggested = true;
            }
            productsList[0] = first;
        } else if (productsList[0]?.isAutoSuggested) {
            const first = { ...productsList[0], lotId: '', isAutoSuggested: false };
            productsList[0] = first;
            employeeChanged = true;
        }

        if (secondaryLot) {
            if (productsList.length < 2) {
                productsList.push(createDefaultTraveteProductItem({ isAutoSuggested: true }));
                employeeChanged = true;
            }
            const second = { ...(productsList[1] || createDefaultTraveteProductItem({ isAutoSuggested: true })) };
            const shouldAutoAssignSecond = !second.lotId || second.isAutoSuggested;
            if (shouldAutoAssignSecond && second.lotId !== secondaryLot.id) {
                second.lotId = secondaryLot.id;
                employeeChanged = true;
            }
            if (shouldAutoAssignSecond) {
                if (!second.isAutoSuggested) {
                    employeeChanged = true;
                }
                second.isAutoSuggested = true;
            }
            productsList[1] = second;
        } else if (productsList.length > 1) {
            const filtered = productsList.filter((item, idx) => !(idx > 0 && item.isAutoSuggested));
            if (filtered.length !== productsList.length) {
                productsList = filtered;
                employeeChanged = true;
            } else if (productsList[1]?.isAutoSuggested) {
                const second = { ...productsList[1], lotId: '', isAutoSuggested: false };
                productsList[1] = second;
                employeeChanged = true;
            }
        }

        let nextEmployee = { ...employee, products: productsList };
        const patch = buildTraveteStandardTimePatch({
            employee: nextEmployee,
            lotId: productsList[0]?.lotId,
            machineType: nextEmployee.machineType,
            lots: lotOptions,
            products,
            variationLookup,
        });
        if (patch) {
            nextEmployee = { ...nextEmployee, ...patch };
            employeeChanged = true;
        }

        if (employeeChanged) {
            changed = true;
        }

        return nextEmployee;
    });

    return { changed, employeeEntries: normalizedEntries };
};

export const formatTraveteLotDisplayName = (lot, products) => {
    if (!lot) return '';

    const baseId = resolveTraveteLotBaseId(lot, products);
    const productForLot = lot.productId ? products.find(p => p.id === lot.productId) : null;
    const baseProduct = baseId ? products.find(p => p.id === baseId) : null;

    const baseName = (
        lot.baseProductName ||
        productForLot?.baseProductName ||
        baseProduct?.baseProductName ||
        (baseProduct?.name ? baseProduct.name.replace(/\s-\s.*$/, '') : null) ||
        (productForLot?.name ? productForLot.name.replace(/\s-\s.*$/, '') : null) ||
        (lot.productName ? lot.productName.replace(/\s-\s.*$/, '') : null) ||
        lot.name ||
        lot.id ||
        ''
    );

    return lot.customName ? `${baseName} - ${lot.customName}` : baseName;
};

export const getTraveteBaseProductName = (product) => {
    if (!product) return '';
    if (product.baseProductName) return product.baseProductName;
    if (product.name) return product.name.replace(/\s-\s.*$/, '');
    return product.id || '';
};

export const deriveProductBaseName = (product) => {
    if (!product) return '';
    if (product.baseProductName) return product.baseProductName;
    if (product.baseName) return product.baseName;
    if (product.name) {
        const trimmed = product.name.trim();
        const travetePattern = /\s-\s(?:Travete\s*)?(?:\d+\sAgulhas|Convencional)$/i;
        if (travetePattern.test(trimmed)) {
            return trimmed.replace(travetePattern, '');
        }
        return trimmed.replace(/\s-\s.*$/, '');
    }
    return product.id || '';
};

export function normalizeTraveteMachineType(machine = '') {
    if (!machine) return '';
    const normalized = machine.toString().trim().toLowerCase();
    if (!normalized) return '';
    const hasTravete = normalized.includes('travete');
    if (!hasTravete) return '';
    if (normalized.includes('convenc')) return 'Travete Convencional';
    if (normalized.includes('2') && normalized.includes('agulh')) return 'Travete 2 Agulhas';
    if (normalized.includes('1') && normalized.includes('agulh')) return 'Travete 1 Agulha';
    return 'Travete 2 Agulhas';
}

export const computeOperationalTimeBreakdown = (operations = []) => {
    const breakdown = {
        productionMinutes: 0,
        traveteMinutesByMachine: {
            'Travete 2 Agulhas': 0,
            'Travete 1 Agulha': 0,
            'Travete Convencional': 0,
        },
    };

    operations.forEach((operation) => {
        const minutesRaw = typeof operation.tempoMinutos === 'number'
            ? operation.tempoMinutos
            : parseFloat(operation.tempoMinutos);
        if (!(minutesRaw > 0)) {
            return;
        }
        const destinos = normalizeOperationDestinations(
            operation.destinos || operation.destinations,
            operation.maquina || operation.machine || operation.machineType
        );

        let appliedByDestinos = false;

        if (destinos.production) {
            breakdown.productionMinutes += minutesRaw;
            appliedByDestinos = true;
        }

        TRAVETE_MACHINES.forEach((machineType) => {
            if (destinos.travete[machineType]) {
                breakdown.traveteMinutesByMachine[machineType] += minutesRaw;
                appliedByDestinos = true;
            }
        });

        if (appliedByDestinos) {
            return;
        }

        const machineType = normalizeTraveteMachineType(operation.maquina || operation.machine || operation.machineType);
        if (machineType && TRAVETE_MACHINES.includes(machineType)) {
            breakdown.traveteMinutesByMachine[machineType] += minutesRaw;
        } else {
            breakdown.productionMinutes += minutesRaw;
        }
    });

    breakdown.totalMinutes = breakdown.productionMinutes
        + TRAVETE_MACHINES
            .map(machine => breakdown.traveteMinutesByMachine[machine] || 0)
            .reduce((total, value) => total + value, 0);

    return breakdown;
};

export const aggregateProductOptionsForSequences = (products = []) => {
    const map = new Map();

    products.forEach((product) => {
        if (!product) return;

        const derivedName = (deriveProductBaseName(product)
            || product.baseProductName
            || product.name
            || product.baseProductId
            || product.baseId
            || product.id
            || '')
            .toString()
            .trim();

        if (!derivedName) {
            return;
        }

        const aggregationKey = derivedName.toLowerCase();
        const candidateBaseProductId = product.baseProductId
            || product.baseId
            || product.primaryProductId
            || product.id;

        let entry = map.get(aggregationKey);
        if (!entry) {
            entry = {
                id: product.id,
                aggregationKey,
                baseProductId: candidateBaseProductId || aggregationKey,
                baseProductName: derivedName,
                name: derivedName,
                primaryProductId: null,
                primaryProduct: null,
                productionProducts: [],
                traveteProducts: {},
                relatedProductIds: new Set(),
                dashboardNames: new Set(),
                allProducts: [],
            };
        }

        entry.allProducts.push(product);
        entry.relatedProductIds.add(product.id);
        if (product.dashboardName) {
            entry.dashboardNames.add(product.dashboardName);
        }

        if (product.dashboardId === 'producao') {
            entry.productionProducts.push(product);
            if (!entry.primaryProductId) {
                entry.primaryProductId = product.id;
                entry.primaryProduct = product;
            }
        } else if (product.dashboardId === 'travete' && TRAVETE_MACHINES.includes(product.machineType)) {
            entry.traveteProducts[product.machineType] = product;
            if (!entry.primaryProductId) {
                entry.primaryProductId = product.id;
                entry.primaryProduct = product;
            }
        } else if (!entry.primaryProductId) {
            entry.primaryProductId = product.id;
            entry.primaryProduct = product;
        }

        if (candidateBaseProductId) {
            entry.baseProductId = entry.baseProductId || candidateBaseProductId;
        }

        map.set(aggregationKey, entry);
    });

    return Array.from(map.values()).map((entry) => {
        if (!entry.primaryProductId) {
            const fallback = entry.allProducts[0];
            if (fallback) {
                entry.primaryProductId = fallback.id;
                entry.primaryProduct = fallback;
            }
        }

        const tags = [];
        if (entry.productionProducts.length > 0) {
            tags.push('Produção');
        }
        if (Object.values(entry.traveteProducts).some(Boolean)) {
            tags.push('Travete');
        }

        entry.dashboardNames.forEach((name) => {
            if (name && !tags.includes(name)) {
                tags.push(name);
            }
        });

        const displayLabel = entry.name;

        return {
            id: entry.primaryProductId,
            name: entry.name,
            baseProductId: entry.baseProductId,
            baseProductName: entry.baseProductName,
            primaryProductId: entry.primaryProductId,
            primaryProduct: entry.primaryProduct,
            productionProducts: entry.productionProducts,
            traveteProducts: { ...entry.traveteProducts },
            relatedProductIds: Array.from(entry.relatedProductIds),
            dashboardNames: Array.from(entry.dashboardNames).filter(Boolean).sort((a, b) => a.localeCompare(b)),
            allProducts: entry.allProducts,
            displayLabel,
            tags,
        };
    });
};


// #####################################################################<|MERGE_RESOLUTION|>--- conflicted
+++ resolved
@@ -1020,13 +1020,10 @@
     const doc = new jsPDF();
     const pageWidth = doc.internal.pageSize.getWidth();
     const centerX = pageWidth / 2;
-<<<<<<< HEAD
     const selectedDateLabel = selectedDate instanceof Date
         ? selectedDate.toLocaleDateString('pt-BR')
         : new Date(selectedDate).toLocaleDateString('pt-BR');
     const generatedAt = now.toLocaleString('pt-BR');
-=======
->>>>>>> 9e45d24c
 
     try {
         const logoDataUrl = await fetchOperationalLogoDataUrl();
@@ -1036,7 +1033,6 @@
     }
 
     doc.setFontSize(16);
-<<<<<<< HEAD
     doc.text(`Relatório de Desempenho - ${dashboardName}`, centerX, 20, { align: 'center' });
     let currentY = 26;
 
@@ -1046,13 +1042,6 @@
         currentMonth,
         ...filtersSummary,
     }).map(entry => [entry.label, entry.value]);
-=======
-    doc.text(`Relatório de Desempenho - ${metadata.dashboardName}`, centerX, 20, { align: 'center' });
-    doc.setFontSize(10);
-    doc.text(`Data selecionada: ${metadata.selectedDateLabel}`, 15, 30);
-    doc.text(`Mês de referência: ${metadata.monthLabel}`, 15, 36);
-    doc.text(`Gerado em: ${metadata.generatedAt}`, 15, 42);
->>>>>>> 9e45d24c
 
     if (filtersEntries.length > 0) {
         doc.autoTable({
