--- conflicted
+++ resolved
@@ -782,11 +782,7 @@
     doc.save(nomeArquivo);
 };
 
-<<<<<<< HEAD
 export const exportDashboardPerformancePDF = (options = {}) => {
-=======
-const buildDashboardPerformanceData = (options = {}) => {
->>>>>>> a5df70a7
     const {
         dashboardName: rawDashboardName,
         selectedDate: rawSelectedDate,
@@ -810,7 +806,6 @@
     const selectedDate = rawSelectedDate ?? new Date();
     const currentMonth = rawCurrentMonth ?? new Date();
 
-<<<<<<< HEAD
     return ensureJsPdfResources().then((globalJsPdf) => (
         fetchOperationalLogoDataUrl().then((logoDataUrl) => {
             const { jsPDF } = globalJsPdf;
@@ -1057,167 +1052,6 @@
             doc.save(`Relatorio_${safeDashboardName}_${selectedDateLabelSafe}.pdf`);
         })
     ));
-=======
-    const { jsPDF } = globalJsPdf;
-    const doc = new jsPDF();
-    const pageWidth = doc.internal.pageSize.getWidth();
-    const centerX = pageWidth / 2;
-    const selectedDateLabel = selectedDate instanceof Date
-        ? selectedDate.toLocaleDateString('pt-BR')
-        : new Date(selectedDate).toLocaleDateString('pt-BR');
-    const generatedAt = now.toLocaleString('pt-BR');
-
-    try {
-        const logoDataUrl = await fetchOperationalLogoDataUrl();
-        addRaceBullLogoToPdf(doc, logoDataUrl);
-    } catch (error) {
-        console.error('Não foi possível carregar o logo para o relatório do dashboard.', error);
-    }
-
-    doc.setFontSize(16);
-    doc.text(`Relatório de Desempenho - ${dashboardName}`, centerX, 20, { align: 'center' });
-    let currentY = 26;
-
-    const filtersEntries = buildFiltersSummaryEntries({
-        dashboardName,
-        selectedDate,
-        currentMonth,
-        ...normalizedFiltersSummary,
-    }).map(entry => [entry.label, entry.value]);
-
-    if (filtersEntries.length > 0) {
-        doc.autoTable({
-            startY: currentY,
-            head: [['Filtro', 'Valor']],
-            body: filtersEntries,
-            theme: 'grid',
-            styles: {
-                fontSize: 9,
-                halign: 'left',
-                lineColor: [0, 0, 0],
-                lineWidth: 0.1,
-            },
-            headStyles: {
-                fillColor: [0, 0, 0],
-                textColor: [255, 255, 255],
-                lineColor: [0, 0, 0],
-                lineWidth: 0.1,
-            },
-            bodyStyles: {
-                lineColor: [0, 0, 0],
-                lineWidth: 0.1,
-            },
-            columnStyles: {
-                0: { halign: 'left' },
-                1: { halign: 'left' },
-            },
-        });
-        currentY = (doc.lastAutoTable && doc.lastAutoTable.finalY)
-            ? doc.lastAutoTable.finalY + 6
-            : currentY + 10;
-    } else {
-        currentY += 4;
-    }
-
-    doc.setFontSize(10);
-    doc.text(`Gerado em: ${generatedAt}`, 15, currentY);
-    currentY += 8;
-
-    const addTableSection = (section) => {
-        if (!section.rows || section.rows.length === 0) {
-            return;
-        }
-        if (currentY > doc.internal.pageSize.getHeight() - 40) {
-            doc.addPage();
-            currentY = 20;
-        }
-        doc.setFontSize(12);
-        doc.text(section.title, 15, currentY);
-        currentY += 4;
-        doc.autoTable({
-            startY: currentY,
-            head: [section.header],
-            body: section.rows,
-            theme: 'grid',
-            styles: {
-                fontSize: 9,
-                halign: 'center',
-                lineColor: [0, 0, 0],
-                lineWidth: 0.1,
-            },
-            headStyles: {
-                fillColor: [0, 0, 0],
-                textColor: [255, 255, 255],
-                lineColor: [0, 0, 0],
-                lineWidth: 0.1,
-            },
-            bodyStyles: {
-                lineColor: [0, 0, 0],
-                lineWidth: 0.1,
-            },
-            columnStyles: section.columnStyles || {},
-        });
-        currentY = (doc.lastAutoTable && doc.lastAutoTable.finalY)
-            ? doc.lastAutoTable.finalY + 8
-            : currentY + 8;
-        if (section.footerNote) {
-            doc.setFontSize(10);
-            doc.text(section.footerNote, 15, currentY);
-            currentY += 8;
-        }
-    };
-
-    sections.forEach(addTableSection);
-
-    doc.setFontSize(8);
-    doc.text('Gerado automaticamente pelo Sistema Race Bull', 15, doc.internal.pageSize.getHeight() - 10);
-
-    doc.save(`Relatorio_${metadata.safeDashboardName}_${metadata.safeDateLabel}.pdf`);
-
-    if (XLSX) {
-        const metadataSheetData = [
-            ['Relatório de Desempenho', metadata.dashboardName],
-            ['Data selecionada', metadata.selectedDateLabel],
-            ['Mês de referência', metadata.monthLabel],
-            ['Gerado em', metadata.generatedAt],
-            ['Tipo de Dashboard', metadata.isTraveteDashboard ? 'Travete' : 'Padrão'],
-        ];
-
-        const csvChunks = [];
-        const metadataCsv = XLSX.utils.sheet_to_csv(XLSX.utils.aoa_to_sheet(metadataSheetData)).trim();
-        if (metadataCsv) {
-            csvChunks.push(metadataCsv);
-        }
-
-        sections.forEach((section) => {
-            if (!section.rows || section.rows.length === 0) {
-                return;
-            }
-            const sectionSheetData = [
-                [section.title],
-                section.header,
-                ...section.rows,
-            ];
-            if (section.footerNote) {
-                sectionSheetData.push([]);
-                sectionSheetData.push([section.footerNote]);
-            }
-            const sectionCsv = XLSX.utils.sheet_to_csv(XLSX.utils.aoa_to_sheet(sectionSheetData)).trim();
-            if (sectionCsv) {
-                if (csvChunks.length > 0) {
-                    csvChunks.push('');
-                }
-                csvChunks.push(sectionCsv);
-            }
-        });
-
-        if (csvChunks.length > 0) {
-            const csvContent = csvChunks.join('\n');
-            const blob = new Blob([csvContent], { type: 'text/csv;charset=utf-8;' });
-            downloadBlob(blob, `Relatorio_${metadata.safeDashboardName}_${metadata.safeDateLabel}.csv`);
-        }
-    }
->>>>>>> a5df70a7
 };
 
 export const getEmployeeProducts = (employee) => {
