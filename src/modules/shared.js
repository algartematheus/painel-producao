import React, { useEffect, useRef } from 'react';
import { getDownloadURL, ref } from 'firebase/storage';
import { storage } from '../firebase';
import { TRAVETE_MACHINES, raceBullLogoUrl } from './constants';

const JSPDF_CDN_URL = 'https://cdn.jsdelivr.net/npm/jspdf@2.5.1/dist/jspdf.umd.min.js';
const JSPDF_AUTOTABLE_CDN_URL = 'https://cdn.jsdelivr.net/npm/jspdf-autotable@3.8.1/dist/jspdf.plugin.autotable.min.js';
const XLSX_CDN_URL = 'https://cdn.jsdelivr.net/npm/xlsx@0.18.5/dist/xlsx.full.min.js';

const loadScriptOnce = (src) => new Promise((resolve, reject) => {
    if (typeof document === 'undefined') {
        reject(new Error('Scripts can only be loaded in the browser.'));
        return;
    }
    const existing = document.querySelector(`script[src="${src}"]`);
    if (existing) {
        if (existing.dataset.loaded === 'true') {
            resolve();
            return;
        }
        existing.addEventListener('load', () => resolve());
        existing.addEventListener('error', (event) => reject(event?.error || new Error(`Falha ao carregar script: ${src}`)));
        return;
    }
    const script = document.createElement('script');
    script.src = src;
    script.async = true;
    script.dataset.loaded = 'false';
    script.onload = () => {
        script.dataset.loaded = 'true';
        resolve();
    };
    script.onerror = (event) => reject(event?.error || new Error(`Falha ao carregar script: ${src}`));
    document.head.appendChild(script);
});

let jsPdfLoaderPromise = null;

const ensureJsPdfResources = async () => {
    if (jsPdfLoaderPromise) {
        return jsPdfLoaderPromise;
    }
    jsPdfLoaderPromise = (async () => {
        if (typeof window === 'undefined') {
            throw new Error('Exportação de PDF disponível apenas no navegador.');
        }
        await loadScriptOnce(JSPDF_CDN_URL);
        const globalJsPdf = window.jspdf;
        if (!globalJsPdf || !globalJsPdf.jsPDF) {
            throw new Error('Não foi possível carregar o jsPDF.');
        }
        if (!globalJsPdf.jsPDF.API?.autoTable) {
            await loadScriptOnce(JSPDF_AUTOTABLE_CDN_URL);
        }
        if (!globalJsPdf.jsPDF.API?.autoTable) {
            throw new Error('Não foi possível carregar o plugin jsPDF-Autotable.');
        }
        return globalJsPdf;
    })();
    return jsPdfLoaderPromise;
};

let xlsxLoaderPromise = null;

const ensureXlsxResources = async () => {
    if (xlsxLoaderPromise) {
        return xlsxLoaderPromise;
    }
<<<<<<< HEAD

=======
>>>>>>> 147bf002
    xlsxLoaderPromise = (async () => {
        if (typeof window === 'undefined') {
            throw new Error('Exportação de planilhas disponível apenas no navegador.');
        }
<<<<<<< HEAD

        await loadScriptOnce(XLSX_CDN_URL);
        const globalXlsx = window.XLSX;

        if (!globalXlsx || !globalXlsx.utils || !globalXlsx.write) {
            throw new Error('Não foi possível carregar a biblioteca XLSX.');
        }

        return globalXlsx;
    })();

=======
        await loadScriptOnce(XLSX_CDN_URL);
        const XLSX = window.XLSX;
        if (!XLSX || !XLSX.utils) {
            throw new Error('Não foi possível carregar o módulo XLSX.');
        }
        return XLSX;
    })();
>>>>>>> 147bf002
    return xlsxLoaderPromise;
};

const formatLocaleNumber = (value) => {
    const numeric = Number(value);
    if (!Number.isFinite(numeric)) return '-';
    return numeric.toLocaleString('pt-BR');
};

const formatPercentageLabel = (value) => {
    const numeric = Number(value);
    if (!Number.isFinite(numeric)) return '0,00%';
    return `${numeric.toFixed(2)}%`;
};

<<<<<<< HEAD
const sanitizeForFilename = (value, fallback = 'Arquivo') => {
    if (value === null || value === undefined) {
        return fallback;
    }

    const normalized = value
        .toString()
        .normalize('NFD')
        .replace(/[\u0300-\u036f]/g, '')
        .replace(/[^a-zA-Z0-9-_]+/g, '_')
        .replace(/_+/g, '_')
        .replace(/^_+|_+$/g, '');

    return normalized || fallback;
};

const downloadBlob = (blob, filename) => {
    if (typeof window === 'undefined') {
        throw new Error('Download disponível apenas no navegador.');
    }

    const url = URL.createObjectURL(blob);
    const anchor = document.createElement('a');
    anchor.href = url;
    anchor.download = filename;
    document.body.appendChild(anchor);
    anchor.click();
    document.body.removeChild(anchor);
    URL.revokeObjectURL(url);
=======
const DIACRITICS_REGEX = new RegExp(String.raw`[\u0300-\u036f]`, 'g');
const sanitizeForFilename = (value, fallback = 'arquivo') => {
    if (!value) return fallback;
    const stringValue = String(value);
    const normalized = typeof stringValue.normalize === 'function'
        ? stringValue.normalize('NFD').replace(DIACRITICS_REGEX, '')
        : stringValue;
    const sanitized = normalized
        .replace(/[^a-zA-Z0-9-_]+/g, '_')
        .replace(/_{2,}/g, '_')
        .replace(/^_|_$/g, '');
    return sanitized || fallback;
};

const downloadBlob = (blob, filename) => {
    if (typeof window === 'undefined' || typeof document === 'undefined') {
        throw new Error('Download disponível apenas no navegador.');
    }
    const url = URL.createObjectURL(blob);
    const link = document.createElement('a');
    link.href = url;
    link.download = filename;
    document.body.appendChild(link);
    link.click();
    document.body.removeChild(link);
    setTimeout(() => URL.revokeObjectURL(url), 0);
>>>>>>> 147bf002
};

const LOT_STATUS_LABELS = {
    future: 'Na Fila',
    ongoing: 'Em Andamento',
    completed: 'Concluído',
    completed_missing: 'Concluído (com Falta)',
    completed_exceeding: 'Concluído (com Sobra)',
};

export const getLotStatusLabel = (status, fallback = '') => {
    if (!status) {
        return fallback;
    }

    const normalized = String(status).toLowerCase();

    if (LOT_STATUS_LABELS[normalized]) {
        return LOT_STATUS_LABELS[normalized];
    }

    if (normalized.startsWith('completed')) {
        if (normalized.includes('missing')) {
            return LOT_STATUS_LABELS.completed_missing;
        }
        if (normalized.includes('exceeding')) {
            return LOT_STATUS_LABELS.completed_exceeding;
        }
        return LOT_STATUS_LABELS.completed;
    }

    return typeof status === 'string' ? status : fallback;
};

const CALENDAR_VIEW_LABELS = {
    day: 'Dia',
    month: 'Mês',
    year: 'Ano',
};

const FILTER_LABELS_MAP = {
    dashboardName: 'Dashboard',
    selectedDate: 'Data selecionada',
    currentMonth: 'Mês de referência',
    calendarView: 'Visão do calendário',
    lotFilter: 'Filtro de lotes',
    showUrgent: 'Item fora de ordem ativo',
    isTraveteDashboard: 'Dashboard Travete',
};

const tryParseDateValue = (value) => {
    if (!value) {
        return null;
    }
    if (value instanceof Date) {
        return Number.isNaN(value.getTime()) ? null : value;
    }
    if (typeof value?.toDate === 'function') {
        const asDate = value.toDate();
        if (asDate instanceof Date && !Number.isNaN(asDate.getTime())) {
            return asDate;
        }
    }
    if (typeof value === 'string' || typeof value === 'number') {
        const parsed = new Date(value);
        if (!Number.isNaN(parsed.getTime())) {
            return parsed;
        }
    }
    return null;
};

const isPlainObject = (value) => (
    value !== null
    && typeof value === 'object'
    && Object.prototype.toString.call(value) === '[object Object]'
);

const formatFiltersSummaryValue = (key, rawValue) => {
    if (rawValue === undefined || rawValue === null) {
        return '-';
    }

    if (typeof rawValue === 'boolean') {
        return rawValue ? 'Sim' : 'Não';
    }

    if (key === 'calendarView') {
        const normalized = String(rawValue).toLowerCase();
        if (CALENDAR_VIEW_LABELS[normalized]) {
            return CALENDAR_VIEW_LABELS[normalized];
        }
        return normalized ? `${normalized.charAt(0).toUpperCase()}${normalized.slice(1)}` : '-';
    }

    if (key === 'lotFilter') {
        return getLotStatusLabel(rawValue, '-');
    }

    if (key === 'currentMonth') {
        const parsedMonth = tryParseDateValue(rawValue);
        if (parsedMonth) {
            return parsedMonth.toLocaleDateString('pt-BR', { month: 'long', year: 'numeric' });
        }
    }

    if (key === 'selectedDate') {
        const parsedDate = tryParseDateValue(rawValue);
        if (parsedDate) {
            return parsedDate.toLocaleDateString('pt-BR');
        }
    }

    const parsedValueAsDate = tryParseDateValue(rawValue);
    if (parsedValueAsDate) {
        return parsedValueAsDate.toLocaleDateString('pt-BR');
    }

    if (typeof rawValue === 'number') {
        return Number.isFinite(rawValue) ? rawValue.toLocaleString('pt-BR') : '-';
    }

    if (typeof rawValue === 'string') {
        const trimmed = rawValue.trim();
        return trimmed || '-';
    }

    return String(rawValue);
};

export const buildFiltersSummaryEntries = (filtersSummary = {}) => {
    if (!filtersSummary || typeof filtersSummary !== 'object') {
        return [];
    }

    return Object.entries(filtersSummary).map(([key, rawValue]) => ({
        key,
        label: FILTER_LABELS_MAP[key] || key,
        value: formatFiltersSummaryValue(key, rawValue),
    }));
};

<<<<<<< HEAD
const normalizeFiltersSummary = (filtersSummary) => (isPlainObject(filtersSummary) ? filtersSummary : {});

const formatDateForFilename = (value) => {
    if (!value) {
        return 'Data';
    }

    const date = value instanceof Date ? value : new Date(value);
    if (Number.isNaN(date.getTime())) {
        return sanitizeForFilename(value, 'Data');
    }

    return date.toLocaleDateString('pt-BR').replace(/[\\/]/g, '-');
};

const buildDashboardFiltersRows = ({
    dashboardName,
    selectedDate,
    currentMonth,
    filtersSummary,
}) => buildFiltersSummaryEntries({
    dashboardName,
    selectedDate,
    currentMonth,
    ...normalizeFiltersSummary(filtersSummary),
}).map(entry => [entry.label, entry.value]);

const buildDashboardReportSections = ({
    summary = {},
    monthlySummary = {},
    monthlyBreakdown = [],
    isTraveteDashboard = false,
    traveteEntries = [],
    dailyEntries = [],
    lotSummary = {},
}) => {
    const sections = [];

    const dailySummaryRows = [
        ['Produção Acumulada (Dia)', formatLocaleNumber(summary.totalProduced)],
        ['Meta Acumulada (Dia)', formatLocaleNumber(summary.totalGoal)],
        ['Eficiência da Última Hora', formatPercentageLabel(summary.lastHourEfficiency)],
        ['Média de Eficiência (Dia)', formatPercentageLabel(summary.averageEfficiency)],
    ];

    sections.push({
        key: 'dailySummary',
        title: 'Resumo do Dia',
        header: ['Indicador', 'Valor'],
        rows: dailySummaryRows,
        columnStyles: { 0: { halign: 'left' } },
    });

    if (isTraveteDashboard) {
        const lastEntry = traveteEntries.length > 0 ? traveteEntries[traveteEntries.length - 1] : null;
        const employees = Array.isArray(lastEntry?.employees) ? lastEntry.employees : [];
        const individualRows = employees.map((emp, index) => ([
            `Funcionário ${index + 1}`,
            formatLocaleNumber(emp.cumulativeProduced),
            formatLocaleNumber(emp.cumulativeMeta),
            formatPercentageLabel(emp.cumulativeEfficiency),
        ]));

        if (individualRows.length > 0) {
            sections.push({
                key: 'traveteIndividual',
                title: 'Resumo Individual do Dia (Travete)',
                header: ['Operador', 'Produção Acum.', 'Meta Acum.', 'Eficiência Média'],
                rows: individualRows,
                columnStyles: { 0: { halign: 'left' } },
            });
        }
    }

    const monthlyRows = [
        ['Produção do Mês', formatLocaleNumber(monthlySummary.totalProduction)],
        ['Meta do Mês', formatLocaleNumber(monthlySummary.totalGoal)],
        ['Eficiência Média Mensal', formatPercentageLabel(monthlySummary.averageEfficiency)],
    ];

    sections.push({
        key: 'monthlySummary',
        title: 'Resumo Mensal',
        header: ['Indicador', 'Valor'],
        rows: monthlyRows,
        columnStyles: { 0: { halign: 'left' } },
    });

    if (Array.isArray(monthlyBreakdown) && monthlyBreakdown.length > 0) {
        const monthlyBody = monthlyBreakdown.map((item) => {
            const dateLabel = item.date instanceof Date
                ? item.date.toLocaleDateString('pt-BR')
                : (item.dateLabel || String(item.date || ''));
            return [
                dateLabel,
                formatLocaleNumber(item.totalProduction),
                formatLocaleNumber(item.totalGoal),
                formatPercentageLabel(item.averageEfficiency),
            ];
        });

        if (monthlyBody.length > 0) {
            sections.push({
                key: 'monthlyBreakdown',
                title: 'Desempenho Diário no Mês',
                header: ['Dia', 'Produção', 'Meta', 'Eficiência Média'],
                rows: monthlyBody,
                columnStyles: { 0: { halign: 'left' } },
            });
        }
    }

    if (isTraveteDashboard) {
        const traveteBody = traveteEntries.map((entry) => {
            const employees = Array.isArray(entry.employees) ? entry.employees : [];
            const empOne = employees[0] || {};
            const empTwo = employees[1] || {};
            return [
                entry.period || '-',
                empOne.metaDisplay || formatLocaleNumber(empOne.meta),
                empOne.producedDisplay || formatLocaleNumber(empOne.produced),
                formatPercentageLabel(empOne.efficiency),
                empTwo.metaDisplay || formatLocaleNumber(empTwo.meta),
                empTwo.producedDisplay || formatLocaleNumber(empTwo.produced),
                formatPercentageLabel(empTwo.efficiency),
                entry.lotDisplay || '-',
                entry.observation || '-',
            ];
        });

        if (traveteBody.length > 0) {
            sections.push({
                key: 'traveteDetails',
                title: 'Detalhamento por Período (Travete)',
                header: [
                    'Período',
                    'Meta F1',
                    'Prod. F1',
                    'Eficiência F1',
                    'Meta F2',
                    'Prod. F2',
                    'Eficiência F2',
                    'Lotes',
                    'Observação',
                ],
                rows: traveteBody,
                columnStyles: { 0: { halign: 'left' }, 7: { halign: 'left' }, 8: { halign: 'left' } },
            });
        }
    } else if (Array.isArray(dailyEntries) && dailyEntries.length > 0) {
        const dailyBody = dailyEntries.map((entry) => ([
            entry.period || '-',
            `${entry.people || 0} / ${(entry.availableTime || 0)} min`,
            entry.goalForDisplay || entry.goal || '-',
            entry.producedForDisplay || entry.produced || '-',
            formatPercentageLabel(entry.efficiency),
            formatLocaleNumber(entry.cumulativeGoal),
            formatLocaleNumber(entry.cumulativeProduction),
            formatPercentageLabel(entry.cumulativeEfficiency),
            entry.observation || '-',
        ]));

        sections.push({
            key: 'dailyDetails',
            title: 'Detalhamento por Período',
            header: [
                'Período',
                'Pessoas / Tempo',
                'Meta',
                'Produção',
                'Eficiência',
                'Meta Acum.',
                'Prod. Acum.',
                'Efic. Acum.',
                'Observação',
            ],
            rows: dailyBody,
            columnStyles: { 0: { halign: 'left' }, 1: { halign: 'left' }, 8: { halign: 'left' } },
        });
    }

    if (lotSummary && Array.isArray(lotSummary.completed) && lotSummary.completed.length > 0) {
        const completedBody = lotSummary.completed.map((lot) => ([
            lot.name || lot.id || '-',
            formatLocaleNumber(lot.produced),
            formatLocaleNumber(lot.target),
            formatPercentageLabel(lot.efficiency),
            lot.duration ? lot.duration.toFixed(1) : '-',
            formatLocaleNumber(lot.averageDaily),
        ]));

        sections.push({
            key: 'completedLots',
            title: 'Lotes Concluídos no Mês',
            header: ['Lote', 'Produzido', 'Meta', 'Eficiência', 'Duração (dias)', 'Média Diária'],
            rows: completedBody,
            columnStyles: { 0: { halign: 'left' } },
            footerText: (Number.isFinite(lotSummary.overallAverage) && lotSummary.overallAverage > 0)
                ? `Média diária combinada dos lotes concluídos: ${formatLocaleNumber(lotSummary.overallAverage)} peças`
                : null,
        });
    }

    if (lotSummary && Array.isArray(lotSummary.active) && lotSummary.active.length > 0) {
        const activeBody = lotSummary.active.map((lot) => ([
            lot.name || lot.id || '-',
            formatLocaleNumber(lot.produced),
            formatLocaleNumber(lot.target),
            formatPercentageLabel(lot.efficiency),
            getLotStatusLabel(lot.status, '-'),
        ]));

        sections.push({
            key: 'activeLots',
            title: 'Lotes Ativos',
            header: ['Lote', 'Produzido', 'Meta', 'Eficiência', 'Status'],
            rows: activeBody,
            columnStyles: { 0: { halign: 'left' }, 4: { halign: 'left' } },
        });
    }

    return sections;
};

const buildDashboardReportFilename = (dashboardName, selectedDate, extension) => {
    const safeDashboardName = sanitizeForFilename(dashboardName || 'Dashboard', 'Dashboard');
    const safeDateLabel = formatDateForFilename(selectedDate);
    return `Relatorio_${safeDashboardName}_${safeDateLabel}.${extension}`;
};

const escapeCsvValue = (value) => {
    if (value === null || value === undefined) {
        return '';
    }

    const stringValue = value.toString();
    if (stringValue.includes('"') || stringValue.includes(';') || stringValue.includes('\n')) {
        return `"${stringValue.replace(/"/g, '""')}"`;
    }
    return stringValue;
};

=======
>>>>>>> 147bf002
export const generateId = (prefix) => `${prefix}_${Date.now()}_${Math.random().toString(36).substr(2, 9)}`;

export const DEFAULT_EXPORT_SETTINGS = {
    dailySummary: true,
    monthlySummary: true,
    periodDetails: true,
    completedLots: true,
    activeLots: true,
};

export async function sha256Hex(message) {
    const data = new TextEncoder().encode(message);
    const hashBuffer = await crypto.subtle.digest('SHA-256', data);
    const hashArray = Array.from(new Uint8Array(hashBuffer));
    return hashArray.map(b => b.toString(16).padStart(2, '0')).join('');
}

export const ADMIN_PASSWORD_HASH = (process.env.REACT_APP_ADMIN_PASSWORD_HASH || '').trim();
export const IS_VALID_ADMIN_PASSWORD_HASH = /^[a-f0-9]{64}$/i.test(ADMIN_PASSWORD_HASH);


// --- ESTILOS GLOBAIS E ANIMAÇÕES ---
export const GlobalStyles = () => (
    <style>{`
        :root {
            --font-size-title: clamp(18px, 1.8vw, 28px);
            --font-size-text: clamp(13px, 1.2vw, 18px);
            --container-padding: clamp(12px, 2vw, 32px);
            --container-gap: clamp(12px, 2vw, 32px);
            --app-max-width: 1600px;
        }
        body {
            font-size: var(--font-size-text);
            margin: 0;
        }
        .responsive-root {
            padding-inline: var(--container-padding);
        }
        .responsive-main {
            width: min(100%, var(--app-max-width));
            margin: 0 auto;
        }
        .responsive-main,
        .dashboard-grid,
        .responsive-grid {
            gap: var(--container-gap);
        }
        .dashboard-grid {
            display: grid;
            grid-template-columns: 1fr;
        }
        .responsive-card,
        .dashboard-card {
            width: 100%;
        }
        .responsive-actions {
            display: flex;
            flex-direction: column;
            gap: 0.75rem;
        }
        .responsive-actions > * {
            width: 100%;
        }
        .responsive-form-grid {
            display: grid;
            grid-template-columns: 1fr;
            gap: 1rem;
        }
        .responsive-tv {
            height: calc(100vh - 120px);
            overflow-y: auto;
        }
        @media (min-width: 769px) {
            .responsive-actions {
                flex-direction: row;
                align-items: center;
            }
            .responsive-actions > * {
                width: auto;
            }
            .responsive-form-grid {
                grid-template-columns: repeat(2, minmax(0, 1fr));
            }
        }
        @media (min-width: 1025px) {
            .dashboard-grid {
                grid-template-columns: repeat(2, minmax(0, 1fr));
            }
        }
        @media (min-width: 1280px) {
            .dashboard-grid {
                grid-template-columns: repeat(3, minmax(0, 1fr));
            }
        }
        @media (min-width: 1536px) {
            .responsive-main {
                width: min(100%, var(--app-max-width));
            }
        }
        @keyframes fadeIn { from { opacity: 0; } to { opacity: 1; } }
        @keyframes scaleUp { from { transform: scale(0.95) translateY(10px); opacity: 0; } to { transform: scale(1) translateY(0); opacity: 1; } }
        @keyframes slideDown { from { opacity: 0; transform: translateY(-10px); } to { opacity: 1; transform: translateY(0); } }
        @keyframes blinking-red {
            0% { background-color: transparent; }
            50% { background-color: rgba(239, 68, 68, 0.5); }
            100% { background-color: transparent; }
        }
        .blinking-red {
            animation: blinking-red 1s infinite;
        }
        .modal-backdrop { animation: fadeIn 0.2s ease-out forwards; }
        .modal-content { animation: scaleUp 0.2s ease-out forwards; }
        .dropdown-content { animation: slideDown 0.2s ease-out forwards; }
    `}</style>
);


export const ConfirmationModal = ({ isOpen, onClose, onConfirm, title, message }) => {
    const modalRef = useRef();
    useClickOutside(modalRef, onClose);

    if (!isOpen) return null;

    return (
        <div className="fixed inset-0 bg-black bg-opacity-60 flex justify-center items-center z-50 modal-backdrop">
            <div ref={modalRef} className="bg-white dark:bg-gray-800 p-6 rounded-lg shadow-xl w-full max-w-md modal-content">
                <h2 className="text-xl font-bold mb-4">{title || 'Confirmar Ação'}</h2>
                <p className="mb-6">{message || 'Você tem certeza?'}</p>
                <div className="flex justify-end gap-4">
                    <button onClick={onClose} className="px-4 py-2 rounded-md bg-gray-200 dark:bg-gray-600">Cancelar</button>
                    <button onClick={() => { if (onConfirm) { onConfirm(); } onClose(); }} className="px-4 py-2 rounded-md bg-red-600 text-white">Confirmar</button>
                </div>
            </div>
        </div>
    );
};

// --- HOOKS CUSTOMIZADOS ---
export const useClickOutside = (ref, handler) => {
    useEffect(() => {
        const listener = (event) => {
            if (!ref.current || ref.current.contains(event.target)) return;
            handler(event);
        };
        document.addEventListener('mousedown', listener);
        document.addEventListener('touchstart', listener);
        return () => {
            document.removeEventListener('mousedown', listener);
            document.removeEventListener('touchstart', listener);
        };
    }, [ref, handler]);
};

export const usePrevious = (value) => {
    const ref = useRef();
    useEffect(() => {
        ref.current = value;
    });
    return ref.current;
};

export const createTraveteProductFormState = () => ({
    baseName: '',
    baseTime: '',
    createTwoNeedle: true,
    createOneNeedle: true,
    createConventional: true,
    oneNeedleTime: '',
    conventionalTime: '',
    oneNeedleManual: false,
    conventionalManual: false,
});

export const createDefaultTraveteProductItem = (overrides = {}) => ({
    lotId: '',
    produced: '',
    isAutoSuggested: false,
    ...overrides,
});

export const createDefaultTraveteEmployee = (employeeId) => ({
    employeeId,
    machineType: employeeId === 1 ? 'Travete 2 Agulhas' : 'Travete 1 Agulha',
    standardTime: '',
    standardTimeManual: false,
    products: [createDefaultTraveteProductItem()],
});

export const createDefaultOperationDestinations = (machine) => {
    const normalized = normalizeTraveteMachineType(machine || '');
    const traveteFlags = {};
    TRAVETE_MACHINES.forEach((machineType) => {
        traveteFlags[machineType] = normalized === machineType;
    });
    return {
        production: !normalized,
        travete: traveteFlags,
    };
};

export const normalizeOperationDestinations = (destinos, machine) => {
    const base = createDefaultOperationDestinations(machine);
    if (!destinos || typeof destinos !== 'object') {
        return base;
    }

    const normalized = {
        production: typeof destinos.production === 'boolean' ? destinos.production : base.production,
        travete: { ...base.travete },
    };

    const traveteSource = destinos.travete && typeof destinos.travete === 'object' ? destinos.travete : destinos;
    TRAVETE_MACHINES.forEach((machineType) => {
        const value = traveteSource[machineType];
        if (typeof value === 'boolean') {
            normalized.travete[machineType] = value;
        }
    });

    if (typeof destinos.manuallyEdited === 'boolean') {
        normalized.manuallyEdited = destinos.manuallyEdited;
    } else if (typeof destinos.destinosManualmenteEditados === 'boolean') {
        normalized.manuallyEdited = destinos.destinosManualmenteEditados;
    }

    return normalized;
};

export const createOperationalSequenceOperation = (overrides = {}) => {
    const {
        id: overrideId,
        destinos,
        destinations,
        destinosManualmenteEditados,
        machine,
        ...restOverrides
    } = overrides;

    const machineValue = restOverrides.maquina || machine || '';
    const normalizedDestinos = normalizeOperationDestinations(destinos || destinations, machineValue);
    const manuallyEdited = destinosManualmenteEditados
        ?? destinos?.manuallyEdited
        ?? destinations?.manuallyEdited
        ?? false;

    return {
        id: overrideId ?? generateId('seqOp'),
        numero: '',
        descricao: '',
        maquina: '',
        tempoValor: '',
        unidade: 'min',
        ...restOverrides,
        destinos: normalizedDestinos,
        destinosManualmenteEditados: manuallyEdited,
    };
};

export const convertOperationToSeconds = (operation) => {
    const value = parseFloat(operation?.tempoValor);
    if (!(value > 0)) return 0;
    return (operation?.unidade || 'min') === 'seg' ? value : value * 60;
};

export const formatSecondsToDurationLabel = (totalSeconds) => {
    if (!(totalSeconds > 0)) return '00:00 min';
    const rounded = Math.round(totalSeconds);
    const minutes = Math.floor(rounded / 60);
    const seconds = Math.max(0, rounded % 60);
    const minutesLabel = String(minutes).padStart(2, '0');
    const secondsLabel = String(seconds).padStart(2, '0');
    return `${minutesLabel}:${secondsLabel} min`;
};

const RACE_BULL_LOGO_STORAGE_PATH = 'logos/racebull_logo.png';
let cachedOperationalLogoDataUrl = null;

const blobToDataURL = (blob) => new Promise((resolve, reject) => {
    const reader = new FileReader();
    reader.onload = () => resolve(reader.result);
    reader.onerror = reject;
    reader.readAsDataURL(blob);
});

const convertImageToDataUrlViaCanvas = (url) => {
    if (typeof window === 'undefined' || typeof document === 'undefined') {
        return Promise.resolve('');
    }

    return new Promise((resolve, reject) => {
        const image = new Image();
        image.crossOrigin = 'anonymous';
        image.onload = () => {
            try {
                const canvas = document.createElement('canvas');
                canvas.width = image.width;
                canvas.height = image.height;
                const context = canvas.getContext('2d');
                if (!context) {
                    resolve('');
                    return;
                }
                context.drawImage(image, 0, 0);
                resolve(canvas.toDataURL('image/png'));
            } catch (error) {
                reject(error);
            }
        };
        image.onerror = reject;
        image.src = url;
    });
};

const getImageFormatFromDataUrl = (dataUrl) => {
    if (typeof dataUrl !== 'string') {
        return 'PNG';
    }
    if (dataUrl.startsWith('data:image/jpeg') || dataUrl.startsWith('data:image/jpg')) {
        return 'JPEG';
    }
    if (dataUrl.startsWith('data:image/webp')) {
        return 'WEBP';
    }
    return 'PNG';
};

const fetchOperationalLogoDataUrl = async () => {
    if (cachedOperationalLogoDataUrl !== null) {
        return cachedOperationalLogoDataUrl;
    }
    const tryConvertToDataUrl = async (url) => {
        if (!url) return '';
        try {
            const response = await fetch(url, { cache: 'no-store', mode: 'cors', credentials: 'omit' });
            if (!response.ok) {
                throw new Error(`Falha ao carregar logo: ${response.status}`);
            }
            const blob = await response.blob();
            const dataUrl = await blobToDataURL(blob);
            return typeof dataUrl === 'string' ? dataUrl : '';
        } catch (networkError) {
            try {
                const dataUrl = await convertImageToDataUrlViaCanvas(url);
                return typeof dataUrl === 'string' ? dataUrl : '';
            } catch (canvasError) {
                console.warn('Falha ao converter a logo para DataURL.', canvasError || networkError);
                return '';
            }
        }
    };

    if (raceBullLogoUrl) {
        try {
            const logoFromConstant = await tryConvertToDataUrl(raceBullLogoUrl);
            cachedOperationalLogoDataUrl = logoFromConstant;
            if (logoFromConstant) {
                return logoFromConstant;
            }
        } catch (error) {
            console.warn('Não foi possível carregar a logo usando a URL configurada, tentando buscar pelo Storage.', error);
        }
    }

    if (storage) {
        try {
            const logoRef = ref(storage, RACE_BULL_LOGO_STORAGE_PATH);
            const downloadUrl = await getDownloadURL(logoRef);
            const logoFromStorage = await tryConvertToDataUrl(downloadUrl);
            cachedOperationalLogoDataUrl = logoFromStorage;
            return logoFromStorage;
        } catch (error) {
            console.warn('Não foi possível carregar a logo do Firebase Storage, gerando PDF sem imagem.', error);
        }
    }

    cachedOperationalLogoDataUrl = '';
    return '';
};

const addRaceBullLogoToPdf = (doc, logoDataUrl, options = {}) => {
    if (!logoDataUrl) {
        return;
    }

    const {
        align = 'left',
        margin = 15,
        y = 12,
        width = 42,
        height = 18,
    } = options;

    const pageWidth = doc.internal.pageSize.getWidth();
    let x = margin;

    if (align === 'right') {
        x = pageWidth - margin - width;
    } else if (align === 'center') {
        x = (pageWidth - width) / 2;
    }

    doc.addImage(logoDataUrl, getImageFormatFromDataUrl(logoDataUrl), x, y, width, height);
};

const deriveOperationMinutesForPdf = (operation) => {
    if (!operation) return 0;
    if (operation.tempoMinutos !== undefined) {
        const minutes = parseFloat(operation.tempoMinutos);
        if (Number.isFinite(minutes)) return minutes;
    }
    if (operation.tempo !== undefined) {
        const minutes = parseFloat(operation.tempo);
        if (Number.isFinite(minutes)) return minutes;
    }
    if (operation.tempoSegundos !== undefined) {
        const seconds = parseFloat(operation.tempoSegundos);
        if (Number.isFinite(seconds)) return seconds / 60;
    }
    if (operation.tempoValor !== undefined) {
        const value = parseFloat(operation.tempoValor);
        if (Number.isFinite(value)) {
            const unit = operation.unidade || operation.unidadeTempo || 'min';
            return unit === 'seg' ? value / 60 : value;
        }
    }
    return 0;
};

export const exportSequenciaOperacionalPDF = async (modelo, incluirDados = true, options = {}) => {
    const globalJsPdf = await ensureJsPdfResources();
    const { jsPDF } = globalJsPdf;
    const doc = new jsPDF();
    const now = new Date();
    const dateLabel = now.toLocaleDateString('pt-BR');
    const dateTimeLabel = now.toLocaleString('pt-BR');

    const { blankLineCount = 25 } = options;
    const sanitizedBlankLineCount = Math.max(1, Math.floor(Number(blankLineCount) || 0) || 25);

    const logoDataUrl = await fetchOperationalLogoDataUrl();
    addRaceBullLogoToPdf(doc, logoDataUrl);

    doc.setFontSize(14);
    const pageCenterX = doc.internal.pageSize.getWidth() / 2;
    doc.text('SEQUÊNCIA OPERACIONAL', pageCenterX, 22, { align: 'center' });
    doc.setFontSize(10);

    const empresa = (modelo?.empresa || 'RACE BULL').toUpperCase();
    const modeloNome = modelo?.modelo || '__________';

    doc.text(`EMPRESA: ${empresa}`, 15, 38);
    doc.text(`MODELO: ${modeloNome}`, 15, 45);

    const colunas = ['N', 'OPERAÇÃO', 'MÁQUINA', 'TEMPO'];
    let linhas = [];

    if (incluirDados && modelo) {
        const operacoes = Array.isArray(modelo.operacoes) ? modelo.operacoes : [];
        let totalMinutos = 0;
        linhas = operacoes.map((operacao, index) => {
            const numero = operacao?.numero !== undefined ? operacao.numero : index + 1;
            const descricao = operacao?.descricao || operacao?.nome || '';
            const maquina = operacao?.maquina || '';
            const minutos = deriveOperationMinutesForPdf(operacao);
            if (Number.isFinite(minutos)) {
                totalMinutos += minutos;
            }
            return [
                numero,
                descricao,
                maquina,
                Number.isFinite(minutos) && minutos > 0 ? `${minutos.toFixed(2)} min` : '',
            ];
        });

        if (linhas.length === 0) {
            linhas = Array.from({ length: 25 }, (_, index) => [index + 1, '', '', '']);
        } else {
            linhas.push(['', '', 'TOTAL', `${totalMinutos.toFixed(2)} min`]);
        }
    } else {
        linhas = Array.from({ length: sanitizedBlankLineCount }, (_, index) => [index + 1, '', '', '']);
    }

    doc.autoTable({
        startY: 50,
        head: [colunas],
        body: linhas,
        theme: 'grid',
        styles: {
            fontSize: 9,
            halign: 'center',
            lineColor: [0, 0, 0],
            lineWidth: 0.1,
        },
        headStyles: {
            fillColor: [0, 0, 0],
            textColor: [255, 255, 255],
            lineColor: [0, 0, 0],
            lineWidth: 0.1,
        },
        bodyStyles: {
            lineColor: [0, 0, 0],
            lineWidth: 0.1,
        },
        columnStyles: {
            1: { halign: 'left' },
            2: { halign: 'left' },
        },
    });

    doc.setFontSize(8);
    doc.text(`Gerado automaticamente pelo Sistema Race Bull – ${dateTimeLabel}`, 15, 285);

    const safeModelName = modelo?.modelo ? modelo.modelo.replace(/\s+/g, '_') : 'SemModelo';
    const nomeArquivo = incluirDados
        ? `Sequencia_Operacional_${safeModelName}_${dateLabel}.pdf`
        : `Sequencia_Operacional_EmBranco_${dateLabel}.pdf`;

    doc.save(nomeArquivo);
};

export const exportDashboardPerformancePDF = (options = {}) => {
    const {
        dashboardName: rawDashboardName,
        selectedDate: rawSelectedDate,
        currentMonth: rawCurrentMonth,
        isTraveteDashboard = false,
        filtersSummary = {},
        summary = {},
        monthlySummary = {},
        dailyEntries = [],
        traveteEntries = [],
        lotSummary = {},
        monthlyBreakdown = [],
        filtersSummary: providedFiltersSummary = null,
    } = options || {};

<<<<<<< HEAD
    const normalizedFiltersSummary = normalizeFiltersSummary(providedFiltersSummary);
=======
    const normalizedFiltersSummary = isPlainObject(providedFiltersSummary)
        ? providedFiltersSummary
        : {};
>>>>>>> 147bf002

    const dashboardName = rawDashboardName || 'Dashboard';
    const selectedDate = rawSelectedDate ?? new Date();
    const currentMonth = rawCurrentMonth ?? new Date();

<<<<<<< HEAD
    const filtersRows = buildDashboardFiltersRows({
        dashboardName,
        selectedDate,
        currentMonth,
        filtersSummary: normalizedFiltersSummary,
    });

    const reportSections = buildDashboardReportSections({
        summary,
        monthlySummary,
        monthlyBreakdown,
        isTraveteDashboard,
        traveteEntries,
        dailyEntries,
        lotSummary,
    });

    const reportFilename = buildDashboardReportFilename(dashboardName, selectedDate, 'pdf');

=======
>>>>>>> 147bf002
    return ensureJsPdfResources().then((globalJsPdf) => (
        fetchOperationalLogoDataUrl().then((logoDataUrl) => {
            const { jsPDF } = globalJsPdf;
            const doc = new jsPDF();
            const now = new Date();
            const pageWidth = doc.internal.pageSize.getWidth();
            const centerX = pageWidth / 2;
<<<<<<< HEAD
=======
            const selectedDateLabel = selectedDate instanceof Date
                ? selectedDate.toLocaleDateString('pt-BR')
                : new Date(selectedDate).toLocaleDateString('pt-BR');
>>>>>>> 147bf002
            const generatedAt = now.toLocaleString('pt-BR');

            addRaceBullLogoToPdf(doc, logoDataUrl);

            doc.setFontSize(16);
            doc.text(`Relatório de Desempenho - ${dashboardName}`, centerX, 20, { align: 'center' });
            let currentY = 26;

<<<<<<< HEAD
            if (filtersRows.length > 0) {
                doc.autoTable({
                    startY: currentY,
                    head: [['Filtro', 'Valor']],
                    body: filtersRows,
=======
            const filtersEntries = buildFiltersSummaryEntries({
                dashboardName,
                selectedDate,
                currentMonth,
                ...normalizedFiltersSummary,
            }).map(entry => [entry.label, entry.value]);

            if (filtersEntries.length > 0) {
                doc.autoTable({
                    startY: currentY,
                    head: [['Filtro', 'Valor']],
                    body: filtersEntries,
>>>>>>> 147bf002
                    theme: 'grid',
                    styles: {
                        fontSize: 9,
                        halign: 'left',
                        lineColor: [0, 0, 0],
                        lineWidth: 0.1,
                    },
                    headStyles: {
                        fillColor: [0, 0, 0],
                        textColor: [255, 255, 255],
                        lineColor: [0, 0, 0],
                        lineWidth: 0.1,
                    },
                    bodyStyles: {
                        lineColor: [0, 0, 0],
                        lineWidth: 0.1,
                    },
                    columnStyles: {
                        0: { halign: 'left' },
                        1: { halign: 'left' },
                    },
                });
                currentY = (doc.lastAutoTable && doc.lastAutoTable.finalY)
                    ? doc.lastAutoTable.finalY + 6
                    : currentY + 10;
            } else {
                currentY += 4;
            }
<<<<<<< HEAD

            doc.setFontSize(10);
            doc.text(`Gerado em: ${generatedAt}`, 15, currentY);
            currentY += 8;

            const addTableSection = (section) => {
                if (!section || !section.rows || section.rows.length === 0) {
                    return;
                }
                if (currentY > doc.internal.pageSize.getHeight() - 40) {
                    doc.addPage();
                    currentY = 20;
                }
                if (section.title) {
                    doc.setFontSize(12);
                    doc.text(section.title, 15, currentY);
                    currentY += 4;
                }
                const tableConfig = {
                    startY: currentY,
                    body: section.rows,
                    theme: 'grid',
                    styles: {
                        fontSize: 9,
                        halign: 'center',
                        lineColor: [0, 0, 0],
                        lineWidth: 0.1,
                    },
                    headStyles: {
                        fillColor: [0, 0, 0],
                        textColor: [255, 255, 255],
                        lineColor: [0, 0, 0],
                        lineWidth: 0.1,
                    },
                    bodyStyles: {
                        lineColor: [0, 0, 0],
                        lineWidth: 0.1,
                    },
                    columnStyles: section.columnStyles || {},
                };

                if (section.header && section.header.length > 0) {
                    tableConfig.head = [section.header];
                }

                doc.autoTable(tableConfig);
                currentY = (doc.lastAutoTable && doc.lastAutoTable.finalY)
                    ? doc.lastAutoTable.finalY + 8
                    : currentY + 8;

                if (section.footerText) {
                    if (currentY > doc.internal.pageSize.getHeight() - 20) {
                        doc.addPage();
                        currentY = 20;
                    }
                    doc.setFontSize(10);
                    doc.text(section.footerText, 15, currentY);
                    currentY += 8;
                }
            };

            reportSections.forEach(addTableSection);

            doc.save(reportFilename);
        })
    ));
};

export const exportDashboardPerformanceXLSX = async (options = {}) => {
    const {
        dashboardName: rawDashboardName,
        selectedDate: rawSelectedDate,
        currentMonth: rawCurrentMonth,
        isTraveteDashboard = false,
        summary = {},
        monthlySummary = {},
        dailyEntries = [],
        traveteEntries = [],
        lotSummary = {},
        monthlyBreakdown = [],
        filtersSummary: providedFiltersSummary = null,
    } = options || {};

    const normalizedFiltersSummary = normalizeFiltersSummary(providedFiltersSummary);
    const dashboardName = rawDashboardName || 'Dashboard';
    const selectedDate = rawSelectedDate ?? new Date();
    const currentMonth = rawCurrentMonth ?? new Date();

    const filtersRows = buildDashboardFiltersRows({
        dashboardName,
        selectedDate,
        currentMonth,
        filtersSummary: normalizedFiltersSummary,
    });

    const reportSections = buildDashboardReportSections({
        summary,
        monthlySummary,
        monthlyBreakdown,
        isTraveteDashboard,
        traveteEntries,
        dailyEntries,
        lotSummary,
    });

    const xlsx = await ensureXlsxResources();
    const workbook = xlsx.utils.book_new();
    const sheetData = [];

    if (filtersRows.length > 0) {
        sheetData.push(['Filtro', 'Valor']);
        filtersRows.forEach(row => sheetData.push(row));
        sheetData.push([]);
    }

    reportSections.forEach((section) => {
        if (!section.rows || section.rows.length === 0) {
            return;
        }

        sheetData.push([section.title || '']);
        if (section.header && section.header.length > 0) {
            sheetData.push(section.header);
        }
        section.rows.forEach(row => sheetData.push(row));
        if (section.footerText) {
            sheetData.push([section.footerText]);
        }
        sheetData.push([]);
    });

    if (sheetData.length === 0) {
        sheetData.push(['Sem dados para exportar']);
    }

    const sheet = xlsx.utils.aoa_to_sheet(sheetData);
    xlsx.utils.book_append_sheet(workbook, sheet, 'Relatório');

    const arrayBuffer = xlsx.write(workbook, { bookType: 'xlsx', type: 'array' });
    const blob = new Blob([arrayBuffer], {
        type: 'application/vnd.openxmlformats-officedocument.spreadsheetml.sheet',
    });

    downloadBlob(blob, buildDashboardReportFilename(dashboardName, selectedDate, 'xlsx'));
};

export const exportDashboardPerformanceCSV = (options = {}) => {
    const {
        dashboardName: rawDashboardName,
        selectedDate: rawSelectedDate,
        currentMonth: rawCurrentMonth,
        isTraveteDashboard = false,
        summary = {},
        monthlySummary = {},
        dailyEntries = [],
        traveteEntries = [],
        lotSummary = {},
        monthlyBreakdown = [],
        filtersSummary: providedFiltersSummary = null,
    } = options || {};

    const normalizedFiltersSummary = normalizeFiltersSummary(providedFiltersSummary);
    const dashboardName = rawDashboardName || 'Dashboard';
    const selectedDate = rawSelectedDate ?? new Date();
    const currentMonth = rawCurrentMonth ?? new Date();

    const filtersRows = buildDashboardFiltersRows({
        dashboardName,
        selectedDate,
        currentMonth,
        filtersSummary: normalizedFiltersSummary,
    });

    const reportSections = buildDashboardReportSections({
        summary,
        monthlySummary,
        monthlyBreakdown,
        isTraveteDashboard,
        traveteEntries,
        dailyEntries,
        lotSummary,
    });

    const lines = [];

    if (filtersRows.length > 0) {
        lines.push(['Filtro', 'Valor'].map(escapeCsvValue).join(';'));
        filtersRows.forEach(row => {
            lines.push(row.map(escapeCsvValue).join(';'));
        });
        lines.push('');
    }

    reportSections.forEach((section) => {
        if (!section.rows || section.rows.length === 0) {
            return;
        }
        lines.push(escapeCsvValue(section.title || ''));
        if (section.header && section.header.length > 0) {
            lines.push(section.header.map(escapeCsvValue).join(';'));
        }
        section.rows.forEach(row => {
            lines.push(row.map(escapeCsvValue).join(';'));
        });
        if (section.footerText) {
            lines.push(escapeCsvValue(section.footerText));
        }
        lines.push('');
    });

    if (lines.length === 0) {
        lines.push('Sem dados para exportar');
    }

    const csvContent = lines.join('\r\n');
    const blob = new Blob([csvContent], { type: 'text/csv;charset=utf-8;' });

    downloadBlob(blob, buildDashboardReportFilename(dashboardName, selectedDate, 'csv'));
=======

            doc.setFontSize(10);
            doc.text(`Gerado em: ${generatedAt}`, 15, currentY);
            currentY += 8;

            const addTableSection = (title, head, body, columnStyles = {}) => {
                if (!body || body.length === 0) {
                    return;
                }
                if (currentY > doc.internal.pageSize.getHeight() - 40) {
                    doc.addPage();
                    currentY = 20;
                }
                doc.setFontSize(12);
                doc.text(title, 15, currentY);
                currentY += 4;
                doc.autoTable({
                    startY: currentY,
                    head,
                    body,
                    theme: 'grid',
                    styles: {
                        fontSize: 9,
                        halign: 'center',
                        lineColor: [0, 0, 0],
                        lineWidth: 0.1,
                    },
                    headStyles: {
                        fillColor: [0, 0, 0],
                        textColor: [255, 255, 255],
                        lineColor: [0, 0, 0],
                        lineWidth: 0.1,
                    },
                    bodyStyles: {
                        lineColor: [0, 0, 0],
                        lineWidth: 0.1,
                    },
                    columnStyles,
                });
                currentY = (doc.lastAutoTable && doc.lastAutoTable.finalY)
                    ? doc.lastAutoTable.finalY + 8
                    : currentY + 8;
            };

            const dailySummaryRows = [
                ['Produção Acumulada (Dia)', formatLocaleNumber(summary.totalProduced)],
                ['Meta Acumulada (Dia)', formatLocaleNumber(summary.totalGoal)],
                ['Eficiência da Última Hora', formatPercentageLabel(summary.lastHourEfficiency)],
                ['Média de Eficiência (Dia)', formatPercentageLabel(summary.averageEfficiency)],
            ];
            addTableSection('Resumo do Dia', [['Indicador', 'Valor']], dailySummaryRows, { 0: { halign: 'left' } });

            if (isTraveteDashboard && traveteEntries.length > 0) {
                const lastEntry = traveteEntries[traveteEntries.length - 1] || {};
                const employees = Array.isArray(lastEntry.employees) ? lastEntry.employees : [];
                const individualRows = employees.map((emp, index) => ([
                    `Funcionário ${index + 1}`,
                    formatLocaleNumber(emp.cumulativeProduced),
                    formatLocaleNumber(emp.cumulativeMeta),
                    formatPercentageLabel(emp.cumulativeEfficiency),
                ]));
                addTableSection(
                    'Resumo Individual do Dia (Travete)',
                    [['Operador', 'Produção Acum.', 'Meta Acum.', 'Eficiência Média']],
                    individualRows,
                    { 0: { halign: 'left' } }
                );
            }

            const monthlyRows = [
                ['Produção do Mês', formatLocaleNumber(monthlySummary.totalProduction)],
                ['Meta do Mês', formatLocaleNumber(monthlySummary.totalGoal)],
                ['Eficiência Média Mensal', formatPercentageLabel(monthlySummary.averageEfficiency)],
            ];
            addTableSection('Resumo Mensal', [['Indicador', 'Valor']], monthlyRows, { 0: { halign: 'left' } });

            if (monthlyBreakdown.length > 0) {
                const monthlyBody = monthlyBreakdown.map((item) => {
                    const dateLabel = item.date instanceof Date
                        ? item.date.toLocaleDateString('pt-BR')
                        : (item.dateLabel || String(item.date || ''));
                    return [
                        dateLabel,
                        formatLocaleNumber(item.totalProduction),
                        formatLocaleNumber(item.totalGoal),
                        formatPercentageLabel(item.averageEfficiency),
                    ];
                });
                addTableSection(
                    'Desempenho Diário no Mês',
                    [['Dia', 'Produção', 'Meta', 'Eficiência Média']],
                    monthlyBody,
                    { 0: { halign: 'left' } }
                );
            }

            if (isTraveteDashboard) {
                const traveteBody = traveteEntries.map((entry) => {
                    const employees = Array.isArray(entry.employees) ? entry.employees : [];
                    const empOne = employees[0] || {};
                    const empTwo = employees[1] || {};
                    return [
                        entry.period || '-',
                        empOne.metaDisplay || formatLocaleNumber(empOne.meta),
                        empOne.producedDisplay || formatLocaleNumber(empOne.produced),
                        formatPercentageLabel(empOne.efficiency),
                        empTwo.metaDisplay || formatLocaleNumber(empTwo.meta),
                        empTwo.producedDisplay || formatLocaleNumber(empTwo.produced),
                        formatPercentageLabel(empTwo.efficiency),
                        entry.lotDisplay || '-',
                        entry.observation || '-',
                    ];
                });
                addTableSection(
                    'Detalhamento por Período (Travete)',
                    [['Período', 'Meta F1', 'Prod. F1', 'Eficiência F1', 'Meta F2', 'Prod. F2', 'Eficiência F2', 'Lotes', 'Observação']],
                    traveteBody,
                    { 0: { halign: 'left' }, 7: { halign: 'left' }, 8: { halign: 'left' } }
                );
            } else if (dailyEntries.length > 0) {
                const dailyBody = dailyEntries.map((entry) => ([
                    entry.period || '-',
                    `${entry.people || 0} / ${(entry.availableTime || 0)} min`,
                    entry.goalForDisplay || entry.goal || '-',
                    entry.producedForDisplay || entry.produced || '-',
                    formatPercentageLabel(entry.efficiency),
                    formatLocaleNumber(entry.cumulativeGoal),
                    formatLocaleNumber(entry.cumulativeProduction),
                    formatPercentageLabel(entry.cumulativeEfficiency),
                    entry.observation || '-',
                ]));
                addTableSection(
                    'Detalhamento por Período',
                    [['Período', 'Pessoas / Tempo', 'Meta', 'Produção', 'Eficiência', 'Meta Acum.', 'Prod. Acum.', 'Efic. Acum.', 'Observação']],
                    dailyBody,
                    { 0: { halign: 'left' }, 1: { halign: 'left' }, 8: { halign: 'left' } }
                );
            }

            if (lotSummary && Array.isArray(lotSummary.completed) && lotSummary.completed.length > 0) {
                const completedBody = lotSummary.completed.map((lot) => ([
                    lot.name || lot.id || '-',
                    formatLocaleNumber(lot.produced),
                    formatLocaleNumber(lot.target),
                    formatPercentageLabel(lot.efficiency),
                    lot.duration ? lot.duration.toFixed(1) : '-',
                    formatLocaleNumber(lot.averageDaily),
                ]));
                addTableSection(
                    'Lotes Concluídos no Mês',
                    [['Lote', 'Produzido', 'Meta', 'Eficiência', 'Duração (dias)', 'Média Diária']],
                    completedBody,
                    { 0: { halign: 'left' } }
                );
                if (Number.isFinite(lotSummary.overallAverage) && lotSummary.overallAverage > 0) {
                    doc.setFontSize(10);
                    doc.text(
                        `Média diária combinada dos lotes concluídos: ${formatLocaleNumber(lotSummary.overallAverage)} peças`,
                        15,
                        currentY
                    );
                    currentY += 8;
                }
            }

            if (lotSummary && Array.isArray(lotSummary.active) && lotSummary.active.length > 0) {
                const activeBody = lotSummary.active.map((lot) => ([
                    lot.name || lot.id || '-',
                    formatLocaleNumber(lot.produced),
                    formatLocaleNumber(lot.target),
                    formatPercentageLabel(lot.efficiency),
                    getLotStatusLabel(lot.status, '-'),
                ]));
                addTableSection(
                    'Lotes Ativos',
                    [['Lote', 'Produzido', 'Meta', 'Eficiência', 'Status']],
                    activeBody,
                    { 0: { halign: 'left' }, 4: { halign: 'left' } }
                );
            }

            const selectedDateLabelSafe = selectedDateLabel
                .replace(/\//g, '-')
                .replace(/\\/g, '-');
            const safeDashboardName = dashboardName ? dashboardName.replace(/\s+/g, '_') : 'Dashboard';
            doc.save(`Relatorio_${safeDashboardName}_${selectedDateLabelSafe}.pdf`);
        })
    ));
>>>>>>> 147bf002
};

export const getEmployeeProducts = (employee) => {
    if (Array.isArray(employee.products) && employee.products.length > 0) {
        return employee.products;
    }
    if (Array.isArray(employee.productionDetails) && employee.productionDetails.length > 0) {
        return employee.productionDetails;
    }
    return [];
};

export const buildProductLookupMap = (...lists) => {
    const map = new Map();
    lists.forEach(list => {
        (list || []).forEach(product => {
            if (product?.id) {
                const existing = map.get(product.id) || {};
                map.set(product.id, { ...existing, ...product });
            }
        });
    });
    return map;
};

export const sumProducedQuantities = (productsArray, fallbackProduced) => {
    const producedFromProducts = productsArray.reduce((sum, detail) => sum + (parseInt(detail.produced, 10) || 0), 0);
    if (producedFromProducts > 0) return producedFromProducts;
    const fallbackValue = fallbackProduced !== undefined ? parseInt(fallbackProduced, 10) : 0;
    return Number.isNaN(fallbackValue) ? 0 : fallbackValue;
};

export const findFirstProductDetail = (productsArray, employee) => {
    if (productsArray.length > 0) {
        const detailWithProduct = productsArray.find(detail => detail.productId);
        if (detailWithProduct) return detailWithProduct;
    }
    return Array.isArray(employee.productionDetails) && employee.productionDetails.length > 0
        ? employee.productionDetails[0]
        : null;
};

export const resolveProductReference = (employee, firstProductDetail, productMap) => {
    const productId = firstProductDetail?.productId || employee.productId || '';
    return { productId, product: productMap.get(productId) };
};

export const resolveEmployeeStandardTime = (employee, firstProductDetail, product) => {
    const parsedStandardTime = parseFloat(employee.standardTime);
    const fallbackStandardTimeRaw = firstProductDetail?.standardTime !== undefined
        ? parseFloat(firstProductDetail.standardTime)
        : (product?.standardTime || 0);
    const fallbackStandardTime = (!Number.isNaN(fallbackStandardTimeRaw) && fallbackStandardTimeRaw > 0)
        ? fallbackStandardTimeRaw
        : 0;
    return (!Number.isNaN(parsedStandardTime) && parsedStandardTime > 0)
        ? parsedStandardTime
        : fallbackStandardTime;
};

export const computeMetaFromStandardTime = (standardTime, availableTime) => {
    if (!(standardTime > 0 && availableTime > 0)) return 0;
    return Math.round(availableTime / standardTime);
};

export const computeEfficiencyPercentage = (produced, standardTime, availableTime) => {
    if (!(standardTime > 0 && availableTime > 0 && produced > 0)) return 0;
    return parseFloat((((produced * standardTime) / availableTime) * 100).toFixed(2));
};

export const buildProductNames = (productsArray, productMap) => productsArray
    .map(detail => {
        const product = productMap.get(detail.productId);
        return product?.name || null;
    })
    .filter(Boolean)
    .join(' / ');

export const buildNumericSegments = (productsArray) => productsArray.map(detail => {
    const producedNumeric = parseInt(detail.produced, 10);
    return Number.isNaN(producedNumeric) ? 0 : producedNumeric;
});

export const formatSegmentedNumbers = (segments, fallbackValue, delimiter = ' / ') => {
    if (!Array.isArray(segments) || segments.length === 0) {
        return Number(fallbackValue || 0).toLocaleString('pt-BR');
    }
    const sanitizedSegments = segments
        .map(value => Number(value) || 0)
        .filter((value, index) => index === 0 || value > 0);
    if (sanitizedSegments.length === 0) {
        return Number(fallbackValue || 0).toLocaleString('pt-BR');
    }
    if (sanitizedSegments.length === 1) {
        const [firstValue] = sanitizedSegments;
        if (firstValue === 0 && Number(fallbackValue || 0) === 0) return '0';
        return firstValue.toLocaleString('pt-BR');
    }
    return sanitizedSegments.map(value => value.toLocaleString('pt-BR')).join(delimiter);
};

export const formatGoalBlockDisplay = (goalBlock, fallbackDisplay, fallbackMetaValue) => {
    if (!goalBlock) return fallbackDisplay;
    const goalBlockCurrent = Number(goalBlock.current || 0);
    const goalBlockNext = Number(goalBlock.next || 0);
    const goalBlockShowNext = Boolean(goalBlock.showNext) && (goalBlock.next !== undefined && goalBlock.next !== null);
    const currentLabel = goalBlockCurrent > 0
        ? goalBlockCurrent.toLocaleString('pt-BR')
        : (fallbackMetaValue > 0 ? fallbackMetaValue.toLocaleString('pt-BR') : '0');
    if (goalBlockShowNext) {
        const nextLabel = goalBlockNext > 0 ? goalBlockNext.toLocaleString('pt-BR') : currentLabel;
        return `${currentLabel}/${nextLabel}`;
    }
    return goalBlockCurrent > 0 ? currentLabel : '-';
};

export const formatTraveteLotDisplay = (lotBlock, fallbackLabel) => {
    if (!lotBlock) return fallbackLabel || '-';
    const suffix = (lotBlock.machineType || '').replace(/^Travete\s*/i, '').trim();
    const currentLabel = lotBlock.current
        ? `${lotBlock.current}${suffix ? ` - ${suffix}` : ''}`
        : '';
    const nextLabel = lotBlock.next || '';
    if (currentLabel) {
        return nextLabel ? `${currentLabel}/${nextLabel}` : currentLabel;
    }
    return nextLabel || '-';
};

export const getOrderedActiveLots = (lots = []) =>
    [...lots]
        .filter(lot => lot && (lot.status === 'ongoing' || lot.status === 'future'))
        .sort((a, b) => (a.order || 0) - (b.order || 0));

export const getLotRemainingPieces = (lot) => {
    if (!lot) return 0;
    return Math.max(0, (lot.target || 0) - (lot.produced || 0));
};

export const splitGoalSegments = (goalDisplay = '') => goalDisplay
    .split('/')
    .map(segment => segment.trim())
    .filter(Boolean);

export const splitTraveteGoalSegments = (goalDisplay = '') => goalDisplay
    .split('//')
    .map(segment => segment.trim())
    .filter(Boolean);

export const buildTraveteProcessedEntries = (productionData, productMapForSelectedDate) => {
    if (!productionData || productionData.length === 0) return [];

    const cumulativeMeta = [];
    const cumulativeProduction = [];
    const cumulativeEfficiencySum = [];
    const cumulativeEntryCounts = [];

    return [...productionData]
        .sort((a, b) => (a.period || '').localeCompare(b.period || ''))
        .map((entry) => {
            const availableTime = parseFloat(entry.availableTime) || 0;
            const storedGoalBlocks = Array.isArray(entry.traveteGoalBlocks) ? entry.traveteGoalBlocks : null;
            const storedLotBlocks = Array.isArray(entry.traveteLotBlocks) ? entry.traveteLotBlocks : null;
            const entryGoalSegments = splitTraveteGoalSegments(entry.goalDisplay || '');

            const employees = (entry.employeeEntries || []).map((emp, empIndex) => {
                const productsArray = getEmployeeProducts(emp);
                const producedValue = sumProducedQuantities(productsArray, emp.produced);
                const firstProduct = findFirstProductDetail(productsArray, emp);
                const { product } = resolveProductReference(emp, firstProduct, productMapForSelectedDate);
                const standardTime = resolveEmployeeStandardTime(emp, firstProduct, product);
                const meta = computeMetaFromStandardTime(standardTime, availableTime);
                const efficiency = computeEfficiencyPercentage(producedValue, standardTime, availableTime);

                cumulativeMeta[empIndex] = (cumulativeMeta[empIndex] || 0) + meta;
                cumulativeProduction[empIndex] = (cumulativeProduction[empIndex] || 0) + producedValue;
                cumulativeEfficiencySum[empIndex] = (cumulativeEfficiencySum[empIndex] || 0) + efficiency;
                cumulativeEntryCounts[empIndex] = (cumulativeEntryCounts[empIndex] || 0) + 1;

                const entriesCount = cumulativeEntryCounts[empIndex] || 1;
                const cumulativeEfficiency = parseFloat(((cumulativeEfficiencySum[empIndex] || 0) / entriesCount).toFixed(2));
                const productNames = buildProductNames(productsArray, productMapForSelectedDate);
                const producedSegments = buildNumericSegments(productsArray);
                const producedDisplay = formatSegmentedNumbers(producedSegments, producedValue);

                const goalBlock = storedGoalBlocks?.[empIndex] || null;
                const lotBlock = storedLotBlocks?.[empIndex] || null;
                const entryGoalDisplay = entryGoalSegments[empIndex] || '';
                const fallbackGoalDisplay = entryGoalDisplay || (meta > 0 ? meta.toLocaleString('pt-BR') : '-');
                const goalDisplayForEmployee = formatGoalBlockDisplay(goalBlock, fallbackGoalDisplay, meta);

                const lotFallbackLabel = (productNames || product?.name) ? (productNames || product?.name) : '-';
                const lotDisplayForEmployee = formatTraveteLotDisplay(lotBlock, lotFallbackLabel);

                return {
                    ...emp,
                    produced: producedValue,
                    producedDisplay,
                    standardTime,
                    meta,
                    efficiency,
                    cumulativeMeta: cumulativeMeta[empIndex] || 0,
                    cumulativeProduced: cumulativeProduction[empIndex] || 0,
                    cumulativeEfficiency,
                    productName: productNames || product?.name || '',
                    metaDisplay: goalDisplayForEmployee,
                    lotDisplay: lotDisplayForEmployee,
                };
            });

            return {
                ...entry,
                employees,
            };
        });
};

export const joinGoalSegments = (segments = []) => {
    const cleaned = segments
        .map(segment => {
            if (typeof segment === 'number') {
                return Number.isFinite(segment) ? segment.toString() : '';
            }
            if (segment === null || segment === undefined) {
                return '';
            }
            return String(segment).trim();
        })
        .filter(segment => segment !== '');
    return cleaned.length > 0 ? cleaned.join(' / ') : '0';
};

export const sumGoalDisplay = (goalDisplay = '') => splitGoalSegments(goalDisplay)
    .reduce((total, segment) => total + (parseInt(segment, 10) || 0), 0);

export const formatDefaultLotDisplayName = (lot, product) => {
    if (!lot) {
        return product?.name || '';
    }

    const baseName = lot.productName || product?.name || lot.name || lot.id || '';
    return lot.customName ? `${baseName} - ${lot.customName}` : baseName;
};

export const createProductionRowFromDetail = (detail, productMap, lots) => {
    if (!detail) return null;

    const lot = detail.lotId ? lots.find(l => l.id === detail.lotId) || null : null;
    const product = detail.productId ? productMap.get(detail.productId) || null : null;
    const productName = formatDefaultLotDisplayName(lot, product) || detail.productName || detail.productId || 'Produto';
    const standardTimeRaw = detail.standardTime !== undefined ? detail.standardTime : product?.standardTime;
    const standardTime = standardTimeRaw !== undefined ? parseFloat(standardTimeRaw) || 0 : 0;

    return {
        key: detail.lotId || detail.productId || generateId('production-row'),
        lotId: detail.lotId || '',
        productId: detail.productId || '',
        productName,
        produced: detail.produced !== undefined ? String(detail.produced) : '',
        autoGenerated: false,
        standardTime,
        remainingPieces: lot ? getLotRemainingPieces(lot) : 0,
    };
};

export const computeDefaultPredictionsForEdit = ({ peopleValue, availableTimeValue, lots, productMap, fallbackProductId }) => {
    const people = parseFloat(peopleValue) || 0;
    const availableTime = parseFloat(availableTimeValue) || 0;

    if (people <= 0 || availableTime <= 0) {
        return [];
    }

    const activeLots = getOrderedActiveLots(lots);
    let remainingTime = people * availableTime;
    const predictions = [];

    let startIndex = activeLots.findIndex(lot => getLotRemainingPieces(lot) > 0);
    if (startIndex === -1 && fallbackProductId) {
        startIndex = activeLots.findIndex(lot => lot.productId === fallbackProductId);
    }

    const MAX_PREDICTIONS = 10;
    if (startIndex !== -1) {
        for (let index = startIndex; index < activeLots.length && remainingTime > 0 && predictions.length < MAX_PREDICTIONS; index++) {
            const lot = activeLots[index];
            const product = lot?.productId ? productMap.get(lot.productId) || null : null;
            const standardTimeRaw = product?.standardTime;
            const standardTime = standardTimeRaw !== undefined ? parseFloat(standardTimeRaw) : NaN;

            if (!product || Number.isNaN(standardTime) || standardTime <= 0) {
                continue;
            }

            const remainingPieces = getLotRemainingPieces(lot);
            if (remainingPieces <= 0) {
                continue;
            }

            if (remainingTime < standardTime) {
                break;
            }

            const producibleFloat = remainingTime / standardTime;
            const roundedProducible = Math.round(producibleFloat);
            const producible = Math.min(remainingPieces, Math.max(0, roundedProducible));

            if (producible <= 0) {
                break;
            }

            predictions.push({
                key: lot.id,
                id: lot.id,
                productId: lot.productId,
                productName: formatDefaultLotDisplayName(lot, product),
                remainingPieces,
                plannedPieces: producible,
                standardTime,
            });

            remainingTime -= producible * standardTime;
        }
    }

    if (predictions.length === 0 && fallbackProductId) {
        const fallbackProduct = productMap.get(fallbackProductId) || null;
        const standardTimeRaw = fallbackProduct?.standardTime;
        const standardTime = standardTimeRaw !== undefined ? parseFloat(standardTimeRaw) : NaN;

        if (!Number.isNaN(standardTime) && standardTime > 0 && remainingTime >= standardTime) {
            const producibleFloat = remainingTime / standardTime;
            const producible = Math.max(0, Math.round(producibleFloat));

            if (producible > 0) {
                predictions.push({
                    key: `product-${fallbackProductId}`,
                    id: '',
                    productId: fallbackProductId,
                    productName: fallbackProduct?.name || '',
                    remainingPieces: producible,
                    plannedPieces: producible,
                    standardTime,
                });
            }
        }
    }

    return predictions;
};

export const buildRowsFromPredictions = (existingRows = [], predictions = [], lots = [], productMap = new Map()) => {
    if (!predictions || predictions.length === 0) {
        const manualRows = existingRows.filter(row => !row.autoGenerated);
        if (manualRows.length > 0) {
            return manualRows;
        }
        if (existingRows.length > 0) {
            const [first] = existingRows;
            return [{ ...first, autoGenerated: false }];
        }
        return [];
    }

    const nextRows = predictions.map(prediction => {
        const existing = existingRows.find(row => row.key === prediction.key)
            || existingRows.find(row => row.lotId && row.lotId === prediction.id)
            || existingRows.find(row => row.productId && row.productId === prediction.productId);

        const lot = prediction.id ? lots.find(l => l.id === prediction.id) || null : null;
        const product = prediction.productId ? productMap.get(prediction.productId) || null : null;

        return {
            key: prediction.key,
            lotId: prediction.id || '',
            productId: prediction.productId || '',
            productName: prediction.productName
                || formatDefaultLotDisplayName(lot, product)
                || existing?.productName
                || '',
            produced: existing ? existing.produced : '',
            autoGenerated: existing ? existing.autoGenerated : true,
            standardTime: existing?.standardTime
                || prediction.standardTime
                || (product?.standardTime !== undefined ? parseFloat(product.standardTime) || 0 : 0),
            remainingPieces: prediction.remainingPieces ?? prediction.plannedPieces ?? 0,
        };
    });

    const manualRows = existingRows.filter(row => !row.autoGenerated && !nextRows.some(next => next.key === row.key));
    return [...nextRows, ...manualRows];
};

export const areProductionRowsEqual = (prevRows = [], nextRows = []) => {
    if (prevRows.length !== nextRows.length) {
        return false;
    }

    for (let index = 0; index < prevRows.length; index++) {
        const prev = prevRows[index];
        const next = nextRows[index];

        if (
            prev.key !== next.key
            || prev.lotId !== next.lotId
            || prev.productId !== next.productId
            || prev.productName !== next.productName
            || String(prev.produced ?? '') !== String(next.produced ?? '')
            || Boolean(prev.autoGenerated) !== Boolean(next.autoGenerated)
            || Number(prev.standardTime || 0) !== Number(next.standardTime || 0)
            || Number(prev.remainingPieces || 0) !== Number(next.remainingPieces || 0)
        ) {
            return false;
        }
    }

    return true;
};

export const formatTraveteStandardTimeValue = (value) => {
    if (typeof value !== 'number' || Number.isNaN(value) || value <= 0) return '';
    return parseFloat(value.toFixed(2)).toString();
};

export const resolveTraveteLotBaseId = (lot, products) => {
    if (!lot) return null;
    if (lot.productBaseId) return lot.productBaseId;
    if (lot.baseProductId) return lot.baseProductId;
    if (lot.productId) {
        const directProduct = products.find(p => p.id === lot.productId);
        if (directProduct?.baseProductId) return directProduct.baseProductId;
        return lot.productId;
    }
    return null;
};

export const findTraveteVariationForLot = (lot, machineType, products, variationLookup) => {
    if (!lot || !machineType) return null;
    const baseId = resolveTraveteLotBaseId(lot, products);
    if (!baseId) return null;

    const variationFromLookup = variationLookup?.get(baseId)?.get(machineType);
    if (variationFromLookup) {
        return variationFromLookup;
    }

    return products.find(p => p.machineType === machineType && (p.baseProductId === baseId || p.id === baseId)) || null;
};

export const computeTraveteStandardTime = (
    lotId,
    machineType,
    lots = [],
    products = [],
    variationLookup = new Map()
) => {
    if (!lotId || !machineType) return '';
    const lot = lots.find(l => l.id === lotId) || null;
    if (!lot) return '';

    const variation = findTraveteVariationForLot(lot, machineType, products, variationLookup);
    const numeric = variation?.standardTime ? parseFloat(variation.standardTime) : NaN;
    if (!Number.isFinite(numeric) || numeric <= 0) return '';

    return formatTraveteStandardTimeValue(numeric);
};

export const buildTraveteStandardTimePatch = ({
    employee,
    lotId,
    machineType,
    lots = [],
    products = [],
    variationLookup = new Map(),
    resetWhenMissing = false,
}) => {
    if (!employee || employee.standardTimeManual) {
        return null;
    }

    if (!lotId) {
        return resetWhenMissing ? { standardTime: '', standardTimeManual: false } : null;
    }

    const derived = computeTraveteStandardTime(
        lotId,
        machineType || employee.machineType,
        lots,
        products,
        variationLookup
    );

    if (!derived) {
        return resetWhenMissing ? { standardTime: '', standardTimeManual: false } : null;
    }

    if (derived === employee.standardTime) {
        return null;
    }

    return { standardTime: derived, standardTimeManual: false };
};

export const applyTraveteAutoSuggestions = (employeeEntries = [], lotOptions = [], products = [], variationLookup = new Map()) => {
    if (!Array.isArray(employeeEntries) || employeeEntries.length === 0) {
        return { changed: false, employeeEntries: Array.isArray(employeeEntries) ? employeeEntries : [] };
    }

    const primaryLot = lotOptions[0] || null;
    const secondaryLot = lotOptions[1] || null;
    let changed = false;

    const normalizedEntries = employeeEntries.map((entry, index) => {
        const employee = {
            machineType: entry.machineType || TRAVETE_MACHINES[index] || TRAVETE_MACHINES[0],
            standardTime: entry.standardTime || '',
            standardTimeManual: Boolean(entry.standardTimeManual),
            ...entry,
        };

        let productsList = Array.isArray(entry.products) && entry.products.length > 0
            ? entry.products.map(item => ({ ...item }))
            : [createDefaultTraveteProductItem()];

        if (productsList.length === 0) {
            productsList = [createDefaultTraveteProductItem()];
        }

        let employeeChanged = false;

        if (primaryLot) {
            const first = { ...(productsList[0] || createDefaultTraveteProductItem()) };
            const shouldAutoAssignFirst = !first.lotId || first.isAutoSuggested;
            if (shouldAutoAssignFirst && first.lotId !== primaryLot.id) {
                first.lotId = primaryLot.id;
                employeeChanged = true;
            }
            if (shouldAutoAssignFirst) {
                if (!first.isAutoSuggested) {
                    employeeChanged = true;
                }
                first.isAutoSuggested = true;
            }
            productsList[0] = first;
        } else if (productsList[0]?.isAutoSuggested) {
            const first = { ...productsList[0], lotId: '', isAutoSuggested: false };
            productsList[0] = first;
            employeeChanged = true;
        }

        if (secondaryLot) {
            if (productsList.length < 2) {
                productsList.push(createDefaultTraveteProductItem({ isAutoSuggested: true }));
                employeeChanged = true;
            }
            const second = { ...(productsList[1] || createDefaultTraveteProductItem({ isAutoSuggested: true })) };
            const shouldAutoAssignSecond = !second.lotId || second.isAutoSuggested;
            if (shouldAutoAssignSecond && second.lotId !== secondaryLot.id) {
                second.lotId = secondaryLot.id;
                employeeChanged = true;
            }
            if (shouldAutoAssignSecond) {
                if (!second.isAutoSuggested) {
                    employeeChanged = true;
                }
                second.isAutoSuggested = true;
            }
            productsList[1] = second;
        } else if (productsList.length > 1) {
            const filtered = productsList.filter((item, idx) => !(idx > 0 && item.isAutoSuggested));
            if (filtered.length !== productsList.length) {
                productsList = filtered;
                employeeChanged = true;
            } else if (productsList[1]?.isAutoSuggested) {
                const second = { ...productsList[1], lotId: '', isAutoSuggested: false };
                productsList[1] = second;
                employeeChanged = true;
            }
        }

        let nextEmployee = { ...employee, products: productsList };
        const patch = buildTraveteStandardTimePatch({
            employee: nextEmployee,
            lotId: productsList[0]?.lotId,
            machineType: nextEmployee.machineType,
            lots: lotOptions,
            products,
            variationLookup,
        });
        if (patch) {
            nextEmployee = { ...nextEmployee, ...patch };
            employeeChanged = true;
        }

        if (employeeChanged) {
            changed = true;
        }

        return nextEmployee;
    });

    return { changed, employeeEntries: normalizedEntries };
};

export const formatTraveteLotDisplayName = (lot, products) => {
    if (!lot) return '';

    const baseId = resolveTraveteLotBaseId(lot, products);
    const productForLot = lot.productId ? products.find(p => p.id === lot.productId) : null;
    const baseProduct = baseId ? products.find(p => p.id === baseId) : null;

    const baseName = (
        lot.baseProductName ||
        productForLot?.baseProductName ||
        baseProduct?.baseProductName ||
        (baseProduct?.name ? baseProduct.name.replace(/\s-\s.*$/, '') : null) ||
        (productForLot?.name ? productForLot.name.replace(/\s-\s.*$/, '') : null) ||
        (lot.productName ? lot.productName.replace(/\s-\s.*$/, '') : null) ||
        lot.name ||
        lot.id ||
        ''
    );

    return lot.customName ? `${baseName} - ${lot.customName}` : baseName;
};

export const getTraveteBaseProductName = (product) => {
    if (!product) return '';
    if (product.baseProductName) return product.baseProductName;
    if (product.name) return product.name.replace(/\s-\s.*$/, '');
    return product.id || '';
};

export const deriveProductBaseName = (product) => {
    if (!product) return '';
    if (product.baseProductName) return product.baseProductName;
    if (product.baseName) return product.baseName;
    if (product.name) {
        const trimmed = product.name.trim();
        const travetePattern = /\s-\s(?:Travete\s*)?(?:\d+\sAgulhas|Convencional)$/i;
        if (travetePattern.test(trimmed)) {
            return trimmed.replace(travetePattern, '');
        }
        return trimmed.replace(/\s-\s.*$/, '');
    }
    return product.id || '';
};

export function normalizeTraveteMachineType(machine = '') {
    if (!machine) return '';
    const normalized = machine.toString().trim().toLowerCase();
    if (!normalized) return '';
    const hasTravete = normalized.includes('travete');
    if (!hasTravete) return '';
    if (normalized.includes('convenc')) return 'Travete Convencional';
    if (normalized.includes('2') && normalized.includes('agulh')) return 'Travete 2 Agulhas';
    if (normalized.includes('1') && normalized.includes('agulh')) return 'Travete 1 Agulha';
    return 'Travete 2 Agulhas';
}

export const computeOperationalTimeBreakdown = (operations = []) => {
    const breakdown = {
        productionMinutes: 0,
        traveteMinutesByMachine: {
            'Travete 2 Agulhas': 0,
            'Travete 1 Agulha': 0,
            'Travete Convencional': 0,
        },
    };

    operations.forEach((operation) => {
        const minutesRaw = typeof operation.tempoMinutos === 'number'
            ? operation.tempoMinutos
            : parseFloat(operation.tempoMinutos);
        if (!(minutesRaw > 0)) {
            return;
        }
        const destinos = normalizeOperationDestinations(
            operation.destinos || operation.destinations,
            operation.maquina || operation.machine || operation.machineType
        );

        let appliedByDestinos = false;

        if (destinos.production) {
            breakdown.productionMinutes += minutesRaw;
            appliedByDestinos = true;
        }

        TRAVETE_MACHINES.forEach((machineType) => {
            if (destinos.travete[machineType]) {
                breakdown.traveteMinutesByMachine[machineType] += minutesRaw;
                appliedByDestinos = true;
            }
        });

        if (appliedByDestinos) {
            return;
        }

        const machineType = normalizeTraveteMachineType(operation.maquina || operation.machine || operation.machineType);
        if (machineType && TRAVETE_MACHINES.includes(machineType)) {
            breakdown.traveteMinutesByMachine[machineType] += minutesRaw;
        } else {
            breakdown.productionMinutes += minutesRaw;
        }
    });

    breakdown.totalMinutes = breakdown.productionMinutes
        + TRAVETE_MACHINES
            .map(machine => breakdown.traveteMinutesByMachine[machine] || 0)
            .reduce((total, value) => total + value, 0);

    return breakdown;
};

export const aggregateProductOptionsForSequences = (products = []) => {
    const map = new Map();

    products.forEach((product) => {
        if (!product) return;

        const derivedName = (deriveProductBaseName(product)
            || product.baseProductName
            || product.name
            || product.baseProductId
            || product.baseId
            || product.id
            || '')
            .toString()
            .trim();

        if (!derivedName) {
            return;
        }

        const aggregationKey = derivedName.toLowerCase();
        const candidateBaseProductId = product.baseProductId
            || product.baseId
            || product.primaryProductId
            || product.id;

        let entry = map.get(aggregationKey);
        if (!entry) {
            entry = {
                id: product.id,
                aggregationKey,
                baseProductId: candidateBaseProductId || aggregationKey,
                baseProductName: derivedName,
                name: derivedName,
                primaryProductId: null,
                primaryProduct: null,
                productionProducts: [],
                traveteProducts: {},
                relatedProductIds: new Set(),
                dashboardNames: new Set(),
                allProducts: [],
            };
        }

        entry.allProducts.push(product);
        entry.relatedProductIds.add(product.id);
        if (product.dashboardName) {
            entry.dashboardNames.add(product.dashboardName);
        }

        if (product.dashboardId === 'producao') {
            entry.productionProducts.push(product);
            if (!entry.primaryProductId) {
                entry.primaryProductId = product.id;
                entry.primaryProduct = product;
            }
        } else if (product.dashboardId === 'travete' && TRAVETE_MACHINES.includes(product.machineType)) {
            entry.traveteProducts[product.machineType] = product;
            if (!entry.primaryProductId) {
                entry.primaryProductId = product.id;
                entry.primaryProduct = product;
            }
        } else if (!entry.primaryProductId) {
            entry.primaryProductId = product.id;
            entry.primaryProduct = product;
        }

        if (candidateBaseProductId) {
            entry.baseProductId = entry.baseProductId || candidateBaseProductId;
        }

        map.set(aggregationKey, entry);
    });

    return Array.from(map.values()).map((entry) => {
        if (!entry.primaryProductId) {
            const fallback = entry.allProducts[0];
            if (fallback) {
                entry.primaryProductId = fallback.id;
                entry.primaryProduct = fallback;
            }
        }

        const tags = [];
        if (entry.productionProducts.length > 0) {
            tags.push('Produção');
        }
        if (Object.values(entry.traveteProducts).some(Boolean)) {
            tags.push('Travete');
        }

        entry.dashboardNames.forEach((name) => {
            if (name && !tags.includes(name)) {
                tags.push(name);
            }
        });

        const displayLabel = entry.name;

        return {
            id: entry.primaryProductId,
            name: entry.name,
            baseProductId: entry.baseProductId,
            baseProductName: entry.baseProductName,
            primaryProductId: entry.primaryProductId,
            primaryProduct: entry.primaryProduct,
            productionProducts: entry.productionProducts,
            traveteProducts: { ...entry.traveteProducts },
            relatedProductIds: Array.from(entry.relatedProductIds),
            dashboardNames: Array.from(entry.dashboardNames).filter(Boolean).sort((a, b) => a.localeCompare(b)),
            allProducts: entry.allProducts,
            displayLabel,
            tags,
        };
    });
};


// #####################################################################<|MERGE_RESOLUTION|>--- conflicted
+++ resolved
@@ -66,15 +66,11 @@
     if (xlsxLoaderPromise) {
         return xlsxLoaderPromise;
     }
-<<<<<<< HEAD
-
-=======
->>>>>>> 147bf002
+
     xlsxLoaderPromise = (async () => {
         if (typeof window === 'undefined') {
             throw new Error('Exportação de planilhas disponível apenas no navegador.');
         }
-<<<<<<< HEAD
 
         await loadScriptOnce(XLSX_CDN_URL);
         const globalXlsx = window.XLSX;
@@ -86,15 +82,6 @@
         return globalXlsx;
     })();
 
-=======
-        await loadScriptOnce(XLSX_CDN_URL);
-        const XLSX = window.XLSX;
-        if (!XLSX || !XLSX.utils) {
-            throw new Error('Não foi possível carregar o módulo XLSX.');
-        }
-        return XLSX;
-    })();
->>>>>>> 147bf002
     return xlsxLoaderPromise;
 };
 
@@ -110,7 +97,6 @@
     return `${numeric.toFixed(2)}%`;
 };
 
-<<<<<<< HEAD
 const sanitizeForFilename = (value, fallback = 'Arquivo') => {
     if (value === null || value === undefined) {
         return fallback;
@@ -140,34 +126,6 @@
     anchor.click();
     document.body.removeChild(anchor);
     URL.revokeObjectURL(url);
-=======
-const DIACRITICS_REGEX = new RegExp(String.raw`[\u0300-\u036f]`, 'g');
-const sanitizeForFilename = (value, fallback = 'arquivo') => {
-    if (!value) return fallback;
-    const stringValue = String(value);
-    const normalized = typeof stringValue.normalize === 'function'
-        ? stringValue.normalize('NFD').replace(DIACRITICS_REGEX, '')
-        : stringValue;
-    const sanitized = normalized
-        .replace(/[^a-zA-Z0-9-_]+/g, '_')
-        .replace(/_{2,}/g, '_')
-        .replace(/^_|_$/g, '');
-    return sanitized || fallback;
-};
-
-const downloadBlob = (blob, filename) => {
-    if (typeof window === 'undefined' || typeof document === 'undefined') {
-        throw new Error('Download disponível apenas no navegador.');
-    }
-    const url = URL.createObjectURL(blob);
-    const link = document.createElement('a');
-    link.href = url;
-    link.download = filename;
-    document.body.appendChild(link);
-    link.click();
-    document.body.removeChild(link);
-    setTimeout(() => URL.revokeObjectURL(url), 0);
->>>>>>> 147bf002
 };
 
 const LOT_STATUS_LABELS = {
@@ -310,7 +268,6 @@
     }));
 };
 
-<<<<<<< HEAD
 const normalizeFiltersSummary = (filtersSummary) => (isPlainObject(filtersSummary) ? filtersSummary : {});
 
 const formatDateForFilename = (value) => {
@@ -553,8 +510,6 @@
     return stringValue;
 };
 
-=======
->>>>>>> 147bf002
 export const generateId = (prefix) => `${prefix}_${Date.now()}_${Math.random().toString(36).substr(2, 9)}`;
 
 export const DEFAULT_EXPORT_SETTINGS = {
@@ -1093,19 +1048,12 @@
         filtersSummary: providedFiltersSummary = null,
     } = options || {};
 
-<<<<<<< HEAD
     const normalizedFiltersSummary = normalizeFiltersSummary(providedFiltersSummary);
-=======
-    const normalizedFiltersSummary = isPlainObject(providedFiltersSummary)
-        ? providedFiltersSummary
-        : {};
->>>>>>> 147bf002
 
     const dashboardName = rawDashboardName || 'Dashboard';
     const selectedDate = rawSelectedDate ?? new Date();
     const currentMonth = rawCurrentMonth ?? new Date();
 
-<<<<<<< HEAD
     const filtersRows = buildDashboardFiltersRows({
         dashboardName,
         selectedDate,
@@ -1125,8 +1073,6 @@
 
     const reportFilename = buildDashboardReportFilename(dashboardName, selectedDate, 'pdf');
 
-=======
->>>>>>> 147bf002
     return ensureJsPdfResources().then((globalJsPdf) => (
         fetchOperationalLogoDataUrl().then((logoDataUrl) => {
             const { jsPDF } = globalJsPdf;
@@ -1134,12 +1080,6 @@
             const now = new Date();
             const pageWidth = doc.internal.pageSize.getWidth();
             const centerX = pageWidth / 2;
-<<<<<<< HEAD
-=======
-            const selectedDateLabel = selectedDate instanceof Date
-                ? selectedDate.toLocaleDateString('pt-BR')
-                : new Date(selectedDate).toLocaleDateString('pt-BR');
->>>>>>> 147bf002
             const generatedAt = now.toLocaleString('pt-BR');
 
             addRaceBullLogoToPdf(doc, logoDataUrl);
@@ -1148,26 +1088,11 @@
             doc.text(`Relatório de Desempenho - ${dashboardName}`, centerX, 20, { align: 'center' });
             let currentY = 26;
 
-<<<<<<< HEAD
             if (filtersRows.length > 0) {
                 doc.autoTable({
                     startY: currentY,
                     head: [['Filtro', 'Valor']],
                     body: filtersRows,
-=======
-            const filtersEntries = buildFiltersSummaryEntries({
-                dashboardName,
-                selectedDate,
-                currentMonth,
-                ...normalizedFiltersSummary,
-            }).map(entry => [entry.label, entry.value]);
-
-            if (filtersEntries.length > 0) {
-                doc.autoTable({
-                    startY: currentY,
-                    head: [['Filtro', 'Valor']],
-                    body: filtersEntries,
->>>>>>> 147bf002
                     theme: 'grid',
                     styles: {
                         fontSize: 9,
@@ -1196,7 +1121,6 @@
             } else {
                 currentY += 4;
             }
-<<<<<<< HEAD
 
             doc.setFontSize(10);
             doc.text(`Gerado em: ${generatedAt}`, 15, currentY);
@@ -1415,196 +1339,6 @@
     const blob = new Blob([csvContent], { type: 'text/csv;charset=utf-8;' });
 
     downloadBlob(blob, buildDashboardReportFilename(dashboardName, selectedDate, 'csv'));
-=======
-
-            doc.setFontSize(10);
-            doc.text(`Gerado em: ${generatedAt}`, 15, currentY);
-            currentY += 8;
-
-            const addTableSection = (title, head, body, columnStyles = {}) => {
-                if (!body || body.length === 0) {
-                    return;
-                }
-                if (currentY > doc.internal.pageSize.getHeight() - 40) {
-                    doc.addPage();
-                    currentY = 20;
-                }
-                doc.setFontSize(12);
-                doc.text(title, 15, currentY);
-                currentY += 4;
-                doc.autoTable({
-                    startY: currentY,
-                    head,
-                    body,
-                    theme: 'grid',
-                    styles: {
-                        fontSize: 9,
-                        halign: 'center',
-                        lineColor: [0, 0, 0],
-                        lineWidth: 0.1,
-                    },
-                    headStyles: {
-                        fillColor: [0, 0, 0],
-                        textColor: [255, 255, 255],
-                        lineColor: [0, 0, 0],
-                        lineWidth: 0.1,
-                    },
-                    bodyStyles: {
-                        lineColor: [0, 0, 0],
-                        lineWidth: 0.1,
-                    },
-                    columnStyles,
-                });
-                currentY = (doc.lastAutoTable && doc.lastAutoTable.finalY)
-                    ? doc.lastAutoTable.finalY + 8
-                    : currentY + 8;
-            };
-
-            const dailySummaryRows = [
-                ['Produção Acumulada (Dia)', formatLocaleNumber(summary.totalProduced)],
-                ['Meta Acumulada (Dia)', formatLocaleNumber(summary.totalGoal)],
-                ['Eficiência da Última Hora', formatPercentageLabel(summary.lastHourEfficiency)],
-                ['Média de Eficiência (Dia)', formatPercentageLabel(summary.averageEfficiency)],
-            ];
-            addTableSection('Resumo do Dia', [['Indicador', 'Valor']], dailySummaryRows, { 0: { halign: 'left' } });
-
-            if (isTraveteDashboard && traveteEntries.length > 0) {
-                const lastEntry = traveteEntries[traveteEntries.length - 1] || {};
-                const employees = Array.isArray(lastEntry.employees) ? lastEntry.employees : [];
-                const individualRows = employees.map((emp, index) => ([
-                    `Funcionário ${index + 1}`,
-                    formatLocaleNumber(emp.cumulativeProduced),
-                    formatLocaleNumber(emp.cumulativeMeta),
-                    formatPercentageLabel(emp.cumulativeEfficiency),
-                ]));
-                addTableSection(
-                    'Resumo Individual do Dia (Travete)',
-                    [['Operador', 'Produção Acum.', 'Meta Acum.', 'Eficiência Média']],
-                    individualRows,
-                    { 0: { halign: 'left' } }
-                );
-            }
-
-            const monthlyRows = [
-                ['Produção do Mês', formatLocaleNumber(monthlySummary.totalProduction)],
-                ['Meta do Mês', formatLocaleNumber(monthlySummary.totalGoal)],
-                ['Eficiência Média Mensal', formatPercentageLabel(monthlySummary.averageEfficiency)],
-            ];
-            addTableSection('Resumo Mensal', [['Indicador', 'Valor']], monthlyRows, { 0: { halign: 'left' } });
-
-            if (monthlyBreakdown.length > 0) {
-                const monthlyBody = monthlyBreakdown.map((item) => {
-                    const dateLabel = item.date instanceof Date
-                        ? item.date.toLocaleDateString('pt-BR')
-                        : (item.dateLabel || String(item.date || ''));
-                    return [
-                        dateLabel,
-                        formatLocaleNumber(item.totalProduction),
-                        formatLocaleNumber(item.totalGoal),
-                        formatPercentageLabel(item.averageEfficiency),
-                    ];
-                });
-                addTableSection(
-                    'Desempenho Diário no Mês',
-                    [['Dia', 'Produção', 'Meta', 'Eficiência Média']],
-                    monthlyBody,
-                    { 0: { halign: 'left' } }
-                );
-            }
-
-            if (isTraveteDashboard) {
-                const traveteBody = traveteEntries.map((entry) => {
-                    const employees = Array.isArray(entry.employees) ? entry.employees : [];
-                    const empOne = employees[0] || {};
-                    const empTwo = employees[1] || {};
-                    return [
-                        entry.period || '-',
-                        empOne.metaDisplay || formatLocaleNumber(empOne.meta),
-                        empOne.producedDisplay || formatLocaleNumber(empOne.produced),
-                        formatPercentageLabel(empOne.efficiency),
-                        empTwo.metaDisplay || formatLocaleNumber(empTwo.meta),
-                        empTwo.producedDisplay || formatLocaleNumber(empTwo.produced),
-                        formatPercentageLabel(empTwo.efficiency),
-                        entry.lotDisplay || '-',
-                        entry.observation || '-',
-                    ];
-                });
-                addTableSection(
-                    'Detalhamento por Período (Travete)',
-                    [['Período', 'Meta F1', 'Prod. F1', 'Eficiência F1', 'Meta F2', 'Prod. F2', 'Eficiência F2', 'Lotes', 'Observação']],
-                    traveteBody,
-                    { 0: { halign: 'left' }, 7: { halign: 'left' }, 8: { halign: 'left' } }
-                );
-            } else if (dailyEntries.length > 0) {
-                const dailyBody = dailyEntries.map((entry) => ([
-                    entry.period || '-',
-                    `${entry.people || 0} / ${(entry.availableTime || 0)} min`,
-                    entry.goalForDisplay || entry.goal || '-',
-                    entry.producedForDisplay || entry.produced || '-',
-                    formatPercentageLabel(entry.efficiency),
-                    formatLocaleNumber(entry.cumulativeGoal),
-                    formatLocaleNumber(entry.cumulativeProduction),
-                    formatPercentageLabel(entry.cumulativeEfficiency),
-                    entry.observation || '-',
-                ]));
-                addTableSection(
-                    'Detalhamento por Período',
-                    [['Período', 'Pessoas / Tempo', 'Meta', 'Produção', 'Eficiência', 'Meta Acum.', 'Prod. Acum.', 'Efic. Acum.', 'Observação']],
-                    dailyBody,
-                    { 0: { halign: 'left' }, 1: { halign: 'left' }, 8: { halign: 'left' } }
-                );
-            }
-
-            if (lotSummary && Array.isArray(lotSummary.completed) && lotSummary.completed.length > 0) {
-                const completedBody = lotSummary.completed.map((lot) => ([
-                    lot.name || lot.id || '-',
-                    formatLocaleNumber(lot.produced),
-                    formatLocaleNumber(lot.target),
-                    formatPercentageLabel(lot.efficiency),
-                    lot.duration ? lot.duration.toFixed(1) : '-',
-                    formatLocaleNumber(lot.averageDaily),
-                ]));
-                addTableSection(
-                    'Lotes Concluídos no Mês',
-                    [['Lote', 'Produzido', 'Meta', 'Eficiência', 'Duração (dias)', 'Média Diária']],
-                    completedBody,
-                    { 0: { halign: 'left' } }
-                );
-                if (Number.isFinite(lotSummary.overallAverage) && lotSummary.overallAverage > 0) {
-                    doc.setFontSize(10);
-                    doc.text(
-                        `Média diária combinada dos lotes concluídos: ${formatLocaleNumber(lotSummary.overallAverage)} peças`,
-                        15,
-                        currentY
-                    );
-                    currentY += 8;
-                }
-            }
-
-            if (lotSummary && Array.isArray(lotSummary.active) && lotSummary.active.length > 0) {
-                const activeBody = lotSummary.active.map((lot) => ([
-                    lot.name || lot.id || '-',
-                    formatLocaleNumber(lot.produced),
-                    formatLocaleNumber(lot.target),
-                    formatPercentageLabel(lot.efficiency),
-                    getLotStatusLabel(lot.status, '-'),
-                ]));
-                addTableSection(
-                    'Lotes Ativos',
-                    [['Lote', 'Produzido', 'Meta', 'Eficiência', 'Status']],
-                    activeBody,
-                    { 0: { halign: 'left' }, 4: { halign: 'left' } }
-                );
-            }
-
-            const selectedDateLabelSafe = selectedDateLabel
-                .replace(/\//g, '-')
-                .replace(/\\/g, '-');
-            const safeDashboardName = dashboardName ? dashboardName.replace(/\s+/g, '_') : 'Dashboard';
-            doc.save(`Relatorio_${safeDashboardName}_${selectedDateLabelSafe}.pdf`);
-        })
-    ));
->>>>>>> 147bf002
 };
 
 export const getEmployeeProducts = (employee) => {
