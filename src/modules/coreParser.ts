import { ProductSnapshot, TextParserOptions, VariationSnapshot } from './types';

interface Token {
  text: string;
  start: number;
  end: number;
  center: number;
}

interface HeaderLayout {
  qtdeToken: Token;
  sizeTokens: Token[];
}

// Lista de palavras para ignorar se aparecerem no início de uma linha (falsos positivos de Referência)
const IGNORED_REFS = [
  'LOTES', 'TOTAL', 'ESTOQUE', 'RELATÓRIO', 'RELATORIO', 
  'PAGINA', 'DATA', 'FILIAIS', 'PRODUÇÃO', 'PRODUCAO', 
  'APLIC', 'TEMPO', 'SALDO', 'CANCELADOS', 'PROJEÇÃO', 'GRADE',
  'PCP', 'PLANEJAMENTO', 'CONTROLE', 'OP', 'OBS'
];

/**
 * Extrai "tokens" (palavras/números) de uma linha preservando sua posição visual.
 */
const getTokens = (line: string): Token[] => {
  const regex = /\S+/g;
  const tokens: Token[] = [];
  let match;
  while ((match = regex.exec(line)) !== null) {
    tokens.push({
      text: match[0],
      start: match.index,
      end: match.index + match[0].length,
      center: match.index + (match[0].length / 2)
    });
  }
  return tokens;
};

/**
 * Identifica a linha de cabeçalho (Qtde + Tamanhos).
 */
const parseHeaderLayout = (line: string): HeaderLayout | null => {
  const tokens = getTokens(line);
  const qtdeIndex = tokens.findIndex(t => t.text.toLowerCase().includes('qtde'));
  
  if (qtdeIndex === -1 || qtdeIndex >= tokens.length - 1) {
    return null;
  }

  return {
    qtdeToken: tokens[qtdeIndex],
    sizeTokens: tokens.slice(qtdeIndex + 1) // Todos os tokens após "Qtde" são tamanhos
  };
};

export const parseTextContent = (text: string, options?: TextParserOptions): ProductSnapshot[] => {
  const lines = text.replace(/\r\n/g, '\n').split('\n');
  const productsMap = new Map<string, VariationSnapshot[]>();

  // Estado do Parser
  let currentLayout: HeaderLayout | null = null;
  let currentRef: string | null = null;
  let expectingRef = false;

  const dataLineRegex = /(A PRODUZIR:|PARCIAL \(2\):)/i;
  const refStartRegex = /^([A-Z0-9.]+)/i;

  for (let i = 0; i < lines.length; i++) {
    const line = lines[i];
    const trimmed = line.trim();
    if (!trimmed) continue;

    // ---------------------------------------------------------
    // 1. Detectar Cabeçalho ("Qtde ...")
    // ---------------------------------------------------------
    if (line.includes("Qtde")) {
      const newLayout = parseHeaderLayout(line);
      
      if (newLayout) {
        currentLayout = newLayout;
        
        // Verifica Referência na mesma linha (antes do Qtde)
        const qtdeIndex = line.indexOf("Qtde");
        const preQtde = line.substring(0, qtdeIndex).trim();
        
        if (preQtde.length > 0) {
          const refMatch = preQtde.match(refStartRegex);
          if (refMatch && !IGNORED_REFS.includes(refMatch[1].toUpperCase())) {
            currentRef = refMatch[1];
            expectingRef = false;
          } else {
            currentRef = null;
            expectingRef = true;
          }
        } else {
          // Referência deve estar na próxima linha
          currentRef = null;
          expectingRef = true;
        }
        continue;
      }
    }

    // ---------------------------------------------------------
    // 2. Buscar Referência (se esperado)
    // ---------------------------------------------------------
    if (expectingRef) {
      const match = trimmed.match(refStartRegex);
      if (match) {
        const candidate = match[1];
        if (!IGNORED_REFS.includes(candidate.toUpperCase()) && candidate.length > 2) {
          currentRef = candidate;
          expectingRef = false;
        }
<<<<<<< HEAD
=======
        continue;
>>>>>>> 47324cd9
      }
      // Se encontrar divisores, cancela a espera para não pegar lixo
      if (trimmed.includes("Lotes Anteriores") || trimmed.includes("Estoque")) {
        expectingRef = false;
      }
    }

    // ---------------------------------------------------------
    // 3. Processar Dados ("A PRODUZIR")
    // ---------------------------------------------------------
    if (currentRef && currentLayout && dataLineRegex.test(line)) {
      // Pega apenas números da linha
      // Usamos um regex global para pegar "-123" ou "123"
      const numberTokens = getTokens(line).filter(t => /^-?\d+$/.test(t.text));
      
      if (numberTokens.length === 0) continue;

      const values: Record<string, number> = {};
      let totalRow = 0;

      // --- LÓGICA DE MAPEAMENTO ---
      // Temos tokens de dados (D) e tokens de cabeçalho de tamanho (H)
      // Precisamos casar D com H baseados na proximidade, mas mantendo a ordem.
      
      // Passo A: Determinar se o primeiro número é o "Total Geral"
      // Heurística 1: Alinhamento com "Qtde"
      // Heurística 2: Contagem (Se tem mais números que tamanhos, o 1º é total)
      
      let dataStartIndex = 0;
      const firstToken = numberTokens[0];
      const distToQtde = Math.abs(firstToken.center - currentLayout.qtdeToken.center);
      const distToFirstSize = Math.abs(firstToken.center - currentLayout.sizeTokens[0].center);

      // Se estiver mais perto do "Qtde" do que do primeiro tamanho, ou se a contagem sobrar
      if (distToQtde < distToFirstSize || numberTokens.length > currentLayout.sizeTokens.length) {
        // O primeiro token é o Total, ignoramos ele para o mapeamento da grade
        dataStartIndex = 1;
        // (Opcional: poderíamos validar se esse valor bate com a soma)
      }

      // Passo B: Mapeamento Guloso Ordenado (Greedy Ordered Matching)
      // Para cada token de dado restante, encontre o cabeçalho DISPONÍVEL mais próximo.
      let lastMatchedHeaderIndex = -1;

      for (let d = dataStartIndex; d < numberTokens.length; d++) {
        const dToken = numberTokens[d];
        const val = parseInt(dToken.text, 10);

        let bestHeaderIndex = -1;
        let minDistance = Infinity;

        // Procura o melhor cabeçalho que esteja À DIREITA do último usado
        for (let h = lastMatchedHeaderIndex + 1; h < currentLayout.sizeTokens.length; h++) {
          const hToken = currentLayout.sizeTokens[h];
          const dist = Math.abs(dToken.center - hToken.center);
          
          // Se for o melhor até agora, salva.
          // NOTA: Como estamos iterando em ordem, se a distância começar a aumentar muito, paramos?
          // Não necessariamente, pois o gap pode ser grande. Verificamos todos os candidatos válidos.
          if (dist < minDistance) {
            minDistance = dist;
            bestHeaderIndex = h;
          }
        }

        // Se encontrou um cabeçalho válido
        if (bestHeaderIndex !== -1) {
          const sizeLabel = currentLayout.sizeTokens[bestHeaderIndex].text;
          values[sizeLabel] = val;
          totalRow += val;
          lastMatchedHeaderIndex = bestHeaderIndex;
        }
      }

      // Preenche com 0 os tamanhos que não receberam valores (Gaps/Buracos)
      currentLayout.sizeTokens.forEach(hToken => {
        if (values[hToken.text] === undefined) {
          values[hToken.text] = 0;
        }
      });

      // --- FIM DA LÓGICA DE MAPEAMENTO ---

      // Salvar/Atualizar Produto
      const codeMatch = currentRef.match(/^([^.]+)/);
      const productCode = codeMatch ? codeMatch[1] : currentRef;

      if (!productsMap.has(productCode)) {
        productsMap.set(productCode, []);
      }
      
      const variations = productsMap.get(productCode)!;
      const existingVarIndex = variations.findIndex(v => v.ref === currentRef);
      
      const newVariation = {
        ref: currentRef,
        grade: currentLayout.sizeTokens.map(t => t.text),
        tamanhos: values,
        total: totalRow
      };

<<<<<<< HEAD
      const productVariations = productsMap.get(productCode)!;
      const refForSearch = currentRef;
      const existingVarIndex = productVariations.findIndex(v => v.ref === refForSearch);
=======
      const variations = productsMap.get(productCode)!;
      const refForSearch = currentRef;
      const existingVarIndex = variations.findIndex(v => v.ref === refForSearch);
>>>>>>> 47324cd9

      const newVariation = {
        ref: currentRef,
        grade: currentLayout.sizeTokens.map(t => t.text),
        tamanhos: values,
        total: totalRow
      };

      if (existingVarIndex >= 0) {
<<<<<<< HEAD
        productVariations[existingVarIndex] = newVariation;
      } else {
        productVariations.push(newVariation);
=======
        variations[existingVarIndex] = newVariation;
      } else {
        variations.push(newVariation);
>>>>>>> 47324cd9
      }
    }
  }

  // Construir Resultado Final
  const snapshots: ProductSnapshot[] = [];
<<<<<<< HEAD
    productsMap.forEach((productVariations, productCode) => {
      const mainGrade = productVariations.length > 0 ? productVariations[0].grade : [];
      snapshots.push({
        productCode,
        grade: mainGrade,
        variations: productVariations,
        warnings: []
      });
=======
  productsMap.forEach((variations, productCode) => {
    const mainGrade = variations.length > 0 ? variations[0].grade : [];
    snapshots.push({
      productCode,
      grade: mainGrade,
      variations,
      warnings: []
    });
>>>>>>> 47324cd9
  });

  if (options?.productOrder) {
    const orderMap = new Map(options.productOrder.map((code, index) => [code, index]));
    snapshots.sort((a, b) => {
      const orderA = orderMap.get(a.productCode);
      const orderB = orderMap.get(b.productCode);
      if (orderA !== undefined && orderB !== undefined) return orderA - orderB;
      if (orderA !== undefined) return -1;
      if (orderB !== undefined) return 1;
      return 0;
    });
  }

  return snapshots;
};

export default parseTextContent;<|MERGE_RESOLUTION|>--- conflicted
+++ resolved
@@ -114,10 +114,6 @@
           currentRef = candidate;
           expectingRef = false;
         }
-<<<<<<< HEAD
-=======
-        continue;
->>>>>>> 47324cd9
       }
       // Se encontrar divisores, cancela a espera para não pegar lixo
       if (trimmed.includes("Lotes Anteriores") || trimmed.includes("Estoque")) {
@@ -219,15 +215,9 @@
         total: totalRow
       };
 
-<<<<<<< HEAD
       const productVariations = productsMap.get(productCode)!;
       const refForSearch = currentRef;
       const existingVarIndex = productVariations.findIndex(v => v.ref === refForSearch);
-=======
-      const variations = productsMap.get(productCode)!;
-      const refForSearch = currentRef;
-      const existingVarIndex = variations.findIndex(v => v.ref === refForSearch);
->>>>>>> 47324cd9
 
       const newVariation = {
         ref: currentRef,
@@ -237,22 +227,15 @@
       };
 
       if (existingVarIndex >= 0) {
-<<<<<<< HEAD
         productVariations[existingVarIndex] = newVariation;
       } else {
         productVariations.push(newVariation);
-=======
-        variations[existingVarIndex] = newVariation;
-      } else {
-        variations.push(newVariation);
->>>>>>> 47324cd9
       }
     }
   }
 
   // Construir Resultado Final
   const snapshots: ProductSnapshot[] = [];
-<<<<<<< HEAD
     productsMap.forEach((productVariations, productCode) => {
       const mainGrade = productVariations.length > 0 ? productVariations[0].grade : [];
       snapshots.push({
@@ -261,16 +244,6 @@
         variations: productVariations,
         warnings: []
       });
-=======
-  productsMap.forEach((variations, productCode) => {
-    const mainGrade = variations.length > 0 ? variations[0].grade : [];
-    snapshots.push({
-      productCode,
-      grade: mainGrade,
-      variations,
-      warnings: []
-    });
->>>>>>> 47324cd9
   });
 
   if (options?.productOrder) {
