import importStockFile from './stockImporter';

const STORAGE_KEYS = {
    portfolio: 'relatorioEstoquePortfolio',
    historico: 'relatorioEstoqueHistorico',
};

const memoryStorage = (() => {
    const store = new Map();
    return {
        getItem: (key) => (store.has(key) ? store.get(key) : null),
        setItem: (key, value) => {
            store.set(key, value);
        },
        removeItem: (key) => {
            store.delete(key);
        },
    };
})();

const getStorage = () => {
    try {
        if (typeof window !== 'undefined' && window.localStorage) {
            return window.localStorage;
        }
    } catch (error) {
        // Ignorado: fallback para memória
    }
    return memoryStorage;
};

const cloneGrade = (grade) => (Array.isArray(grade) ? grade.map((item) => String(item)) : []);

const normalizeNumber = (value) => {
    const parsed = typeof value === 'number' ? value : Number(value);
    if (Number.isFinite(parsed)) {
        return parsed;
    }
    return 0;
};

const sanitizeVariations = (variations = []) => {
    if (!Array.isArray(variations)) {
        return [];
    }
    return variations
        .map((variation) => {
            if (!variation || typeof variation !== 'object') {
                return null;
            }
            const ref = typeof variation.ref === 'string' ? variation.ref.trim() : '';
            if (!ref) {
                return null;
            }
            const tamanhos = variation.tamanhos && typeof variation.tamanhos === 'object'
                ? Object.entries(variation.tamanhos).reduce((acc, [size, numberValue]) => {
                    acc[String(size)] = normalizeNumber(numberValue);
                    return acc;
                }, {})
                : {};
            return {
                ref,
                tamanhos,
            };
        })
        .filter(Boolean);
};

const sanitizePortfolioItem = (item) => {
    if (!item || typeof item !== 'object') {
        return null;
    }
    const codigo = typeof item.codigo === 'string' ? item.codigo.trim() : '';
    if (!codigo) {
        return null;
    }
    return {
        codigo,
        grade: cloneGrade(item.grade),
        variations: sanitizeVariations(item.variations),
        agruparVariacoes: item.agruparVariacoes !== false,
    };
};

export const carregarPortfolio = () => {
    const storage = getStorage();
    try {
        const raw = storage.getItem(STORAGE_KEYS.portfolio);
        if (!raw) {
            return [];
        }
        const parsed = JSON.parse(raw);
        if (!Array.isArray(parsed)) {
            return [];
        }
        return parsed.map(sanitizePortfolioItem).filter(Boolean);
    } catch (error) {
        return [];
    }
};

export const salvarPortfolio = (portfolioArray = []) => {
    const storage = getStorage();
    const sanitized = Array.isArray(portfolioArray)
        ? portfolioArray.map(sanitizePortfolioItem).filter(Boolean)
        : [];
    storage.setItem(STORAGE_KEYS.portfolio, JSON.stringify(sanitized));
    return sanitized;
};

export const adicionarProdutoAoPortfolio = ({ codigo, grade, variations, agruparVariacoes }) => {
    const portfolio = carregarPortfolio();
    const sanitized = sanitizePortfolioItem({ codigo, grade, variations, agruparVariacoes });
    if (!sanitized) {
        throw new Error('Dados inválidos ao adicionar produto ao portfólio.');
    }
    const existingIndex = portfolio.findIndex((item) => item.codigo === sanitized.codigo);
    const updated = [...portfolio];
    if (existingIndex >= 0) {
        updated[existingIndex] = sanitized;
    } else {
        updated.push(sanitized);
    }
    salvarPortfolio(updated);
    return updated;
};

export const removerProdutoDoPortfolio = (codigo) => {
    const portfolio = carregarPortfolio();
    const updated = portfolio.filter((item) => item.codigo !== codigo);
    salvarPortfolio(updated);
    return updated;
};

export const reordenarPortfolio = (novaOrdemArray = []) => {
    const portfolio = carregarPortfolio();
    if (!Array.isArray(novaOrdemArray) || novaOrdemArray.length === 0) {
        return portfolio;
    }
    const orderCodes = novaOrdemArray.map((item) => (typeof item === 'string' ? item : item?.codigo)).filter(Boolean);
    if (!orderCodes.length) {
        return portfolio;
    }
    const orderMap = new Map(orderCodes.map((code, index) => [code, index]));
    const sorted = [...portfolio].sort((a, b) => {
        const indexA = orderMap.has(a.codigo) ? orderMap.get(a.codigo) : Number.MAX_SAFE_INTEGER;
        const indexB = orderMap.has(b.codigo) ? orderMap.get(b.codigo) : Number.MAX_SAFE_INTEGER;
        return indexA - indexB;
    });
    salvarPortfolio(sorted);
    return sorted;
};

const inferGradeFromVariations = (variations = [], fallbackGrade = []) => {
    if (Array.isArray(fallbackGrade) && fallbackGrade.length) {
        return cloneGrade(fallbackGrade);
    }
    for (const variation of variations) {
        const keys = Object.keys(variation.tamanhos || {});
        if (keys.length) {
            return keys;
        }
    }
    return [];
};

const calcularTotaisPorTamanhoComDetalhes = (variations = [], grade = []) => {
    const sanitizedVariations = sanitizeVariations(variations);
    const gradeBase = cloneGrade(grade);
    const gradeToUse = gradeBase.length ? gradeBase : inferGradeFromVariations(sanitizedVariations);
    const totals = {};
    const detalhes = {};
    gradeToUse.forEach((size) => {
        totals[size] = 0;
        detalhes[size] = { positivo: 0, negativo: 0, liquido: 0 };
    });

    sanitizedVariations.forEach((variation) => {
        gradeToUse.forEach((size) => {
            const value = normalizeNumber(variation.tamanhos[size]);
            totals[size] = (totals[size] || 0) + value;
            const detalhe = detalhes[size];
            detalhe.liquido += value;
            if (value > 0) {
                detalhe.positivo += value;
            } else if (value < 0) {
                detalhe.negativo += value;
            }
        });
    });

    return { grade: gradeToUse, totalPorTamanho: totals, detalhesPorTamanho: detalhes };
};

<<<<<<< HEAD
export const calcularTotalDetalhadoPorTamanho = (variations = [], grade = []) => {
    const sanitizedVariations = sanitizeVariations(variations);
    const gradeBase = cloneGrade(grade);
    const gradeToUse = gradeBase.length ? gradeBase : inferGradeFromVariations(sanitizedVariations);
    const totals = {};

    gradeToUse.forEach((size) => {
        totals[size] = { positivo: 0, negativo: 0, liquido: 0 };
    });

    sanitizedVariations.forEach((variation) => {
        gradeToUse.forEach((size) => {
            const value = normalizeNumber(variation.tamanhos[size]);
            if (value > 0) {
                totals[size].positivo += value;
            } else if (value < 0) {
                totals[size].negativo += value;
            }
            totals[size].liquido += value;
        });
    });

    return totals;
};
=======
export const calcularTotalPorTamanho = (variations = [], grade = []) => calcularTotaisPorTamanhoComDetalhes(variations, grade).totalPorTamanho;
>>>>>>> 937d5320

export const resumoPositivoNegativo = (totalPorTamanho = {}) => {
    const entries = Object.entries(totalPorTamanho || {});
    let positivoTotal = 0;
    let negativoTotal = 0;
    entries.forEach(([, value]) => {
        const numero = normalizeNumber(value);
        if (numero > 0) {
            positivoTotal += numero;
        } else if (numero < 0) {
            negativoTotal += numero;
        }
    });
    return {
        positivoTotal,
        negativoTotal,
        formatoHumano: `${positivoTotal} ${negativoTotal}`,
    };
};

export const criarSnapshotProduto = ({
    produtoBase,
    grade = [],
    variations = [],
    dataLancamentoISO,
    responsavel,
}) => {
    if (!produtoBase) {
        throw new Error('produtoBase é obrigatório para criar snapshot.');
    }
    const sanitizedGrade = cloneGrade(grade);
    const sanitizedVariations = sanitizeVariations(variations);
    const { grade: gradeCalculada, totalPorTamanho, detalhesPorTamanho } = calcularTotaisPorTamanhoComDetalhes(
        sanitizedVariations,
        sanitizedGrade,
    );
    const resumo = resumoPositivoNegativo(totalPorTamanho);
    const gradeFinal = sanitizedGrade.length ? sanitizedGrade : gradeCalculada;
    return {
        produtoBase,
        grade: gradeFinal,
        variations: sanitizedVariations,
        totalPorTamanho,
        totalPorTamanhoDetalhado: detalhesPorTamanho,
        resumoPositivoNegativo: resumo,
        metadata: {
            dataLancamentoISO: dataLancamentoISO || null,
            responsavel: responsavel || null,
        },
    };
};

export const montarDailyRecord = ({ dataLancamentoISO, responsavel, snapshotsProdutos = [] }) => ({
    dataLancamentoISO: dataLancamentoISO || null,
    responsavel: responsavel || null,
    produtos: Array.isArray(snapshotsProdutos) ? snapshotsProdutos : [],
});

export const carregarHistorico = () => {
    const storage = getStorage();
    try {
        const raw = storage.getItem(STORAGE_KEYS.historico);
        if (!raw) {
            return [];
        }
        const parsed = JSON.parse(raw);
        return Array.isArray(parsed) ? parsed : [];
    } catch (error) {
        return [];
    }
};

export const salvarNoHistorico = (dailyRecord) => {
    const storage = getStorage();
    const historicoAtual = carregarHistorico();
    const updated = [...historicoAtual, dailyRecord];
    storage.setItem(STORAGE_KEYS.historico, JSON.stringify(updated));
    return updated;
};

const getValueClass = (value) => {
    if (value > 0) {
        return 'falta';
    }
    if (value < 0) {
        return 'sobra';
    }
    return '';
};

const formatNumber = (value) => {
    const numero = normalizeNumber(value);
    if (!Number.isFinite(numero)) {
        return '0';
    }
    return numero.toString();
};

export const renderizarBlocoProdutoHTML = (produtoSnapshot) => {
    if (!produtoSnapshot) {
        return '';
    }
    const grade = cloneGrade(produtoSnapshot.grade);
    const variations = Array.isArray(produtoSnapshot.variations) ? produtoSnapshot.variations : [];
<<<<<<< HEAD
    const totalDetalhado = calcularTotalDetalhadoPorTamanho(variations, grade);
=======
    const totalPorTamanho = produtoSnapshot.totalPorTamanho || {};
    const detalhesPorTamanho = produtoSnapshot.totalPorTamanhoDetalhado || {};
>>>>>>> 937d5320
    const resumo = produtoSnapshot.resumoPositivoNegativo || { positivoTotal: 0, negativoTotal: 0, formatoHumano: '0 0' };

    const headerCells = grade.map((size) => `<th>${size}</th>`).join('');

    const bodyRows = variations
        .map((variation) => {
            const totalVariation = grade.reduce((acc, size) => acc + normalizeNumber(variation.tamanhos?.[size]), 0);
            const cells = grade
                .map((size) => {
                    const value = normalizeNumber(variation.tamanhos?.[size]);
                    const className = getValueClass(value);
                    return `<td class="${className}">${formatNumber(value)}</td>`;
                })
                .join('');
            return `
                <tr>
                    <td class="ref">${variation.ref}</td>
                    ${cells}
                    <td class="${getValueClass(totalVariation)}">${formatNumber(totalVariation)}</td>
                </tr>
            `;
        })
        .join('');

    const totalCells = grade
        .map((size) => {
<<<<<<< HEAD
            const detalhe = totalDetalhado[size] || { positivo: 0, negativo: 0, liquido: 0 };
            const { positivo, negativo, liquido } = detalhe;
            let textoCelula;
            let className = '';

            if (positivo > 0 && negativo < 0) {
                textoCelula = `${positivo}-${Math.abs(negativo)}`;
            } else {
                textoCelula = formatNumber(liquido);
                className = getValueClass(liquido);
            }
            return `<td class="${className}">${textoCelula}</td>`;
=======
            const detalhe = detalhesPorTamanho[size] || { positivo: 0, negativo: 0, liquido: normalizeNumber(totalPorTamanho[size]) };
            const positivo = normalizeNumber(detalhe.positivo);
            const negativo = normalizeNumber(detalhe.negativo);
            const liquido = normalizeNumber(detalhe.liquido ?? totalPorTamanho[size]);
            let className = '';
            let texto;

            if (positivo > 0 && negativo < 0) {
                texto = `${formatNumber(positivo)}-${formatNumber(Math.abs(negativo))}`;
            } else if (positivo > 0) {
                texto = formatNumber(positivo);
                className = getValueClass(positivo);
            } else if (negativo < 0) {
                texto = formatNumber(negativo);
                className = getValueClass(negativo);
            } else {
                texto = formatNumber(liquido);
                className = getValueClass(liquido);
            }

            return `<td class="${className}">${texto}</td>`;
>>>>>>> 937d5320
        })
        .join('');

    const totalGeral = Object.values(totalDetalhado).reduce((acc, detalhe) => acc + (detalhe?.liquido || 0), 0);

    return `
        <section class="produto-bloco">
            <h2>Produto ${produtoSnapshot.produtoBase}</h2>
            <table class="tabela-produto">
                <thead>
                    <tr>
                        <th>Variação</th>
                        ${headerCells}
                        <th>Total</th>
                    </tr>
                </thead>
                <tbody>
                    ${bodyRows}
                </tbody>
                <tfoot>
                    <tr class="total-geral">
                        <td>${produtoSnapshot.produtoBase}.</td>
                        ${totalCells}
                        <td class="${getValueClass(totalGeral)}">${formatNumber(totalGeral)}</td>
                    </tr>
                </tfoot>
            </table>
            <div class="resumo-produto">
                <p><strong>Necessário produzir:</strong> <span class="falta">${formatNumber(resumo.positivoTotal)}</span></p>
                <p><strong>Sobra consolidada:</strong> <span class="sobra">${formatNumber(resumo.negativoTotal)}</span></p>
                <p><strong>Resumo rápido:</strong> ${resumo.formatoHumano}</p>
            </div>
        </section>
    `;
};

const createMeasurementContainer = () => {
    if (typeof document === 'undefined') {
        return null;
    }
    const container = document.createElement('div');
    container.style.visibility = 'hidden';
    container.style.position = 'absolute';
    container.style.top = '-9999px';
    container.style.left = '-9999px';
    container.style.width = '210mm';
    document.body.appendChild(container);
    return container;
};

const estimateBlockHeight = (produtoSnapshot) => {
    const base = 140;
    const variationsCount = Array.isArray(produtoSnapshot?.variations) ? produtoSnapshot.variations.length : 0;
    const rowsHeight = variationsCount * 28;
    const summaryHeight = 72;
    return base + rowsHeight + summaryHeight;
};

export const paginarRelatorioEmPaginasA4 = (dailyRecord, pageHeightPx = 1122) => {
    const produtos = Array.isArray(dailyRecord?.produtos) ? dailyRecord.produtos : [];
    if (!produtos.length) {
        return [];
    }

    const container = createMeasurementContainer();
    const pages = [];
    let currentPage = [];
    let currentHeight = 0;

    const appendBlock = (block) => {
        if (currentHeight + block.altura > pageHeightPx && currentPage.length) {
            pages.push(currentPage);
            currentPage = [];
            currentHeight = 0;
        }
        currentPage.push(block);
        currentHeight += block.altura;
    };

    produtos.forEach((produtoSnapshot) => {
        const html = renderizarBlocoProdutoHTML(produtoSnapshot);
        let altura = estimateBlockHeight(produtoSnapshot);
        if (container) {
            const wrapper = document.createElement('div');
            wrapper.innerHTML = html;
            const element = wrapper.firstElementChild;
            if (element) {
                container.appendChild(element);
                altura = element.offsetHeight || element.getBoundingClientRect().height || altura;
                container.removeChild(element);
            }
        }
        appendBlock({ html, altura, produtoBase: produtoSnapshot.produtoBase });
    });

    if (currentPage.length) {
        pages.push(currentPage);
    }

    if (container && container.parentNode) {
        container.parentNode.removeChild(container);
    }

    return pages;
};

const formatDateTime = (isoString) => {
    if (!isoString) {
        return '';
    }
    try {
        const date = new Date(isoString);
        if (Number.isNaN(date.getTime())) {
            return isoString;
        }
        return date.toLocaleString('pt-BR', {
            hour12: false,
        });
    } catch (error) {
        return isoString;
    }
};

export const gerarHTMLImpressaoPaginado = (dailyRecord, paginas) => {
    const totalPages = Math.max(1, Array.isArray(paginas) ? paginas.length : 0);
    const dataLancamento = formatDateTime(dailyRecord?.dataLancamentoISO);
    const responsavel = dailyRecord?.responsavel || '';

    const pagesHtml = (Array.isArray(paginas) ? paginas : [])
        .map((pageBlocks, pageIndex) => `
            <div class="page">
                <div class="page-header">
                    <div><strong>Relatório de Estoque / Produção</strong></div>
                    <div>Data/Hora: ${dataLancamento || '-'}</div>
                    <div>Responsável: ${responsavel || '-'}</div>
                    <div>Página ${pageIndex + 1} / ${totalPages}</div>
                </div>
                ${pageBlocks.map((block) => block.html).join('')}
            </div>
        `)
        .join('');

    const styles = `
        body {
            font-family: 'Helvetica Neue', Arial, sans-serif;
            background: #f0f0f0;
            margin: 0;
            padding: 16px;
        }
        .page {
            width: 210mm;
            min-height: 297mm;
            padding: 16mm;
            margin: 10px auto;
            background: white;
            position: relative;
            display: flex;
            flex-direction: column;
            page-break-after: always;
            border: 1px solid #000;
            box-sizing: border-box;
        }
        .page:last-child {
            page-break-after: auto;
        }
        .page-header {
            font-size: 11px;
            border-bottom: 1px solid #000;
            margin-bottom: 8px;
            padding-bottom: 4px;
            display: grid;
            grid-template-columns: repeat(auto-fit, minmax(140px, 1fr));
            gap: 4px;
        }
        h2 {
            font-size: 14px;
            margin: 8px 0;
            font-weight: bold;
        }
        table.tabela-produto {
            border-collapse: collapse;
            width: 100%;
            font-size: 11px;
            margin-bottom: 8px;
        }
        table.tabela-produto th,
        table.tabela-produto td {
            border: 1px solid #000;
            padding: 3px 4px;
            text-align: center;
        }
        table.tabela-produto td.ref {
            text-align: left;
            font-weight: bold;
        }
        .falta {
            color: red;
            font-weight: bold;
        }
        .sobra {
            color: blue;
            font-weight: bold;
        }
        tr.total-geral {
            background: #eee;
            font-weight: bold;
        }
        .resumo-produto {
            font-size: 11px;
            display: flex;
            gap: 16px;
            flex-wrap: wrap;
        }
        @media print {
            body {
                background: white;
            }
            .page {
                margin: 0;
                border: none;
                page-break-after: always;
            }
            .page:last-child {
                page-break-after: auto;
            }
        }
    `;

    return `<!DOCTYPE html>
<html lang="pt-BR">
<head>
    <meta charset="utf-8" />
    <title>Relatório de Estoque / Produção</title>
    <style>${styles}</style>
</head>
<body>
    ${pagesHtml}
</body>
</html>`;
};

const abrirJanelaRelatorio = (html) => {
    if (typeof window === 'undefined') {
        return null;
    }
    const novaJanela = window.open('', '_blank');
    if (novaJanela) {
        novaJanela.document.write(html);
        novaJanela.document.close();
    }
    return novaJanela;
};

export const normalizarProdutosImportados = (produtos = []) => {
    const configuracoesPortfolio = new Map(carregarPortfolio().map((item) => [item.codigo, item]));
    const agrupado = {};
    produtos.forEach((produto) => {
        if (!produto || typeof produto !== 'object') {
            return;
        }
        const base = produto.productCode || produto.produtoBase;
        if (!base) {
            return;
        }
        const configItem = configuracoesPortfolio.get(base);
        const gradePrincipal = cloneGrade(produto.grade);
        const gradeFallback = gradePrincipal.length ? gradePrincipal : cloneGrade(configItem?.grade);
        const variationsImportadas = Array.isArray(produto.variations) ? produto.variations : [];
        const variationsConfiguradas = Array.isArray(configItem?.variations) ? configItem.variations : [];
        const variationsMap = new Map();

        variationsImportadas.forEach((variation) => {
            if (!variation || typeof variation !== 'object') {
                return;
            }
            const ref = typeof variation.ref === 'string' ? variation.ref.trim() : '';
            if (!ref) {
                return;
            }
            variationsMap.set(ref, variation);
        });

        variationsConfiguradas.forEach((variation) => {
            if (!variation || typeof variation !== 'object') {
                return;
            }
            const ref = typeof variation.ref === 'string' ? variation.ref.trim() : '';
            if (!ref || variationsMap.has(ref)) {
                return;
            }
            variationsMap.set(ref, variation);
        });

        const variationsParaProcessar = Array.from(variationsMap.values());
        const deveAgrupar = configItem ? configItem.agruparVariacoes !== false : true;

        if (!deveAgrupar && variationsParaProcessar.length) {
            variationsParaProcessar.forEach((variation) => {
                if (!variation || typeof variation !== 'object') {
                    return;
                }
                const ref = typeof variation.ref === 'string' ? variation.ref.trim() : '';
                if (!ref) {
                    return;
                }
                const chave = `${base}:${ref}`;
                if (!agrupado[chave]) {
                    const gradeVar = cloneGrade(variation.grade);
                    agrupado[chave] = {
                        produtoBase: ref,
                        grade: gradeVar.length ? gradeVar : gradeFallback,
                        variations: [],
                    };
                }
                agrupado[chave].variations.push({
                    ref,
                    tamanhos: variation.tamanhos || {},
                });
            });
            return;
        }

        const chaveBase = base;
        if (!agrupado[chaveBase]) {
            agrupado[chaveBase] = {
                produtoBase: base,
                grade: gradeFallback,
                variations: [],
            };
        }
        const destino = agrupado[chaveBase];
        if (!destino.grade.length) {
            destino.grade = gradeFallback;
        }

        variationsParaProcessar.forEach((variation) => {
            if (!variation || typeof variation !== 'object') {
                return;
            }
            const ref = typeof variation.ref === 'string' ? variation.ref.trim() : '';
            if (!ref) {
                return;
            }
            const gradeVar = cloneGrade(variation.grade);
            if (!destino.grade.length && gradeVar.length) {
                destino.grade = gradeVar;
            }
            if (destino.grade.length && gradeVar.length) {
                const mismatch = destino.grade.length !== gradeVar.length
                    || destino.grade.some((value, index) => value !== gradeVar[index]);
                if (mismatch && typeof console !== 'undefined') {
                    console.warn(`Grade divergente detectada para ${ref}.`, {
                        esperado: destino.grade,
                        encontrado: gradeVar,
                    });
                }
            }
            destino.variations.push({
                ref,
                tamanhos: variation.tamanhos || {},
            });
        });
    });
    return agrupado;
};

export const importarArquivoDeProducao = async (file, tipoArquivo, responsavelLogado) => {
    const parsed = await importStockFile({ file, type: tipoArquivo });
    const produtosNormalizados = normalizarProdutosImportados(parsed);
    const dataLancamentoISO = new Date().toISOString();
    const snapshotsProdutos = Object.entries(produtosNormalizados).map(([chave, info]) => criarSnapshotProduto({
        produtoBase: info?.produtoBase || chave,
        grade: info.grade,
        variations: info.variations,
        dataLancamentoISO,
        responsavel: responsavelLogado,
    }));

    const dailyRecord = montarDailyRecord({
        dataLancamentoISO,
        responsavel: responsavelLogado,
        snapshotsProdutos,
    });

    salvarNoHistorico(dailyRecord);
    const paginas = paginarRelatorioEmPaginasA4(dailyRecord);
    const html = gerarHTMLImpressaoPaginado(dailyRecord, paginas);
    abrirJanelaRelatorio(html);

    return {
        dailyRecord,
        paginas,
        html,
    };
};

export const exemploFluxoCompleto = () => {
    const dataLancamentoISO = new Date().toISOString();
    const responsavel = 'Usuário Demo';
    const grade016 = ['06', '08', '10', '12', '14', '16', '02', '04'];
    const snapshot016 = criarSnapshotProduto({
        produtoBase: '016',
        grade: grade016,
        variations: [
            {
                ref: '016.AZ',
                tamanhos: {
                    '06': -57,
                    '08': -5,
                    '10': -2,
                    '12': -14,
                    '14': -4,
                    '16': 13,
                    '02': 6,
                    '04': -5,
                },
            },
            {
                ref: '016.DV',
                tamanhos: {
                    '06': 10,
                    '08': 12,
                    '10': 5,
                    '12': 0,
                    '14': -2,
                    '16': -4,
                    '02': 3,
                    '04': -1,
                },
            },
        ],
        dataLancamentoISO,
        responsavel,
    });

    const dailyRecord = montarDailyRecord({
        dataLancamentoISO,
        responsavel,
        snapshotsProdutos: [snapshot016],
    });

    salvarNoHistorico(dailyRecord);
    const paginas = paginarRelatorioEmPaginasA4(dailyRecord);
    const html = gerarHTMLImpressaoPaginado(dailyRecord, paginas);
    abrirJanelaRelatorio(html);

    return {
        dailyRecord,
        paginas,
        html,
    };
};

const relatorioEstoque = {
    carregarPortfolio,
    salvarPortfolio,
    adicionarProdutoAoPortfolio,
    removerProdutoDoPortfolio,
    reordenarPortfolio,
    calcularTotalPorTamanho,
    resumoPositivoNegativo,
    criarSnapshotProduto,
    montarDailyRecord,
    carregarHistorico,
    salvarNoHistorico,
    renderizarBlocoProdutoHTML,
    paginarRelatorioEmPaginasA4,
    gerarHTMLImpressaoPaginado,
    importarArquivoDeProducao,
    exemploFluxoCompleto,
};

export default relatorioEstoque;<|MERGE_RESOLUTION|>--- conflicted
+++ resolved
@@ -192,7 +192,6 @@
     return { grade: gradeToUse, totalPorTamanho: totals, detalhesPorTamanho: detalhes };
 };
 
-<<<<<<< HEAD
 export const calcularTotalDetalhadoPorTamanho = (variations = [], grade = []) => {
     const sanitizedVariations = sanitizeVariations(variations);
     const gradeBase = cloneGrade(grade);
@@ -217,9 +216,6 @@
 
     return totals;
 };
-=======
-export const calcularTotalPorTamanho = (variations = [], grade = []) => calcularTotaisPorTamanhoComDetalhes(variations, grade).totalPorTamanho;
->>>>>>> 937d5320
 
 export const resumoPositivoNegativo = (totalPorTamanho = {}) => {
     const entries = Object.entries(totalPorTamanho || {});
@@ -324,12 +320,7 @@
     }
     const grade = cloneGrade(produtoSnapshot.grade);
     const variations = Array.isArray(produtoSnapshot.variations) ? produtoSnapshot.variations : [];
-<<<<<<< HEAD
     const totalDetalhado = calcularTotalDetalhadoPorTamanho(variations, grade);
-=======
-    const totalPorTamanho = produtoSnapshot.totalPorTamanho || {};
-    const detalhesPorTamanho = produtoSnapshot.totalPorTamanhoDetalhado || {};
->>>>>>> 937d5320
     const resumo = produtoSnapshot.resumoPositivoNegativo || { positivoTotal: 0, negativoTotal: 0, formatoHumano: '0 0' };
 
     const headerCells = grade.map((size) => `<th>${size}</th>`).join('');
@@ -356,7 +347,6 @@
 
     const totalCells = grade
         .map((size) => {
-<<<<<<< HEAD
             const detalhe = totalDetalhado[size] || { positivo: 0, negativo: 0, liquido: 0 };
             const { positivo, negativo, liquido } = detalhe;
             let textoCelula;
@@ -369,29 +359,6 @@
                 className = getValueClass(liquido);
             }
             return `<td class="${className}">${textoCelula}</td>`;
-=======
-            const detalhe = detalhesPorTamanho[size] || { positivo: 0, negativo: 0, liquido: normalizeNumber(totalPorTamanho[size]) };
-            const positivo = normalizeNumber(detalhe.positivo);
-            const negativo = normalizeNumber(detalhe.negativo);
-            const liquido = normalizeNumber(detalhe.liquido ?? totalPorTamanho[size]);
-            let className = '';
-            let texto;
-
-            if (positivo > 0 && negativo < 0) {
-                texto = `${formatNumber(positivo)}-${formatNumber(Math.abs(negativo))}`;
-            } else if (positivo > 0) {
-                texto = formatNumber(positivo);
-                className = getValueClass(positivo);
-            } else if (negativo < 0) {
-                texto = formatNumber(negativo);
-                className = getValueClass(negativo);
-            } else {
-                texto = formatNumber(liquido);
-                className = getValueClass(liquido);
-            }
-
-            return `<td class="${className}">${texto}</td>`;
->>>>>>> 937d5320
         })
         .join('');
 
