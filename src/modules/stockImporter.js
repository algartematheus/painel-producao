import { read, utils } from 'xlsx';
import { GlobalWorkerOptions, getDocument as getDocumentFromPdfjs } from 'pdfjs-dist';
<<<<<<< HEAD
import pdfWorker from 'pdfjs-dist/build/pdf.worker.mjs';

let pdfWorkerSrc = pdfWorker;

try {
    if (GlobalWorkerOptions) {
        GlobalWorkerOptions.workerSrc = pdfWorkerSrc;
=======
import pdfjsDistPackage from 'pdfjs-dist/package.json';

if (GlobalWorkerOptions) {
    try {
        const version = pdfjsDistPackage?.version || '4.2.67';
        GlobalWorkerOptions.workerSrc = `//cdnjs.cloudflare.com/ajax/libs/pdf.js/${version}/pdf.worker.min.js`;
    } catch (error) {
        // Ignorado: configuração do worker pode falhar em ambientes de teste sem suporte a import.meta.url
>>>>>>> 937d5320
    }
}

<<<<<<< HEAD
const REF_REGEX = /^(\d{3}\.[\w-]+)/i;
=======
const REF_REGEX = /^(\d{3,}\.[A-Z0-9]+)/i;
>>>>>>> 937d5320
const GRADE_LABEL_REGEX = /grade/i;
const PRODUCE_LABEL_REGEX = /a produzir/i;
const TOTAL_LABELS = new Set(['TOTAL', 'TOTAIS', 'TOTALGERAL', 'TOTALGERAL:', 'TOTALGERAL.', 'TOTALG', 'TOT', 'TOTALPRODUZIR', 'TOTALPRODUÇÃO']);

export const PDF_LIBRARY_UNAVAILABLE_ERROR = 'PDF_LIBRARY_UNAVAILABLE';
export const PDF_EXTRACTION_FAILED_ERROR = 'PDF_EXTRACTION_FAILED';
export const NO_VARIATIONS_FOUND_ERROR = 'NO_VARIATIONS_FOUND';

const normalizeLabel = (label) => {
    if (typeof label !== 'string') {
        return '';
    }
    return label.normalize('NFD').replace(/[^\w]/g, '').toUpperCase();
};

const isTotalLabel = (label) => {
    const normalized = normalizeLabel(label);
    if (!normalized) {
        return false;
    }
    if (normalized === 'TOTAL') {
        return true;
    }
    if (normalized.startsWith('TOTAL')) {
        return true;
    }
    if (normalized === 'TOT' || normalized === 'TOTAIS') {
        return true;
    }
    return TOTAL_LABELS.has(normalized);
};

const sanitizeNumberToken = (token) => {
    if (typeof token === 'number' && Number.isFinite(token)) {
        return Math.round(token);
    }
    if (typeof token !== 'string') {
        return null;
    }
    const cleaned = token
        .replace(/[^0-9,.-]/g, '')
        .replace(/\.(?=\d{3}(\D|$))/g, '')
        .replace(',', '.');
    if (!cleaned || cleaned === '-' || cleaned === '.') {
        return null;
    }
    const parsed = parseFloat(cleaned);
    if (!Number.isFinite(parsed)) {
        return null;
    }
    return Math.round(parsed);
};

const sanitizeCellValue = (cell) => {
    if (typeof cell === 'string') {
        return cell.trim();
    }
    if (typeof cell === 'number') {
        return Number.isFinite(cell) ? String(Math.round(cell)) : '';
    }
    if (cell instanceof Date) {
        return cell.toISOString();
    }
    if (cell === null || typeof cell === 'undefined') {
        return '';
    }
    return String(cell).trim();
};

const mapGradeToQuantities = (grades, quantities) => {
    const result = {};
    grades.forEach((grade, index) => {
        const quantity = quantities[index];
        if (Number.isFinite(quantity)) {
            result[grade] = quantity;
        } else {
            result[grade] = 0;
        }
    });
    return result;
};

const tokenizeLine = (line) => {
    if (typeof line !== 'string') {
        return [];
    }
    return line
        .split(/[^\wÀ-ÿ.]+/)
        .map((token) => token.trim())
        .filter(Boolean);
};

const isPotentialSizeToken = (token) => {
    const normalized = normalizeLabel(token);
    if (!normalized) {
        return false;
    }
    if (normalized === 'GRADE' || normalized.startsWith('GRADE')) {
        return false;
    }
    if (normalized.startsWith('REF')) {
        return false;
    }
    if (PRODUCE_LABEL_REGEX.test(token)) {
        return false;
    }
<<<<<<< HEAD
    const candidates = tokens
        .slice(gradeIndex + 1)
        .filter((token) => !isTotalLabel(token));

    if (candidates.some(token => /unica/i.test(token))) {
        return ['UNICA'];
    }

    return candidates;
=======
    if (isTotalLabel(token)) {
        return false;
    }
    if (/^[0-9]$/.test(normalized)) {
        return false;
    }
    if (/^[0-9]{2,4}$/.test(normalized)) {
        return true;
    }
    if (/^[A-Z]{1,4}$/.test(normalized)) {
        return true;
    }
    if (/^[0-9]{1,2}[A-Z]{1,2}$/.test(normalized)) {
        return true;
    }
    if (/^[A-Z]{1,2}[0-9]{1,2}$/.test(normalized)) {
        return true;
    }
    if (normalized === 'UNICA' || normalized === 'UNICO' || normalized === 'UNIQUE') {
        return true;
    }
    return false;
>>>>>>> 937d5320
};

const extractQuantitiesFromLine = (line, grades = []) => {
    if (typeof line !== 'string') {
        return [];
    }
    const normalized = line.normalize('NFD');
    const [, tail = ''] = normalized.split(/a\s*produzir/i);
    let quantities = tail
        .split(/[^0-9,.-]+/)
        .map(sanitizeNumberToken)
        .filter((value) => value !== null);

    if (grades.length > 0 && quantities.length === grades.length + 1) {
        quantities = quantities.slice(0, grades.length);
    }

    return quantities;
};

const extractNumbersFromCell = (cell) => {
    if (!cell) {
        return [];
    }
    const matches = String(cell).match(/-?[\d,.]+/g);
    if (!matches) {
        return [];
    }
    return matches
        .map(sanitizeNumberToken)
        .filter((value) => value !== null);
};

const sanitizeRow = (row) => {
    if (Array.isArray(row)) {
        return row.map(sanitizeCellValue);
    }
    return [sanitizeCellValue(row)];
};

const rowHasContent = (row = []) => row.some((cell) => typeof cell === 'string' ? cell.trim() : cell);

const rowContainsProduceLabel = (row = []) => row.some((cell) => typeof cell === 'string' && PRODUCE_LABEL_REGEX.test(cell));

const findRefInRow = (row = []) => {
    for (let cellIndex = 0; cellIndex < row.length; cellIndex++) {
        const cell = row[cellIndex];
        if (!cell) {
            continue;
        }
        const tokens = tokenizeLine(cell);
        for (const token of tokens) {
            const match = token.match(REF_REGEX);
            if (!match) {
                continue;
            }
            const normalizedRef = match[1].toUpperCase();
            const [, suffix = ''] = normalizedRef.split('.');
            if (isTotalLabel(suffix)) {
                continue;
            }
            return {
                ref: normalizedRef,
                cellIndex,
                token: normalizedRef,
            };
        }
    }
    return null;
};

const extractGradeTokensFromRow = (row = [], { startCellIndex = 0, skipRefToken } = {}) => {
    const tokens = [];
    let refSkipped = !skipRefToken;
    for (let cellIndex = startCellIndex; cellIndex < row.length; cellIndex++) {
        const cell = row[cellIndex];
        if (!cell) {
            continue;
        }
        const cellTokens = tokenizeLine(cell);
        for (const token of cellTokens) {
            if (!refSkipped && token.toUpperCase() === skipRefToken.toUpperCase()) {
                refSkipped = true;
                continue;
            }
            if (!isPotentialSizeToken(token)) {
                continue;
            }
            const normalizedToken = token.toUpperCase();
            if (!tokens.includes(normalizedToken)) {
                tokens.push(normalizedToken);
            }
        }
    }
    return tokens;
};

const findGradeForVariation = (rows = [], rowIndex = 0, refCellIndex = 0, refToken = '') => {
    const currentRow = rows[rowIndex] || [];
    const sameRowTokens = extractGradeTokensFromRow(currentRow, {
        startCellIndex: refCellIndex,
        skipRefToken: refToken,
    });

    if (sameRowTokens.length && sameRowTokens.some((token) => /[A-Z]/.test(token))) {
        return sameRowTokens;
    }

    const lookaheadLimit = 6;
    for (let offset = 1; offset <= lookaheadLimit && rowIndex + offset < rows.length; offset++) {
        const candidateRow = rows[rowIndex + offset];
        if (!rowHasContent(candidateRow)) {
            continue;
        }
        if (candidateRow.some((cell) => typeof cell === 'string' && REF_REGEX.test(cell))) {
            break;
        }
        if (rowContainsProduceLabel(candidateRow)) {
            break;
        }
        const tokens = extractGradeTokensFromRow(candidateRow);
        if (tokens.length) {
            return tokens;
        }
    }

    const lookbehindLimit = 3;
    for (let offset = 1; offset <= lookbehindLimit && rowIndex - offset >= 0; offset++) {
        const candidateRow = rows[rowIndex - offset];
        if (!rowHasContent(candidateRow)) {
            continue;
        }
        if (candidateRow.some((cell) => typeof cell === 'string' && REF_REGEX.test(cell))) {
            break;
        }
        if (rowContainsProduceLabel(candidateRow)) {
            continue;
        }
        const tokens = extractGradeTokensFromRow(candidateRow);
        if (tokens.length) {
            return tokens;
        }
    }

    return [];
};

const collectQuantitiesFromProduceRow = (row = []) => {
    const labelIndex = row.findIndex((cell) => typeof cell === 'string' && PRODUCE_LABEL_REGEX.test(cell));
    if (labelIndex === -1) {
        return [];
    }
    const quantities = [];
    quantities.push(...extractQuantitiesFromLine(row[labelIndex]));
    for (let index = labelIndex + 1; index < row.length; index++) {
        quantities.push(...extractNumbersFromCell(row[index]));
    }
    return quantities;
};

const collectQuantitiesFromTabularRow = (row = [], refToken = '') => {
    if (!rowHasContent(row)) {
        return [];
    }
    const quantities = [];
    let collecting = false;

    for (let cellIndex = 0; cellIndex < row.length; cellIndex++) {
        const cell = row[cellIndex];
        if (!cell) {
            continue;
        }
        const match = typeof cell === 'string' ? cell.match(REF_REGEX) : null;
        if (!collecting && match) {
            const normalizedRef = match[1].toUpperCase();
            const [, suffix = ''] = normalizedRef.split('.');
            if (isTotalLabel(suffix)) {
                return [];
            }
            if (!refToken || normalizedRef === refToken) {
                collecting = true;
                const suffixText = cell.slice(cell.indexOf(match[0]) + match[0].length);
                quantities.push(...extractNumbersFromCell(suffixText));
            }
            continue;
        }

        if (!collecting) {
            continue;
        }

        quantities.push(...extractNumbersFromCell(cell));
    }

    return quantities;
};

const findQuantitiesForRow = (rows = [], rowIndex = 0, refToken = '') => {
    const lookaheadLimit = 8;
    for (let offset = 0; offset <= lookaheadLimit && rowIndex + offset < rows.length; offset++) {
        const candidateIndex = rowIndex + offset;
        const candidateRow = rows[candidateIndex];
        if (!rowHasContent(candidateRow)) {
            continue;
        }
        if (offset > 0 && candidateRow.some((cell) => typeof cell === 'string' && REF_REGEX.test(cell))) {
            break;
        }
        if (!rowContainsProduceLabel(candidateRow)) {
            continue;
        }
        const produceQuantities = collectQuantitiesFromProduceRow(candidateRow);
        if (produceQuantities.length) {
            return {
                quantities: produceQuantities,
                lastRowIndex: candidateIndex,
            };
        }
    }

    const tabularQuantities = collectQuantitiesFromTabularRow(rows[rowIndex], refToken);
    if (tabularQuantities.length) {
        return {
            quantities: tabularQuantities,
            lastRowIndex: rowIndex,
        };
    }

    return null;
};

const parseRowsIntoBlocks = (rows = []) => {
    const sanitizedRows = Array.isArray(rows) ? rows.map(sanitizeRow) : [];
    const blocks = [];

    for (let rowIndex = 0; rowIndex < sanitizedRows.length; rowIndex++) {
        const row = sanitizedRows[rowIndex];
        if (!rowHasContent(row)) {
            continue;
        }

<<<<<<< HEAD
        const quantities = extractQuantitiesFromLine(totalLines[produceLineIndex], grades);
        if (!quantities.length) {
=======
        const refInfo = findRefInRow(row);
        if (!refInfo) {
>>>>>>> 937d5320
            continue;
        }

        const { ref, cellIndex, token } = refInfo;
        const gradeTokens = findGradeForVariation(sanitizedRows, rowIndex, cellIndex, token);
        const quantitiesResult = findQuantitiesForRow(sanitizedRows, rowIndex, token);

        if (!quantitiesResult) {
            continue;
        }

        const { lastRowIndex } = quantitiesResult;
        let { quantities } = quantitiesResult;
        let resolvedGrade = gradeTokens.slice();

        if (!resolvedGrade.length) {
            if (quantities.length === 1) {
                resolvedGrade = ['UNICA'];
            } else {
                continue;
            }
        }

        if (quantities.length === resolvedGrade.length + 1) {
            quantities = quantities.slice(0, resolvedGrade.length);
        }

        if (quantities.length !== resolvedGrade.length) {
            if (quantities.length < resolvedGrade.length) {
                const padding = new Array(resolvedGrade.length - quantities.length).fill(0);
                quantities = [...quantities, ...padding];
            } else {
                quantities = quantities.slice(0, resolvedGrade.length);
            }
        }

        const tamanhos = mapGradeToQuantities(resolvedGrade, quantities);
        blocks.push({
            ref,
            grade: resolvedGrade,
            tamanhos,
        });

        if (lastRowIndex > rowIndex) {
            rowIndex = lastRowIndex;
        }
    }

    return blocks;
};

export const parseLinesIntoBlocks = (lines = []) => {
    const normalizedLines = Array.isArray(lines) ? lines : [];
    const rows = normalizedLines.map((line) => {
        if (Array.isArray(line)) {
            return line;
        }
        return [line];
    });
    return parseRowsIntoBlocks(rows);
};

const areGradesEqual = (gradeA = [], gradeB = []) => {
    if (gradeA.length !== gradeB.length) {
        return false;
    }
    return gradeA.every((value, index) => value === gradeB[index]);
};

const aggregateBlocksIntoSnapshots = (blocks = []) => {
    if (!Array.isArray(blocks) || blocks.length === 0) {
        return [];
    }

    const grouped = new Map();
    blocks.forEach((block) => {
        const originalRef = typeof block?.ref === 'string' ? block.ref : '';
        if (!originalRef) {
            return;
        }
        const refMatch = originalRef.match(REF_REGEX);
        if (!refMatch) {
            return;
        }
        const normalizedRef = refMatch[1];
        const [prefix] = normalizedRef.split('.');
        const safePrefix = prefix || normalizedRef;
        const grade = Array.isArray(block?.grade) ? block.grade : [];
        if (!grouped.has(safePrefix)) {
            grouped.set(safePrefix, {
                productCode: safePrefix,
                grade: grade.slice(),
                variations: [],
                warnings: [],
            });
        }
        const group = grouped.get(safePrefix);
        if (!group.grade.length && grade.length) {
            group.grade = grade.slice();
        } else if (grade.length && !areGradesEqual(group.grade, grade)) {
            group.warnings.push(`Grade divergente detectada para ${normalizedRef}: [${grade.join(', ')}] (mantida grade original [${group.grade.join(', ')}])`);
        }
        group.variations.push({
            ref: normalizedRef,
            grade: grade.slice(),
            tamanhos: block.tamanhos,
        });
    });

    return Array.from(grouped.values());
};

const ensureBlocksFound = (blocks) => {
    if (!Array.isArray(blocks) || !blocks.length) {
        const error = new Error("Nenhuma variação encontrada no arquivo importado. Verifique se o relatório segue o layout padrão com códigos no formato '000.XX' e a linha 'A PRODUZIR'.");
        error.code = NO_VARIATIONS_FOUND_ERROR;
        throw error;
    }
    return blocks;
};

const defaultPdfjsLib = {
    getDocument: typeof getDocumentFromPdfjs === 'function' ? getDocumentFromPdfjs : null,
    GlobalWorkerOptions: GlobalWorkerOptions || null,
};

const ensurePdfWorkerConfigured = () => {
    if (!defaultPdfjsLib.GlobalWorkerOptions) {
        return;
    }

    if (defaultPdfjsLib.GlobalWorkerOptions.workerSrc) {
        return;
    }

    if (!pdfWorker) {
        const configurationError = new Error('Não foi possível localizar o worker da biblioteca pdf.js. Verifique a instalação das dependências.');
        configurationError.code = PDF_LIBRARY_UNAVAILABLE_ERROR;
        throw configurationError;
    }

    defaultPdfjsLib.GlobalWorkerOptions.workerSrc = pdfWorker;
};

let cachedPdfjsLib = null;
let injectedPdfjsLib = null;

export const clearPdfjsLibCache = () => {
    cachedPdfjsLib = null;
};

export const setPdfjsLibForTests = (lib) => {
    injectedPdfjsLib = lib || null;
    cachedPdfjsLib = null;
};

export const loadPdfJsLibrary = async () => {
    if (injectedPdfjsLib) {
        return injectedPdfjsLib;
    }

    if (cachedPdfjsLib) {
        return cachedPdfjsLib;
    }

    if (!defaultPdfjsLib.getDocument) {
        const error = new Error('Não foi possível carregar a biblioteca pdf.js para leitura de arquivos PDF. Verifique a instalação das dependências.');
        error.code = PDF_LIBRARY_UNAVAILABLE_ERROR;
        throw error;
    }

    ensurePdfWorkerConfigured();

    cachedPdfjsLib = defaultPdfjsLib;
    return cachedPdfjsLib;
};

const extractPdfLines = async (arrayBuffer) => {
    if (!(arrayBuffer instanceof ArrayBuffer)) {
        return [];
    }

    const pdfjsLib = await loadPdfJsLibrary();

    if (!pdfjsLib || typeof pdfjsLib.getDocument !== 'function') {
        const error = new Error('A biblioteca pdf.js não está disponível para leitura de arquivos PDF.');
        error.code = PDF_LIBRARY_UNAVAILABLE_ERROR;
        throw error;
    }

    try {
        const loadingTask = pdfjsLib.getDocument({ data: arrayBuffer });
        const pdf = typeof loadingTask.promise === 'object' && typeof loadingTask.promise.then === 'function'
            ? await loadingTask.promise
            : await loadingTask;

        const pageCount = pdf.numPages || 0;
        const lines = [];
        for (let pageNumber = 1; pageNumber <= pageCount; pageNumber++) {
            const page = await pdf.getPage(pageNumber);
            const textContent = await page.getTextContent();
            const pageText = textContent.items
                .map((item) => item.str)
                .join(' ')
                .split(/\r?\n|(?<=\s{2,})/)
                .map((segment) => segment.trim())
                .filter(Boolean);
            lines.push(...pageText);
        }
        return lines;
    } catch (error) {
        const extractionError = new Error('Falha ao extrair texto do PDF. Verifique se o arquivo está íntegro e tente novamente.');
        extractionError.code = PDF_EXTRACTION_FAILED_ERROR;
        extractionError.cause = error;
        throw extractionError;
    }
};

const extractXlsxRows = (arrayBuffer) => {
    const workbook = read(arrayBuffer, { type: 'array' });
    const sheetName = workbook.SheetNames[0];
    if (!sheetName) {
        return [];
    }
    const sheet = workbook.Sheets[sheetName];
    const rows = utils.sheet_to_json(sheet, { header: 1, raw: true, defval: '' });
    return rows.map((row) => (Array.isArray(row) ? row.map(sanitizeCellValue) : [sanitizeCellValue(row)]));
};

export const flattenSnapshotsToVariations = (snapshots = []) => {
    const flattened = [];
    snapshots.forEach((snapshot) => {
        const variations = Array.isArray(snapshot?.variations) ? snapshot.variations : [];
        variations.forEach((variation) => {
            const tamanhos = variation?.tamanhos || {};
            const total = Object.values(tamanhos)
                .filter((value) => Number.isFinite(value))
                .reduce((sum, value) => sum + value, 0);
            flattened.push({
                productCode: snapshot.productCode,
                ref: variation?.ref || '',
                tamanhos,
                total,
            });
        });
    });
    return flattened;
};

export const importStockFile = async ({ file, arrayBuffer, type }) => {
    const normalizedType = typeof type === 'string' ? type.toLowerCase() : '';
    let buffer = arrayBuffer;

    if (!(buffer instanceof ArrayBuffer)) {
        if (file && typeof file.arrayBuffer === 'function') {
            buffer = await file.arrayBuffer();
        }
    }

    if (!(buffer instanceof ArrayBuffer)) {
        throw new Error('Nenhum arquivo válido foi fornecido para importação.');
    }

    if (normalizedType === 'pdf' || (file?.type || '').includes('pdf')) {
        const lines = await extractPdfLines(buffer);
        const blocks = ensureBlocksFound(parseLinesIntoBlocks(lines));
        return aggregateBlocksIntoSnapshots(blocks);
    }

    if (normalizedType === 'xlsx' || (file?.type || '').includes('sheet')) {
        const rows = extractXlsxRows(buffer);
        const blocks = ensureBlocksFound(parseRowsIntoBlocks(rows));
        return aggregateBlocksIntoSnapshots(blocks);
    }

    throw new Error('Tipo de arquivo não suportado para importação.');
};

export default importStockFile;<|MERGE_RESOLUTION|>--- conflicted
+++ resolved
@@ -1,6 +1,5 @@
 import { read, utils } from 'xlsx';
 import { GlobalWorkerOptions, getDocument as getDocumentFromPdfjs } from 'pdfjs-dist';
-<<<<<<< HEAD
 import pdfWorker from 'pdfjs-dist/build/pdf.worker.mjs';
 
 let pdfWorkerSrc = pdfWorker;
@@ -8,24 +7,10 @@
 try {
     if (GlobalWorkerOptions) {
         GlobalWorkerOptions.workerSrc = pdfWorkerSrc;
-=======
-import pdfjsDistPackage from 'pdfjs-dist/package.json';
-
-if (GlobalWorkerOptions) {
-    try {
-        const version = pdfjsDistPackage?.version || '4.2.67';
-        GlobalWorkerOptions.workerSrc = `//cdnjs.cloudflare.com/ajax/libs/pdf.js/${version}/pdf.worker.min.js`;
-    } catch (error) {
-        // Ignorado: configuração do worker pode falhar em ambientes de teste sem suporte a import.meta.url
->>>>>>> 937d5320
     }
 }
 
-<<<<<<< HEAD
 const REF_REGEX = /^(\d{3}\.[\w-]+)/i;
-=======
-const REF_REGEX = /^(\d{3,}\.[A-Z0-9]+)/i;
->>>>>>> 937d5320
 const GRADE_LABEL_REGEX = /grade/i;
 const PRODUCE_LABEL_REGEX = /a produzir/i;
 const TOTAL_LABELS = new Set(['TOTAL', 'TOTAIS', 'TOTALGERAL', 'TOTALGERAL:', 'TOTALGERAL.', 'TOTALG', 'TOT', 'TOTALPRODUZIR', 'TOTALPRODUÇÃO']);
@@ -132,7 +117,6 @@
     if (PRODUCE_LABEL_REGEX.test(token)) {
         return false;
     }
-<<<<<<< HEAD
     const candidates = tokens
         .slice(gradeIndex + 1)
         .filter((token) => !isTotalLabel(token));
@@ -142,30 +126,6 @@
     }
 
     return candidates;
-=======
-    if (isTotalLabel(token)) {
-        return false;
-    }
-    if (/^[0-9]$/.test(normalized)) {
-        return false;
-    }
-    if (/^[0-9]{2,4}$/.test(normalized)) {
-        return true;
-    }
-    if (/^[A-Z]{1,4}$/.test(normalized)) {
-        return true;
-    }
-    if (/^[0-9]{1,2}[A-Z]{1,2}$/.test(normalized)) {
-        return true;
-    }
-    if (/^[A-Z]{1,2}[0-9]{1,2}$/.test(normalized)) {
-        return true;
-    }
-    if (normalized === 'UNICA' || normalized === 'UNICO' || normalized === 'UNIQUE') {
-        return true;
-    }
-    return false;
->>>>>>> 937d5320
 };
 
 const extractQuantitiesFromLine = (line, grades = []) => {
@@ -407,13 +367,8 @@
             continue;
         }
 
-<<<<<<< HEAD
         const quantities = extractQuantitiesFromLine(totalLines[produceLineIndex], grades);
         if (!quantities.length) {
-=======
-        const refInfo = findRefInRow(row);
-        if (!refInfo) {
->>>>>>> 937d5320
             continue;
         }
 
