import React, { useState, useEffect, useMemo, useCallback, useRef, createContext, useContext } from 'react';
import { Sun, Moon, PlusCircle, List, Edit, Trash2, Save, XCircle, ChevronLeft, ChevronRight, MessageSquare, Layers, ChevronUp, ChevronDown, LogOut, Settings, ChevronDown as ChevronDownIcon, Package, Monitor, ArrowLeft, ArrowRight, UserCog, BarChart, Film, Warehouse, Home, ArrowUpDown, Box, Trash, MinusCircle } from 'lucide-react';
import { db, auth } from './firebase';
import {
  collection,
  doc,
  setDoc,
  updateDoc,
  deleteDoc,
  onSnapshot,
  writeBatch,
  query,
  orderBy,
  getDocs,
  increment,
  Timestamp
} from 'firebase/firestore';
import {
  signInWithEmailAndPassword,
  signOut,
  onAuthStateChanged,
  setPersistence,
  browserLocalPersistence,
  browserSessionPersistence,
} from 'firebase/auth';

// =====================================================================
// == CONSTANTES E FUNÇÕES AUXILIARES GLOBAIS ==
// =====================================================================
const raceBullLogoUrl = "https://firebasestorage.googleapis.com/v0/b/quadrodeproducao.firebasestorage.app/o/assets%2FLOGO%20PROPRIET%C3%81RIA.png?alt=media&token=a16d015f-e8ca-4b3c-b744-7cef3ab6504b";

const initialDashboards = [
    { id: 'producao', name: 'Quadro da Produção', order: 1 },
    { id: 'acabamento', name: 'Quadro do Acabamento', order: 2 },
    { id: 'estoque', name: 'Quadro do Estoque', order: 3 },
    { id: 'corte', name: 'Quadro do Corte', order: 4 },
    { id: 'travete', name: 'Quadro do Travete', order: 5 },
];

const FIXED_PERIODS = ["08:00", "09:00", "10:00", "11:00", "11:45", "14:00", "15:00", "16:00", "17:00"];
const TRAVETE_MACHINES = ['Travete 2 Agulhas', 'Travete 1 Agulha', 'Travete Convencional'];

const ALL_PERMISSIONS = {
    MANAGE_DASHBOARDS: 'Gerenciar Quadros (Criar/Renomear/Excluir/Reordenar)',
    MANAGE_PRODUCTS: 'Gerenciar Produtos (Criar/Editar/Excluir)',
    MANAGE_LOTS: 'Gerenciar Lotes (Criar/Editar/Excluir/Reordenar)',
    ADD_ENTRIES: 'Adicionar Lançamentos de Produção',
    EDIT_ENTRIES: 'Editar Lançamentos de Produção',
    DELETE_ENTRIES: 'Excluir Lançamentos de Produção',
    VIEW_TRASH: 'Visualizar Lixeira',
    RESTORE_TRASH: 'Restaurar Itens da Lixeira',
    MANAGE_SETTINGS: 'Acessar e Gerenciar Configurações de Administrador',
};

const defaultRoles = {
    'admin': { id: 'admin', name: 'Administrador', permissions: Object.keys(ALL_PERMISSIONS) },
    'editor': { id: 'editor', name: 'Editor', permissions: ['MANAGE_PRODUCTS', 'MANAGE_LOTS', 'ADD_ENTRIES', 'EDIT_ENTRIES', 'DELETE_ENTRIES'] },
    'viewer': { id: 'viewer', name: 'Visualizador', permissions: [] },
};

const generateId = (prefix) => `${prefix}_${Date.now()}_${Math.random().toString(36).substr(2, 9)}`;

async function sha256Hex(message) {
    const data = new TextEncoder().encode(message);
    const hashBuffer = await crypto.subtle.digest('SHA-256', data);
    const hashArray = Array.from(new Uint8Array(hashBuffer));
    return hashArray.map(b => b.toString(16).padStart(2, '0')).join('');
}


// --- ESTILOS GLOBAIS E ANIMAÇÕES ---
const GlobalStyles = () => (
    <style>{`
        :root {
            --font-size-title: clamp(18px, 1.8vw, 28px);
            --font-size-text: clamp(13px, 1.2vw, 18px);
            --container-padding: clamp(12px, 2vw, 32px);
            --container-gap: clamp(12px, 2vw, 32px);
            --app-max-width: 1600px;
        }
        body {
            font-size: var(--font-size-text);
            margin: 0;
        }
        .responsive-root {
            padding-inline: var(--container-padding);
        }
        .responsive-main {
            width: min(100%, var(--app-max-width));
            margin: 0 auto;
        }
        .responsive-main,
        .dashboard-grid,
        .responsive-grid {
            gap: var(--container-gap);
        }
        .dashboard-grid {
            display: grid;
            grid-template-columns: 1fr;
        }
        .responsive-card,
        .dashboard-card {
            width: 100%;
        }
        .responsive-actions {
            display: flex;
            flex-direction: column;
            gap: 0.75rem;
        }
        .responsive-actions > * {
            width: 100%;
        }
        .responsive-form-grid {
            display: grid;
            grid-template-columns: 1fr;
            gap: 1rem;
        }
        .responsive-tv {
            height: calc(100vh - 120px);
            overflow-y: auto;
        }
        @media (min-width: 769px) {
            .responsive-actions {
                flex-direction: row;
                align-items: center;
            }
            .responsive-actions > * {
                width: auto;
            }
            .responsive-form-grid {
                grid-template-columns: repeat(2, minmax(0, 1fr));
            }
        }
        @media (min-width: 1025px) {
            .dashboard-grid {
                grid-template-columns: repeat(2, minmax(0, 1fr));
            }
        }
        @media (min-width: 1280px) {
            .dashboard-grid {
                grid-template-columns: repeat(3, minmax(0, 1fr));
            }
        }
        @media (min-width: 1536px) {
            .responsive-main {
                width: min(100%, var(--app-max-width));
            }
        }
        @keyframes fadeIn { from { opacity: 0; } to { opacity: 1; } }
        @keyframes scaleUp { from { transform: scale(0.95) translateY(10px); opacity: 0; } to { transform: scale(1) translateY(0); opacity: 1; } }
        @keyframes slideDown { from { opacity: 0; transform: translateY(-10px); } to { opacity: 1; transform: translateY(0); } }
        @keyframes blinking-red {
            0% { background-color: transparent; }
            50% { background-color: rgba(239, 68, 68, 0.5); }
            100% { background-color: transparent; }
        }
        .blinking-red {
            animation: blinking-red 1s infinite;
        }
        .modal-backdrop { animation: fadeIn 0.2s ease-out forwards; }
        .modal-content { animation: scaleUp 0.2s ease-out forwards; }
        .dropdown-content { animation: slideDown 0.2s ease-out forwards; }
    `}</style>
);

// --- HOOKS CUSTOMIZADOS ---
const useClickOutside = (ref, handler) => {
    useEffect(() => {
        const listener = (event) => {
            if (!ref.current || ref.current.contains(event.target)) return;
            handler(event);
        };
        document.addEventListener('mousedown', listener);
        document.addEventListener('touchstart', listener);
        return () => {
            document.removeEventListener('mousedown', listener);
            document.removeEventListener('touchstart', listener);
        };
    }, [ref, handler]);
};

const usePrevious = (value) => {
    const ref = useRef();
    useEffect(() => {
        ref.current = value;
    });
    return ref.current;
}

const createTraveteDefaultProductForm = () => ({
    baseName: '',
    baseTime: '',
    createTwoNeedle: true,
    createOneNeedle: true,
    createConventional: true,
    oneNeedleTime: '',
    conventionalTime: '',
    oneNeedleManual: false,
    conventionalManual: false,
});

const createDefaultTraveteProductItem = (overrides = {}) => ({
    lotId: '',
    produced: '',
    isAutoSuggested: false,
    ...overrides,
});

const createDefaultTraveteEmployee = (employeeId) => ({
    employeeId,
    machineType: employeeId === 1 ? 'Travete 2 Agulhas' : 'Travete 1 Agulha',
    standardTime: '',
    standardTimeManual: false,
    products: [createDefaultTraveteProductItem()],
});

const getOrderedActiveLots = (lots = []) =>
    [...lots]
        .filter(lot => lot && (lot.status === 'ongoing' || lot.status === 'future'))
        .sort((a, b) => (a.order || 0) - (b.order || 0));

const getLotRemainingPieces = (lot) => {
    if (!lot) return 0;
    return Math.max(0, (lot.target || 0) - (lot.produced || 0));
};

const splitGoalSegments = (goalDisplay = '') => goalDisplay
    .split('/')
    .map(segment => segment.trim())
    .filter(Boolean);

<<<<<<< HEAD
const formatDefaultLotDisplayName = (lot, product) => {
    if (!lot) {
        return product?.name || '';
    }

    const baseName = lot.productName || product?.name || lot.name || lot.id || '';
    return lot.customName ? `${baseName} - ${lot.customName}` : baseName;
};

const createProductionRowFromDetail = (detail, productMap, lots) => {
    if (!detail) return null;

    const lot = detail.lotId ? lots.find(l => l.id === detail.lotId) || null : null;
    const product = detail.productId ? productMap.get(detail.productId) || null : null;
    const productName = formatDefaultLotDisplayName(lot, product) || detail.productName || detail.productId || 'Produto';
    const standardTimeRaw = detail.standardTime !== undefined ? detail.standardTime : product?.standardTime;
    const standardTime = standardTimeRaw !== undefined ? parseFloat(standardTimeRaw) || 0 : 0;

    return {
        key: detail.lotId || detail.productId || generateId('production-row'),
        lotId: detail.lotId || '',
        productId: detail.productId || '',
        productName,
        produced: detail.produced !== undefined ? String(detail.produced) : '',
        autoGenerated: false,
        standardTime,
        remainingPieces: lot ? getLotRemainingPieces(lot) : 0,
    };
};

const computeDefaultPredictionsForEdit = ({ peopleValue, availableTimeValue, lots, productMap, fallbackProductId }) => {
    const people = parseFloat(peopleValue) || 0;
    const availableTime = parseFloat(availableTimeValue) || 0;

    if (people <= 0 || availableTime <= 0) {
        return [];
    }

    const activeLots = getOrderedActiveLots(lots);
    let remainingTime = people * availableTime;
    const predictions = [];

    let startIndex = activeLots.findIndex(lot => getLotRemainingPieces(lot) > 0);
    if (startIndex === -1 && fallbackProductId) {
        startIndex = activeLots.findIndex(lot => lot.productId === fallbackProductId);
    }

    const MAX_PREDICTIONS = 10;
    if (startIndex !== -1) {
        for (let index = startIndex; index < activeLots.length && remainingTime > 0 && predictions.length < MAX_PREDICTIONS; index++) {
            const lot = activeLots[index];
            const product = lot?.productId ? productMap.get(lot.productId) || null : null;
            const standardTimeRaw = product?.standardTime;
            const standardTime = standardTimeRaw !== undefined ? parseFloat(standardTimeRaw) : NaN;

            if (!product || Number.isNaN(standardTime) || standardTime <= 0) {
                continue;
            }

            const remainingPieces = getLotRemainingPieces(lot);
            if (remainingPieces <= 0) {
                continue;
            }

            if (remainingTime < standardTime) {
                break;
            }

            const producibleFloat = remainingTime / standardTime;
            const roundedProducible = Math.round(producibleFloat);
            const producible = Math.min(remainingPieces, Math.max(0, roundedProducible));

            if (producible <= 0) {
                break;
            }

            predictions.push({
                key: lot.id,
                id: lot.id,
                productId: lot.productId,
                productName: formatDefaultLotDisplayName(lot, product),
                remainingPieces,
                plannedPieces: producible,
                standardTime,
            });

            remainingTime -= producible * standardTime;
        }
    }

    if (predictions.length === 0 && fallbackProductId) {
        const fallbackProduct = productMap.get(fallbackProductId) || null;
        const standardTimeRaw = fallbackProduct?.standardTime;
        const standardTime = standardTimeRaw !== undefined ? parseFloat(standardTimeRaw) : NaN;

        if (!Number.isNaN(standardTime) && standardTime > 0 && remainingTime >= standardTime) {
            const producibleFloat = remainingTime / standardTime;
            const producible = Math.max(0, Math.round(producibleFloat));

            if (producible > 0) {
                predictions.push({
                    key: `product-${fallbackProductId}`,
                    id: '',
                    productId: fallbackProductId,
                    productName: fallbackProduct?.name || '',
                    remainingPieces: producible,
                    plannedPieces: producible,
                    standardTime,
                });
            }
        }
    }

    return predictions;
};

const buildRowsFromPredictions = (existingRows = [], predictions = [], lots = [], productMap = new Map()) => {
    if (!predictions || predictions.length === 0) {
        const manualRows = existingRows.filter(row => !row.autoGenerated);
        if (manualRows.length > 0) {
            return manualRows;
        }
        if (existingRows.length > 0) {
            const [first] = existingRows;
            return [{ ...first, autoGenerated: false }];
        }
        return [];
    }

    const nextRows = predictions.map(prediction => {
        const existing = existingRows.find(row => row.key === prediction.key)
            || existingRows.find(row => row.lotId && row.lotId === prediction.id)
            || existingRows.find(row => row.productId && row.productId === prediction.productId);

        const lot = prediction.id ? lots.find(l => l.id === prediction.id) || null : null;
        const product = prediction.productId ? productMap.get(prediction.productId) || null : null;

        return {
            key: prediction.key,
            lotId: prediction.id || '',
            productId: prediction.productId || '',
            productName: prediction.productName
                || formatDefaultLotDisplayName(lot, product)
                || existing?.productName
                || '',
            produced: existing ? existing.produced : '',
            autoGenerated: existing ? existing.autoGenerated : true,
            standardTime: existing?.standardTime
                || prediction.standardTime
                || (product?.standardTime !== undefined ? parseFloat(product.standardTime) || 0 : 0),
            remainingPieces: prediction.remainingPieces ?? prediction.plannedPieces ?? 0,
        };
    });

    const manualRows = existingRows.filter(row => !row.autoGenerated && !nextRows.some(next => next.key === row.key));
    return [...nextRows, ...manualRows];
};

const areProductionRowsEqual = (prevRows = [], nextRows = []) => {
    if (prevRows.length !== nextRows.length) {
        return false;
    }

    for (let index = 0; index < prevRows.length; index++) {
        const prev = prevRows[index];
        const next = nextRows[index];

        if (
            prev.key !== next.key
            || prev.lotId !== next.lotId
            || prev.productId !== next.productId
            || prev.productName !== next.productName
            || String(prev.produced ?? '') !== String(next.produced ?? '')
            || Boolean(prev.autoGenerated) !== Boolean(next.autoGenerated)
            || Number(prev.standardTime || 0) !== Number(next.standardTime || 0)
            || Number(prev.remainingPieces || 0) !== Number(next.remainingPieces || 0)
        ) {
            return false;
        }
    }

    return true;
};

=======
>>>>>>> eb892706
const formatTraveteStandardTimeValue = (value) => {
    if (typeof value !== 'number' || Number.isNaN(value) || value <= 0) return '';
    return parseFloat(value.toFixed(2)).toString();
};

const resolveTraveteLotBaseId = (lot, products) => {
    if (!lot) return null;
    if (lot.productBaseId) return lot.productBaseId;
    if (lot.baseProductId) return lot.baseProductId;
    if (lot.productId) {
        const directProduct = products.find(p => p.id === lot.productId);
        if (directProduct?.baseProductId) return directProduct.baseProductId;
        return lot.productId;
    }
    return null;
};

const findTraveteVariationForLot = (lot, machineType, products, variationLookup) => {
    if (!lot || !machineType) return null;
    const baseId = resolveTraveteLotBaseId(lot, products);
    if (!baseId) return null;

    const variationFromLookup = variationLookup?.get(baseId)?.get(machineType);
    if (variationFromLookup) {
        return variationFromLookup;
    }

    return products.find(p => p.machineType === machineType && (p.baseProductId === baseId || p.id === baseId)) || null;
};

const applyTraveteAutoSuggestions = (employeeEntries = [], lotOptions = [], products = [], variationLookup = new Map()) => {
    if (!Array.isArray(employeeEntries) || employeeEntries.length === 0) {
        return { changed: false, employeeEntries: Array.isArray(employeeEntries) ? employeeEntries : [] };
    }

    const primaryLot = lotOptions[0] || null;
    const secondaryLot = lotOptions[1] || null;
    let changed = false;

    const normalizedEntries = employeeEntries.map((entry, index) => {
        const employee = {
            machineType: entry.machineType || TRAVETE_MACHINES[index] || TRAVETE_MACHINES[0],
            standardTime: entry.standardTime || '',
            standardTimeManual: Boolean(entry.standardTimeManual),
            ...entry,
        };

        let productsList = Array.isArray(entry.products) && entry.products.length > 0
            ? entry.products.map(item => ({ ...item }))
            : [createDefaultTraveteProductItem()];

        if (productsList.length === 0) {
            productsList = [createDefaultTraveteProductItem()];
        }

        let employeeChanged = false;

        if (primaryLot) {
            const first = { ...(productsList[0] || createDefaultTraveteProductItem()) };
            const shouldAutoAssignFirst = !first.lotId || first.isAutoSuggested;
            if (shouldAutoAssignFirst && first.lotId !== primaryLot.id) {
                first.lotId = primaryLot.id;
                employeeChanged = true;
            }
            if (shouldAutoAssignFirst) {
                if (!first.isAutoSuggested) {
                    employeeChanged = true;
                }
                first.isAutoSuggested = true;
            }
            productsList[0] = first;
        } else if (productsList[0]?.isAutoSuggested) {
            const first = { ...productsList[0], lotId: '', isAutoSuggested: false };
            productsList[0] = first;
            employeeChanged = true;
        }

        if (secondaryLot) {
            if (productsList.length < 2) {
                productsList.push(createDefaultTraveteProductItem({ isAutoSuggested: true }));
                employeeChanged = true;
            }
            const second = { ...(productsList[1] || createDefaultTraveteProductItem({ isAutoSuggested: true })) };
            const shouldAutoAssignSecond = !second.lotId || second.isAutoSuggested;
            if (shouldAutoAssignSecond && second.lotId !== secondaryLot.id) {
                second.lotId = secondaryLot.id;
                employeeChanged = true;
            }
            if (shouldAutoAssignSecond) {
                if (!second.isAutoSuggested) {
                    employeeChanged = true;
                }
                second.isAutoSuggested = true;
            }
            productsList[1] = second;
        } else if (productsList.length > 1) {
            const filtered = productsList.filter((item, idx) => !(idx > 0 && item.isAutoSuggested));
            if (filtered.length !== productsList.length) {
                productsList = filtered;
                employeeChanged = true;
            } else if (productsList[1]?.isAutoSuggested) {
                const second = { ...productsList[1], lotId: '', isAutoSuggested: false };
                productsList[1] = second;
                employeeChanged = true;
            }
        }

        if (!employee.standardTimeManual) {
            const firstLotId = productsList[0]?.lotId;
            if (firstLotId) {
                const lotReference = lotOptions.find(l => l.id === firstLotId) || null;
                if (lotReference) {
                    const variation = findTraveteVariationForLot(lotReference, employee.machineType, products, variationLookup);
                    const derived = formatTraveteStandardTimeValue(parseFloat(variation?.standardTime));
                    if (derived && derived !== (employee.standardTime || '')) {
                        employee.standardTime = derived;
                        employeeChanged = true;
                    }
                }
            }
        }

        if (employeeChanged) {
            changed = true;
        }

        return { ...employee, products: productsList };
    });

    return { changed, employeeEntries: normalizedEntries };
};

const formatTraveteLotDisplayName = (lot, products) => {
    if (!lot) return '';

    const baseId = resolveTraveteLotBaseId(lot, products);
    const productForLot = lot.productId ? products.find(p => p.id === lot.productId) : null;
    const baseProduct = baseId ? products.find(p => p.id === baseId) : null;

    const baseName = (
        lot.baseProductName ||
        productForLot?.baseProductName ||
        baseProduct?.baseProductName ||
        (baseProduct?.name ? baseProduct.name.replace(/\s-\s.*$/, '') : null) ||
        (productForLot?.name ? productForLot.name.replace(/\s-\s.*$/, '') : null) ||
        (lot.productName ? lot.productName.replace(/\s-\s.*$/, '') : null) ||
        lot.name ||
        lot.id ||
        ''
    );

    return lot.customName ? `${baseName} - ${lot.customName}` : baseName;
};

const getTraveteBaseProductName = (product) => {
    if (!product) return '';
    if (product.baseProductName) return product.baseProductName;
    if (product.name) return product.name.replace(/\s-\s.*$/, '');
    return product.id || '';
};


// #####################################################################
// #                                                                   #
// #                       INÍCIO: AUTENTICAÇÃO                        #
// #                                                                   #
// #####################################################################

const AuthContext = createContext();

export const AuthProvider = ({ children }) => {
    const [user, setUser] = useState(null);
    const [loading, setLoading] = useState(true);

    useEffect(() => {
        const unsubscribe = onAuthStateChanged(auth, (currentUser) => {
            setUser(currentUser);
            setLoading(false);
        });
        return unsubscribe;
    }, []);

    const login = async (email, password, persistenceType) => {
        if (persistenceType) {
            await setPersistence(auth, persistenceType);
        }
        return signInWithEmailAndPassword(auth, email, password);
    };
    const logout = () => signOut(auth);

    const value = useMemo(() => ({
        user,
        loading,
        login,
        logout,
    }), [user, loading]);

    return (
        <AuthContext.Provider value={value}>
            {!loading && children}
        </AuthContext.Provider>
    );
};

export const useAuth = () => useContext(AuthContext);

const LoginPage = () => {
    const { login } = useAuth();
    const [email, setEmail] = useState('');
    const [password, setPassword] = useState('');
    const [error, setError] = useState('');
    const [rememberMe, setRememberMe] = useState(() => {
        const stored = localStorage.getItem('rememberLoginPersistence');
        if (stored === null) {
            return true;
        }
        return stored === 'true';
    });

    useEffect(() => {
        localStorage.setItem('rememberLoginPersistence', rememberMe ? 'true' : 'false');
    }, [rememberMe]);

    const handleLogin = async (e) => {
        e.preventDefault();
        setError('');
        try {
            await login(
                email,
                password,
                rememberMe ? browserLocalPersistence : browserSessionPersistence
            );
        } catch (err) {
            setError('Falha no login. Verifique seu e-mail e senha.');
            console.error(err);
        }
    };

    return (
        <div className="flex items-center justify-center min-h-screen bg-gray-100 dark:bg-gray-900">
            <div className="w-full max-w-md p-8 space-y-8 bg-white rounded-lg shadow-lg dark:bg-gray-800">
                <div className="text-center">
                    <img src={raceBullLogoUrl} alt="Race Bull Logo" className="w-32 h-auto mx-auto mb-4 dark:invert" />
                    <h2 className="text-2xl font-bold text-gray-900 dark:text-white">Acessar Sistema</h2>
                </div>
                <form className="mt-8 space-y-6" onSubmit={handleLogin}>
                    <div className="rounded-md shadow-sm -space-y-px">
                        <div>
                            <input
                                id="email-address"
                                name="email"
                                type="email"
                                autoComplete="email"
                                required
                                value={email}
                                onChange={(e) => setEmail(e.target.value)}
                                className="relative block w-full px-3 py-2 text-gray-900 placeholder-gray-500 bg-gray-50 border border-gray-300 rounded-t-md focus:outline-none focus:ring-blue-500 focus:border-blue-500 focus:z-10 sm:text-sm dark:bg-gray-700 dark:border-gray-600 dark:placeholder-gray-400 dark:text-white"
                                placeholder="Email"
                            />
                        </div>
                        <div>
                            <input
                                id="password"
                                name="password"
                                type="password"
                                autoComplete="current-password"
                                required
                                value={password}
                                onChange={(e) => setPassword(e.target.value)}
                                className="relative block w-full px-3 py-2 text-gray-900 placeholder-gray-500 bg-gray-50 border border-gray-300 rounded-b-md focus:outline-none focus:ring-blue-500 focus:border-blue-500 focus:z-10 sm:text-sm dark:bg-gray-700 dark:border-gray-600 dark:placeholder-gray-400 dark:text-white"
                                placeholder="Senha"
                            />
                        </div>
                    </div>

                    {error && <p className="mt-2 text-sm text-center text-red-600">{error}</p>}

                    <div className="flex items-center justify-between">
                        <label className="flex items-center text-sm text-gray-600 dark:text-gray-300">
                            <input
                                type="checkbox"
                                className="w-4 h-4 text-blue-600 border-gray-300 rounded focus:ring-blue-500"
                                checked={rememberMe}
                                onChange={(e) => setRememberMe(e.target.checked)}
                            />
                            <span className="ml-2">Manter-me conectado</span>
                        </label>
                    </div>

                    <div>
                        <button type="submit" className="group relative flex justify-center w-full px-4 py-2 text-sm font-medium text-white bg-blue-600 border border-transparent rounded-md hover:bg-blue-700 focus:outline-none focus:ring-2 focus:ring-offset-2 focus:ring-blue-500">
                            Entrar
                        </button>
                    </div>
                </form>
            </div>
        </div>
    );
};


// #######################################################################
// #       INÍCIO: GERENCIADOR DE ESTOQUE (AGORA COM FIREBASE)         #
// #######################################################################

const StockContext = createContext();

const StockProvider = ({ children }) => {
    const { user } = useAuth();
    const [categories, setCategories] = useState([]);
    const [products, setProducts] = useState([]);
    const [stockMovements, setStockMovements] = useState([]);
    const [loading, setLoading] = useState(true);

    // Listeners em tempo real para os dados do estoque no Firebase
    useEffect(() => {
        if (!user) {
            setLoading(false);
            return;
        };
        setLoading(true);

        const unsubCategories = onSnapshot(query(collection(db, "stock/data/categories"), orderBy("name")), (snap) => {
            setCategories(snap.docs.map(d => ({ id: d.id, ...d.data() })));
        });

        const unsubProducts = onSnapshot(query(collection(db, "stock/data/products"), orderBy("name")), (snap) => {
            setProducts(snap.docs.map(d => ({ id: d.id, ...d.data() })));
        });

        const unsubMovements = onSnapshot(query(collection(db, "stock/data/movements"), orderBy("timestamp", "desc")), (snap) => {
            setStockMovements(snap.docs.map(d => {
                const data = d.data();
                return { 
                    id: d.id, 
                    ...data,
                    timestamp: data.timestamp ? data.timestamp.toDate() : new Date() 
                };
            }));
        });
        
        setLoading(false);

        return () => {
            unsubCategories();
            unsubProducts();
            unsubMovements();
        };
    }, [user]);

    // Funções para manipular os dados no Firebase, agora envolvidas em useCallback
    const addCategory = useCallback(async (categoryName) => {
        const newId = generateId('cat');
        const exists = categories.some(c => c.name.toLowerCase() === categoryName.toLowerCase());
        if (exists) {
            alert("Uma categoria com este nome já existe.");
            return null;
        }
        await setDoc(doc(db, "stock/data/categories", newId), { 
            name: categoryName, 
            createdBy: { uid: user.uid, email: user.email },
            createdAt: Timestamp.now(),
        });
        return newId;
    }, [user, categories]);

    const addProduct = useCallback(async (productData) => {
        const newId = generateId('prod');
        const newProduct = {
            ...productData,
            isDeleted: false,
            createdAt: Timestamp.now(),
            createdBy: { uid: user.uid, email: user.email },
            variations: productData.variations.map(v => ({
                ...v,
                id: generateId('var'),
                currentStock: parseInt(v.initialStock, 10) || 0
            }))
        };
        await setDoc(doc(db, "stock/data/products", newId), newProduct);
    }, [user]);

    const updateProduct = useCallback(async (productId, productData) => {
        const { id, ...dataToUpdate } = productData;
        const productRef = doc(db, "stock/data/products", productId);
        await updateDoc(productRef, {
            ...dataToUpdate,
            lastEditedBy: { uid: user.uid, email: user.email },
            lastEditedAt: Timestamp.now(),
        });
    }, [user]);

    const deleteProduct = useCallback(async (productId) => {
        await updateDoc(doc(db, "stock/data/products", productId), { 
            isDeleted: true,
            deletedAt: Timestamp.now(),
            deletedBy: { uid: user.uid, email: user.email },
        });
    }, [user]);

    const restoreProduct = useCallback(async (productId) => {
        await updateDoc(doc(db, "stock/data/products", productId), { 
            isDeleted: false,
            deletedAt: null,
            deletedBy: null,
        });
    }, []);

    const addStockMovement = useCallback(async ({ productId, variationId, quantity, type }) => {
        const batch = writeBatch(db);
        
        const newMovementId = generateId('mov');
        const movementRef = doc(db, "stock/data/movements", newMovementId);
        batch.set(movementRef, {
            productId,
            variationId,
            quantity: parseInt(quantity, 10),
            type,
            user: user.uid,
            userEmail: user.email,
            timestamp: Timestamp.now()
        });

        const productRef = doc(db, "stock/data/products", productId);
        const productDoc = products.find(p => p.id === productId);
        if (productDoc) {
            const updatedVariations = productDoc.variations.map(v => {
                if (v.id === variationId) {
                    const change = type === 'Entrada' ? parseInt(quantity, 10) : -parseInt(quantity, 10);
                    return { ...v, currentStock: v.currentStock + change };
                }
                return v;
            });
            batch.update(productRef, { variations: updatedVariations });
        }

        await batch.commit();
    }, [user, products]);

    const deleteStockMovement = useCallback(async (movement) => {
        const { id, productId, variationId, quantity, type } = movement;
        if (!id) return;
        
        const batch = writeBatch(db);

        const movementRef = doc(db, "stock/data/movements", id);
        batch.delete(movementRef);

        const productRef = doc(db, "stock/data/products", productId);
        const productDoc = products.find(p => p.id === productId);
        if (productDoc) {
            const updatedVariations = productDoc.variations.map(v => {
                if (v.id === variationId) {
                    const change = type === 'Entrada' ? -parseInt(quantity, 10) : parseInt(quantity, 10);
                    return { ...v, currentStock: v.currentStock + change };
                }
                return v;
            });
            batch.update(productRef, { variations: updatedVariations });
        }

        await batch.commit();
    }, [products]);


    const value = useMemo(() => ({
        loading,
        categories,
        products: products.filter(p => !p.isDeleted),
        deletedProducts: products.filter(p => p.isDeleted),
        stockMovements,
        addCategory,
        addProduct,
        updateProduct,
        deleteProduct,
        restoreProduct,
        addStockMovement,
        deleteStockMovement,
    }), [
        loading, 
        categories, 
        products, 
        stockMovements,
        addCategory,
        addProduct,
        updateProduct,
        deleteProduct,
        restoreProduct,
        addStockMovement,
        deleteStockMovement
    ]);

    return <StockContext.Provider value={value}>{children}</StockContext.Provider>;
};

const useStock = () => useContext(StockContext);

const StockHeader = ({ onNavigateToCrono }) => {
    const { logout } = useAuth();
    return (
        <header className="bg-white dark:bg-gray-900 shadow-md p-4 flex flex-col gap-4 md:flex-row md:items-center md:justify-between sticky top-0 z-40">
            <div className="flex flex-wrap items-center gap-4 w-full md:w-auto">
                <img src={raceBullLogoUrl} alt="Race Bull Logo" className="h-12 w-auto dark:invert" />
                <h1 className="text-xl sm:text-2xl font-bold text-gray-800 dark:text-white">Painel de Estoque</h1>
            </div>
            <div className="flex flex-wrap items-center gap-2 sm:gap-4 w-full md:w-auto md:justify-end">
                <button onClick={onNavigateToCrono} className="p-2 rounded-md hover:bg-gray-200 dark:hover:bg-gray-700 flex items-center gap-2 w-full sm:w-auto justify-center">
                    <Home size={20} />
                    <span className="hidden sm:inline">Quadro de Produção</span>
                </button>
                <button onClick={logout} className="p-2 rounded-md hover:bg-gray-200 dark:hover:bg-gray-700 flex items-center gap-2 text-red-500 w-full sm:w-auto justify-center">
                    <LogOut size={20} />
                    <span className="hidden sm:inline">Sair</span>
                </button>
            </div>
        </header>
    );
};

const StockSidebar = ({ activePage, setActivePage }) => {
    const navItems = [
        { id: 'dashboard', label: 'Dashboard', icon: Home },
        { id: 'movements', label: 'Lançamentos', icon: ArrowUpDown },
        { id: 'products', label: 'Produtos', icon: Box },
        { id: 'trash', label: 'Lixeira', icon: Trash },
    ];
    return (
        <aside className="w-full lg:w-64 bg-white dark:bg-gray-900 p-4 flex flex-col flex-shrink-0">
            <nav className="flex flex-col gap-2">
                {navItems.map(item => (
                    <button key={item.id} onClick={() => setActivePage(item.id)}
                        className={`flex items-center gap-3 p-3 rounded-lg text-lg transition-colors ${activePage === item.id ? 'bg-blue-600 text-white' : 'hover:bg-gray-100 dark:hover:bg-gray-800'}`}>
                        <item.icon size={24} />
                        {item.label}
                    </button>
                ))}
            </nav>
        </aside>
    );
};

const StockDashboardPage = ({ setConfirmation }) => {
    const { products, categories, loading } = useStock();
    const [selectedCategoryId, setSelectedCategoryId] = useState('');
    const [sortOrder, setSortOrder] = useState('asc');

    const getTotalStock = (p) => p.variations.reduce((sum, v) => sum + v.currentStock, 0);

    const displayedProducts = useMemo(() => {
        let filteredProducts = products;

        if (selectedCategoryId) {
            filteredProducts = products.filter(p => p.categoryId === selectedCategoryId);
        }

        return [...filteredProducts].sort((a, b) => {
            if (sortOrder === 'asc') {
                return a.name.localeCompare(b.name);
            } else {
                return b.name.localeCompare(a.name);
            }
        });
    }, [products, selectedCategoryId, sortOrder]);
    
    if (loading) return <div className="p-8 text-center">Carregando dados do estoque...</div>;

    return (
        <div className="p-8">
            <h1 className="text-3xl font-bold mb-6">Visão Geral do Estoque</h1>

            <div className="bg-white dark:bg-gray-900 p-4 mb-6 rounded-2xl shadow-lg flex flex-wrap items-center justify-between gap-4">
                <div className="flex-grow">
                    <label htmlFor="category-filter" className="block text-sm font-medium text-gray-700 dark:text-gray-300">Filtrar por Categoria</label>
                    <select
                        id="category-filter"
                        value={selectedCategoryId}
                        onChange={(e) => setSelectedCategoryId(e.target.value)}
                        className="mt-1 block w-full md:w-auto p-2 rounded-md bg-gray-100 dark:bg-gray-700 border-transparent focus:border-blue-500 focus:bg-white focus:ring-0"
                    >
                        <option value="">Todas as Categorias</option>
                        {categories.map(c => <option key={c.id} value={c.id}>{c.name}</option>)}
                    </select>
                </div>
                <div>
                    <label className="block text-sm font-medium text-gray-700 dark:text-gray-300">Ordenar por Nome</label>
                    <div className="mt-1 flex rounded-md shadow-sm">
                        <button
                            onClick={() => setSortOrder('asc')}
                            className={`px-4 py-2 rounded-l-md border border-gray-300 text-sm font-medium ${sortOrder === 'asc' ? 'bg-blue-600 text-white' : 'bg-white dark:bg-gray-700 hover:bg-gray-50'}`}
                        >
                            A-Z
                        </button>
                        <button
                            onClick={() => setSortOrder('desc')}
                            className={`-ml-px px-4 py-2 rounded-r-md border border-gray-300 text-sm font-medium ${sortOrder === 'desc' ? 'bg-blue-600 text-white' : 'bg-white dark:bg-gray-700 hover:bg-gray-50'}`}
                        >
                            Z-A
                        </button>
                    </div>
                </div>
            </div>

            <div className="bg-white dark:bg-gray-900 p-6 rounded-2xl shadow-lg">
                <table className="w-full">
                    <thead className="border-b-2 dark:border-gray-700">
                        <tr>
                            <th className="p-3 text-left">Produto</th>
                            <th className="p-3 text-center">Estoque Inicial (Total)</th>
                            <th className="p-3 text-center">Estoque Atual (Total)</th>
                            <th className="p-3 text-center">Estoque Mínimo</th>
                        </tr>
                    </thead>
                    <tbody>
                        {displayedProducts.map(p => {
                            const totalCurrentStock = getTotalStock(p);
                            const totalInitialStock = p.variations.reduce((sum, v) => sum + (v.initialStock || 0), 0);
                            const stockStatusColor = totalCurrentStock <= p.minStock ? 'bg-red-500/20 text-red-500' : 'bg-green-500/20 text-green-500';
                            return (
                                <tr key={p.id} className="border-b dark:border-gray-800 hover:bg-gray-50 dark:hover:bg-gray-800/50">
                                    <td className="p-3 font-medium">{p.name}</td>
                                    <td className="p-3 text-center">{totalInitialStock.toLocaleString('pt-BR')}</td>
                                    <td className={`p-3 text-center font-bold`}>
                                        <span className={`px-3 py-1 rounded-full ${stockStatusColor}`}>
                                            {totalCurrentStock.toLocaleString('pt-BR')}
                                        </span>
                                    </td>
                                    <td className="p-3 text-center">{p.minStock.toLocaleString('pt-BR')}</td>
                                </tr>
                            );
                        })}
                    </tbody>
                </table>
            </div>
        </div>
    );
};

const StockCalendarView = ({ selectedDate, setSelectedDate, currentMonth, setCurrentMonth, calendarView, setCalendarView, stockMovements }) => {
    const handleNavigation = (offset) => {
        if (calendarView === 'day') setCurrentMonth(prev => new Date(prev.getFullYear(), prev.getMonth() + offset, 1));
        else if (calendarView === 'month') setCurrentMonth(prev => new Date(prev.getFullYear() + offset, prev.getMonth(), 1));
        else if (calendarView === 'year') setCurrentMonth(prev => new Date(prev.getFullYear() + offset * 10, prev.getMonth(), 1));
    };
    const handleHeaderClick = () => {
        if (calendarView === 'day') setCalendarView('month');
        if (calendarView === 'month') setCalendarView('year');
    };
    const handleMonthSelect = (monthIndex) => { setCurrentMonth(new Date(currentMonth.getFullYear(), monthIndex, 1)); setCalendarView('day'); };
    const handleYearSelect = (year) => { setCurrentMonth(new Date(year, currentMonth.getMonth(), 1)); setCalendarView('month'); };

    const movementsByDate = useMemo(() => {
        const map = new Map();
        stockMovements.forEach(mov => {
            const dateStr = mov.timestamp.toDateString();
            if (!map.has(dateStr)) {
                map.set(dateStr, []);
            }
            map.get(dateStr).push(mov);
        });
        return map;
    }, [stockMovements]);

    const renderHeader = () => {
        let text = '';
        if (calendarView === 'day') text = currentMonth.toLocaleString('pt-BR', { month: 'long', year: 'numeric' });
        else if (calendarView === 'month') text = currentMonth.getFullYear();
        else { const startYear = Math.floor(currentMonth.getFullYear() / 10) * 10; text = `${startYear} - ${startYear + 9}`; }
        return <button onClick={handleHeaderClick} className="text-xl font-semibold hover:text-blue-500">{text}</button>;
    };
    const renderDayView = () => {
        const startOfMonth = new Date(currentMonth.getFullYear(), currentMonth.getMonth(), 1);
        const startDate = new Date(startOfMonth);
        startDate.setDate(startDate.getDate() - startOfMonth.getDay());
        const days = Array.from({ length: 42 }, (_, i) => { const day = new Date(startDate); day.setDate(day.getDate() + i); return day; });
        return (
            <div className="grid grid-cols-7 gap-2 text-center">
                {['D', 'S', 'T', 'Q', 'Q', 'S', 'S'].map((day, i) => <div key={i} className="font-medium text-gray-500 text-sm">{day}</div>)}
                {days.map((day, i) => {
                    const isSelected = day.toDateString() === selectedDate.toDateString();
                    const isCurrentMonth = day.getMonth() === currentMonth.getMonth();
                    const hasData = movementsByDate.has(day.toDateString());
                    return (<button key={i} onClick={() => setSelectedDate(day)} className={`p-2 rounded-full text-sm relative ${isCurrentMonth ? '' : 'text-gray-400 dark:text-gray-600'} ${isSelected ? 'bg-blue-600 text-white' : 'hover:bg-gray-100 dark:hover:bg-gray-700'}`}>{day.getDate()}{hasData && <span className="absolute bottom-1 left-1/2 -translate-x-1/2 w-1.5 h-1.5 bg-green-500 rounded-full"></span>}</button>)
                })}
            </div>
        );
    };
    const renderMonthView = () => {
        const months = Array.from({length: 12}, (_, i) => new Date(0, i).toLocaleString('pt-BR', {month: 'short'}));
        return ( <div className="grid grid-cols-4 gap-2 text-center">{months.map((month, i) => (<button key={month} onClick={() => handleMonthSelect(i)} className="p-3 rounded-lg hover:bg-gray-100 dark:hover:bg-gray-700">{month}</button>))}</div> );
    };
    const renderYearView = () => {
        const startYear = Math.floor(currentMonth.getFullYear() / 10) * 10;
        const years = Array.from({ length: 10 }, (_, i) => startYear + i);
        return ( <div className="grid grid-cols-4 gap-2 text-center">{years.map(year => (<button key={year} onClick={() => handleYearSelect(year)} className="p-3 rounded-lg hover:bg-gray-100 dark:hover:bg-gray-700">{year}</button>))}</div> );
    };
    return (
        <div className="bg-white dark:bg-gray-900 p-6 rounded-2xl shadow-lg">
            <div className="flex justify-between items-center mb-4">
                <button onClick={() => handleNavigation(-1)} title="Anterior"><ChevronLeft/></button>
                {renderHeader()}
                <button onClick={() => handleNavigation(1)} title="Próximo"><ChevronRight/></button>
            </div>
            {calendarView === 'day' && renderDayView()}
            {calendarView === 'month' && renderMonthView()}
            {calendarView === 'year' && renderYearView()}
        </div>
    );
};

const StockMovementsPage = ({ setConfirmation }) => {
    const { products, categories, addStockMovement, stockMovements, deleteStockMovement } = useStock();
    
    const [selectedCategoryId, setSelectedCategoryId] = useState('');
    const [movement, setMovement] = useState({ productId: '', variationId: '', type: 'Saída', quantity: '' });
    
    const [selectedDate, setSelectedDate] = useState(new Date());
    const [currentMonth, setCurrentMonth] = useState(new Date());
    const [calendarView, setCalendarView] = useState('day');

    const isFormValid = useMemo(() => {
        return (
            movement.productId &&
            movement.variationId &&
            movement.quantity &&
            parseInt(movement.quantity, 10) > 0
        );
    }, [movement]);

    const filteredProducts = useMemo(() => {
        if (!selectedCategoryId) return products;
        return products.filter(p => p.categoryId === selectedCategoryId);
    }, [selectedCategoryId, products]);

    const selectedProduct = useMemo(() => products.find(p => p.id === movement.productId), [movement.productId, products]);

    const filteredMovements = useMemo(() => {
        return stockMovements
            .filter(m => m.timestamp.toDateString() === selectedDate.toDateString());
    }, [stockMovements, selectedDate]);

    useEffect(() => {
        setMovement(m => ({ ...m, productId: '', variationId: '' }));
    }, [selectedCategoryId]);

    useEffect(() => {
        setMovement(m => ({ ...m, variationId: '' }));
    }, [movement.productId]);


    const handleSubmit = async (e) => {
        e.preventDefault();
        if(!isFormValid) return;
        await addStockMovement({ ...movement, quantity: parseInt(movement.quantity) });
        setMovement({ productId: '', variationId: '', type: 'Saída', quantity: '' });
    };

    const handleDeleteClick = (mov) => {
        setConfirmation({
            isOpen: true,
            title: "Confirmar Exclusão",
            message: `Tem certeza que deseja apagar este lançamento? A alteração de estoque (${mov.quantity} un.) será revertida.`,
            onConfirm: () => () => deleteStockMovement(mov)
        });
    };

    return (
        <div className="p-8">
            <h1 className="text-3xl font-bold mb-6">Lançamentos de Estoque</h1>
            <div className="grid grid-cols-1 lg:grid-cols-3 gap-8">
                <div className="lg:col-span-1 flex flex-col gap-8">
                    <StockCalendarView
                        selectedDate={selectedDate}
                        setSelectedDate={setSelectedDate}
                        currentMonth={currentMonth}
                        setCurrentMonth={setCurrentMonth}
                        calendarView={calendarView}
                        setCalendarView={setCalendarView}
                        stockMovements={stockMovements}
                    />
                    <form onSubmit={handleSubmit} className="bg-white dark:bg-gray-900 p-6 rounded-2xl shadow-lg flex flex-col gap-4">
                        <h2 className="text-xl font-semibold">Novo Lançamento</h2>
                        
                        <div>
                            <label className="block mb-1">Categoria</label>
                            <select value={selectedCategoryId} onChange={e => setSelectedCategoryId(e.target.value)} className="w-full p-2 rounded-md bg-gray-100 dark:bg-gray-700">
                                <option value="">Todas as Categorias</option>
                                {categories.map(c => <option key={c.id} value={c.id}>{c.name}</option>)}
                            </select>
                        </div>
                        
                        <div>
                            <label className="block mb-1">Produto</label>
                            <select value={movement.productId} onChange={e => setMovement({...movement, productId: e.target.value})} className="w-full p-2 rounded-md bg-gray-100 dark:bg-gray-700">
                                <option value="" disabled>Selecione um produto</option>
                                {filteredProducts.map(p => <option key={p.id} value={p.id}>{p.name}</option>)}
                            </select>
                        </div>

                        {selectedProduct && (
                             <div>
                                 <label className="block mb-1">Variação</label>
                                 <select value={movement.variationId} onChange={e => setMovement({...movement, variationId: e.target.value})} className="w-full p-2 rounded-md bg-gray-100 dark:bg-gray-700">
                                     <option value="" disabled>Selecione uma variação</option>
                                     {selectedProduct.variations.map(v => <option key={v.id} value={v.id}>{v.name} (Est: {v.currentStock})</option>)}
                                 </select>
                             </div>
                        )}
                        
                        <div>
                            <label className="block mb-1">Tipo</label>
                            <select value={movement.type} onChange={e => setMovement({...movement, type: e.target.value})} className="w-full p-2 rounded-md bg-gray-100 dark:bg-gray-700">
                                <option value="Saída">Saída</option>
                                <option value="Entrada">Entrada</option>
                            </select>
                        </div>
                        <div>
                            <label className="block mb-1">Quantidade</label>
                            <input type="number" min="1" value={movement.quantity} onChange={e => setMovement({...movement, quantity: e.target.value})} className="w-full p-2 rounded-md bg-gray-100 dark:bg-gray-700" />
                        </div>
                        <button 
                            type="submit" 
                            disabled={!isFormValid} 
                            className="w-full h-10 bg-blue-600 text-white rounded-md mt-2 transition-colors disabled:bg-gray-400 disabled:cursor-not-allowed"
                        >
                            Registrar
                        </button>
                    </form>
                </div>
                 <div className="lg:col-span-2 bg-white dark:bg-gray-900 p-6 rounded-2xl shadow-lg">
                     <h2 className="text-xl font-semibold mb-4">Histórico de Movimentações ({selectedDate.toLocaleDateString('pt-BR')})</h2>
                     <div className="max-h-[80vh] overflow-y-auto">
                         <table className="w-full">
                             <thead className="border-b-2 dark:border-gray-700 sticky top-0 bg-white dark:bg-gray-900">
                                 <tr>
                                     <th className="p-3 text-left">Hora</th>
                                     <th className="p-3 text-left">Produto (Variação)</th>
                                     <th className="p-3 text-center">Tipo</th>
                                     <th className="p-3 text-center">Quantidade</th>
                                     <th className="p-3 text-left">Usuário</th>
                                     <th className="p-3 text-center">Ações</th>
                                 </tr>
                             </thead>
                             <tbody>
                                 {filteredMovements.length > 0 ? filteredMovements.map(m => {
                                     const product = products.find(p => p.id === m.productId);
                                     const variation = product?.variations.find(v => v.id === m.variationId);
                                     return (
                                         <tr key={m.id} className="border-b dark:border-gray-800">
                                             <td className="p-3">{m.timestamp.toLocaleTimeString('pt-BR')}</td>
                                             <td className="p-3">{product?.name || 'Excluído'} {variation && `(${variation.name})`}</td>
                                             <td className={`p-3 text-center font-semibold ${m.type === 'Entrada' ? 'text-green-500' : 'text-red-500'}`}>{m.type}</td>
                                             <td className="p-3 text-center">{m.quantity}</td>
                                             <td className="p-3 text-left text-xs truncate">{m.userEmail || 'N/A'}</td>
                                             <td className="p-3 text-center">
                                                 <button onClick={() => handleDeleteClick(m)} title="Apagar Lançamento">
                                                     <Trash2 size={18} className="text-red-500 hover:text-red-400"/>
                                                 </button>
                                             </td>
                                         </tr>
                                     );
                                 }) : (
                                     <tr>
                                         <td colSpan="6" className="text-center p-8 text-gray-500">Nenhuma movimentação para esta data.</td>
                                     </tr>
                                 )}
                             </tbody>
                         </table>
                     </div>
                 </div>
            </div>
        </div>
    );
};

const CategoryModal = ({ isOpen, onClose, onCategoryCreated }) => {
    const { addCategory } = useStock();
    const [name, setName] = useState('');
    const modalRef = useRef();
    useClickOutside(modalRef, onClose);

    if (!isOpen) return null;

    const handleSubmit = async (e) => {
        e.preventDefault();
        if (name.trim()) {
            const newId = await addCategory(name.trim());
            if (newId) {
                onCategoryCreated(newId);
                setName('');
                onClose();
            }
        }
    };

    return (
        <div className="fixed inset-0 bg-black bg-opacity-60 flex justify-center items-center z-[60] modal-backdrop">
            <div 
                ref={modalRef} 
                onMouseDown={(e) => e.stopPropagation()}
                className="bg-white dark:bg-gray-900 p-6 rounded-2xl shadow-2xl w-full max-w-sm modal-content"
            >
                <form onSubmit={handleSubmit}>
                    <h2 className="text-xl font-bold mb-4">Criar Nova Categoria</h2>
                    <label htmlFor="category-name" className="block mb-2 text-sm font-medium">Nome da Categoria</label>
                    <input id="category-name" type="text" value={name} onChange={(e) => setName(e.target.value)} className="w-full p-2 rounded-md bg-gray-100 dark:bg-gray-700 mb-4" autoFocus />
                    <div className="flex justify-end gap-4">
                        <button type="button" onClick={onClose} className="px-6 py-2 font-semibold rounded-md bg-gray-200 dark:bg-gray-600 hover:bg-gray-300 dark:hover:bg-gray-500">Cancelar</button>
                        <button type="submit" className="px-6 py-2 font-semibold rounded-md bg-blue-600 text-white hover:bg-blue-700">Criar</button>
                    </div>
                </form>
            </div>
        </div>
    );
};


const ProductModal = ({ isOpen, onClose, productToEdit }) => {
    const { categories, addProduct, updateProduct } = useStock();
    
    const initialProductState = useMemo(() => ({ name: '', categoryId: '', minStock: '', leadTimeInMonths: '', variations: [{ name: '', initialStock: '' }] }), []);
    const [productData, setProductData] = useState(initialProductState);
    const [isCategoryModalOpen, setIsCategoryModalOpen] = useState(false);
    
    const modalRef = useRef();
    useClickOutside(modalRef, onClose);

    useEffect(() => {
        if (isOpen) {
            if (productToEdit) {
                setProductData({
                    id: productToEdit.id, // Manter o ID para edição
                    name: productToEdit.name,
                    categoryId: productToEdit.categoryId,
                    minStock: productToEdit.minStock,
                    leadTimeInMonths: productToEdit.leadTimeInMonths || '',
                    variations: productToEdit.variations.map(v => ({...v}))
                });
            } else {
                setProductData({ ...initialProductState, categoryId: categories[0]?.id || '' });
            }
        }
    }, [isOpen, productToEdit, categories, initialProductState]);

    useEffect(() => {
        if (!productToEdit) return;

        const newLeadTime = parseFloat(productData.leadTimeInMonths);
        const originalLeadTime = productToEdit.leadTimeInMonths;
        const originalMinStock = productToEdit.minStock;

        if (isNaN(newLeadTime) || newLeadTime <= 0 || isNaN(originalLeadTime) || originalLeadTime <= 0 || isNaN(originalMinStock) || originalMinStock <= 0) {
            return;
        }
        
        if (newLeadTime !== originalLeadTime) {
             const impliedConsumptionPerMonth = originalMinStock / originalLeadTime;
             const newMinStock = Math.round(impliedConsumptionPerMonth * newLeadTime);
             
             setProductData(prev => ({ ...prev, minStock: newMinStock.toString() }));
        }
    }, [productData.leadTimeInMonths, productToEdit]);


    if (!isOpen) return null;

    const handleChange = (e) => {
        const { name, value } = e.target;
        setProductData(prev => ({ ...prev, [name]: value }));
    };

    const handleVariationChange = (index, e) => {
        const { name, value } = e.target;
        const variations = [...productData.variations];
        variations[index][name] = value;
        setProductData(prev => ({...prev, variations}));
    };
    
    const addVariation = () => {
        setProductData(prev => ({...prev, variations: [...prev.variations, {name: '', initialStock: ''}]}));
    };
    
    const removeVariation = (index) => {
        if(productData.variations.length <= 1) return;
        const variations = [...productData.variations];
        variations.splice(index, 1);
        setProductData(prev => ({...prev, variations}));
    };

    const handleSubmit = async (e) => {
        e.preventDefault();
        const data = {
            ...productData,
            minStock: parseInt(productData.minStock),
            leadTimeInMonths: parseFloat(productData.leadTimeInMonths) || 0,
            variations: productData.variations.map(v => ({
                ...v,
                initialStock: parseInt(v.initialStock)
            }))
        };
        if (productToEdit) {
            await updateProduct(productToEdit.id, data);
        } else {
            await addProduct(data);
        }
        onClose();
    };

    const handleCategoryCreated = (newCategoryId) => {
      if(newCategoryId) {
        setProductData(prev => ({...prev, categoryId: newCategoryId}));
      }
      setIsCategoryModalOpen(false);
    }

    return (
        <div className="fixed inset-0 bg-black bg-opacity-50 flex justify-center items-center z-50 modal-backdrop p-4">
            <div ref={modalRef} className="bg-white dark:bg-gray-900 p-6 rounded-2xl shadow-2xl w-full max-w-2xl modal-content max-h-[90vh] flex flex-col">
                <form onSubmit={handleSubmit} className="flex flex-col gap-4 flex-grow">
                    <h2 className="text-2xl font-bold mb-2">{productToEdit ? 'Editar Produto' : 'Criar Novo Produto'}</h2>
                    
                    <div className="grid grid-cols-1 md:grid-cols-3 gap-4">
                        <div className="md:col-span-1">
                            <label htmlFor="name">Nome do Produto</label>
                            <input id="name" name="name" type="text" value={productData.name} onChange={handleChange} required className="w-full p-2 rounded-md bg-gray-100 dark:bg-gray-700 mt-1"/>
                        </div>
                         <div>
                            <label htmlFor="leadTimeInMonths">Tempo de Entrega (meses)</label>
                            <input id="leadTimeInMonths" name="leadTimeInMonths" type="number" step="0.5" min="0" value={productData.leadTimeInMonths} onChange={handleChange} required className="w-full p-2 rounded-md bg-gray-100 dark:bg-gray-700 mt-1"/>
                        </div>
                        <div>
                            <label htmlFor="minStock">Estoque Mínimo (Total)</label>
                            <input id="minStock" name="minStock" type="number" min="0" value={productData.minStock} onChange={handleChange} required className="w-full p-2 rounded-md bg-gray-100 dark:bg-gray-700 mt-1"/>
                        </div>
                    </div>
                     <div>
                        <label htmlFor="categoryId">Categoria</label>
                        <div className="flex items-center gap-2">
                            <select id="categoryId" name="categoryId" value={productData.categoryId} onChange={handleChange} required className="w-full p-2 rounded-md bg-gray-100 dark:bg-gray-700 mt-1">
                                {categories.map(c => <option key={c.id} value={c.id}>{c.name}</option>)}
                            </select>
                            <button type="button" onClick={() => setIsCategoryModalOpen(true)} className="p-2 bg-gray-200 dark:bg-gray-600 rounded-md hover:bg-gray-300 dark:hover:bg-gray-500 mt-1"><PlusCircle size={20}/></button>
                        </div>
                    </div>

                    <div className="flex-grow overflow-y-auto pr-2">
                        <h3 className="text-lg font-semibold mt-4 mb-2">Variações do Produto</h3>
                        {productData.variations.map((variation, index) => (
                             <div key={index} className="grid grid-cols-12 gap-2 items-center mb-2 p-2 bg-gray-50 dark:bg-gray-800 rounded-md">
                                 <div className="col-span-6">
                                     <label className="text-xs">Nome da Variação (Ex: Cor, Tamanho)</label>
                                     <input name="name" type="text" value={variation.name} onChange={(e) => handleVariationChange(index, e)} required className="w-full p-2 rounded-md bg-white dark:bg-gray-700"/>
                                 </div>
                                 <div className="col-span-5">
                                     <label className="text-xs">Estoque Inicial</label>
                                     <input name="initialStock" type="number" min="0" value={variation.initialStock} onChange={(e) => handleVariationChange(index, e)} required disabled={!!productToEdit} className="w-full p-2 rounded-md bg-white dark:bg-gray-700 disabled:opacity-50"/>
                                 </div>
                                 <div className="col-span-1">
                                     <label className="text-xs">&nbsp;</label>
                                     <button type="button" onClick={() => removeVariation(index)} disabled={productData.variations.length <= 1} className="p-2 text-red-500 disabled:opacity-30">
                                         <MinusCircle size={20} />
                                     </button>
                                 </div>
                             </div>
                        ))}
                        <button type="button" onClick={addVariation} disabled={!!productToEdit} className="mt-2 text-sm text-blue-600 hover:underline disabled:opacity-50 disabled:cursor-not-allowed">+ Adicionar Variação</button>
                    </div>


                    <div className="flex justify-end gap-4 mt-4 pt-4 border-t dark:border-gray-700">
                        <button type="button" onClick={onClose} className="px-6 py-2 font-semibold rounded-md bg-gray-200 dark:bg-gray-600 hover:bg-gray-300 dark:hover:bg-gray-500">Cancelar</button>
                        <button type="submit" className="px-6 py-2 font-semibold rounded-md bg-blue-600 text-white hover:bg-blue-700">Salvar</button>
                    </div>
                </form>
            </div>
            <CategoryModal isOpen={isCategoryModalOpen} onClose={() => setIsCategoryModalOpen(false)} onCategoryCreated={handleCategoryCreated} />
        </div>
    );
};


const StockProductsPage = ({ setConfirmation }) => {
    const { products, categories, deleteProduct } = useStock();
    const [isModalOpen, setIsModalOpen] = useState(false);
    const [editingProduct, setEditingProduct] = useState(null);
    
    const getCategoryName = (id) => categories.find(c => c.id === id)?.name || 'N/A';
    const getTotalStock = (p) => p.variations.reduce((sum, v) => sum + v.currentStock, 0);

    const handleOpenCreateModal = () => {
        setEditingProduct(null);
        setIsModalOpen(true);
    };
    
    const handleOpenEditModal = (product) => {
        setEditingProduct(product);
        setIsModalOpen(true);
    };

    const handleDeleteClick = (product) => {
        setConfirmation({
            isOpen: true,
            title: `Excluir Produto`,
            message: `Tem certeza que deseja excluir "${product.name}"? O produto será movido para a lixeira.`,
            onConfirm: () => () => deleteProduct(product.id)
        });
    };

    return (
        <div className="p-8">
            <div className="flex justify-between items-center mb-6">
                <h1 className="text-3xl font-bold">Gerenciamento de Produtos</h1>
                <button onClick={handleOpenCreateModal} className="flex items-center gap-2 px-4 py-2 bg-blue-600 text-white rounded-lg hover:bg-blue-700">
                    <PlusCircle size={20}/> Adicionar Novo Produto
                </button>
            </div>
            
            <div className="bg-white dark:bg-gray-900 p-6 rounded-2xl shadow-lg">
                <table className="w-full">
                    <thead className="border-b-2 dark:border-gray-700">
                        <tr>
                            <th className="p-3 text-left">Nome</th>
                            <th className="p-3 text-left">Categoria</th>
                            <th className="p-3 text-center">Estoque Atual</th>
                            <th className="p-3 text-left">Criado por</th>
                            <th className="p-3 text-left">Última Edição</th>
                            <th className="p-3 text-center">Ações</th>
                        </tr>
                    </thead>
                    <tbody>
                        {products.map(p => (
                            <tr key={p.id} className="border-b dark:border-gray-800 hover:bg-gray-50 dark:hover:bg-gray-800/50">
                                <td className="p-3 font-medium">
                                    {p.name}
                                    <div className="text-xs text-gray-500">
                                        {p.variations.map(v => `${v.name}: ${v.currentStock}`).join(' | ')}
                                    </div>
                                </td>
                                <td className="p-3">{getCategoryName(p.categoryId)}</td>
                                <td className="p-3 text-center font-bold">{getTotalStock(p).toLocaleString('pt-BR')}</td>
                                <td className="p-3 text-xs">{p.createdBy?.email || 'N/A'}</td>
                                <td className="p-3 text-xs">{p.lastEditedBy?.email || 'N/A'}</td>
                                <td className="p-3">
                                    <div className="flex gap-2 justify-center">
                                        <button onClick={() => handleOpenEditModal(p)} title="Editar"><Edit size={18} className="text-yellow-500 hover:text-yellow-400"/></button>
                                        <button onClick={() => handleDeleteClick(p)} title="Excluir"><Trash2 size={18} className="text-red-500 hover:text-red-400"/></button>
                                    </div>
                                </td>
                            </tr>
                        ))}
                    </tbody>
                </table>
            </div>

            <ProductModal 
                isOpen={isModalOpen}
                onClose={() => setIsModalOpen(false)}
                productToEdit={editingProduct}
            />
        </div>
    );
};

const StockTrashPage = () => {
    const { deletedProducts, restoreProduct } = useStock();

    return (
        <div className="p-8">
            <h1 className="text-3xl font-bold mb-6">Lixeira de Estoque</h1>
            <div className="bg-white dark:bg-gray-900 p-6 rounded-2xl shadow-lg">
                {deletedProducts.map(p => {
                    return (
                        <div key={p.id} className="flex justify-between items-center p-4 border-b dark:border-gray-800">
                            <div>
                                <p className="font-bold">{p.name}</p>
                                <p className="text-sm text-gray-500">Excluído por: {p.deletedBy?.email || 'Desconhecido'} em: {p.deletedAt ? p.deletedAt.toDate().toLocaleString('pt-BR') : 'Data desconhecida'}</p>
                            </div>
                            <button onClick={() => restoreProduct(p.id)} className="p-2 bg-green-500 text-white rounded-md">Restaurar</button>
                        </div>
                    );
                })}
                {deletedProducts.length === 0 && <p>A lixeira está vazia.</p>}
            </div>
        </div>
    );
};


const StockManagementApp = ({ onNavigateToCrono }) => {
    const [activePage, setActivePage] = useState('dashboard');
    const [confirmation, setConfirmation] = useState({ isOpen: false, title: '', message: '', onConfirm: () => {} });

    const renderPage = () => {
        const props = { setConfirmation };
        switch (activePage) {
            case 'dashboard': return <StockDashboardPage {...props} />;
            case 'movements': return <StockMovementsPage {...props} />;
            case 'products': return <StockProductsPage {...props} />;
            case 'trash': return <StockTrashPage {...props} />;
            default: return <StockDashboardPage {...props} />;
        }
    };

    const handleConfirm = () => {
        if (confirmation.onConfirm) {
            confirmation.onConfirm()();
        }
        setConfirmation({ isOpen: false });
    };

    return (
        <StockProvider>
            <div className="responsive-root min-h-screen bg-gray-100 dark:bg-black text-gray-800 dark:text-gray-200 font-sans flex flex-col">
                <ConfirmationModal 
                    isOpen={confirmation.isOpen}
                    onClose={() => setConfirmation({ isOpen: false, title: '', message: '', onConfirm: () => {} })}
                    onConfirm={handleConfirm}
                    title={confirmation.title}
                    message={confirmation.message}
                />
                <StockHeader onNavigateToCrono={onNavigateToCrono} />
                <div className="flex flex-col lg:flex-row flex-grow">
                    <StockSidebar activePage={activePage} setActivePage={setActivePage} />
                    <main className="flex-grow bg-gray-50 dark:bg-gray-800/50 responsive-main">
                        {renderPage()}
                    </main>
                </div>
            </div>
        </StockProvider>
    );
};

// #####################################################################
// #                                                                   #
// #       FIM: GERENCIADOR DE ESTOQUE (AGORA COM FIREBASE)            #
// #                                                                   #
// #####################################################################



// #####################################################################
// #                                                                   #
// #               INÍCIO: COMPONENTES DE MODAIS E AUXILIARES            #
// #                                                                   #
// #####################################################################

const EditEntryModal = ({
    isOpen,
    onClose,
    entry,
    onSave,
    products,
<<<<<<< HEAD
    productsForSelectedDate = [],
=======
>>>>>>> eb892706
    lots = [],
    traveteMachines = TRAVETE_MACHINES,
    traveteVariationLookup = new Map(),
}) => {
    const [entryData, setEntryData] = useState(null);
    const modalRef = useRef();
    useClickOutside(modalRef, onClose);

    const productMap = useMemo(() => {
        const map = new Map();
        (products || []).forEach(product => {
            if (product?.id) {
                map.set(product.id, product);
            }
        });
        (productsForSelectedDate || []).forEach(product => {
            if (product?.id) {
                const existing = map.get(product.id) || {};
                map.set(product.id, { ...existing, ...product });
            }
        });
        return map;
    }, [products, productsForSelectedDate]);

    useEffect(() => {
        if (isOpen && entry) {
            if (Array.isArray(entry.employeeEntries) && entry.employeeEntries.length > 0) {
                setEntryData({
                    type: 'travete',
                    availableTime: entry.availableTime || 0,
                    observation: entry.observation || '',
                    employeeEntries: entry.employeeEntries.map((emp, idx) => {
                        const baseProducts = Array.isArray(emp.products) && emp.products.length > 0
                            ? emp.products
                            : (emp.productionDetails || []);
                        const normalizedProducts = baseProducts.map(detail => ({
                            lotId: detail.lotId || '',
                            productId: detail.productId || '',
                            produced: detail.produced !== undefined ? String(detail.produced) : '',
                            isAutoSuggested: false,
                        }));
                        if (normalizedProducts.length === 0) {
                            normalizedProducts.push(createDefaultTraveteProductItem());
                        }
                        const standardTimeValue = emp.standardTime !== undefined && emp.standardTime !== null
                            ? String(emp.standardTime)
                            : '';
                        return {
                            employeeId: emp.employeeId || idx + 1,
                            machineType: emp.machineType || traveteMachines[idx] || traveteMachines[0],
                            standardTime: standardTimeValue,
                            standardTimeManual: standardTimeValue !== '',
                            products: normalizedProducts,
                        };
                    }),
                });
            } else {
<<<<<<< HEAD
                const productionDetails = Array.isArray(entry.productionDetails)
                    ? entry.productionDetails
                    : [];
                const productionRows = productionDetails
                    .map(detail => createProductionRowFromDetail(detail, productMap, lots))
                    .filter(Boolean);

                setEntryData({
                    type: 'default',
                    people: entry.people !== undefined && entry.people !== null
                        ? String(entry.people)
                        : '',
                    availableTime: entry.availableTime !== undefined && entry.availableTime !== null
                        ? String(entry.availableTime)
                        : '',
                    productionRows,
                    previousGoalDisplay: entry.goalDisplay || '',
=======
                setEntryData({
                    type: 'default',
                    people: entry.people,
                    availableTime: entry.availableTime,
                    productions: entry.productionDetails.reduce((acc, detail) => {
                        acc[detail.productId] = detail.produced.toString();
                        return acc;
                    }, {}),
>>>>>>> eb892706
                });
            }
        } else if (!isOpen) {
            setEntryData(null);
        }
<<<<<<< HEAD
    }, [isOpen, entry, traveteMachines, lots, productMap]);
=======
    }, [isOpen, entry, traveteMachines]);

    const traveteLotOptions = useMemo(
        () => lots.filter(lot => lot.status !== 'completed'),
        [lots]
    );

    useEffect(() => {
        if (!isOpen || !entryData || entryData.type !== 'travete') return;
        setEntryData(prev => {
            if (!prev || prev.type !== 'travete') return prev;
            const { changed, employeeEntries } = applyTraveteAutoSuggestions(
                prev.employeeEntries,
                traveteLotOptions,
                products,
                traveteVariationLookup
            );
            if (!changed) {
                return prev;
            }
            return { ...prev, employeeEntries };
        });
    }, [isOpen, entryData, traveteLotOptions, products, traveteVariationLookup]);
>>>>>>> eb892706

    const traveteLotOptions = useMemo(
        () => lots.filter(lot => lot.status !== 'completed'),
        [lots]
    );

<<<<<<< HEAD
    useEffect(() => {
        if (!isOpen || !entryData || entryData.type !== 'travete') return;
        setEntryData(prev => {
            if (!prev || prev.type !== 'travete') return prev;
            const { changed, employeeEntries } = applyTraveteAutoSuggestions(
                prev.employeeEntries,
                traveteLotOptions,
                products,
                traveteVariationLookup
            );
            if (!changed) {
                return prev;
            }
            return { ...prev, employeeEntries };
        });
    }, [isOpen, entryData, traveteLotOptions, products, traveteVariationLookup]);

    const isTraveteEntry = entryData?.type === 'travete';

    const handleProductionRowChange = (index, value) => {
        setEntryData(prev => {
            if (!prev || prev.type !== 'default') return prev;
            const rows = prev.productionRows || [];
            if (index < 0 || index >= rows.length) return prev;
            const nextRows = rows.map((row, idx) => (
                idx === index
                    ? { ...row, produced: value }
                    : row
            ));
            return { ...prev, productionRows: nextRows };
        });
    };

    const entryPrimaryProductId = useMemo(() => (
        entry?.primaryProductId
        || entry?.productionDetails?.[0]?.productId
        || ''
    ), [entry]);

    const fallbackProductId = !isTraveteEntry
        ? (entryData?.productionRows?.[0]?.productId || entryPrimaryProductId)
        : '';

    const defaultPredictions = useMemo(() => {
        if (isTraveteEntry) {
            return [];
        }

        return computeDefaultPredictionsForEdit({
            peopleValue: entryData?.people,
            availableTimeValue: entryData?.availableTime,
            lots,
            productMap,
            fallbackProductId,
        });
    }, [isTraveteEntry, entryData?.people, entryData?.availableTime, lots, productMap, fallbackProductId]);

    useEffect(() => {
        if (!isOpen || isTraveteEntry) return;

        setEntryData(prev => {
            if (!prev || prev.type !== 'default') return prev;
            const existingRows = prev.productionRows || [];
            const nextRows = buildRowsFromPredictions(existingRows, defaultPredictions, lots, productMap);
            if (areProductionRowsEqual(existingRows, nextRows)) {
                return prev;
            }
            return { ...prev, productionRows: nextRows };
        });
    }, [isOpen, isTraveteEntry, defaultPredictions, lots, productMap]);

    const defaultGoalPreview = useMemo(() => {
        if (isTraveteEntry) {
            return '';
        }

        if (!defaultPredictions || defaultPredictions.length === 0) {
            const fallbackDisplay = entryData?.previousGoalDisplay || entry?.goalDisplay || '';
            return fallbackDisplay && fallbackDisplay.trim().length > 0 ? fallbackDisplay : '0';
        }

        const segments = defaultPredictions
            .map(prediction => Math.max(0, prediction.remainingPieces ?? prediction.plannedPieces ?? 0))
            .filter((value, index) => value > 0 || index === 0);

        return segments.length > 0
            ? segments.map(value => value.toLocaleString('pt-BR')).join(' / ')
            : '0';
    }, [isTraveteEntry, defaultPredictions, entryData?.previousGoalDisplay, entry?.goalDisplay]);

    const defaultPredictedLotLabel = useMemo(() => {
        if (isTraveteEntry || !defaultPredictions || defaultPredictions.length === 0) {
            return '';
        }

        return defaultPredictions
            .map(prediction => prediction.productName)
            .filter(Boolean)
            .join(' / ');
    }, [isTraveteEntry, defaultPredictions]);

    const traveteMetaPreview = useMemo(() => {
        if (!isTraveteEntry) return null;
        const availableTime = parseFloat(entryData?.availableTime) || 0;
        return (entryData?.employeeEntries || []).map(emp => {
            const standardTime = parseFloat(emp.standardTime) || 0;
            if (availableTime <= 0 || standardTime <= 0) return 0;
            return Math.round(availableTime / standardTime);
        });
    }, [isTraveteEntry, entryData]);

    const traveteMetaDisplay = useMemo(() => {
        if (!Array.isArray(traveteMetaPreview)) return '';
        return traveteMetaPreview
            .map(value => value.toLocaleString('pt-BR'))
            .join(' // ');
    }, [traveteMetaPreview]);

    if (!isOpen || !entryData) return null;

    const deriveTraveteStandardTime = (lotId, machineType) => {
        const lot = lots.find(l => l.id === lotId) || null;
        if (!lot || !machineType) return '';
        const variation = findTraveteVariationForLot(lot, machineType, products, traveteVariationLookup);
        const numeric = variation?.standardTime ? parseFloat(variation.standardTime) : NaN;
        if (!Number.isFinite(numeric) || numeric <= 0) return '';
        return formatTraveteStandardTimeValue(numeric);
    };

    const handleTraveteEmployeeChange = (index, field, value) => {
        setEntryData(prev => {
            if (!prev || prev.type !== 'travete') return prev;
            const updatedEmployees = prev.employeeEntries.map((emp, empIdx) => {
                if (empIdx !== index) return emp;
                const updated = { ...emp };
                switch (field) {
                    case 'machineType': {
                        updated.machineType = value;
                        if (!updated.standardTimeManual) {
                            const firstLotId = updated.products.find(item => item.lotId)?.lotId;
                            if (firstLotId) {
                                const derived = deriveTraveteStandardTime(firstLotId, value);
                                updated.standardTime = derived;
                            }
                        }
                        break;
                    }
                    case 'standardTime': {
                        updated.standardTime = value;
                        updated.standardTimeManual = value !== '';
                        break;
                    }
                    default: {
                        updated[field] = value;
                    }
                }
                return updated;
            });
            return { ...prev, employeeEntries: updatedEmployees };
        });
    };

    const handleTraveteProductChange = (employeeIndex, productIndex, field, value) => {
        setEntryData(prev => {
            if (!prev || prev.type !== 'travete') return prev;
            const updatedEmployees = prev.employeeEntries.map((emp, empIdx) => {
                if (empIdx !== employeeIndex) return emp;
                const updatedProducts = emp.products.map((product, prodIdx) => {
                    if (prodIdx !== productIndex) return product;
                    const nextProduct = { ...product, [field]: value };
                    if (field === 'lotId') {
                        nextProduct.isAutoSuggested = false;
                    }
                    return nextProduct;
                });
                const updatedEmployee = { ...emp, products: updatedProducts };
                if (field === 'lotId' && !emp.standardTimeManual) {
                    const derived = deriveTraveteStandardTime(value, emp.machineType);
                    if (derived) {
                        updatedEmployee.standardTime = derived;
                    }
                }
                return updatedEmployee;
            });
            return { ...prev, employeeEntries: updatedEmployees };
        });
    };

    const handleTraveteAddProduct = (employeeIndex) => {
        setEntryData(prev => {
            if (!prev || prev.type !== 'travete') return prev;
            const updatedEmployees = prev.employeeEntries.map((emp, empIdx) => {
                if (empIdx !== employeeIndex) return emp;
                return { ...emp, products: [...emp.products, createDefaultTraveteProductItem()] };
            });
            return { ...prev, employeeEntries: updatedEmployees };
        });
    };

    const handleTraveteRemoveProduct = (employeeIndex, productIndex) => {
        setEntryData(prev => {
            if (!prev || prev.type !== 'travete') return prev;
            const updatedEmployees = prev.employeeEntries.map((emp, empIdx) => {
                if (empIdx !== employeeIndex) return emp;
                const remaining = emp.products.filter((_, idx) => idx !== productIndex);
                return { ...emp, products: remaining.length > 0 ? remaining : [createDefaultTraveteProductItem()] };
            });
            return { ...prev, employeeEntries: updatedEmployees };
        });
=======
    const isTraveteEntry = entryData.type === 'travete';

    const handleProductionChange = (productId, value) => {
        setEntryData(prev => ({
            ...prev,
            productions: {
                ...prev.productions,
                [productId]: value,
            },
        }));
>>>>>>> eb892706
    };

    const deriveTraveteStandardTime = (lotId, machineType) => {
        const lot = lots.find(l => l.id === lotId) || null;
        if (!lot || !machineType) return '';
        const variation = findTraveteVariationForLot(lot, machineType, products, traveteVariationLookup);
        const numeric = variation?.standardTime ? parseFloat(variation.standardTime) : NaN;
        if (!Number.isFinite(numeric) || numeric <= 0) return '';
        return formatTraveteStandardTimeValue(numeric);
    };

    const handleTraveteEmployeeChange = (index, field, value) => {
        setEntryData(prev => {
            if (!prev || prev.type !== 'travete') return prev;
            const updatedEmployees = prev.employeeEntries.map((emp, empIdx) => {
                if (empIdx !== index) return emp;
                const updated = { ...emp };
                switch (field) {
                    case 'machineType': {
                        updated.machineType = value;
                        if (!updated.standardTimeManual) {
                            const firstLotId = updated.products.find(item => item.lotId)?.lotId;
                            if (firstLotId) {
                                const derived = deriveTraveteStandardTime(firstLotId, value);
                                updated.standardTime = derived;
                            }
                        }
                        break;
                    }
                    case 'standardTime': {
                        updated.standardTime = value;
                        updated.standardTimeManual = value !== '';
                        break;
                    }
                    default: {
                        updated[field] = value;
                    }
                }
                return updated;
            });
            return { ...prev, employeeEntries: updatedEmployees };
        });
    };

    const handleTraveteProductChange = (employeeIndex, productIndex, field, value) => {
        setEntryData(prev => {
            if (!prev || prev.type !== 'travete') return prev;
            const updatedEmployees = prev.employeeEntries.map((emp, empIdx) => {
                if (empIdx !== employeeIndex) return emp;
                const updatedProducts = emp.products.map((product, prodIdx) => {
                    if (prodIdx !== productIndex) return product;
                    const nextProduct = { ...product, [field]: value };
                    if (field === 'lotId') {
                        nextProduct.isAutoSuggested = false;
                    }
                    return nextProduct;
                });
                const updatedEmployee = { ...emp, products: updatedProducts };
                if (field === 'lotId' && !emp.standardTimeManual) {
                    const derived = deriveTraveteStandardTime(value, emp.machineType);
                    if (derived) {
                        updatedEmployee.standardTime = derived;
                    }
                }
                return updatedEmployee;
            });
            return { ...prev, employeeEntries: updatedEmployees };
        });
    };

    const handleTraveteAddProduct = (employeeIndex) => {
        setEntryData(prev => {
            if (!prev || prev.type !== 'travete') return prev;
            const updatedEmployees = prev.employeeEntries.map((emp, empIdx) => {
                if (empIdx !== employeeIndex) return emp;
                return { ...emp, products: [...emp.products, createDefaultTraveteProductItem()] };
            });
            return { ...prev, employeeEntries: updatedEmployees };
        });
    };

    const handleTraveteRemoveProduct = (employeeIndex, productIndex) => {
        setEntryData(prev => {
            if (!prev || prev.type !== 'travete') return prev;
            const updatedEmployees = prev.employeeEntries.map((emp, empIdx) => {
                if (empIdx !== employeeIndex) return emp;
                const remaining = emp.products.filter((_, idx) => idx !== productIndex);
                return { ...emp, products: remaining.length > 0 ? remaining : [createDefaultTraveteProductItem()] };
            });
            return { ...prev, employeeEntries: updatedEmployees };
        });
    };

    const handleSave = () => {
        if (isTraveteEntry) {
            const normalizedEmployees = entryData.employeeEntries.map(emp => ({
                employeeId: emp.employeeId,
                machineType: emp.machineType,
                standardTime: emp.standardTime,
                products: emp.products.map(product => ({
                    ...product,
                    produced: parseInt(product.produced, 10) || 0,
                })),
            }));

            onSave(entry.id, {
                type: 'travete',
                availableTime: parseFloat(entryData.availableTime) || 0,
                employeeEntries: normalizedEmployees,
                observation: entryData.observation || '',
            });
            onClose();
            return;
        }

<<<<<<< HEAD
        const numericPeople = parseFloat(entryData.people) || 0;
        const numericAvailableTime = parseFloat(entryData.availableTime) || 0;
        const updatedProductions = (entryData.productionRows || [])
            .filter(row => row.productId)
            .map(row => ({
                productId: row.productId,
                produced: parseInt(row.produced, 10) || 0,
            }))
            .filter(detail => detail.produced > 0);

        const primaryProductId = updatedProductions[0]?.productId
            || entry?.primaryProductId
            || entry?.productionDetails?.[0]?.productId
            || '';

        const goalDisplayValue = defaultGoalPreview && defaultGoalPreview.trim().length > 0
            ? defaultGoalPreview
            : entry?.goalDisplay || '0';

        onSave(entry.id, {
            type: 'default',
            people: numericPeople,
            availableTime: numericAvailableTime,
            productions: updatedProductions,
            goalDisplay: goalDisplayValue,
            primaryProductId,
=======
        const updatedProductions = Object.entries(entryData.productions).map(([productId, produced]) => ({
            productId,
            produced: parseInt(produced, 10) || 0,
        }));

        onSave(entry.id, {
            ...entryData,
            productions: updatedProductions,
>>>>>>> eb892706
        });
        onClose();
    };

    return (
        <div className="fixed inset-0 bg-black bg-opacity-60 flex justify-center items-center z-40 modal-backdrop">
            <div ref={modalRef} className="bg-white dark:bg-gray-800 p-6 rounded-lg shadow-xl w-full max-w-3xl modal-content max-h-[90vh] overflow-y-auto">
                <h2 className="text-xl font-bold mb-4">Editar Lançamento: {entry.period}</h2>
                {isTraveteEntry ? (
                    <div className="space-y-6">
                        <div className="grid grid-cols-1 md:grid-cols-3 gap-4">
                            <div className="flex flex-col">
                                <label htmlFor="travete-edit-time" className="text-sm font-medium">Tempo Disp. (min)</label>
                                <input
                                    id="travete-edit-time"
                                    type="number"
                                    value={entryData.availableTime}
                                    onChange={(e) => setEntryData(prev => ({ ...prev, availableTime: e.target.value }))}
                                    className="mt-1 w-full p-2 rounded-md bg-gray-100 dark:bg-gray-700"
                                />
                            </div>
                            <div className="md:col-span-2 flex flex-col">
                                <label htmlFor="travete-edit-observation" className="text-sm font-medium">Observação</label>
                                <textarea
                                    id="travete-edit-observation"
                                    value={entryData.observation}
                                    onChange={(e) => setEntryData(prev => ({ ...prev, observation: e.target.value }))}
                                    className="mt-1 w-full p-2 rounded-md bg-gray-100 dark:bg-gray-700"
                                    rows={2}
                                />
                            </div>
                        </div>
                        <div className="grid grid-cols-1 lg:grid-cols-2 gap-4">
                            {entryData.employeeEntries.map((employee, index) => (
                                <div key={employee.employeeId || index} className="p-4 border border-gray-200 dark:border-gray-700 rounded-xl bg-gray-50 dark:bg-gray-800/60 space-y-4">
                                    <div className="flex items-center justify-between">
                                        <h3 className="text-lg font-semibold">Funcionário {employee.employeeId}</h3>
                                    </div>
                                    <div className="grid grid-cols-1 md:grid-cols-2 gap-3">
                                        <div className="flex flex-col">
                                            <label className="text-sm font-medium">Máquina</label>
                                            <select
                                                value={employee.machineType}
                                                onChange={(e) => handleTraveteEmployeeChange(index, 'machineType', e.target.value)}
                                                className="p-2 rounded-md bg-gray-100 dark:bg-gray-700"
                                            >
                                                {traveteMachines.map(machine => (
                                                    <option key={machine} value={machine}>{machine}</option>
                                                ))}
                                            </select>
                                        </div>
                                        <div className="flex flex-col">
                                            <label className="text-sm font-medium">Tempo por Peça (min)</label>
                                            <input
                                                type="number"
                                                step="0.01"
                                                value={employee.standardTime}
                                                onChange={(e) => handleTraveteEmployeeChange(index, 'standardTime', e.target.value)}
                                                className="p-2 rounded-md bg-gray-100 dark:bg-gray-700"
                                            />
                                        </div>
                                    </div>
                                    <div className="space-y-3">
                                        {employee.products.map((productItem, productIdx) => (
                                            <div key={`${employee.employeeId}-${productIdx}`} className="p-3 rounded-lg bg-white dark:bg-gray-900/60 border border-gray-200 dark:border-gray-700 space-y-3">
                                                        <div className="flex items-center justify-between">
                                                            <label className="text-sm font-semibold">
                                                                {productIdx === 0
                                                                    ? 'Produto / Lote (Prioridade)'
                                                                    : productItem.isAutoSuggested
                                                                        ? 'Próximo Lote (Automático)'
                                                                        : 'Produto / Lote'}
                                                            </label>
                                                            {employee.products.length > 1 && (
                                                                <button
                                                                    type="button"
                                                                    onClick={() => handleTraveteRemoveProduct(index, productIdx)}
                                                                    className="text-red-500 hover:text-red-400"
                                                        >
                                                            <Trash size={16} />
                                                        </button>
                                                    )}
                                                </div>
                                                <select
                                                    value={productItem.lotId}
                                                    onChange={(e) => handleTraveteProductChange(index, productIdx, 'lotId', e.target.value)}
                                                    className="p-2 rounded-md bg-gray-100 dark:bg-gray-700"
                                                >
                                                    <option value="">Selecione...</option>
                                                    {traveteLotOptions.map(lotOption => (
                                                        <option key={lotOption.id} value={lotOption.id}>
                                                            {formatTraveteLotDisplayName(lotOption, products)}
                                                        </option>
                                                    ))}
                                                </select>
                                                <div className="flex flex-col">
                                                    <label className="text-sm">Quantidade Produzida</label>
                                                    <input
                                                        type="number"
                                                        min="0"
                                                        value={productItem.produced}
                                                        onChange={(e) => handleTraveteProductChange(index, productIdx, 'produced', e.target.value)}
                                                        className="p-2 rounded-md bg-gray-100 dark:bg-gray-700"
                                                    />
                                                </div>
                                            </div>
                                        ))}
                                        <button
                                            type="button"
                                            onClick={() => handleTraveteAddProduct(index)}
                                            className="flex items-center gap-2 text-sm text-blue-600 hover:text-blue-500"
                                        >
                                            <PlusCircle size={16} /> Adicionar item fora de ordem
                                        </button>
                                    </div>
                                </div>
                            ))}
<<<<<<< HEAD
                        </div>
                        <div className="grid grid-cols-1 md:grid-cols-2 gap-4">
                            <div className="flex flex-col justify-center items-center bg-blue-100 dark:bg-blue-900/50 p-3 rounded-md shadow-inner">
                                <span className="text-sm font-medium text-gray-700 dark:text-gray-200">Meta Prevista</span>
                                <span className="font-bold text-lg text-blue-600 dark:text-blue-300 text-center">
                                    {traveteMetaDisplay || '- // -'}
                                </span>
                            </div>
=======
>>>>>>> eb892706
                        </div>
                    </div>
                ) : (
                    <div className="space-y-4">
                        <div className="grid grid-cols-2 gap-4">
                            <div>
                                <label htmlFor="edit-people" className="block text-sm font-medium">Nº Pessoas</label>
                                <input
                                    id="edit-people"
                                    type="number"
                                    value={entryData.people}
                                    onChange={(e) => setEntryData({ ...entryData, people: e.target.value })}
                                    className="mt-1 w-full p-2 rounded-md bg-gray-100 dark:bg-gray-700"
                                />
                            </div>
                            <div>
                                <label htmlFor="edit-time" className="block text-sm font-medium">Tempo Disp. (min)</label>
                                <input
                                    id="edit-time"
                                    type="number"
                                    value={entryData.availableTime}
                                    onChange={(e) => setEntryData({ ...entryData, availableTime: e.target.value })}
                                    className="mt-1 w-full p-2 rounded-md bg-gray-100 dark:bg-gray-700"
                                />
                            </div>
                        </div>
                        <div>
                            <h3 className="text-sm font-semibold mb-2">Produções</h3>
                            <div className="space-y-2 max-h-64 overflow-y-auto">
<<<<<<< HEAD
                                {(entryData.productionRows || []).map((row, index) => (
                                    <div key={row.key || `${row.productId}-${index}`} className="flex items-center justify-between gap-4">
                                        <span className="text-sm font-medium truncate">{row.productName || row.productId || 'Produto'}</span>
                                        <input
                                            type="number"
                                            value={row.produced || ''}
                                            onChange={(e) => handleProductionRowChange(index, e.target.value)}
                                            className="w-24 p-2 rounded-md bg-gray-100 dark:bg-gray-700"
                                        />
                                    </div>
                                ))}
                                {(!entryData.productionRows || entryData.productionRows.length === 0) && (
                                    <p className="text-sm text-gray-500">Nenhum lote previsto para este horário.</p>
                                )}
                            </div>
                            <div className="grid grid-cols-1 sm:grid-cols-2 gap-4 pt-2">
                                {defaultPredictedLotLabel && (
                                    <div className="flex flex-col justify-center items-center bg-blue-50 dark:bg-blue-900/40 p-3 rounded-md shadow-inner">
                                        <span className="text-sm font-medium text-gray-700 dark:text-gray-200">Lotes Previstos</span>
                                        <span className="font-semibold text-base text-blue-700 dark:text-blue-200 text-center">{defaultPredictedLotLabel}</span>
                                    </div>
                                )}
                                <div className="flex flex-col justify-center items-center bg-blue-100 dark:bg-blue-900/50 p-3 rounded-md shadow-inner">
                                    <span className="text-sm font-medium text-gray-700 dark:text-gray-200">Meta Prevista</span>
                                    <span className="font-bold text-lg text-blue-600 dark:text-blue-400">{defaultGoalPreview}</span>
                                </div>
=======
                                {entry.productionDetails.map(detail => {
                                    const product = products.find(p => p.id === detail.productId);
                                    return (
                                        <div key={detail.productId} className="flex items-center justify-between">
                                            <span className="text-sm font-medium">{product?.name || detail.productId}</span>
                                            <input
                                                type="number"
                                                value={entryData.productions[detail.productId]}
                                                onChange={(e) => handleProductionChange(detail.productId, e.target.value)}
                                                className="w-24 p-2 rounded-md bg-gray-100 dark:bg-gray-700"
                                            />
                                        </div>
                                    );
                                })}
>>>>>>> eb892706
                            </div>
                        </div>
                    </div>
                )}
                <div className="mt-6 flex justify-end gap-3">
                    <button onClick={onClose} className="px-4 py-2 bg-gray-200 hover:bg-gray-300 rounded-md">Cancelar</button>
                    <button onClick={handleSave} className="px-4 py-2 bg-blue-600 text-white rounded-md hover:bg-blue-700">Salvar</button>
                </div>
            </div>
        </div>
    );
};



const DashboardActionModal = ({ isOpen, onClose, onConfirm, mode, initialName }) => {
    const [name, setName] = useState('');
    const modalRef = useRef();
    useClickOutside(modalRef, onClose);

    useEffect(() => {
        if (isOpen) {
            setName(mode === 'rename' ? initialName : '');
        }
    }, [isOpen, mode, initialName]);

    if (!isOpen) return null;

    const handleSubmit = async (e) => {
        e.preventDefault();
        if (name.trim()) {
            const success = await onConfirm(name.trim());
            if (success) {
                onClose();
            } else {
                alert("Um quadro com este nome já existe.");
            }
        }
    };

    const title = mode === 'create' ? 'Criar Novo Quadro' : 'Renomear Quadro';

    return (
        <div className="fixed inset-0 bg-black bg-opacity-60 flex justify-center items-center z-30 modal-backdrop">
            <div ref={modalRef} className="bg-white dark:bg-gray-800 p-6 rounded-lg shadow-xl w-full max-w-md modal-content">
                <form onSubmit={handleSubmit}>
                    <h2 className="text-xl font-bold mb-4">{title}</h2>
                    <input
                        type="text"
                        value={name}
                        onChange={(e) => setName(e.target.value)}
                        className="w-full p-2 rounded-md bg-gray-100 dark:bg-gray-700 mb-4"
                        placeholder="Nome do quadro"
                        autoFocus
                    />
                    <div className="flex justify-end gap-4">
                        <button type="button" onClick={onClose} className="px-4 py-2 rounded-md bg-gray-200 dark:bg-gray-600">Cancelar</button>
                        <button type="submit" className="px-4 py-2 rounded-md bg-blue-600 text-white">Salvar</button>
                    </div>
                </form>
            </div>
        </div>
    );
};

const ConfirmationModal = ({ isOpen, onClose, onConfirm, title, message }) => {
    const modalRef = useRef();
    useClickOutside(modalRef, onClose);

    if (!isOpen) return null;

    return (
        <div className="fixed inset-0 bg-black bg-opacity-60 flex justify-center items-center z-50 modal-backdrop">
            <div ref={modalRef} className="bg-white dark:bg-gray-800 p-6 rounded-lg shadow-xl w-full max-w-md modal-content">
                <h2 className="text-xl font-bold mb-4">{title || 'Confirmar Ação'}</h2>
                <p className="mb-6">{message || 'Você tem certeza?'}</p>
                <div className="flex justify-end gap-4">
                    <button onClick={onClose} className="px-4 py-2 rounded-md bg-gray-200 dark:bg-gray-600">Cancelar</button>
                    <button onClick={() => { onConfirm(); onClose(); }} className="px-4 py-2 rounded-md bg-red-600 text-white">Confirmar</button>
                </div>
            </div>
        </div>
    );
};

const ObservationModal = ({ isOpen, onClose, entry, onSave }) => {
    const [observation, setObservation] = useState('');
    const modalRef = useRef();
    useClickOutside(modalRef, onClose);

    useEffect(() => {
        if (entry) {
            setObservation(entry.observation || '');
        }
    }, [entry]);

    if (!isOpen) return null;

    const handleSave = () => {
        onSave(entry.id, observation);
        onClose();
    };

    return (
        <div className="fixed inset-0 bg-black bg-opacity-60 flex justify-center items-center z-30 modal-backdrop">
            <div ref={modalRef} className="bg-white dark:bg-gray-800 p-6 rounded-lg shadow-xl w-full max-w-lg modal-content">
                <h2 className="text-xl font-bold mb-4">Observação do Período: {entry?.period}</h2>
                <textarea
                    value={observation}
                    onChange={(e) => setObservation(e.target.value)}
                    rows="5"
                    className="w-full p-2 rounded-md bg-gray-100 dark:bg-gray-700 mb-4"
                    placeholder="Digite suas observações aqui..."
                />
                <div className="flex justify-end gap-4">
                    <button onClick={onClose} className="px-4 py-2 rounded-md bg-gray-200 dark:bg-gray-600">Cancelar</button>
                    <button onClick={handleSave} className="px-4 py-2 rounded-md bg-blue-600 text-white">Salvar</button>
                </div>
            </div>
        </div>
    );
};

const LotObservationModal = ({ isOpen, onClose, lot, onSave }) => {
    const [observation, setObservation] = useState('');
    const modalRef = useRef();
    useClickOutside(modalRef, onClose);

    useEffect(() => {
        if (lot) {
            setObservation(lot.observation || '');
        }
    }, [lot]);

    if (!isOpen) return null;

    const handleSave = () => {
        onSave(lot.id, observation);
        onClose();
    };

    return (
        <div className="fixed inset-0 bg-black bg-opacity-60 flex justify-center items-center z-30 modal-backdrop">
            <div ref={modalRef} className="bg-white dark:bg-gray-800 p-6 rounded-lg shadow-xl w-full max-w-lg modal-content">
                <h2 className="text-xl font-bold mb-4">Observação do Lote: {lot?.productName}</h2>
                <textarea
                    value={observation}
                    onChange={(e) => setObservation(e.target.value)}
                    rows="5"
                    className="w-full p-2 rounded-md bg-gray-100 dark:bg-gray-700 mb-4"
                    placeholder="Digite suas observações aqui..."
                />
                <div className="flex justify-end gap-4">
                    <button onClick={onClose} className="px-4 py-2 rounded-md bg-gray-200 dark:bg-gray-600">Cancelar</button>
                    <button onClick={handleSave} className="px-4 py-2 rounded-md bg-blue-600 text-white">Salvar</button>
                </div>
            </div>
        </div>
    );
};

const PasswordModal = ({ isOpen, onClose, onSuccess, adminConfig }) => {
    const [password, setPassword] = useState('');
    const [error, setError] = useState('');
    const modalRef = useRef();
    useClickOutside(modalRef, onClose);

    useEffect(() => {
        if(isOpen) {
            setPassword('');
            setError('');
        }
    }, [isOpen]);

    if (!isOpen) return null;

    const handleConfirm = async () => {
        setError('');
        const correctPasswordHash = "8c6976e5b5410415bde908bd4dee15dfb167a9c873fc4bb8a81f6f2ab448a918"; // "admin123"
        const inputHash = await sha256Hex(password);

        if (inputHash === correctPasswordHash) {
            if(onSuccess) onSuccess();
            onClose();
        } else {
            setError('Senha incorreta.');
        }
    };

    return (
        <div className="fixed inset-0 bg-black bg-opacity-60 flex justify-center items-center z-30 modal-backdrop">
            <div ref={modalRef} className="bg-white dark:bg-gray-800 p-6 rounded-lg shadow-xl w-full max-w-sm modal-content">
                 <h2 className="text-xl font-bold mb-4">Acesso Restrito</h2>
                 <p className="text-sm mb-4">Por favor, insira a senha de administrador para continuar.</p>
                 <input
                     type="password"
                     value={password}
                     onChange={(e) => setPassword(e.target.value)}
                     className="w-full p-2 rounded-md bg-gray-100 dark:bg-gray-700 mb-2"
                     placeholder="Senha"
                 />
                 {error && <p className="text-red-500 text-sm mb-4">{error}</p>}
                 <div className="flex justify-end gap-4">
                     <button onClick={onClose} className="px-4 py-2 rounded-md bg-gray-200 dark:bg-gray-600">Cancelar</button>
                     <button onClick={handleConfirm} className="px-4 py-2 rounded-md bg-blue-600 text-white">Confirmar</button>
                 </div>
            </div>
        </div>
    );
};

const ReasonModal = ({ isOpen, onClose, onConfirm }) => {
    const [reason, setReason] = useState('');
    const modalRef = useRef();
    useClickOutside(modalRef, onClose);
    
    if (!isOpen) return null;
    
    const handleConfirm = () => {
        onConfirm(reason || 'Nenhum motivo fornecido.');
        setReason('');
        onClose();
    };
    
    return (
        <div className="fixed inset-0 bg-black bg-opacity-60 flex justify-center items-center z-40 modal-backdrop">
            <div ref={modalRef} className="bg-white dark:bg-gray-800 p-6 rounded-lg shadow-xl w-full max-w-md modal-content">
                <h2 className="text-xl font-bold mb-4">Motivo da Exclusão</h2>
                <p className="text-sm text-gray-600 dark:text-gray-300 mb-4">Por favor, forneça um breve motivo para a exclusão deste item. Isso ajuda na rastreabilidade.</p>
                <textarea
                    value={reason}
                    onChange={(e) => setReason(e.target.value)}
                    rows="3"
                    className="w-full p-2 rounded-md bg-gray-100 dark:bg-gray-700 mb-4"
                    placeholder="Ex: Lançamento duplicado, erro de digitação..."
                />
                <div className="flex justify-end gap-4">
                    <button onClick={onClose} className="px-4 py-2 rounded-md bg-gray-200 dark:bg-gray-600">Cancelar</button>
                    <button onClick={handleConfirm} className="px-4 py-2 rounded-md bg-red-600 text-white">Confirmar Exclusão</button>
                </div>
            </div>
        </div>
    );
};
 
const AdminPanelModal = ({ isOpen, onClose, users, roles }) => {
    const modalRef = useRef();
    useClickOutside(modalRef, onClose);
    const [selectedUser, setSelectedUser] = useState(null);
    const [editablePermissions, setEditablePermissions] = useState([]);
    
    useEffect(() => {
        if (isOpen && users.length > 0 && !selectedUser) {
            setSelectedUser(users[0]);
        }
        if (!isOpen) {
            setSelectedUser(null);
        }
    }, [isOpen, users, selectedUser]);
    
    useEffect(() => {
        if (selectedUser) {
            setEditablePermissions(selectedUser.permissions || []);
        }
    }, [selectedUser]);

    if (!isOpen) return null;

    const handlePermissionChange = (permissionKey, isChecked) => {
        setEditablePermissions(prev => {
            const newSet = new Set(prev);
            if (isChecked) {
                newSet.add(permissionKey);
            } else {
                newSet.delete(permissionKey);
            }
            return Array.from(newSet);
        });
    };
    
    const applyRoleTemplate = (roleId) => {
        if (roles[roleId]) {
            setEditablePermissions(roles[roleId].permissions);
        }
    };
    
    const handleSavePermissions = async () => {
        if (!selectedUser) return;
        try {
            const roleRef = doc(db, 'roles', selectedUser.uid);
            await setDoc(roleRef, { permissions: editablePermissions });
            alert(`Permissões do usuário ${selectedUser.email} salvas com sucesso!`);
            onClose();
        } catch (error) {
            console.error("Erro ao salvar permissões:", error);
            alert('Falha ao salvar permissões.');
        }
    };

    return (
        <div className="fixed inset-0 bg-black bg-opacity-60 flex justify-center items-center z-50 p-4 modal-backdrop">
            <div ref={modalRef} className="bg-white dark:bg-gray-900 p-6 rounded-2xl shadow-2xl w-full max-w-6xl h-[90vh] flex flex-col modal-content">
                <div className="flex justify-between items-center mb-4 pb-4 border-b dark:border-gray-700">
                    <h2 className="text-2xl font-bold flex items-center gap-2"><UserCog/> Painel de Administração</h2>
                    <button onClick={onClose} title="Fechar"><XCircle /></button>
                </div>
                <div className="flex-grow flex gap-6 overflow-hidden">
                    <div className="w-1/3 border-r pr-6 dark:border-gray-700 overflow-y-auto">
                        <h3 className="text-lg font-semibold mb-3 sticky top-0 bg-white dark:bg-gray-900 pb-2">Usuários</h3>
                        <div className="space-y-2">
                           {users.map(user => (
                               <button 
                                   key={user.uid} 
                                   onClick={() => setSelectedUser(user)}
                                   className={`w-full text-left p-3 rounded-lg transition-colors ${selectedUser?.uid === user.uid ? 'bg-blue-100 dark:bg-blue-900/50' : 'hover:bg-gray-100 dark:hover:bg-gray-800'}`}
                               >
                                   <p className="font-semibold truncate">{user.email}</p>
                                   <p className="text-xs text-gray-500">{user.permissions.length} permissões</p>
                               </button>
                           ))}
                        </div>
                    </div>
                    <div className="w-2/3 flex-grow overflow-y-auto pr-2">
                       {selectedUser ? (
                           <div>
                               <div className="mb-6">
                                   <h3 className="text-xl font-bold truncate">{selectedUser.email}</h3>
                                   <p className="text-gray-500">Edite as permissões para este usuário.</p>
                               </div>
                               <div className="mb-6">
                                   <label htmlFor="role-template" className="block text-sm font-medium text-gray-700 dark:text-gray-300">Aplicar Modelo</label>
                                   <select 
                                       id="role-template"
                                       onChange={(e) => applyRoleTemplate(e.target.value)}
                                       className="mt-1 block w-full md:w-1/2 p-2 rounded-md bg-gray-100 dark:bg-gray-700"
                                   >
                                       <option value="">Selecione um modelo para começar...</option>
                                       {Object.values(roles).map(role => (
                                           <option key={role.id} value={role.id}>{role.name}</option>
                                       ))}
                                   </select>
                               </div>
                               <div className="space-y-4">
                                     <h4 className="font-semibold">Permissões Individuais</h4>
                                     <div className="grid grid-cols-1 md:grid-cols-2 gap-4">
                                         {Object.entries(ALL_PERMISSIONS).map(([key, description]) => (
                                             <label key={key} className="flex items-center gap-3 p-3 rounded-lg bg-gray-50 dark:bg-gray-800/50 hover:bg-gray-100 dark:hover:bg-gray-800 cursor-pointer">
                                                 <input
                                                     type="checkbox"
                                                     checked={editablePermissions.includes(key)}
                                                     onChange={(e) => handlePermissionChange(key, e.target.checked)}
                                                     className="h-5 w-5 rounded text-blue-600 focus:ring-blue-500"
                                                 />
                                                 <span className="text-sm">{description}</span>
                                             </label>
                                         ))}
                                     </div>
                               </div>
                               <div className="mt-8 pt-4 border-t dark:border-gray-700 flex justify-end">
                                   <button onClick={handleSavePermissions} className="px-6 py-2 rounded-lg bg-blue-600 text-white font-semibold hover:bg-blue-700">
                                       Salvar Permissões
                                   </button>
                               </div>
                           </div>
                       ) : (
                           <div className="flex items-center justify-center h-full text-gray-500">
                               <p>Selecione um usuário na lista para ver e editar suas permissões.</p>
                           </div>
                       )}
                    </div>
                </div>
            </div>
        </div>
    );
};
 
const TvSelectorModal = ({ isOpen, onClose, onSelect, onStartCarousel, dashboards }) => {
    const [carouselSeconds, setCarouselSeconds] = useState(10);
    const [selectedDashboards, setSelectedDashboards] = useState(() => dashboards.map(d => d.id));
    const modalRef = useRef();
    useClickOutside(modalRef, onClose);

    useEffect(() => {
        if (isOpen) {
            setSelectedDashboards(dashboards.map(d => d.id));
        }
    }, [isOpen, dashboards]);

    if (!isOpen) return null;

    const handleToggle = (id) => {
        setSelectedDashboards(prev =>
            prev.includes(id) ? prev.filter(dId => dId !== id) : [...prev, id]
        );
    };

    const handleStart = () => {
        if (selectedDashboards.length > 0) {
            onStartCarousel({
                dashboardIds: selectedDashboards,
                interval: carouselSeconds * 1000,
            });
            onClose();
        }
    };

    return (
        <div className="fixed inset-0 bg-black bg-opacity-50 flex justify-center items-center z-50 modal-backdrop">
            <div ref={modalRef} className="bg-white dark:bg-gray-900 p-8 rounded-2xl shadow-2xl w-full max-w-2xl modal-content">
                <div className="flex justify-between items-center mb-6">
                    <h2 className="text-2xl font-bold flex items-center gap-2">
                        <Monitor size={24} className="text-blue-500" /> Selecionar Modo de Exibição
                    </h2>
                    <button onClick={onClose} title="Fechar"><XCircle size={24} /></button>
                </div>
                <div className="grid grid-cols-1 md:grid-cols-2 gap-8">
                    <div>
                        <h3 className="font-bold text-lg mb-2">Exibição Única</h3>
                        <p className="mb-4 text-gray-600 dark:text-gray-400 text-sm">Escolha um quadro para exibir em tela cheia.</p>
                        <div className="space-y-2 max-h-60 overflow-y-auto pr-2">
                            {dashboards.map(dash => (
                                <button
                                    key={dash.id}
                                    onClick={() => { onSelect(dash.id); onClose(); }}
                                    className="w-full flex items-center justify-between p-3 bg-gray-100 dark:bg-gray-700 rounded-lg hover:bg-blue-100 dark:hover:bg-blue-900/50 transition-colors"
                                >
                                    <span className="font-semibold">{dash.name}</span>
                                    <ArrowRight size={20} className="text-blue-500" />
                                </button>
                            ))}
                        </div>
                    </div>
                    <div className="border-l dark:border-gray-700 pl-8">
                        <h3 className="font-bold text-lg mb-2">Modo Carrossel</h3>
                        <p className="mb-4 text-gray-600 dark:text-gray-400 text-sm">Selecione os quadros e o tempo de exibição.</p>
                        <div className="space-y-2 max-h-48 overflow-y-auto pr-2 mb-4">
                            {dashboards.map(dash => (
                                <label key={dash.id} className="flex items-center gap-3 p-2 rounded-md hover:bg-gray-100 dark:hover:bg-gray-800 cursor-pointer">
                                    <input type="checkbox" checked={selectedDashboards.includes(dash.id)} onChange={() => handleToggle(dash.id)} className="h-5 w-5 rounded text-blue-600 focus:ring-blue-500"/>
                                    <span>{dash.name}</span>
                                </label>
                            ))}
                        </div>
                        <div className="flex items-center gap-4">
                             <div className="flex-grow">
                                <label htmlFor="carousel-time" className="text-sm">Segundos por slide:</label>
                                <input id="carousel-time" type="number" value={carouselSeconds} onChange={e => setCarouselSeconds(Number(e.target.value))} className="w-full p-2 mt-1 rounded-md bg-gray-100 dark:bg-gray-700"/>
                             </div>
                            <button onClick={handleStart} className="self-end h-10 px-4 font-semibold rounded-md bg-green-600 text-white hover:bg-green-700 flex items-center gap-2">
                                <Film size={18} /> Iniciar Carrossel
                            </button>
                        </div>
                    </div>
                </div>
            </div>
        </div>
    );
};

// #####################################################################
// #                                                                   #
// #               FIM: COMPONENTES DE MODAIS E AUXILIARES             #
// #                                                                   #
// #####################################################################



// #####################################################################
// #                                                                   #
// #           INÍCIO: COMPONENTES AUXILIARES DO DASHBOARD             #
// #                                                                   #
// #####################################################################

const StatCard = ({ title, value, unit = '', isEfficiency = false }) => {
    const valueColor = isEfficiency ? (value < 65 ? 'text-red-500' : 'text-green-600') : 'text-gray-800 dark:text-white';
    return (
        <div className="bg-white dark:bg-gray-900 p-6 rounded-2xl shadow-lg">
            <h3 className="text-lg font-medium text-gray-500 dark:text-gray-400">{title}</h3>
            <p className={`text-4xl font-bold ${valueColor} mt-2`}>{value}<span className="text-2xl ml-2">{unit}</span></p>
        </div>
    );
};

const CalendarView = ({ selectedDate, setSelectedDate, currentMonth, setCurrentMonth, calendarView, setCalendarView, allProductionData }) => {
    const handleNavigation = (offset) => {
        if (calendarView === 'day') setCurrentMonth(prev => new Date(prev.getFullYear(), prev.getMonth() + offset, 1));
        else if (calendarView === 'month') setCurrentMonth(prev => new Date(prev.getFullYear() + offset, prev.getMonth(), 1));
        else if (calendarView === 'year') setCurrentMonth(prev => new Date(prev.getFullYear() + offset * 10, prev.getMonth(), 1));
    };
    const handleHeaderClick = () => {
        if (calendarView === 'day') setCalendarView('month');
        if (calendarView === 'month') setCalendarView('year');
    };
    const handleMonthSelect = (monthIndex) => { setCurrentMonth(new Date(currentMonth.getFullYear(), monthIndex, 1)); setCalendarView('day'); };
    const handleYearSelect = (year) => { setCurrentMonth(new Date(year, currentMonth.getMonth(), 1)); setCalendarView('month'); };
    const renderHeader = () => {
        let text = '';
        if (calendarView === 'day') text = currentMonth.toLocaleString('pt-BR', { month: 'long', year: 'numeric' });
        else if (calendarView === 'month') text = currentMonth.getFullYear();
        else { const startYear = Math.floor(currentMonth.getFullYear() / 10) * 10; text = `${startYear} - ${startYear + 9}`; }
        return <button onClick={handleHeaderClick} className="text-xl font-semibold hover:text-blue-500">{text}</button>;
    };
    const renderDayView = () => {
        const startOfMonth = new Date(currentMonth.getFullYear(), currentMonth.getMonth(), 1);
        const startDate = new Date(startOfMonth);
        startDate.setDate(startDate.getDate() - startOfMonth.getDay());
        const days = Array.from({ length: 42 }, (_, i) => { const day = new Date(startDate); day.setDate(day.getDate() + i); return day; });
        return (
            <div className="grid grid-cols-7 gap-2 text-center">
                {['D', 'S', 'T', 'Q', 'Q', 'S', 'S'].map((day, i) => <div key={i} className="font-medium text-gray-500 text-sm">{day}</div>)}
                {days.map((day, i) => {
                    const isSelected = day.toDateString() === selectedDate.toDateString();
                    const isCurrentMonth = day.getMonth() === currentMonth.getMonth();
                    const hasData = !!(allProductionData[day.toISOString().slice(0, 10)] && allProductionData[day.toISOString().slice(0, 10)].length > 0);
                    return (<button key={i} onClick={() => setSelectedDate(day)} className={`p-2 rounded-full text-sm relative ${isCurrentMonth ? '' : 'text-gray-400 dark:text-gray-600'} ${isSelected ? 'bg-blue-600 text-white' : 'hover:bg-gray-100 dark:hover:bg-gray-700'}`}>{day.getDate()}{hasData && <span className="absolute bottom-1 left-1/2 -translate-x-1/2 w-1.5 h-1.5 bg-green-500 rounded-full"></span>}</button>)
                })}
            </div>
        );
    };
    const renderMonthView = () => {
        const months = Array.from({length: 12}, (_, i) => new Date(0, i).toLocaleString('pt-BR', {month: 'short'}));
        return ( <div className="grid grid-cols-4 gap-2 text-center">{months.map((month, i) => (<button key={month} onClick={() => handleMonthSelect(i)} className="p-3 rounded-lg hover:bg-gray-100 dark:hover:bg-gray-700">{month}</button>))}</div> );
    };
    const renderYearView = () => {
        const startYear = Math.floor(currentMonth.getFullYear() / 10) * 10;
        const years = Array.from({ length: 10 }, (_, i) => startYear + i);
        return ( <div className="grid grid-cols-4 gap-2 text-center">{years.map(year => (<button key={year} onClick={() => handleYearSelect(year)} className="p-3 rounded-lg hover:bg-gray-100 dark:hover:bg-gray-700">{year}</button>))}</div> );
    };
    return (
        <div className="bg-white dark:bg-gray-900 p-6 rounded-2xl shadow-lg">
            <div className="flex justify-between items-center mb-4">
                <button onClick={() => handleNavigation(-1)} title="Anterior"><ChevronLeft/></button>
                {renderHeader()}
                <button onClick={() => handleNavigation(1)} title="Próximo"><ChevronRight/></button>
            </div>
            {calendarView === 'day' && renderDayView()}
            {calendarView === 'month' && renderMonthView()}
            {calendarView === 'year' && renderYearView()}
        </div>
    );
};

const TrashItemDisplay = ({ item, products, user, onRestore, canRestore }) => {
    const date = new Date(item.deletedAt).toLocaleString('pt-BR');
    
    const commonHeader = (
      <div className="flex justify-between items-start">
        <div>
            <p className="font-bold text-lg mb-1">{item.itemType === 'product' ? 'PRODUTO DELETADO' : (item.itemType === 'lot' ? 'LOTE DELETADO' : 'LANÇAMENTO DELETADO')}</p>
            <p className="text-sm">Deletado por: <span className="font-semibold">{item.deletedByEmail}</span> em <span className="font-semibold">{date}</span></p>
            <p className="mt-2">Motivo: <span className="italic font-medium">{item.reason || 'Nenhum motivo fornecido.'}</span></p>
        </div>
        {canRestore && <button onClick={() => onRestore(item)} className="p-2 bg-green-500 text-white rounded-md text-sm">Restaurar</button>}
      </div>
    );

    const getStatusText = (status) => {
        switch(status) {
            case 'future': return 'Na Fila';
            case 'ongoing': return 'Em Andamento';
            case 'completed': return 'Concluído';
            case 'completed_missing': return 'Concluído (com Falta)';
            case 'completed_exceeding': return 'Concluído (com Sobra)';
            default: return status;
        }
    };

    if (item.itemType === 'product') {
        const doc = item.originalDoc;
        const lastKnownTime = doc.standardTimeHistory?.[doc.standardTimeHistory.length - 1]?.time || 'N/A';
        return (
            <div className="p-4 bg-red-50 dark:bg-red-900/30 rounded-lg border-2 border-red-500/50">
                {commonHeader}
                <div className="mt-3 p-3 bg-red-100 dark:bg-red-900/80 rounded-md">
                    <p className="font-bold">Detalhes do Produto:</p>
                    <p>Nome/Código: <span className="font-semibold">{doc.name}</span></p>
                    <p>Tempo Padrão (na exclusão): <span className="font-semibold">{lastKnownTime} min</span></p>
                </div>
            </div>
        );
    }

    if (item.itemType === 'lot') {
        const doc = item.originalDoc;
        return (
            <div className="p-4 bg-red-50 dark:bg-red-900/30 rounded-lg border-2 border-red-500/50">
                {commonHeader}
                <div className="mt-3 p-3 bg-red-100 dark:bg-red-900/80 rounded-md">
                    <p className="font-bold">Detalhes do Lote:</p>
                    <p>Produto: <span className="font-semibold">{doc.productName}</span> {doc.customName && `(${doc.customName})`}</p>
                    <p>Lote Sequencial #: <span className="font-semibold">{doc.sequentialId}</span></p>
                    <p>Meta Total: <span className="font-semibold">{doc.target} un.</span></p>
                    <p>Produzido até a Exclusão: <span className="font-semibold">{doc.produced} un.</span></p>
                    <p>Status na Exclusão: <span className="font-semibold">{getStatusText(doc.status)}</span></p>
                </div>
            </div>
        );
    }
    
    if (item.itemType === 'entry') {
        const doc = item.originalDoc;
        const productionList = doc.productionDetails.map(d => {
            const product = products.find(p => p.id === d.productId);
            return `${d.produced} un. (${product?.name || 'Produto Excluído'})`
        }).join(', ');

        return (
             <div className="p-4 bg-red-50 dark:bg-red-900/30 rounded-lg border-2 border-red-500/50">
                {commonHeader}
                <div className="mt-3 p-3 bg-red-100 dark:bg-red-900/80 rounded-md">
                    <p className="font-bold">Detalhes do Lançamento:</p>
                    <p>Período: <span className="font-semibold">{doc.period}</span></p>
                    <p>Pessoas / Tempo: <span className="font-semibold">{doc.people} / {doc.availableTime} min</span></p>
                    <p>Meta Registrada: <span className="font-semibold">{doc.goalDisplay}</span></p>
                    <p>Produção Registrada: <span className="font-semibold">{productionList}</span></p>
                </div>
            </div>
        );
    }

    return null;
};

const LotReport = ({ lots, products }) => {
    const reportData = useMemo(() => {
        const completedLots = lots.filter(l => l.status.startsWith('completed') && l.startDate && l.endDate);
        if (completedLots.length === 0) {
            return { lotDetails: [], overallAverage: 0 };
        }

        let totalPieces = 0;
        let totalDays = 0;

        const lotDetails = completedLots.map(lot => {
            const startDate = new Date(lot.startDate);
            const endDate = new Date(lot.endDate);
            const durationMillis = endDate - startDate;
            const durationDays = Math.max(1, durationMillis / (1000 * 60 * 60 * 24));
            
            const averageDaily = lot.produced > 0 ? (lot.produced / durationDays) : 0;

            totalPieces += lot.produced;
            totalDays += durationDays;

            return {
                ...lot,
                duration: durationDays.toFixed(1),
                averageDaily: averageDaily.toFixed(2),
            };
        });

        const overallAverage = totalDays > 0 ? (totalPieces / totalDays) : 0;

        return { lotDetails, overallAverage: overallAverage.toFixed(2) };
    }, [lots]);

    return (
        <section className="bg-white dark:bg-gray-900 p-6 rounded-2xl shadow-lg">
            <h2 className="text-xl font-semibold mb-4 flex items-center">
                <BarChart className="mr-2 text-blue-500"/> Relatório de Lotes Concluídos
            </h2>
            {reportData.lotDetails.length === 0 ? (
                <p className="text-gray-500 dark:text-gray-400">Nenhum lote concluído para exibir o relatório.</p>
            ) : (
                <>
                <div className="grid grid-cols-1 md:grid-cols-4 gap-4 mb-6">
                    <div className="md:col-span-4 bg-blue-50 dark:bg-blue-900/30 p-4 rounded-lg text-center">
                        <h3 className="font-bold text-lg text-blue-800 dark:text-blue-300">Média Geral de Produção Diária</h3>
                        <p className="text-3xl font-extrabold text-blue-600 dark:text-blue-400">{reportData.overallAverage} <span className="text-lg">peças/dia</span></p>
                    </div>
                </div>

                <div className="overflow-x-auto">
                    <table className="w-full text-left text-sm">
                        <thead className="bg-gray-50 dark:bg-gray-800">
                            <tr>
                                <th className="p-3">Lote</th>
                                <th className="p-3 text-center">Total Produzido</th>
                                <th className="p-3 text-center">Duração (dias)</th>
                                <th className="p-3 text-center">Média Diária (peças)</th>
                            </tr>
                        </thead>
                        <tbody className="divide-y divide-gray-200 dark:divide-gray-600">
                            {reportData.lotDetails.map(lot => (
                                <tr key={lot.id}>
                                    <td className="p-3 font-semibold">{lot.productName}{lot.customName ? ` - ${lot.customName}` : ''} (#{lot.sequentialId})</td>
                                    <td className="p-3 text-center">{lot.produced} / {lot.target}</td>
                                    <td className="p-3 text-center">{lot.duration}</td>
                                    <td className="p-3 text-center font-bold text-green-600 dark:text-green-400">{lot.averageDaily}</td>
                                </tr>
                            ))}
                        </tbody>
                    </table>
                </div>
                </>
            )}
        </section>
    );
};

// #####################################################################
// #                                                                   #
// #           INÍCIO: CRONOANÁLISE DASHBOARD (CÓDIGO PRINCIPAL)         #
// #                                                                   #
// #####################################################################

const CronoanaliseDashboard = ({ onNavigateToStock, user, permissions, startTvMode, dashboards, users, roles, currentDashboardIndex, setCurrentDashboardIndex }) => {
    const { logout } = useAuth();
    const [theme, setTheme] = useState(() => localStorage.getItem('theme') || (window.matchMedia('(prefers-color-scheme: dark)').matches ? 'dark' : 'light'));
    useEffect(() => {
        const root = window.document.documentElement;
        root.classList.toggle('dark', theme === 'dark');
        localStorage.setItem('theme', theme);
    }, [theme]);
    const toggleTheme = () => setTheme(prev => (prev === 'light' ? 'dark' : 'light'));
    
    useEffect(() => { if (currentDashboardIndex >= dashboards.length && dashboards.length > 0) { setCurrentDashboardIndex(dashboards.length - 1); } }, [dashboards, currentDashboardIndex, setCurrentDashboardIndex]);

    const currentDashboard = dashboards[currentDashboardIndex] || null;
    const isTraveteDashboard = currentDashboard?.id === 'travete';
    
    const [products, setProducts] = useState([]);
    const [lots, setLots] = useState([]);
    const [allProductionData, setAllProductionData] = useState({});
    const [trashItems, setTrashItems] = useState([]);
    
    const [selectedDate, setSelectedDate] = useState(new Date());
    const [currentMonth, setCurrentMonth] = useState(new Date());
    const [calendarView, setCalendarView] = useState('day');
    
    const [lotCounter, setLotCounter] = useState(1);
    
    const [lotFilter, setLotFilter] = useState('ongoing');
    const [newLot, setNewLot] = useState({ productId: '', target: '', customName: '' });
    const [editingLotId, setEditingLotId] = useState(null);
    const [editingLotData, setEditingLotData] = useState({ target: '', customName: '' });
    const [newProduct, setNewProduct] = useState({ name: '', standardTime: '' });
    const [editingProductId, setEditingProductId] = useState(null);
    const [editingProductData, setEditingProductData] = useState({ name: '', standardTime: '' });
    
    const [newEntry, setNewEntry] = useState({ period: '', people: '', availableTime: 60, productId: '', productions: [] });
    const [traveteProductForm, setTraveteProductForm] = useState(() => createTraveteDefaultProductForm());
    const resetTraveteProductForm = useCallback(() => {
        setTraveteProductForm(createTraveteDefaultProductForm());
    }, [setTraveteProductForm]);
    const [traveteEntry, setTraveteEntry] = useState({
        period: '',
        availableTime: 60,
        employeeEntries: [createDefaultTraveteEmployee(1), createDefaultTraveteEmployee(2)],
    });
    const traveteMachines = TRAVETE_MACHINES;

    const [goalPreview, setGoalPreview] = useState("0");
    const [predictedLots, setPredictedLots] = useState([]);
    const [modalState, setModalState] = useState({ type: null, data: null });
    const [showUrgent, setShowUrgent] = useState(false);
    const [urgentProduction, setUrgentProduction] = useState({ productId: '', produced: '' });
    const [isNavOpen, setIsNavOpen] = useState(false);
    const navRef = useRef();
    useClickOutside(navRef, () => setIsNavOpen(false));

    const productsForSelectedDate = useMemo(() => {
        const targetDate = new Date(selectedDate);
        targetDate.setHours(23, 59, 59, 999);

        return products
            .map(p => {
                if (!p.standardTimeHistory || p.standardTimeHistory.length === 0) {
                    return null; 
                }
                const validTimeEntry = p.standardTimeHistory
                    .filter(h => new Date(h.effectiveDate) <= targetDate)
                    .pop();

                if (!validTimeEntry) {
                    return null; 
                }
                return { ...p, standardTime: validTimeEntry.time };
            })
            .filter(Boolean);
    }, [products, selectedDate]);

    const traveteVariationLookup = useMemo(() => {
        const lookup = new Map();
        productsForSelectedDate.forEach(product => {
            if (!product?.machineType) return;
            const baseId = product.baseProductId || product.id;
            if (!lookup.has(baseId)) {
                lookup.set(baseId, new Map());
            }
            lookup.get(baseId).set(product.machineType, product);
        });
        return lookup;
    }, [productsForSelectedDate]);
    
    const summarizeTraveteEntry = useCallback((entryDraft) => {
        const defaultResult = {
            employeeSummaries: [],
            goalDisplay: '- // -',
            lotDisplay: '- // -',
            isValid: false,
            productionDetails: [],
            totalMeta: 0,
            totalProduced: 0,
            goalBlocks: [],
            lotBlocks: [],
        };

        if (!entryDraft) {
            return defaultResult;
        }

        const availableTime = parseFloat(entryDraft.availableTime) || 0;
        const period = entryDraft.period;
        const activeLots = getOrderedActiveLots(lots);

        const employeeSummaries = (entryDraft.employeeEntries || []).map((emp) => {
            const manualStandardTime = parseFloat(emp.standardTime);
            let derivedStandardTime = 0;

            const productSummaries = (emp.products || []).map(productItem => {
                const lot = productItem.lotId ? (lots.find(l => l.id === productItem.lotId) || null) : null;
                const produced = parseInt(productItem.produced, 10) || 0;
                const variation = lot
                    ? findTraveteVariationForLot(lot, emp.machineType, productsForSelectedDate, traveteVariationLookup)
                    : null;
                const baseProductId = lot ? resolveTraveteLotBaseId(lot, productsForSelectedDate) : null;
                const variationStandardTime = variation?.standardTime ? parseFloat(variation.standardTime) : NaN;
                if (!Number.isNaN(variationStandardTime) && variationStandardTime > 0 && derivedStandardTime <= 0) {
                    derivedStandardTime = variationStandardTime;
                }

                return {
                    lot,
                    lotId: lot?.id || '',
                    productId: variation?.id || '',
                    productBaseId: baseProductId || '',
                    produced,
                    standardTime: (!Number.isNaN(variationStandardTime) && variationStandardTime > 0)
                        ? variationStandardTime
                        : 0,
                };
            });

            const standardTimeValue = (!Number.isNaN(manualStandardTime) && manualStandardTime > 0)
                ? manualStandardTime
                : derivedStandardTime;

            const produced = productSummaries.reduce((sum, item) => sum + (item.produced || 0), 0);
            const meta = (standardTimeValue > 0 && availableTime > 0)
                ? Math.round(availableTime / standardTimeValue)
                : 0;
            const efficiency = (standardTimeValue > 0 && availableTime > 0 && produced > 0)
                ? parseFloat((((produced * standardTimeValue) / availableTime) * 100).toFixed(2))
                : 0;

            const productionDetails = productSummaries
                .filter(item => item.produced > 0 && item.lotId)
                .map(item => ({
                    lotId: item.lotId,
                    productId: item.productId,
                    produced: item.produced,
                    ...(item.productBaseId ? { productBaseId: item.productBaseId } : {}),
                    standardTime: item.standardTime || standardTimeValue || 0,
                }));

            const productsForSave = productSummaries
                .filter(item => item.produced > 0 && item.lotId)
                .map(item => ({
                    lotId: item.lotId,
                    produced: item.produced,
                    productId: item.productId,
                    productBaseId: item.productBaseId || undefined,
                    standardTime: item.standardTime || standardTimeValue || 0,
                    lotName: item.lot ? formatTraveteLotDisplayName(item.lot, products) : '',
                }));

            const valid = Boolean(
                period &&
                availableTime > 0 &&
                productionDetails.length > 0 &&
                standardTimeValue > 0
            );

            const primaryLot = productSummaries.find(item => item.lot)?.lot || null;
            const manualNextLotItem = productSummaries.slice(1).find(item => item.lot) || null;
            const manualNextLot = manualNextLotItem?.lot || null;

            const currentLot = primaryLot || activeLots[0] || null;
            let nextLotCandidate = manualNextLot || null;

            if (!nextLotCandidate && currentLot) {
                const currentIndex = activeLots.findIndex(l => l.id === currentLot.id);
                if (currentIndex !== -1) {
                    nextLotCandidate = activeLots.slice(currentIndex + 1).find(Boolean) || null;
                }
            }

            if (!nextLotCandidate && !currentLot && activeLots.length > 0) {
                nextLotCandidate = activeLots[0];
            }

            const currentLotName = currentLot ? formatTraveteLotDisplayName(currentLot, products) : '';
            const rawNextLotName = nextLotCandidate ? formatTraveteLotDisplayName(nextLotCandidate, products) : '';
            const remainingInCurrentLot = getLotRemainingPieces(currentLot);
            const nextLotRemaining = getLotRemainingPieces(nextLotCandidate);

            const plannedForCurrentLot = currentLot ? Math.min(meta, remainingInCurrentLot || 0) : 0;
            const leftoverMetaForNext = Math.max(0, meta - plannedForCurrentLot);
            const manualNextProduced = manualNextLotItem ? manualNextLotItem.produced || 0 : 0;
            const nextMetaPieces = manualNextLotItem && manualNextProduced > 0
                ? manualNextProduced
                : nextLotRemaining;

            const shouldShowNextLot = Boolean(nextLotCandidate)
                && (manualNextLotItem || leftoverMetaForNext > 0)
                && (nextMetaPieces > 0);

            const machineSuffix = emp.machineType?.replace('Travete ', '') || '';
            const currentLotLabel = currentLotName
                ? `${currentLotName}${machineSuffix ? ` - ${machineSuffix}` : ''}`
                : '';
            const nextLotName = shouldShowNextLot ? rawNextLotName : '';
            const lotDisplay = currentLotLabel
                ? (shouldShowNextLot && nextLotName ? `${currentLotLabel} / ${nextLotName}` : currentLotLabel)
                : (shouldShowNextLot && nextLotName ? nextLotName : '-');

            const currentMetaValue = currentLot ? remainingInCurrentLot : (meta > 0 ? meta : 0);
            const currentMetaLabel = currentMetaValue > 0
                ? currentMetaValue.toLocaleString('pt-BR')
                : (currentLot ? '0' : (meta > 0 ? meta.toLocaleString('pt-BR') : '0'));
            const nextMetaLabel = shouldShowNextLot
                ? (nextMetaPieces > 0 ? nextMetaPieces.toLocaleString('pt-BR') : '0')
                : '';
            const metaDisplay = nextMetaLabel ? `${currentMetaLabel}/${nextMetaLabel}` : currentMetaLabel;

            const producedSegments = productSummaries.map(item => {
                const producedNumeric = parseInt(item.produced, 10);
                return Number.isNaN(producedNumeric) ? 0 : producedNumeric;
            });
            const formattedProducedSegments = producedSegments.filter((value, idx) => (idx === 0) || value > 0)
                .map(value => value.toLocaleString('pt-BR'));
            const producedDisplay = formattedProducedSegments.length > 0
                ? formattedProducedSegments.join(' / ')
                : produced.toLocaleString('pt-BR');

            return {
                ...emp,
                produced,
                meta,
                efficiency,
                standardTimeValue,
                productionDetails,
                productsForSave,
                productSummaries,
                valid,
                metaDisplay,
                lotDisplay,
                producedDisplay,
                currentLotName,
                nextLotName,
                shouldShowNextLot,
                metaSegments: {
                    current: currentMetaValue,
                    next: shouldShowNextLot ? nextMetaPieces : null,
                    showNext: shouldShowNextLot,
                },
                lotSegments: {
                    current: currentLotName,
                    next: shouldShowNextLot ? nextLotName : '',
                    machineType: emp.machineType || '',
                },
            };
        });

        if (employeeSummaries.length === 0) {
            return defaultResult;
        }

        const goalBlocks = employeeSummaries.map(emp => emp.metaSegments);
        const lotBlocks = employeeSummaries.map(emp => emp.lotSegments);

        const goalDisplay = employeeSummaries
            .map(emp => emp.metaDisplay || '-')
            .join(' // ');

        const lotDisplay = employeeSummaries
            .map(emp => emp.lotDisplay || '-')
            .join(' // ');

        const productionDetails = employeeSummaries.flatMap(emp => emp.productionDetails);
        const totalMeta = employeeSummaries.reduce((sum, emp) => sum + (emp.meta || 0), 0);
        const totalProduced = employeeSummaries.reduce((sum, emp) => sum + (emp.produced || 0), 0);

        const isValid = Boolean(
            period &&
            availableTime > 0 &&
            employeeSummaries.every(emp => emp.valid)
        );

        return {
            employeeSummaries,
            goalDisplay,
            lotDisplay,
            isValid,
            productionDetails,
            totalMeta,
            totalProduced,
            goalBlocks,
            lotBlocks,
        };
    }, [lots, productsForSelectedDate, traveteVariationLookup, products]);

    const traveteComputedEntry = useMemo(() => {
        if (!isTraveteDashboard) {
            return {
                employeeSummaries: [],
                goalDisplay: '- // -',
                lotDisplay: '- // -',
                isValid: false,
                productionDetails: [],
                totalMeta: 0,
                totalProduced: 0,
                goalBlocks: [],
                lotBlocks: [],
            };
        }

        return summarizeTraveteEntry(traveteEntry);
    }, [isTraveteDashboard, summarizeTraveteEntry, traveteEntry]);

    const travetePreviewPending = useMemo(() => {
        if (!isTraveteDashboard) return false;
        if (!traveteEntry.period || !(parseFloat(traveteEntry.availableTime) > 0)) return false;
        return traveteEntry.employeeEntries.some(emp => (emp.products || []).some(item => item.lotId));
    }, [isTraveteDashboard, traveteEntry]);

    const isEntryFormValid = useMemo(() => {
        if (isTraveteDashboard) {
            return traveteComputedEntry.isValid;
        }

        const allFieldsFilled = newEntry.productions.every(p => p !== '' && p !== null);

        const atLeastOneIsPositive = newEntry.productions.some(p => parseInt(p, 10) > 0);

        const hasProduction = allFieldsFilled && atLeastOneIsPositive;

        const hasUrgentProduction = showUrgent && urgentProduction.productId && (parseInt(urgentProduction.produced, 10) || 0) > 0;

        return (
            newEntry.period &&
            (parseFloat(newEntry.people) > 0) &&
            (parseFloat(newEntry.availableTime) > 0) &&
            newEntry.productId &&
            (hasProduction || hasUrgentProduction)
        );
    }, [isTraveteDashboard, traveteComputedEntry, newEntry, showUrgent, urgentProduction]);
    
    useEffect(() => {
        if (!user || !currentDashboard) return;

        const unsubProducts = onSnapshot(query(collection(db, `dashboards/${currentDashboard.id}/products`)), snap => {
            setProducts(snap.docs.map(d => d.data()));
        });
        const unsubLots = onSnapshot(query(collection(db, `dashboards/${currentDashboard.id}/lots`), orderBy("order")), snap => {
            setLots(snap.docs.map(d => d.data()));
        });
        const unsubProdData = onSnapshot(doc(db, `dashboards/${currentDashboard.id}/productionData`, "data"), snap => {
            setAllProductionData(snap.exists() ? snap.data() : {});
        });
        const unsubTrash = onSnapshot(query(collection(db, 'trash')), snap => {
             setTrashItems(snap.docs.map(d => d.data()));
        });

        const clearPreviewOnUnmount = async () => {
            if(currentDashboard?.id) {
                await deleteDoc(doc(db, `dashboards/${currentDashboard.id}/previews/live`));
            }
        };

        return () => {
            unsubProducts();
            unsubLots();
            unsubProdData();
            unsubTrash();
            clearPreviewOnUnmount();
        };

    }, [user, currentDashboard]);
    
    const dateKey = selectedDate.toISOString().slice(0, 10);
    const productionData = useMemo(() => allProductionData[dateKey] || [], [allProductionData, dateKey]);
    
    useEffect(() => { setLotCounter(lots.length > 0 ? Math.max(0, ...lots.map(l => l.sequentialId || 0)) + 1 : 1); }, [lots]);

    useEffect(() => {
        if (!isTraveteDashboard) {
            setTraveteProductForm(createTraveteDefaultProductForm());
            setTraveteEntry({
                period: '',
                availableTime: 60,
                employeeEntries: [createDefaultTraveteEmployee(1), createDefaultTraveteEmployee(2)],
            });
        }
    }, [isTraveteDashboard]);

    const closeModal = () => setModalState({ type: null, data: null });
    
    useEffect(() => {
        if (!currentDashboard?.id) return;

        const previewRef = doc(db, `dashboards/${currentDashboard.id}/previews/live`);

        if (isTraveteDashboard) {
            const hasBasicInfo = traveteEntry.period && parseFloat(traveteEntry.availableTime) > 0;
            const hasAnyProduct = traveteEntry.employeeEntries.some(emp => (emp.products || []).some(item => item.lotId));
            if (hasBasicInfo && hasAnyProduct) {
                const handler = setTimeout(async () => {
                    const employeePreview = traveteComputedEntry.employeeSummaries.map(emp => ({
                        employeeId: emp.employeeId,
                        machineType: emp.machineType,
                        products: (emp.productsForSave || []).map(item => ({
                            lotName: item.lotName || '',
                            produced: item.produced,
                        })),
                    }));

                    const lotNames = Array.from(new Set(employeePreview.flatMap(emp => (emp.products || []).map(p => p.lotName).filter(Boolean))));
                    const lotDisplayValue = traveteComputedEntry.lotDisplay && traveteComputedEntry.lotDisplay.trim().length > 0
                        ? traveteComputedEntry.lotDisplay
                        : lotNames.join(' | ');

                    await setDoc(previewRef, {
                        period: traveteEntry.period,
                        goalDisplay: traveteComputedEntry.goalDisplay,
                        availableTime: traveteEntry.availableTime,
                        people: traveteEntry.employeeEntries.length,
                        employeeEntries: employeePreview,
                        lotDisplayName: lotDisplayValue || '',
                        timestamp: Timestamp.now(),
                    });
                }, 500);

                return () => {
                    clearTimeout(handler);
                };
            }

            deleteDoc(previewRef);
            return;
        }

        if (newEntry.period && newEntry.people > 0 && newEntry.availableTime > 0 && newEntry.productId) {

            const handler = setTimeout(async () => {
                const product = productsForSelectedDate.find(p => p.id === newEntry.productId);

                await setDoc(previewRef, {
                    period: newEntry.period,
                    goalDisplay: goalPreview,
                    productName: product?.name || '',
                    timestamp: Timestamp.now()
                });
            }, 1500);

            return () => {
                clearTimeout(handler);
            };
        }

        deleteDoc(previewRef);
    }, [isTraveteDashboard, goalPreview, newEntry, traveteEntry, traveteComputedEntry, currentDashboard, productsForSelectedDate, products]);


    const handleAddEntry = useCallback(async (e) => {
        e.preventDefault();
        if (!currentDashboard) return;
<<<<<<< HEAD

        if (isTraveteDashboard) {
            if (!traveteComputedEntry.isValid) return;

            const entryId = Date.now().toString();
            const batch = writeBatch(db);
            const prodDataRef = doc(db, `dashboards/${currentDashboard.id}/productionData`, "data");
            const employeeEntries = traveteComputedEntry.employeeSummaries.map(emp => ({
                employeeId: emp.employeeId,
                machineType: emp.machineType,
                produced: emp.produced || 0,
                standardTime: emp.standardTimeValue || 0,
                products: (emp.productsForSave || []).map(product => ({
                    lotId: product.lotId,
                    productId: product.productId,
                    produced: product.produced,
                    standardTime: product.standardTime,
                    ...(product.productBaseId ? { productBaseId: product.productBaseId } : {}),
                })),
            }));

            const newEntryData = {
                id: entryId,
                period: traveteEntry.period,
                people: traveteEntry.employeeEntries.length,
                availableTime: traveteEntry.availableTime,
                goalDisplay: traveteComputedEntry.goalDisplay,
                lotDisplay: traveteComputedEntry.lotDisplay,
                traveteGoalBlocks: traveteComputedEntry.goalBlocks || [],
                traveteLotBlocks: traveteComputedEntry.lotBlocks || [],
                employeeEntries,
                productionDetails: traveteComputedEntry.productionDetails,
                observation: '',
                createdBy: { uid: user.uid, email: user.email },
            };

            const updatedDayData = [...(allProductionData[dateKey] || []), newEntryData];
            batch.set(prodDataRef, { [dateKey]: updatedDayData }, { merge: true });

            for (const detail of traveteComputedEntry.productionDetails) {
                const lotToUpdate = detail.lotId
                    ? lots.find(l => l.id === detail.lotId)
                    : detail.productBaseId
                        ? lots.find(l => resolveTraveteLotBaseId(l, productsForSelectedDate) === detail.productBaseId)
                        : lots.find(l => l.productId === detail.productId);
                if (lotToUpdate) {
                    const lotRef = doc(db, `dashboards/${currentDashboard.id}/lots`, lotToUpdate.id);
                    const newProduced = (lotToUpdate.produced || 0) + detail.produced;
                    const updatePayload = {
                        produced: newProduced,
                        lastEditedBy: { uid: user.uid, email: user.email },
                        lastEditedAt: Timestamp.now(),
                    };
                    if (lotToUpdate.status === 'future' && newProduced > 0) {
                        updatePayload.status = 'ongoing';
                        updatePayload.startDate = new Date().toISOString();
                    }
                    if (newProduced >= lotToUpdate.target && !lotToUpdate.status.startsWith('completed')) {
                        updatePayload.status = 'completed';
                        updatePayload.endDate = new Date().toISOString();
                    }
                    batch.update(lotRef, updatePayload);
                }
            }

            const previewRef = doc(db, `dashboards/${currentDashboard.id}/previews/live`);
            batch.delete(previewRef);

            await batch.commit();

            setTraveteEntry({
                period: '',
                availableTime: 60,
                employeeEntries: [createDefaultTraveteEmployee(1), createDefaultTraveteEmployee(2)],
            });
            return;
        }

        if (!isEntryFormValid) return;

=======

        if (isTraveteDashboard) {
            if (!traveteComputedEntry.isValid) return;

            const entryId = Date.now().toString();
            const batch = writeBatch(db);
            const prodDataRef = doc(db, `dashboards/${currentDashboard.id}/productionData`, "data");
            const employeeEntries = traveteComputedEntry.employeeSummaries.map(emp => ({
                employeeId: emp.employeeId,
                machineType: emp.machineType,
                produced: emp.produced || 0,
                standardTime: emp.standardTimeValue || 0,
                products: (emp.productsForSave || []).map(product => ({
                    lotId: product.lotId,
                    productId: product.productId,
                    produced: product.produced,
                    standardTime: product.standardTime,
                    ...(product.productBaseId ? { productBaseId: product.productBaseId } : {}),
                })),
            }));

            const newEntryData = {
                id: entryId,
                period: traveteEntry.period,
                people: traveteEntry.employeeEntries.length,
                availableTime: traveteEntry.availableTime,
                goalDisplay: traveteComputedEntry.goalDisplay,
                lotDisplay: traveteComputedEntry.lotDisplay,
                traveteGoalBlocks: traveteComputedEntry.goalBlocks || [],
                traveteLotBlocks: traveteComputedEntry.lotBlocks || [],
                employeeEntries,
                productionDetails: traveteComputedEntry.productionDetails,
                observation: '',
                createdBy: { uid: user.uid, email: user.email },
            };

            const updatedDayData = [...(allProductionData[dateKey] || []), newEntryData];
            batch.set(prodDataRef, { [dateKey]: updatedDayData }, { merge: true });

            for (const detail of traveteComputedEntry.productionDetails) {
                const lotToUpdate = detail.lotId
                    ? lots.find(l => l.id === detail.lotId)
                    : detail.productBaseId
                        ? lots.find(l => resolveTraveteLotBaseId(l, productsForSelectedDate) === detail.productBaseId)
                        : lots.find(l => l.productId === detail.productId);
                if (lotToUpdate) {
                    const lotRef = doc(db, `dashboards/${currentDashboard.id}/lots`, lotToUpdate.id);
                    const newProduced = (lotToUpdate.produced || 0) + detail.produced;
                    const updatePayload = {
                        produced: newProduced,
                        lastEditedBy: { uid: user.uid, email: user.email },
                        lastEditedAt: Timestamp.now(),
                    };
                    if (lotToUpdate.status === 'future' && newProduced > 0) {
                        updatePayload.status = 'ongoing';
                        updatePayload.startDate = new Date().toISOString();
                    }
                    if (newProduced >= lotToUpdate.target && !lotToUpdate.status.startsWith('completed')) {
                        updatePayload.status = 'completed';
                        updatePayload.endDate = new Date().toISOString();
                    }
                    batch.update(lotRef, updatePayload);
                }
            }

            const previewRef = doc(db, `dashboards/${currentDashboard.id}/previews/live`);
            batch.delete(previewRef);

            await batch.commit();

            setTraveteEntry({
                period: '',
                availableTime: 60,
                employeeEntries: [createDefaultTraveteEmployee(1), createDefaultTraveteEmployee(2)],
            });
            return;
        }

        if (!isEntryFormValid) return;

>>>>>>> eb892706
        const productionDetails = [];
        if (showUrgent && urgentProduction.productId && urgentProduction.produced > 0) {
            productionDetails.push({ productId: urgentProduction.productId, produced: parseInt(urgentProduction.produced, 10) });
        }
        predictedLots.filter(p => !p.isUrgent).forEach((lot, index) => {
            const producedAmount = parseInt(newEntry.productions[index], 10) || 0;
            if (lot && producedAmount > 0) {
                productionDetails.push({ productId: lot.productId, produced: producedAmount });
            }
        });

        const newEntryData = {
            id: Date.now().toString(),
            period: newEntry.period,
            people: newEntry.people,
            availableTime: newEntry.availableTime,
            productionDetails,
            observation: '',
            goalDisplay: goalPreview,
            primaryProductId: newEntry.productId,
            createdBy: { uid: user.uid, email: user.email },
        };

        const batch = writeBatch(db);
        const prodDataRef = doc(db, `dashboards/${currentDashboard.id}/productionData`, "data");

        const updatedDayData = [...(allProductionData[dateKey] || []), newEntryData];
        batch.set(prodDataRef, { [dateKey]: updatedDayData }, { merge: true });

        for (const detail of productionDetails) {
            const lotToUpdate = lots.find(l => l.productId === detail.productId);
            if(lotToUpdate){
                const lotRef = doc(db, `dashboards/${currentDashboard.id}/lots`, lotToUpdate.id);
                const newProduced = (lotToUpdate.produced || 0) + detail.produced;
                const updatePayload = {
                    produced: newProduced,
                    lastEditedBy: { uid: user.uid, email: user.email },
                    lastEditedAt: Timestamp.now(),
                };
                if (lotToUpdate.status === 'future' && newProduced > 0) {
                    updatePayload.status = 'ongoing';
                    updatePayload.startDate = new Date().toISOString();
                }
                if (newProduced >= lotToUpdate.target && !lotToUpdate.status.startsWith('completed')) {
                    updatePayload.status = 'completed';
                    updatePayload.endDate = new Date().toISOString();
                }
                batch.update(lotRef, updatePayload);
            }
        }

        const previewRef = doc(db, `dashboards/${currentDashboard.id}/previews/live`);
        batch.delete(previewRef);

        await batch.commit();

        setNewEntry({ period: '', people: '', availableTime: 60, productId: newEntry.productId, productions: [] });
        setUrgentProduction({productId: '', produced: ''});
        setShowUrgent(false);
    }, [currentDashboard, isTraveteDashboard, traveteComputedEntry, traveteEntry, allProductionData, dateKey, lots, user, isEntryFormValid, showUrgent, urgentProduction, predictedLots, newEntry, goalPreview, productsForSelectedDate]);
    
    
    const handleSaveTraveteEntry = async (entryId, updatedData) => {
        const originalEntry = productionData.find(e => e.id === entryId);
        if (!originalEntry) {
            console.error('Lançamento do Travete não encontrado para editar.');
            return;
        }

        const entryDraft = {
            period: originalEntry.period,
            availableTime: updatedData.availableTime,
            employeeEntries: (updatedData.employeeEntries || []).map((emp, index) => ({
                employeeId: emp.employeeId || index + 1,
                machineType: emp.machineType,
                standardTime: emp.standardTime,
                products: (emp.products || []).map(product => ({
                    lotId: product.lotId || '',
                    produced: product.produced || 0,
                })),
            })),
        };

        const computed = summarizeTraveteEntry(entryDraft);
        if (!computed.isValid || computed.employeeSummaries.length === 0) {
            console.error('Dados do Travete inválidos para salvar edição.');
            return;
        }

        const batch = writeBatch(db);
        const prodDataRef = doc(db, `dashboards/${currentDashboard.id}/productionData`, 'data');

        const productionDeltas = new Map();
        const accumulateDetail = (detail, sign) => {
            const lotTarget = detail.lotId
                ? lots.find(l => l.id === detail.lotId)
                : detail.productBaseId
                    ? lots.find(l => resolveTraveteLotBaseId(l, productsForSelectedDate) === detail.productBaseId)
                    : lots.find(l => l.productId === detail.productId);
            if (!lotTarget) return;
            productionDeltas.set(lotTarget.id, (productionDeltas.get(lotTarget.id) || 0) + sign * detail.produced);
        };

        (originalEntry.productionDetails || []).forEach(detail => accumulateDetail(detail, -1));
        computed.productionDetails.forEach(detail => accumulateDetail(detail, 1));

        for (const [lotId, delta] of productionDeltas.entries()) {
            if (delta === 0) continue;
            const lotRef = doc(db, `dashboards/${currentDashboard.id}/lots`, lotId);
            batch.update(lotRef, {
                produced: increment(delta),
                lastEditedBy: { uid: user.uid, email: user.email },
                lastEditedAt: Timestamp.now(),
            });
        }

        const updatedDayData = productionData.map(entry => {
            if (entry.id !== entryId) return entry;

            const employeeEntries = computed.employeeSummaries.map(emp => ({
                employeeId: emp.employeeId,
                machineType: emp.machineType,
                produced: emp.produced || 0,
                standardTime: emp.standardTimeValue || 0,
                products: (emp.productsForSave || []).map(product => ({
                    lotId: product.lotId,
                    productId: product.productId,
                    produced: product.produced,
                    standardTime: product.standardTime,
                    ...(product.productBaseId ? { productBaseId: product.productBaseId } : {}),
                })),
            }));

            return {
                ...entry,
                people: employeeEntries.length,
                availableTime: entryDraft.availableTime,
                goalDisplay: computed.goalDisplay,
                lotDisplay: computed.lotDisplay,
                traveteGoalBlocks: computed.goalBlocks || [],
                traveteLotBlocks: computed.lotBlocks || [],
                employeeEntries,
                productionDetails: computed.productionDetails,
                observation: updatedData.observation || entry.observation || '',
                lastEditedBy: { uid: user.uid, email: user.email },
                lastEditedAt: Timestamp.now(),
            };
        });

        batch.set(prodDataRef, { [dateKey]: updatedDayData }, { merge: true });

        try {
            await batch.commit();
        } catch (error) {
            console.error('Erro ao salvar edição do Travete:', error);
        }
    };

    const handleSaveEntry = async (entryId, updatedData) => {
      if (isTraveteDashboard || updatedData?.type === 'travete') {
          await handleSaveTraveteEntry(entryId, updatedData);
          return;
      }

      const originalEntry = productionData.find(e => e.id === entryId);
      if (!originalEntry) {
          console.error("Lançamento original não encontrado para editar.");
          return;
      }
 
      const batch = writeBatch(db);
      const prodDataRef = doc(db, `dashboards/${currentDashboard.id}/productionData`, "data");
 
      const productionDeltas = new Map();
      const updatedProductions = Array.isArray(updatedData.productions) ? updatedData.productions : [];

      (originalEntry.productionDetails || []).forEach(detail => {
          productionDeltas.set(detail.productId, (productionDeltas.get(detail.productId) || 0) - detail.produced);
      });

      updatedProductions.forEach(detail => {
          productionDeltas.set(detail.productId, (productionDeltas.get(detail.productId) || 0) + detail.produced);
      });
 
      for (const [productId, delta] of productionDeltas.entries()) {
          if (delta === 0) continue;
 
          const lotToUpdate = lots.find(l => l.productId === productId);
          if (lotToUpdate) {
              const lotRef = doc(db, `dashboards/${currentDashboard.id}/lots`, lotToUpdate.id);
              batch.update(lotRef, {
                  produced: increment(delta),
                  lastEditedBy: { uid: user.uid, email: user.email },
                  lastEditedAt: Timestamp.now(),
              });
          }
      }
      
      const updatedDayData = productionData.map(e => {
          if (e.id === entryId) {
              return {
                  ...e,
                  people: updatedData.people,
                  availableTime: updatedData.availableTime,
                  productionDetails: updatedProductions,
                  goalDisplay: updatedData.goalDisplay !== undefined ? updatedData.goalDisplay : e.goalDisplay,
                  primaryProductId: updatedData.primaryProductId !== undefined ? updatedData.primaryProductId : e.primaryProductId,
                  lastEditedBy: { uid: user.uid, email: user.email },
                  lastEditedAt: Timestamp.now(),
              };
          }
          return e;
      });
      
      batch.set(prodDataRef, { [dateKey]: updatedDayData }, { merge: true });
 
      try {
          await batch.commit();
          console.log("Lançamento atualizado com sucesso.");
      } catch (error) {
          console.error("Erro ao salvar lançamento editado:", error);
      }
    };


    const executeSoftDelete = async (reason, itemId, itemType, itemDoc) => {
        try {
            const trashId = Date.now().toString();
            const trashItem = {
                id: trashId,
                originalId: itemId,
                itemType: itemType,
                originalDoc: itemDoc,
                deletedByEmail: user.email,
                deletedAt: new Date().toISOString(),
                reason,
                dashboardId: currentDashboard.id,
            };

            const batch = writeBatch(db);
            batch.set(doc(db, "trash", trashId), trashItem);

            if (itemType === 'lot') {
                batch.delete(doc(db, `dashboards/${currentDashboard.id}/lots`, itemId));
            } else if (itemType === 'product') {
                batch.delete(doc(db, `dashboards/${currentDashboard.id}/products`, itemId));
            } else if (itemType === 'entry') {
                const updatedDayData = productionData.filter(e => e.id !== itemId);
                const updatedProdData = { ...allProductionData, [dateKey]: updatedDayData };
                batch.set(doc(db, `dashboards/${currentDashboard.id}/productionData`, "data"), updatedProdData, { merge: true });
                
                for (const detail of itemDoc.productionDetails) {
                    const lotToUpdate = lots.find(l => l.productId === detail.productId);
                    if(lotToUpdate){
                        const newProduced = Math.max(0, (lotToUpdate.produced || 0) - detail.produced);
                        const newStatus = (lotToUpdate.status.startsWith('completed') && newProduced < lotToUpdate.target) ? 'ongoing' : lotToUpdate.status;
                        batch.update(doc(db, `dashboards/${currentDashboard.id}/lots`, lotToUpdate.id), { produced: newProduced, status: newStatus });
                    }
                }
            }
            await batch.commit();

        } catch (e) { console.error('Erro ao mover item para lixeira:', e); } 
        finally { closeModal(); }
    };

    const handleRestoreItem = async (itemToRestore) => {
      const { itemType, originalDoc, dashboardId, id: trashId } = itemToRestore;
      
      if (dashboardId !== currentDashboard.id) {
          alert("Este item pertence a outro quadro e não pode ser restaurado aqui.");
          return;
      }
      
      const batch = writeBatch(db);
      
      if (itemType === 'product') {
          batch.set(doc(db, `dashboards/${dashboardId}/products`, originalDoc.id), originalDoc);
      } else if (itemType === 'lot') {
          batch.set(doc(db, `dashboards/${dashboardId}/lots`, originalDoc.id), originalDoc);
      } else if (itemType === 'entry') {
          const entryDateKey = new Date(itemToRestore.deletedAt).toISOString().slice(0, 10);
          const dayEntries = allProductionData[entryDateKey] || [];
          const restoredDayEntries = [...dayEntries, originalDoc];
          const updatedProdData = { ...allProductionData, [entryDateKey]: restoredDayEntries };
          batch.set(doc(db, `dashboards/${dashboardId}/productionData`, "data"), updatedProdData, { merge: true });
          
          for (const detail of originalDoc.productionDetails) {
              const lotToUpdate = lots.find(l => l.productId === detail.productId);
               if(lotToUpdate){
                  const newProduced = (lotToUpdate.produced || 0) + detail.produced;
                  const newStatus = (newProduced >= lotToUpdate.target) ? 'completed' : lotToUpdate.status;
                  batch.update(doc(db, `dashboards/${dashboardId}/lots`, lotToUpdate.id), { produced: newProduced, status: newStatus });
              }
          }
      }
      
      batch.delete(doc(db, "trash", trashId));
      await batch.commit();
    };

    const handleDeleteItemFlow = (itemId, itemType) => {
        let itemDoc;
        if (itemType === 'entry') itemDoc = productionData.find(i => i.id === itemId);
        else if (itemType === 'lot') itemDoc = lots.find(i => i.id === itemId);
        else if (itemType === 'product') itemDoc = products.find(i => i.id === itemId);
        if (!itemDoc) return;
        
        const onConfirmReason = (reason) => {
            if(permissions.DELETE_ENTRIES) { 
                executeSoftDelete(reason, itemId, itemType, itemDoc);
            }
        };

        setModalState({ type: 'reason', data: { onConfirm: onConfirmReason } });
    };

    const handleDeleteLot = (lotId) => handleDeleteItemFlow(lotId, 'lot');
    const handleDeleteProduct = (productId) => handleDeleteItemFlow(productId, 'product');
    const handleDeleteEntry = (entryId) => handleDeleteItemFlow(entryId, 'entry');

    const handleAddDashboard = async (name) => {
        if (dashboards.some(d => d.name.toLowerCase() === name.toLowerCase())) return false;
        const newOrder = dashboards.length > 0 ? Math.max(...dashboards.map(d => d.order)) + 1 : 1;
        const id = Date.now().toString();
        await setDoc(doc(db, "dashboards", id), { id, name, order: newOrder });
        return true;
    };
    const handleRenameDashboard = async (id, newName) => {
        if (dashboards.some(d => d.id !== id && d.name.toLowerCase() === newName.toLowerCase())) return false;
        await updateDoc(doc(db, "dashboards", id), { name: newName });
        return true;
    };
    const handleDeleteDashboard = async (id) => {
        if (dashboards.length <= 1) return;
        alert("A exclusão de quadros e seus sub-dados deve ser feita com cuidado, preferencialmente por uma Cloud Function para garantir a limpeza completa. Esta ação apenas removerá o quadro da lista.");
        await deleteDoc(doc(db, "dashboards", id));
    };

    const handleMoveDashboard = async (dashboardId, direction) => {
        const currentIndex = dashboards.findIndex(d => d.id === dashboardId);
        if (currentIndex === -1) return;

        const newIndex = direction === 'up' ? currentIndex - 1 : currentIndex + 1;
        if (newIndex < 0 || newIndex >= dashboards.length) return;

        const currentDash = dashboards[currentIndex];
        const swapDash = dashboards[newIndex];

        const batch = writeBatch(db);
        const currentDashRef = doc(db, "dashboards", currentDash.id);
        const swapDashRef = doc(db, "dashboards", swapDash.id);

        batch.update(currentDashRef, { order: swapDash.order });
        batch.update(swapDashRef, { order: currentDash.order });

        await batch.commit();
    };
    
    const handleSelectTvMode = () => setModalState({ type: 'tvSelector', data: null });
    
    useEffect(() => {
        const validProducts = productsForSelectedDate;
        if (validProducts.length > 0) {
            const isCurrentSelectionValid = validProducts.some(p => p.id === newEntry.productId);
            if (!isCurrentSelectionValid) {
                setNewEntry(prev => ({ ...prev, productId: validProducts[0].id, productions: [] }));
            }
        } else {
             setNewEntry(prev => ({ ...prev, productId: '', productions: [] }));
        }
    }, [newEntry.productId, productsForSelectedDate]);

    const calculatePredictions = useCallback(() => {
        if (isTraveteDashboard) {
            return { allPredictions: [], currentGoalPreview: traveteComputedEntry.goalDisplay || '- // -' };
        }

    const people = parseFloat(newEntry.people) || 0;
    const availableTime = parseFloat(newEntry.availableTime) || 0;
    let timeConsumedByUrgent = 0;
    let urgentPrediction = null;

    const currentProducts = productsForSelectedDate;

    // calcula tempo consumido pela produção urgente (se houver)
    if (showUrgent && urgentProduction.productId && urgentProduction.produced > 0) {
        const urgentProduct = currentProducts.find(p => p.id === urgentProduction.productId);
        if (urgentProduct && urgentProduct.standardTime > 0) {
            timeConsumedByUrgent = urgentProduct.standardTime * urgentProduction.produced;
            const urgentLot = lots.find(l => l.productId === urgentProduct.id);
            urgentPrediction = {
                ...(urgentLot || {}),
                productId: urgentProduct.id,
                productName: urgentProduct.name,
                producible: parseInt(urgentProduction.produced, 10),
                remainingPieces: getLotRemainingPieces(urgentLot),
                isUrgent: true,
            };
        }
    }

    const totalAvailableMinutes = availableTime * people;
    let timeForNormal = totalAvailableMinutes - timeConsumedByUrgent;
    const normalPredictions = [];

    if (timeForNormal > 0) {
        const activeLots = getOrderedActiveLots(lots);

        // 1) Encontrar o primeiro lote incompleto (prioridade real)
        let startIndex = activeLots.findIndex(l => ((l.target || 0) - (l.produced || 0)) > 0);

        // 2) Se não houver lote incompleto, usar fallback para newEntry.productId (como antes)
        if (startIndex === -1 && newEntry.productId) {
            startIndex = activeLots.findIndex(l => l.productId === newEntry.productId);
        }

        // 3) Se encontramos um índice válido, iteramos a partir dele
        if (startIndex !== -1) {
            // opcional: limite de quantos produtos queremos prever (até 10 conforme pediu)
            const MAX_PREDICTIONS = 10;
            for (let i = startIndex; i < activeLots.length && timeForNormal > 0 && normalPredictions.length < MAX_PREDICTIONS; i++) {
                const lot = activeLots[i];
                const productForLot = currentProducts.find(p => p.id === lot.productId);

                if (!productForLot || productForLot.standardTime <= 0) continue;

                const remainingPiecesInLot = getLotRemainingPieces(lot);
                if (remainingPiecesInLot === 0) continue;

                // Se não há tempo sequer para 1 peça (check rápido), para o cálculo.
                if (timeForNormal < productForLot.standardTime) {
                    break;
                }

                // CÁLCULO PRINCIPAL: usar arredondamento para o inteiro mais próximo (Math.round)
                const producibleFloat = timeForNormal / productForLot.standardTime;
                const roundedProducible = Math.round(producibleFloat); // 79.71 -> 80
                // garantir ao menos 1 (mas já garantimos timeForNormal >= standardTime)
                const producible = Math.min(remainingPiecesInLot, Math.max(0, roundedProducible));

                if (producible <= 0) {
                    // nada a produzir (proteção), sai do loop
                    break;
                }

                normalPredictions.push({
                    ...lot,
                    producible,
                    remainingPieces: remainingPiecesInLot,
                    productName: productForLot.name,
                });

                // subtrai o tempo "consumido" por essa previsão
                timeForNormal -= producible * productForLot.standardTime;

                // evita loops estranhos: se o tempo ficar <= 0, encerra
                if (timeForNormal <= 0) break;
            }
        } else if (newEntry.productId) {
            // fallback: usuário escolheu produto que não está em activeLots — calcula o que dá para produzir
            const selectedProduct = currentProducts.find(p => p.id === newEntry.productId);
            if (selectedProduct && selectedProduct.standardTime > 0) {
                const producibleFloat = timeForNormal / selectedProduct.standardTime;
                const producible = Math.round(producibleFloat);
                if (producible > 0) {
                    normalPredictions.push({
                        id: `nolot-${selectedProduct.id}`,
                        productId: selectedProduct.id,
                        productName: selectedProduct.name,
                        producible,
                        remainingPieces: producible,
                    });
                }
            }
        }
    }

    const allPredictions = urgentPrediction ? [urgentPrediction, ...normalPredictions] : normalPredictions;
    const normalGoalSegments = normalPredictions
        .map(prediction => {
            const value = prediction.remainingPieces ?? prediction.producible ?? 0;
            return value > 0 ? value : 0;
        })
        .filter((value, index) => value > 0 || index === 0);
    return {
        allPredictions,
        currentGoalPreview: normalGoalSegments.length > 0
            ? normalGoalSegments.join(' / ')
            : '0',
    };
    }, [isTraveteDashboard, traveteComputedEntry.goalDisplay, newEntry.people, newEntry.availableTime, newEntry.productId, productsForSelectedDate, lots, urgentProduction, showUrgent]);

  
    useEffect(() => {
        if (isTraveteDashboard) {
            setPredictedLots([]);
            setGoalPreview(traveteComputedEntry.goalDisplay || '- // -');
            return;
        }

        const { allPredictions, currentGoalPreview } = calculatePredictions();
        setPredictedLots(allPredictions);
        setGoalPreview(currentGoalPreview);

        const expectedCount = allPredictions.filter(p => !p.isUrgent).length;
        if (newEntry.productions.length !== expectedCount) {
            setNewEntry(prev => ({ ...prev, productions: Array(expectedCount).fill('') }));
        }
    }, [isTraveteDashboard, traveteComputedEntry.goalDisplay, calculatePredictions, newEntry.productions.length]);

    const predictedLotLabel = useMemo(() => {
        if (isTraveteDashboard) return '';
        const labels = predictedLots
            .filter(lot => !lot.isUrgent)
            .map(lot => lot.productName || lot.name || '')
            .filter(Boolean);
        return labels.join(' / ');
    }, [isTraveteDashboard, predictedLots]);

    const productMapForSelectedDate = useMemo(() =>
        new Map(productsForSelectedDate.map(p => [p.id, p])),
    [productsForSelectedDate]);
    
    const processedData = useMemo(() => {
        if (isTraveteDashboard || !productionData || productionData.length === 0) return [];
        let cumulativeProduction = 0, cumulativeGoal = 0, cumulativeEfficiencySum = 0;
        return [...productionData].sort((a, b) => (a.period || "").localeCompare(b.period || "")).map((item, index) => {
            let totalTimeValue = 0, totalProducedInPeriod = 0;
            const producedForDisplay = (item.productionDetails || []).map(d => `${d.produced || 0}`).join(' / ');
            (item.productionDetails || []).forEach(detail => {
                const product = productMapForSelectedDate.get(detail.productId);
                if (product?.standardTime) { totalTimeValue += (detail.produced || 0) * product.standardTime; totalProducedInPeriod += (detail.produced || 0); }
            });
            const totalAvailableTime = (item.people || 0) * (item.availableTime || 0);
            const efficiency = totalAvailableTime > 0 ? parseFloat(((totalTimeValue / totalAvailableTime) * 100).toFixed(2)) : 0;
            const numericGoal = (item.goalDisplay || "0").split(' / ').reduce((acc, val) => acc + (parseInt(val.trim(), 10) || 0), 0);
            const goalSegments = splitGoalSegments(item.goalDisplay || '');
            const goalForDisplay = goalSegments.length > 0
                ? goalSegments.join('/')
                : (numericGoal ? numericGoal.toString() : '0');
            cumulativeProduction += totalProducedInPeriod;
            cumulativeGoal += numericGoal;
            cumulativeEfficiencySum += efficiency;
            const cumulativeEfficiency = parseFloat((cumulativeEfficiencySum / (index + 1)).toFixed(2));
            return { ...item, produced: totalProducedInPeriod, goal: numericGoal, goalForDisplay, producedForDisplay, efficiency, cumulativeProduction, cumulativeGoal, cumulativeEfficiency };
        });
    }, [isTraveteDashboard, productionData, productMapForSelectedDate]);

    const traveteProcessedData = useMemo(() => {
        if (!isTraveteDashboard || !productionData || productionData.length === 0) return [];
        let cumulativeMeta = [];
        let cumulativeProduction = [];
        let cumulativeEfficiencySum = [];
        let cumulativeEntryCounts = [];

        return [...productionData]
            .sort((a, b) => (a.period || "").localeCompare(b.period || ""))
            .map((entry) => {
                const entryGoalSegments = (entry.goalDisplay || '')
                    .split(' // ')
                    .map(segment => segment.trim());
                const employees = (entry.employeeEntries || []).map((emp, empIndex) => {
                    const productsArray = Array.isArray(emp.products) && emp.products.length > 0
                        ? emp.products
                        : (emp.productionDetails || []);
                    const producedFromProducts = productsArray.reduce((sum, detail) => sum + (parseInt(detail.produced, 10) || 0), 0);
                    const producedValue = producedFromProducts || (emp.produced !== undefined ? parseInt(emp.produced, 10) || 0 : 0);
                    const firstProduct = productsArray.find(detail => detail.productId) || (emp.productionDetails || [])[0] || null;
                    const productId = firstProduct?.productId || emp.productId || '';
                    const product = productMapForSelectedDate.get(productId);
                    const parsedStandardTime = parseFloat(emp.standardTime);
                    const fallbackStandardTimeRaw = firstProduct?.standardTime !== undefined
                        ? parseFloat(firstProduct.standardTime)
                        : (product?.standardTime || 0);
                    const fallbackStandardTime = (!Number.isNaN(fallbackStandardTimeRaw) && fallbackStandardTimeRaw > 0)
                        ? fallbackStandardTimeRaw
                        : 0;
                    const standardTime = (!Number.isNaN(parsedStandardTime) && parsedStandardTime > 0)
                        ? parsedStandardTime
                        : fallbackStandardTime;
                    const availableTime = entry.availableTime || 0;
                    const meta = (standardTime > 0 && availableTime > 0) ? Math.round(availableTime / standardTime) : 0;
                    const efficiency = (standardTime > 0 && availableTime > 0 && producedValue > 0)
                        ? parseFloat((((producedValue * standardTime) / availableTime) * 100).toFixed(2))
                        : 0;

                    cumulativeMeta[empIndex] = (cumulativeMeta[empIndex] || 0) + meta;
                    cumulativeProduction[empIndex] = (cumulativeProduction[empIndex] || 0) + producedValue;
                    cumulativeEfficiencySum[empIndex] = (cumulativeEfficiencySum[empIndex] || 0) + efficiency;
                    cumulativeEntryCounts[empIndex] = (cumulativeEntryCounts[empIndex] || 0) + 1;
                    const entriesCount = cumulativeEntryCounts[empIndex] || 1;
                    const cumulativeEfficiency = parseFloat(((cumulativeEfficiencySum[empIndex] || 0) / entriesCount).toFixed(2));
                    const productNames = productsArray
                        .map(detail => {
                            const detailProduct = productMapForSelectedDate.get(detail.productId);
                            return detailProduct?.name || null;
                        })
                        .filter(Boolean)
                        .join(' / ');

                    const producedSegments = productsArray.map(detail => {
                        const producedNumeric = parseInt(detail.produced, 10);
                        return Number.isNaN(producedNumeric) ? 0 : producedNumeric;
                    });
                    const sanitizedProducedSegments = producedSegments.filter((value, idx) => (idx === 0) || value > 0);
                    const producedDisplay = sanitizedProducedSegments.length > 0
                        ? sanitizedProducedSegments.map(value => value.toLocaleString('pt-BR')).join(' / ')
                        : producedValue.toLocaleString('pt-BR');
                    const entryGoalDisplay = entryGoalSegments[empIndex] || '';
                    const metaDisplay = entryGoalDisplay || (meta > 0 ? meta.toLocaleString('pt-BR') : '-');

                    return {
                        ...emp,
                        produced: producedValue,
                        producedDisplay,
                        meta,
                        efficiency,
                        standardTime,
                        cumulativeMeta: cumulativeMeta[empIndex] || 0,
                        cumulativeProduced: cumulativeProduction[empIndex] || 0,
                        cumulativeEfficiency,
                        productName: productNames || product?.name || '',
                        metaDisplay,
                    };
                });

                return {
                    ...entry,
                    employees,
                };
            });
    }, [isTraveteDashboard, productionData, productMapForSelectedDate]);

    const summary = useMemo(() => {
        if (isTraveteDashboard) {
            if (traveteProcessedData.length === 0) {
                return { totalProduced: 0, totalGoal: 0, lastHourEfficiency: 0, averageEfficiency: 0 };
            }
            const lastEntry = traveteProcessedData[traveteProcessedData.length - 1];
            const employees = lastEntry.employees || [];
            const totalProduced = employees.reduce((sum, emp) => sum + (emp.cumulativeProduced || 0), 0);
            const totalGoal = employees.reduce((sum, emp) => sum + (emp.cumulativeMeta || 0), 0);
            const lastHourEfficiency = employees.length > 0
                ? parseFloat((employees.reduce((sum, emp) => sum + (emp.efficiency || 0), 0) / employees.length).toFixed(2))
                : 0;
            const averageEfficiency = employees.length > 0
                ? parseFloat((employees.reduce((sum, emp) => sum + (emp.cumulativeEfficiency || 0), 0) / employees.length).toFixed(2))
                : 0;
            return { totalProduced, totalGoal, lastHourEfficiency, averageEfficiency };
        }

        if (processedData.length === 0) return { totalProduced: 0, totalGoal: 0, lastHourEfficiency: 0, averageEfficiency: 0 };
        const lastEntry = processedData.slice(-1)[0];
        return { totalProduced: lastEntry.cumulativeProduction, totalGoal: lastEntry.cumulativeGoal, lastHourEfficiency: lastEntry.efficiency, averageEfficiency: lastEntry.cumulativeEfficiency };
    }, [isTraveteDashboard, processedData, traveteProcessedData]);

    const monthlySummary = useMemo(() => {
        if (isTraveteDashboard) {
            const year = currentMonth.getFullYear();
            const month = currentMonth.getMonth();
            let totalMonthlyProduction = 0;
            let totalMonthlyGoal = 0;
            let totalDailyEfficiency = 0;
            let productiveDaysCount = 0;

            Object.keys(allProductionData).forEach(dateStr => {
                try {
                    const date = new Date(dateStr + "T00:00:00");
                    if (date.getFullYear() !== year || date.getMonth() !== month) return;

                    const productsForDateMap = new Map(products
                        .map(p => {
                            const validTimeEntry = p.standardTimeHistory?.filter(h => new Date(h.effectiveDate) <= date).pop();
                            if (!validTimeEntry) return null;
                            return [p.id, { ...p, standardTime: validTimeEntry.time }];
                        })
                        .filter(Boolean));

                    const dayData = allProductionData[dateStr];
                    if (!dayData || dayData.length === 0) return;

                    let dayMetaPerEmployee = [];
                    let dayProductionPerEmployee = [];
                    let dayEfficiencyPerEmployee = [];

                    dayData.forEach(entry => {
                        (entry.employeeEntries || []).forEach((emp, index) => {
                            const productsArray = Array.isArray(emp.products) && emp.products.length > 0
                                ? emp.products
                                : (emp.productionDetails || []);
                            const producedFromProducts = productsArray.reduce((sum, detail) => sum + (parseInt(detail.produced, 10) || 0), 0);
                            const produced = producedFromProducts || (emp.produced !== undefined ? parseInt(emp.produced, 10) || 0 : 0);
                            const firstProduct = productsArray.find(detail => detail.productId) || (emp.productionDetails || [])[0] || null;
                            const productId = firstProduct?.productId || emp.productId || '';
                            const product = productsForDateMap.get(productId);
                            const parsedStandardTime = parseFloat(emp.standardTime);
                            const fallbackStandardTimeRaw = firstProduct?.standardTime !== undefined
                                ? parseFloat(firstProduct.standardTime)
                                : (product?.standardTime || 0);
                            const standardTime = (!Number.isNaN(parsedStandardTime) && parsedStandardTime > 0)
                                ? parsedStandardTime
                                : ((!Number.isNaN(fallbackStandardTimeRaw) && fallbackStandardTimeRaw > 0) ? fallbackStandardTimeRaw : 0);
                            const availableTime = entry.availableTime || 0;
                            const meta = (standardTime > 0 && availableTime > 0) ? Math.round(availableTime / standardTime) : 0;
                            const efficiency = (standardTime > 0 && availableTime > 0 && produced > 0)
                                ? (produced * standardTime) / availableTime * 100
                                : 0;

                            dayMetaPerEmployee[index] = (dayMetaPerEmployee[index] || 0) + meta;
                            dayProductionPerEmployee[index] = (dayProductionPerEmployee[index] || 0) + produced;
                            dayEfficiencyPerEmployee[index] = (dayEfficiencyPerEmployee[index] || 0) + efficiency;
                        });
                    });

                    const employeesCount = Math.max(dayMetaPerEmployee.length, dayEfficiencyPerEmployee.length);
                    if (employeesCount > 0) {
                        productiveDaysCount++;
                        totalMonthlyGoal += dayMetaPerEmployee.reduce((sum, value) => sum + (value || 0), 0);
                        totalMonthlyProduction += dayProductionPerEmployee.reduce((sum, value) => sum + (value || 0), 0);
                        const dailyAverageEfficiency = dayEfficiencyPerEmployee.reduce((sum, value) => sum + (value || 0), 0) /
                            (employeesCount * (dayData.length || 1));
                        totalDailyEfficiency += dailyAverageEfficiency || 0;
                    }
                } catch (e) {
                    console.error("Data inválida no sumário mensal:", dateStr);
                }
            });

            const averageMonthlyEfficiency = productiveDaysCount > 0
                ? parseFloat((totalDailyEfficiency / productiveDaysCount).toFixed(2))
                : 0;

            return { totalProduction: totalMonthlyProduction, totalGoal: totalMonthlyGoal, averageEfficiency: averageMonthlyEfficiency };
        }

        const year = currentMonth.getFullYear();
        const month = currentMonth.getMonth();
        let totalMonthlyProduction = 0, totalMonthlyGoal = 0, totalDailyAverageEfficiencies = 0, productiveDaysCount = 0;
        Object.keys(allProductionData).forEach(dateStr => {
            try {
                const date = new Date(dateStr + "T00:00:00");
                const productsForDateMap = new Map(products
                    .map(p => {
                        const validTimeEntry = p.standardTimeHistory?.filter(h => new Date(h.effectiveDate) <= date).pop();
                        if (!validTimeEntry) return null;
                        return [p.id, { ...p, standardTime: validTimeEntry.time }];
                    })
                    .filter(Boolean));


                if(date.getFullYear() === year && date.getMonth() === month) {
                    const dayData = allProductionData[dateStr];
                    if (dayData && dayData.length > 0) {
                        productiveDaysCount++;
                        let dailyProduction = 0, dailyGoal = 0, dailyEfficiencySum = 0;
                        dayData.forEach(item => {
                            let periodProduction = 0, totalTimeValue = 0;
                            (item.productionDetails || []).forEach(detail => {
                                periodProduction += (detail.produced || 0);
                                const product = productsForDateMap.get(detail.productId);
                                if (product?.standardTime) totalTimeValue += (detail.produced || 0) * product.standardTime;
                            });
                            if (item.goalDisplay) dailyGoal += item.goalDisplay.split(' / ').reduce((acc, val) => acc + (parseInt(val.trim(), 10) || 0), 0);
                            dailyProduction += periodProduction;
                            const totalAvailableTime = (item.people || 0) * (item.availableTime || 0);
                            dailyEfficiencySum += totalAvailableTime > 0 ? (totalTimeValue / totalAvailableTime) * 100 : 0;
                        });
                        totalDailyAverageEfficiencies += dayData.length > 0 ? dailyEfficiencySum / dayData.length : 0;
                        totalMonthlyProduction += dailyProduction;
                        totalMonthlyGoal += dailyGoal;
                    }
                }
            } catch(e) { console.error("Data inválida no sumário mensal:", dateStr); }
        });
        const averageMonthlyEfficiency = productiveDaysCount > 0 ? parseFloat((totalDailyAverageEfficiencies / productiveDaysCount).toFixed(2)) : 0;
        return { totalProduction: totalMonthlyProduction, totalGoal: totalMonthlyGoal, averageEfficiency: averageMonthlyEfficiency };
    }, [isTraveteDashboard, allProductionData, currentMonth, products]);

    const traveteGroupedProducts = useMemo(() => {
        if (!isTraveteDashboard) return [];
        const groups = new Map();

        products.forEach(product => {
            const baseName = getTraveteBaseProductName(product);
            const baseId = product.baseProductId || product.baseProductName || baseName || product.id;
            if (!groups.has(baseId)) {
                groups.set(baseId, { baseId, baseName, variations: [] });
            }
            groups.get(baseId).variations.push(product);
        });

        return Array.from(groups.values()).map(group => ({
            ...group,
            variations: group.variations.sort((a, b) => (a.variationMultiplier || 0) - (b.variationMultiplier || 0)),
        })).sort((a, b) => a.baseName.localeCompare(b.baseName));
    }, [isTraveteDashboard, products]);

    const traveteLotOptions = useMemo(() => {
        if (!isTraveteDashboard) return [];
        return lots
            .filter(lot => lot.status !== 'completed')
            .slice()
            .sort((a, b) => (a.order || 0) - (b.order || 0));
    }, [isTraveteDashboard, lots]);

    useEffect(() => {
        if (!isTraveteDashboard) return;
        setTraveteEntry(prev => {
            const { changed, employeeEntries } = applyTraveteAutoSuggestions(
                prev.employeeEntries,
                traveteLotOptions,
                productsForSelectedDate,
                traveteVariationLookup
            );
            if (!changed) {
                return prev;
            }
            return { ...prev, employeeEntries };
        });
    }, [
        isTraveteDashboard,
        traveteEntry.period,
        traveteEntry.availableTime,
        traveteEntry.employeeEntries,
        traveteLotOptions,
        productsForSelectedDate,
        traveteVariationLookup,
    ]);

    const availablePeriods = useMemo(() => FIXED_PERIODS.filter(p => !productionData.some(e => e.period === p)), [productionData]);
    const filteredLots = useMemo(() => [...lots].filter(l => lotFilter === 'ongoing' ? (l.status === 'ongoing' || l.status === 'future') : l.status.startsWith('completed')), [lots, lotFilter]);


    const handleInputChange = (e) => { const { name, value } = e.target; setNewEntry(prev => ({ ...prev, [name]: value, ...(name === 'productId' && { productions: [] }) })); };
    const handleUrgentChange = (e) => setUrgentProduction(prev => ({...prev, [e.target.name]: e.target.value}));
    const handleProductionChange = (index, value) => { const newProductions = [...newEntry.productions]; newProductions[index] = value; setNewEntry(prev => ({ ...prev, productions: newProductions })); };
    const handleTraveteBaseTimeChange = (value) => {
        setTraveteProductForm(prev => {
            const numericValue = parseFloat(value);
            const isValid = !Number.isNaN(numericValue) && numericValue > 0;
            const nextState = { ...prev, baseTime: value };
            if (!prev.oneNeedleManual) {
                nextState.oneNeedleTime = isValid ? (numericValue * 2).toFixed(2) : '';
            }
            if (!prev.conventionalManual) {
                nextState.conventionalTime = isValid ? (numericValue * 3).toFixed(2) : '';
            }
            return nextState;
        });
    };
    const handleTraveteVariationToggle = (field, checked) => {
        setTraveteProductForm(prev => {
            const nextState = { ...prev, [field]: checked };
            if (checked) {
                if (field === 'createOneNeedle' && !prev.oneNeedleManual && !prev.oneNeedleTime) {
                    const numericValue = parseFloat(prev.baseTime);
                    nextState.oneNeedleTime = (!Number.isNaN(numericValue) && numericValue > 0) ? (numericValue * 2).toFixed(2) : '';
                }
                if (field === 'createConventional' && !prev.conventionalManual && !prev.conventionalTime) {
                    const numericValue = parseFloat(prev.baseTime);
                    nextState.conventionalTime = (!Number.isNaN(numericValue) && numericValue > 0) ? (numericValue * 3).toFixed(2) : '';
                }
            }
            return nextState;
        });
    };
    const handleTraveteVariationTimeChange = (field, value) => {
        const manualField = field === 'oneNeedleTime' ? 'oneNeedleManual' : 'conventionalManual';
        setTraveteProductForm(prev => ({
            ...prev,
            [field]: value,
            [manualField]: value !== '',
        }));
    };
    const handleTraveteVariationTimeBlur = (field) => {
        const manualField = field === 'oneNeedleTime' ? 'oneNeedleManual' : 'conventionalManual';
        const multiplier = field === 'oneNeedleTime' ? 2 : 3;
        setTraveteProductForm(prev => {
            if (prev[field]) {
                return prev;
            }
            const numericValue = parseFloat(prev.baseTime);
            const isValid = !Number.isNaN(numericValue) && numericValue > 0;
            return {
                ...prev,
                [manualField]: false,
                [field]: isValid ? (numericValue * multiplier).toFixed(2) : '',
            };
        });
    };
    const handleTraveteFieldChange = (field, value) => {
        setTraveteEntry(prev => ({ ...prev, [field]: value }));
    };
    const handleTraveteEmployeeChange = (index, field, value) => {
        setTraveteEntry(prev => ({
            ...prev,
            employeeEntries: prev.employeeEntries.map((emp, empIndex) => {
                if (empIndex !== index) return emp;
                const updated = { ...emp };

                switch (field) {
                    case 'machineType': {
                        updated.machineType = value;
                        updated.standardTimeManual = false;
                        if (!updated.standardTimeManual) {
                            const firstLotId = (updated.products || []).find(item => item.lotId)?.lotId;
                            if (firstLotId) {
                                const lot = lots.find(l => l.id === firstLotId) || null;
                                const variation = findTraveteVariationForLot(lot, value, productsForSelectedDate, traveteVariationLookup);
                                const derivedTime = formatTraveteStandardTimeValue(parseFloat(variation?.standardTime));
                                updated.standardTime = derivedTime;
                            } else {
                                updated.standardTime = '';
                            }
                        }
                        break;
                    }
                    case 'standardTime': {
                        updated.standardTime = value;
                        updated.standardTimeManual = value !== '';
                        break;
                    }
                    default: {
                        updated[field] = value;
                    }
                }
                return updated;
            }),
        }));
    };
    const handleTraveteStandardTimeBlur = (index) => {
        setTraveteEntry(prev => ({
            ...prev,
            employeeEntries: prev.employeeEntries.map((emp, empIndex) => {
                if (empIndex !== index) return emp;
                if (emp.standardTime) return emp;
                const firstLotId = (emp.products || []).find(item => item.lotId)?.lotId;
                if (!firstLotId) return emp;
                const lot = lots.find(l => l.id === firstLotId) || null;
                if (!lot) return emp;
                const variation = findTraveteVariationForLot(lot, emp.machineType, productsForSelectedDate, traveteVariationLookup);
                const derivedTime = formatTraveteStandardTimeValue(parseFloat(variation?.standardTime));
                if (!derivedTime) return emp;
                return { ...emp, standardTime: derivedTime, standardTimeManual: false };
            }),
        }));
    };
    const handleTraveteProductChange = (employeeIndex, productIndex, field, value) => {
        setTraveteEntry(prev => ({
            ...prev,
            employeeEntries: prev.employeeEntries.map((emp, empIdx) => {
                if (empIdx !== employeeIndex) return emp;
                const updatedProducts = (emp.products || []).map((product, prodIdx) => {
                    if (prodIdx !== productIndex) return product;
                    const nextProduct = { ...product, [field]: value };
                    if (field === 'lotId') {
                        nextProduct.isAutoSuggested = false;
                    }
                    return nextProduct;
                });
                const updatedEmployee = { ...emp, products: updatedProducts };
                if (field === 'lotId' && !emp.standardTimeManual) {
                    const lot = lots.find(l => l.id === value) || null;
                    if (lot) {
                        const variation = findTraveteVariationForLot(lot, emp.machineType, productsForSelectedDate, traveteVariationLookup);
                        const derivedTime = formatTraveteStandardTimeValue(parseFloat(variation?.standardTime));
                        if (derivedTime) {
                            updatedEmployee.standardTime = derivedTime;
                        }
                    }
                }
                return updatedEmployee;
            }),
        }));
    };
    const handleTraveteAddProduct = (employeeIndex) => {
        setTraveteEntry(prev => ({
            ...prev,
            employeeEntries: prev.employeeEntries.map((emp, empIdx) => {
                if (empIdx !== employeeIndex) return emp;
                return { ...emp, products: [...(emp.products || []), createDefaultTraveteProductItem()] };
            }),
        }));
    };
    const handleTraveteRemoveProduct = (employeeIndex, productIndex) => {
        setTraveteEntry(prev => ({
            ...prev,
            employeeEntries: prev.employeeEntries.map((emp, empIdx) => {
                if (empIdx !== employeeIndex) return emp;
                const remaining = (emp.products || []).filter((_, idx) => idx !== productIndex);
                return { ...emp, products: remaining.length > 0 ? remaining : [createDefaultTraveteProductItem()] };
            }),
        }));
    };
    
    const handleAddProduct = async (e) => {
        e.preventDefault();
        if (!currentDashboard) return;

        if (isTraveteDashboard) {
            const trimmedName = traveteProductForm.baseName.trim();
            if (!trimmedName) return;

            const variationConfigs = [
                { key: 'createTwoNeedle', suffix: '2 Agulhas', machineType: 'Travete 2 Agulhas', timeField: 'baseTime', defaultMultiplier: 1 },
                { key: 'createOneNeedle', suffix: '1 Agulha', machineType: 'Travete 1 Agulha', timeField: 'oneNeedleTime', defaultMultiplier: 2 },
                { key: 'createConventional', suffix: 'Convencional', machineType: 'Travete Convencional', timeField: 'conventionalTime', defaultMultiplier: 3 },
            ];

            const baseTimeNumeric = parseFloat(traveteProductForm.baseTime);
            let hasInvalid = false;
            const variationsToCreate = variationConfigs.reduce((acc, config) => {
                if (!traveteProductForm[config.key]) {
                    return acc;
                }
                const rawTime = traveteProductForm[config.timeField];
                const parsedTime = parseFloat(rawTime);
                if (Number.isNaN(parsedTime) || parsedTime <= 0) {
                    hasInvalid = true;
                    return acc;
                }
                acc.push({
                    suffix: config.suffix,
                    machineType: config.machineType,
                    timeValue: parseFloat(parsedTime.toFixed(2)),
                    defaultMultiplier: config.defaultMultiplier,
                });
                return acc;
            }, []);

            if (hasInvalid || variationsToCreate.length === 0) return;

            const baseId = generateId('traveteBase');
            const creationIso = new Date().toISOString();
            const batch = writeBatch(db);

            variationsToCreate.forEach((variation) => {
                const id = `${baseId}_${variation.suffix.replace(/\s+/g, '').toLowerCase()}`;
                const referenceBase = (!Number.isNaN(baseTimeNumeric) && baseTimeNumeric > 0) ? baseTimeNumeric : null;
                const multiplier = referenceBase
                    ? parseFloat((variation.timeValue / referenceBase).toFixed(4))
                    : variation.defaultMultiplier;
                const productData = {
                    id,
                    name: `${trimmedName} - ${variation.suffix}`,
                    baseProductId: baseId,
                    baseProductName: trimmedName,
                    machineType: variation.machineType,
                    variationMultiplier: multiplier,
                    standardTimeHistory: [{
                        time: variation.timeValue,
                        effectiveDate: creationIso,
                        changedBy: { uid: user.uid, email: user.email },
                    }],
                    createdBy: { uid: user.uid, email: user.email },
                };
                batch.set(doc(db, `dashboards/${currentDashboard.id}/products`, id), productData);
            });

            await batch.commit();
            resetTraveteProductForm();
            return;
        }

        if (!newProduct.name || !newProduct.standardTime) return;
        const id = Date.now().toString();
        const newProductData = {
            id,
            name: newProduct.name,
            standardTimeHistory: [{
                time: parseFloat(newProduct.standardTime),
                effectiveDate: new Date().toISOString(),
                changedBy: { uid: user.uid, email: user.email },
            }],
            createdBy: { uid: user.uid, email: user.email },
        };
        await setDoc(doc(db, `dashboards/${currentDashboard.id}/products`, id), newProductData);
        setNewProduct({ name: '', standardTime: '' });
    };

    const handleStartEditProduct = (p) => { 
        setEditingProductId(p.id); 
        const currentTime = p.standardTimeHistory[p.standardTimeHistory.length - 1].time;
        setEditingProductData({ name: p.name, standardTime: currentTime }); 
    };

    const handleSaveProduct = async (id) => { 
        if (!editingProductData.name || !editingProductData.standardTime || !currentDashboard) return;
        
        const productDoc = products.find(p => p.id === id);
        if(!productDoc) return;
        
        const latestTime = productDoc.standardTimeHistory[productDoc.standardTimeHistory.length - 1].time;
        const newTime = parseFloat(editingProductData.standardTime);
        const newHistory = [...productDoc.standardTimeHistory];

        if (latestTime !== newTime) {
            newHistory.push({
                time: newTime,
                effectiveDate: new Date().toISOString(),
                changedBy: { uid: user.uid, email: user.email },
            });
        }
        
        await updateDoc(doc(db, `dashboards/${currentDashboard.id}/products`, id), {
            name: editingProductData.name,
            standardTimeHistory: newHistory,
            lastEditedBy: { uid: user.uid, email: user.email },
        });
        
        setEditingProductId(null); 
    };

    const handleSaveObservation = async (entryId, observation) => {
        const updatedDayData = productionData.map(e => e.id === entryId ? { ...e, observation } : e);
        await updateDoc(doc(db, `dashboards/${currentDashboard.id}/productionData`, "data"), { 
            [dateKey]: updatedDayData,
        });
    };
    const handleSaveLotObservation = async (lotId, observation) => {
        await updateDoc(doc(db, `dashboards/${currentDashboard.id}/lots`, lotId), { 
            observation,
            lastEditedBy: { uid: user.uid, email: user.email },
            lastEditedAt: Timestamp.now(),
        });
    };
    const handleAddLot = async (e) => {
        e.preventDefault();
        if (!newLot.productId || !newLot.target || !currentDashboard) return;

        let product = null;
        let lotBaseMetadata = {};

        if (isTraveteDashboard) {
            const selectedGroup = traveteGroupedProducts.find(group => group.baseId === newLot.productId);
            if (!selectedGroup) return;

            product = selectedGroup.variations.find(variation => variation.machineType === 'Travete 2 Agulhas')
                || selectedGroup.variations[0]
                || null;

            lotBaseMetadata = {
                productBaseId: selectedGroup.baseId,
                productBaseName: selectedGroup.baseName,
            };

            if (!product) {
                product = {
                    id: selectedGroup.baseId,
                    name: selectedGroup.baseName,
                };
            }
        } else {
            product = products.find(p => p.id === newLot.productId);
        }

        if (!product) return;
        const id = Date.now().toString();
        const newLotData = {
            id,
            sequentialId: lotCounter,
            ...newLot,
            productId: product.id,
            productName: isTraveteDashboard ? (lotBaseMetadata.productBaseName || product.name) : product.name,
            target: parseInt(newLot.target, 10),
            produced: 0,
            status: 'future',
            order: Date.now(),
            observation: '',
            startDate: null,
            endDate: null,
            createdBy: { uid: user.uid, email: user.email },
            ...(isTraveteDashboard ? lotBaseMetadata : { machineType: product.machineType }),
        };
        await setDoc(doc(db, `dashboards/${currentDashboard.id}/lots`, id), newLotData);
        setNewLot({ productId: '', target: '', customName: '' });
    };
    const handleStartEditLot = (lot) => { setEditingLotId(lot.id); setEditingLotData({ target: lot.target, customName: lot.customName || '' }); };
    const handleSaveLotEdit = async (lotId) => { 
        const lot = lots.find(l => l.id === lotId);
        if(!lot) return;

        const newTarget = parseInt(editingLotData.target, 10);
        const wasCompleted = lot.status.startsWith('completed');
        const isCompletingNow = lot.produced >= newTarget && !wasCompleted;

        const updatePayload = {
            target: newTarget,
            customName: editingLotData.customName,
            lastEditedBy: { uid: user.uid, email: user.email },
            lastEditedAt: Timestamp.now(),
        };

        if (isCompletingNow) {
            updatePayload.status = 'completed';
            updatePayload.endDate = new Date().toISOString();
        } else if (wasCompleted && lot.produced < newTarget) {
            updatePayload.status = 'ongoing';
            updatePayload.endDate = null;
        }

        await updateDoc(doc(db, `dashboards/${currentDashboard.id}/lots`, lotId), updatePayload);
        setEditingLotId(null);
    };
    const handleLotStatusChange = async (lotId, newStatus) => {
        const lot = lots.find(l => l.id === lotId);
        if(!lot) return;
        
        const updatePayload = { 
            status: newStatus,
            lastEditedBy: { uid: user.uid, email: user.email },
            lastEditedAt: Timestamp.now(),
        };
        const isCompleting = newStatus.startsWith('completed');
        const wasCompleted = lot.status.startsWith('completed');

        if (isCompleting && !wasCompleted) {
            updatePayload.endDate = new Date().toISOString();
        } else if (!isCompleting && wasCompleted) {
            updatePayload.endDate = null;
        }

        await updateDoc(doc(db, `dashboards/${currentDashboard.id}/lots`, lotId), updatePayload);
    };
    const handleMoveLot = async (lotId, direction) => {
        const sorted = lots.filter(l => ['ongoing', 'future'].includes(l.status)).sort((a, b) => a.order - b.order);
        const currentIndex = sorted.findIndex(l => l.id === lotId);
        if ((direction === 'up' && currentIndex > 0) || (direction === 'down' && currentIndex < sorted.length - 1)) {
            const swapIndex = direction === 'up' ? currentIndex - 1 : currentIndex + 1;
            const currentLot = sorted[currentIndex];
            const swapLot = sorted[swapIndex];
            
            const batch = writeBatch(db);
            batch.update(doc(db, `dashboards/${currentDashboard.id}/lots`, currentLot.id), { order: swapLot.order });
            batch.update(doc(db, `dashboards/${currentDashboard.id}/lots`, swapLot.id), { order: currentLot.order });
            await batch.commit();
        }
    };
        
    if (!currentDashboard) {
        return <div className="min-h-screen bg-gray-100 dark:bg-black flex justify-center items-center"><p className="text-xl">Carregando quadros...</p></div>;
    }

    return (
        <div className="responsive-root min-h-screen bg-gray-100 dark:bg-black text-gray-800 dark:text-gray-200 font-sans">
            <GlobalStyles/>
            <EditEntryModal
                isOpen={modalState.type === 'editEntry'}
                onClose={closeModal}
                entry={modalState.data}
                onSave={handleSaveEntry}
                products={products}
<<<<<<< HEAD
                productsForSelectedDate={productsForSelectedDate}
=======
>>>>>>> eb892706
                lots={lots}
                traveteMachines={TRAVETE_MACHINES}
                traveteVariationLookup={traveteVariationLookup}
            />
            
            <DashboardActionModal isOpen={modalState.type === 'dashboardAction'} onClose={closeModal} onConfirm={modalState.data?.onConfirm} mode={modalState.data?.mode} initialName={modalState.data?.initialName}/>
            <ConfirmationModal isOpen={modalState.type === 'confirmation'} onClose={closeModal} onConfirm={modalState.data?.onConfirm} title={modalState.data?.title} message={modalState.data?.message} />
            <ObservationModal isOpen={modalState.type === 'observation'} onClose={closeModal} entry={modalState.data} onSave={handleSaveObservation} />
            <LotObservationModal isOpen={modalState.type === 'lotObservation'} onClose={closeModal} lot={modalState.data} onSave={handleSaveLotObservation} />
            <PasswordModal isOpen={modalState.type === 'password'} onClose={closeModal} onSuccess={modalState.data?.onSuccess} adminConfig={{}} />
            <ReasonModal isOpen={modalState.type === 'reason'} onClose={closeModal} onConfirm={modalState.data?.onConfirm} />
            <AdminPanelModal isOpen={modalState.type === 'adminSettings'} onClose={closeModal} users={users} roles={roles} />
            <TvSelectorModal isOpen={modalState.type === 'tvSelector'} onClose={closeModal} onSelect={startTvMode} onStartCarousel={startTvMode} dashboards={dashboards} />

            <header className="bg-white dark:bg-gray-900 shadow-md p-4 flex flex-col gap-4 md:flex-row md:items-center md:justify-between sticky top-0 z-20">
                <div className="flex flex-wrap items-center gap-4 w-full md:w-auto">
                    <img src={raceBullLogoUrl} alt="Race Bull Logo" className="h-12 w-auto dark:invert" />
                    <div ref={navRef} className="relative w-full md:w-auto">
                        <button onClick={() => setIsNavOpen(!isNavOpen)} title="Mudar Quadro" className="flex w-full items-center justify-between gap-2 p-2 rounded-md hover:bg-gray-200 dark:hover:bg-gray-700">
                            <h1 className="text-xl sm:text-2xl font-bold text-gray-800 dark:text-white tracking-wider text-center">{currentDashboard.name}</h1>
                            <ChevronDownIcon size={20} className={`transition-transform ${isNavOpen ? 'rotate-180' : ''}`} />
                        </button>
                        {isNavOpen && (
                            <div className="absolute top-full mt-2 w-72 bg-white dark:bg-gray-800 rounded-lg shadow-xl py-2 z-30 dropdown-content">
                                {dashboards.map((dash, index) => (
                                    <div key={dash.id} className="flex items-center justify-between px-4 py-2 text-sm text-gray-700 dark:text-gray-200 hover:bg-gray-100 dark:hover:bg-gray-700">
                                        <div className="flex items-center gap-2">
                                            {permissions.MANAGE_DASHBOARDS && (
                                                <div className="flex flex-col">
                                                    <button onClick={() => handleMoveDashboard(dash.id, 'up')} disabled={index === 0} className="disabled:opacity-20"><ChevronUp size={16} /></button>
                                                    <button onClick={() => handleMoveDashboard(dash.id, 'down')} disabled={index === dashboards.length - 1} className="disabled:opacity-20"><ChevronDown size={16} /></button>
                                                </div>
                                            )}
                                            <button onClick={() => { setCurrentDashboardIndex(index); setIsNavOpen(false); }} className="flex-grow text-left">{dash.name}</button>
                                        </div>
                                        <div className="flex items-center gap-3">
                                            {permissions.MANAGE_DASHBOARDS && <button onClick={() => { setIsNavOpen(false); setModalState({ type: 'dashboardAction', data: { mode: 'rename', initialName: dash.name, onConfirm: (newName) => handleRenameDashboard(dash.id, newName) } })}} title="Renomear Quadro"><Edit size={16} className="text-yellow-500 hover:text-yellow-400" /></button>}
                                            {permissions.MANAGE_DASHBOARDS && <button onClick={() => { setIsNavOpen(false); setModalState({ type: 'confirmation', data: { title: 'Confirmar Exclusão', message: `Tem certeza que deseja excluir o quadro "${dash.name}"?`, onConfirm: () => handleDeleteDashboard(dash.id) } }); }} title="Excluir Quadro"><Trash2 size={16} className="text-red-500 hover:text-red-400" /></button>}
                                        </div>
                                    </div>
                                ))}
                                <div className="border-t my-2 dark:border-gray-600"></div>
                                {permissions.MANAGE_DASHBOARDS && <button onClick={() => { setIsNavOpen(false); setModalState({ type: 'dashboardAction', data: { mode: 'create', onConfirm: handleAddDashboard } })}} className="w-full text-left px-4 py-2 text-sm text-blue-600 dark:text-blue-400 font-semibold hover:bg-gray-100 dark:hover:bg-gray-700">+ Criar Novo Quadro</button>}
                            </div>
                        )}
                    </div>
                </div>
                <div className="flex flex-wrap items-center gap-2 sm:gap-4 w-full md:w-auto md:justify-end">
                    <button onClick={onNavigateToStock} className="p-2 rounded-md hover:bg-gray-200 dark:hover:bg-gray-700 flex items-center gap-2 w-full sm:w-auto justify-center">
                        <Warehouse size={20} />
                        <span className="hidden sm:inline">Gerenciamento de Estoque</span>
                    </button>
                    <span className='text-sm text-gray-500 dark:text-gray-400 hidden md:block'>{user.email}</span>
                    <button onClick={logout} title="Sair" className="p-2 rounded-full bg-red-100 text-red-600 hover:bg-red-200 dark:bg-red-900/50 dark:text-red-400 dark:hover:bg-red-900"><LogOut size={20} /></button>
                    <button onClick={handleSelectTvMode} title="Modo TV" className="p-2 rounded-full bg-blue-600 text-white hover:bg-blue-700"><Monitor size={20} /></button>
                    {permissions.MANAGE_SETTINGS && <button onClick={() => setModalState({ type: 'adminSettings' })} title="Configurações" className="p-2 rounded-full bg-gray-200 dark:bg-gray-700 text-gray-600 dark:text-gray-300 hover:bg-gray-300 dark:hover:bg-gray-600"><Settings size={20} /></button>}
                    <button onClick={toggleTheme} title={theme === 'light' ? "Mudar para Tema Escuro" : "Mudar para Tema Claro"} className="p-2 rounded-full bg-gray-200 dark:bg-gray-700">{theme === 'light' ? <Moon size={20}/> : <Sun size={20}/>}</button>
                </div>
            </header>
            
            <main className="p-4 md:p-8 grid grid-cols-1 gap-8 responsive-main">
                 <section className="grid grid-cols-1 lg:grid-cols-3 gap-8">
                     <div className="lg:col-span-1">
                         <CalendarView selectedDate={selectedDate} setSelectedDate={setSelectedDate} currentMonth={currentMonth} setCurrentMonth={setCurrentMonth} calendarView={calendarView} setCalendarView={setCalendarView} allProductionData={allProductionData} />
                     </div>
                    <div className="lg:col-span-2 grid grid-cols-1 sm:grid-cols-2 gap-4 content-start">
                        <div className="bg-white dark:bg-gray-900 p-4 rounded-2xl shadow-lg text-center">
                            <h3 className="font-semibold">Resumo Mensal</h3>
                            {isTraveteDashboard ? (
                                <>
                                    <p>Produção Total: {monthlySummary.totalProduction.toLocaleString('pt-BR')} un.</p>
                                    <p>Meta Total: {monthlySummary.totalGoal.toLocaleString('pt-BR')} un.</p>
                                    <p>Eficiência Média Mensal: {monthlySummary.averageEfficiency}%</p>
                                </>
                            ) : (
                                <>
                                    <p>Produção: {monthlySummary.totalProduction.toLocaleString('pt-BR')} un.</p>
                                    <p>Meta: {monthlySummary.totalGoal.toLocaleString('pt-BR')} un.</p>
                                    <p>Eficiência Média: {monthlySummary.averageEfficiency}%</p>
                                </>
                            )}
                        </div>
                        <div className="bg-white dark:bg-gray-900 p-4 rounded-2xl shadow-lg text-center">
                            <h3 className="font-semibold">Resumo do Dia</h3>
                            {isTraveteDashboard ? (
                                <>
                                    <p>Produção Combinada: {summary.totalProduced.toLocaleString('pt-BR')} un.</p>
                                    <p>Meta Combinada: {summary.totalGoal.toLocaleString('pt-BR')} un.</p>
                                    <p>Média de Eficiência Geral: {summary.averageEfficiency}%</p>
                                </>
                            ) : (
                                <>
                                    <p>Produção: {summary.totalProduced.toLocaleString('pt-BR')} un.</p>
                                    <p>Meta: {summary.totalGoal.toLocaleString('pt-BR')} un.</p>
                                    <p>Eficiência Média: {summary.averageEfficiency}%</p>
                                </>
                            )}
                        </div>
                    </div>
                 </section>
                 <h2 className="text-2xl font-bold border-b-2 border-blue-500 pb-2">Resultados de: {selectedDate.toLocaleDateString('pt-BR', { day: '2-digit', month: 'long' })}</h2>
                 <LotReport lots={lots} products={productsForSelectedDate}/>
                <section className="grid grid-cols-1 sm:grid-cols-2 lg:grid-cols-4 gap-6">
                    <StatCard title="Produção Acumulada (Dia)" value={summary.totalProduced.toLocaleString('pt-BR')} unit="un." />
                    <StatCard title="Meta Acumulada (Dia)" value={summary.totalGoal.toLocaleString('pt-BR')} unit="un." />
                    <StatCard title="Eficiência da Última Hora" value={summary.lastHourEfficiency} unit="%" isEfficiency />
                    <StatCard title="Média de Eficiência (Dia)" value={summary.averageEfficiency} unit="%" isEfficiency />
                </section>
                 
 
                 <section className="bg-white dark:bg-gray-900 p-6 rounded-2xl shadow-lg">
                     <h2 className="text-xl font-semibold mb-4 flex items-center"><List className="mr-2 text-blue-500"/> Detalhamento por Período</h2>
                     <div className="overflow-x-auto">
                         {isTraveteDashboard ? (
                             <table className="w-full text-sm">
                                 <thead className="bg-gray-50 dark:bg-gray-800">
                                     <tr>
                                         <th className="p-3 text-left border-r dark:border-gray-600">Período</th>
                                         <th className="p-3 text-center border-r dark:border-gray-600">Meta F1</th>
                                         <th className="p-3 text-center border-r dark:border-gray-600">Produção F1</th>
                                         <th className="p-3 text-center border-r dark:border-gray-600">Eficiência F1</th>
                                         <th className="p-3 text-center border-r dark:border-gray-600">Meta Acum. F1</th>
                                         <th className="p-3 text-center border-r dark:border-gray-600">Prod. Acum. F1</th>
                                         <th className="p-3 text-center border-r dark:border-gray-600">Eficiência Média F1</th>
                                         <th className="p-3 text-center border-r dark:border-gray-600 font-bold">{'//'}</th>
                                         <th className="p-3 text-center border-r dark:border-gray-600">Meta F2</th>
                                         <th className="p-3 text-center border-r dark:border-gray-600">Produção F2</th>
                                         <th className="p-3 text-center border-r dark:border-gray-600">Eficiência F2</th>
                                         <th className="p-3 text-center border-r dark:border-gray-600">Meta Acum. F2</th>
                                         <th className="p-3 text-center border-r dark:border-gray-600">Prod. Acum. F2</th>
                                         <th className="p-3 text-center border-r dark:border-gray-600">Eficiência Média F2</th>
                                         <th className="p-3 text-left border-r dark:border-gray-600">Lançado por</th>
                                         <th className="p-3 text-center border-r dark:border-gray-600">Obs.</th>
                                         <th className="p-3 text-center">Ações</th>
                                     </tr>
                                 </thead>
                                 <tbody className="divide-y divide-x divide-gray-200 dark:divide-gray-600">
                                     {traveteProcessedData.map((entry) => {
                                         const employeeOne = entry.employees?.[0] || {};
                                         const employeeTwo = entry.employees?.[1] || {};
                                         const formatNumber = (value) => Number(value || 0).toLocaleString('pt-BR');
                                         const formatEfficiency = (value) => `${Number(value || 0).toFixed(2)}%`;
                                         const machinesLabel = [employeeOne.machineType, employeeTwo.machineType].filter(Boolean).join(' & ');
                                         return (
                                             <tr key={entry.id} className="hover:bg-gray-50 dark:hover:bg-gray-800/50">
                                                 <td className="p-3 border-r dark:border-gray-600 align-top">
                                                 <div className="font-semibold">{entry.period}</div>
                                                 <div className="text-xs text-gray-500">Tempo: {formatNumber(entry.availableTime)} min</div>
                                                 {machinesLabel && <div className="text-xs text-gray-500">Máquinas: {machinesLabel}</div>}
                                                 {entry.lotDisplay && <div className="text-xs text-gray-500">Lotes: {entry.lotDisplay}</div>}
                                                </td>
                                                 <td className="p-3 text-center border-r dark:border-gray-600">{employeeOne.metaDisplay || formatNumber(employeeOne.meta)}</td>
                                                 <td className="p-3 text-center border-r dark:border-gray-600">{employeeOne.producedDisplay || formatNumber(employeeOne.produced)}</td>
                                                 <td className={`p-3 text-center border-r dark:border-gray-600 ${Number(employeeOne.efficiency || 0) < 65 ? 'text-red-500' : 'text-green-600'}`}>{formatEfficiency(employeeOne.efficiency)}</td>
                                                 <td className="p-3 text-center border-r dark:border-gray-600">{formatNumber(employeeOne.cumulativeMeta)}</td>
                                                 <td className="p-3 text-center border-r dark:border-gray-600">{formatNumber(employeeOne.cumulativeProduced)}</td>
                                                 <td className="p-3 text-center border-r dark:border-gray-600">{formatEfficiency(employeeOne.cumulativeEfficiency)}</td>
                                                 <td className="p-3 text-center border-r dark:border-gray-600 font-bold">{'//'}</td>
                                                 <td className="p-3 text-center border-r dark:border-gray-600">{employeeTwo.metaDisplay || formatNumber(employeeTwo.meta)}</td>
                                                 <td className="p-3 text-center border-r dark:border-gray-600">{employeeTwo.producedDisplay || formatNumber(employeeTwo.produced)}</td>
                                                 <td className={`p-3 text-center border-r dark:border-gray-600 ${Number(employeeTwo.efficiency || 0) < 65 ? 'text-red-500' : 'text-green-600'}`}>{formatEfficiency(employeeTwo.efficiency)}</td>
                                                 <td className="p-3 text-center border-r dark:border-gray-600">{formatNumber(employeeTwo.cumulativeMeta)}</td>
                                                 <td className="p-3 text-center border-r dark:border-gray-600">{formatNumber(employeeTwo.cumulativeProduced)}</td>
                                                 <td className="p-3 text-center border-r dark:border-gray-600">{formatEfficiency(employeeTwo.cumulativeEfficiency)}</td>
                                                 <td className="p-3 text-left text-xs truncate border-r dark:border-gray-600">{entry.createdBy?.email}</td>
                                                 <td className="p-3 text-center border-r dark:border-gray-600">
                                                     <button onClick={() => setModalState({ type: 'observation', data: entry })} title="Observação">
                                                         <MessageSquare size={18} className={entry.observation ? 'text-blue-500 hover:text-blue-400' : 'text-gray-500 hover:text-blue-400'}/>
                                                     </button>
                                                 </td>
                                                 <td className="p-3">
                                                     <div className="flex gap-2 justify-center">
                                                         {permissions.EDIT_ENTRIES && (
                                                             <button
                                                                 onClick={() => setModalState({ type: 'editEntry', data: entry })}
                                                                 title="Editar Lançamento"
                                                                 className="text-yellow-500 hover:text-yellow-400"
                                                             >
                                                                 <Edit size={18} />
                                                             </button>
                                                         )}
                                                         {permissions.DELETE_ENTRIES && <button onClick={() => handleDeleteEntry(entry.id)} title="Excluir Lançamento"><Trash2 size={18} className="text-red-500 hover:text-red-400"/></button>}
                                                     </div>
                                                 </td>
                                             </tr>
                                         );
                                     })}
                                 </tbody>
                             </table>
                         ) : (
                             <table className="w-full text-sm">
                                 <thead className="bg-gray-50 dark:bg-gray-800">
                                     <tr>
                                         <th className="p-3 text-left border-r dark:border-gray-600">Período</th>
                                         <th className="p-3 text-center border-r dark:border-gray-600">Pessoas / Tempo</th>
                                         <th className="p-3 text-center border-r dark:border-gray-600">Meta</th>
                                         <th className="p-3 text-center border-r dark:border-gray-600">Produção</th>
                                         <th className="p-3 text-center border-r dark:border-gray-600">Eficiência</th>
                                         <th className="p-3 text-center border-r dark:border-gray-600">Meta Acum.</th>
                                         <th className="p-3 text-center border-r dark:border-gray-600">Prod. Acum.</th>
                                         <th className="p-3 text-center border-r dark:border-gray-600">Efic. Acum.</th>
                                         <th className="p-3 text-left border-r dark:border-gray-600">Lançado por</th>
                                         <th className="p-3 text-center border-r dark:border-gray-600">Obs.</th>
                                         <th className="p-3 text-center">Ações</th>
                                     </tr>
                                 </thead>
                                 <tbody className="divide-y divide-x divide-gray-200 dark:divide-gray-600">
                                     {processedData.map((d) => (
                                         <tr key={d.id} className="hover:bg-gray-50 dark:hover:bg-gray-800/50">
                                             <td className="p-3 font-semibold border-r dark:border-gray-600">{d.period}</td>
                                             <td className="p-3 text-center border-r dark:border-gray-600">{d.people} / {d.availableTime} min</td>
                                             <td className="p-3 text-center border-r dark:border-gray-600">{d.goalForDisplay || d.goal}</td>
                                             <td className="p-3 text-center border-r dark:border-gray-600">{d.producedForDisplay || d.produced}</td>
                                             <td className={`p-3 text-center font-semibold border-r dark:border-gray-600 ${d.efficiency < 65 ? 'text-red-500' : 'text-green-600'}`}>{d.efficiency}%</td>
                                             <td className="p-3 text-center border-r dark:border-gray-600">{d.cumulativeGoal}</td>
                                             <td className="p-3 text-center border-r dark:border-gray-600">{d.cumulativeProduction}</td>
                                             <td className={`p-3 text-center font-semibold border-r dark:border-gray-600 ${d.cumulativeEfficiency < 65 ? 'text-red-500' : 'text-green-600'}`}>{d.cumulativeEfficiency}%</td>
                                             <td className="p-3 text-left text-xs truncate border-r dark:border-gray-600">{d.createdBy?.email}</td>
                                             <td className="p-3 text-center border-r dark:border-gray-600">
                                                 <button onClick={() => setModalState({ type: 'observation', data: d })} title="Observação">
                                                     <MessageSquare size={18} className={d.observation ? 'text-blue-500 hover:text-blue-400' : 'text-gray-500 hover:text-blue-400'}/>
                                                 </button>
                                             </td>
                                             <td className="p-3">
                                                 <div className="flex gap-2 justify-center">
                                                     {permissions.EDIT_ENTRIES &&
                                                         <button
                                                             onClick={() => setModalState({ type: 'editEntry', data: d })}
                                                             title="Editar Lançamento"
                                                             className="text-yellow-500 hover:text-yellow-400"
                                                         >
                                                             <Edit size={18} />
                                                         </button>
                                                     }
                                                     {permissions.DELETE_ENTRIES && <button onClick={() => handleDeleteEntry(d.id)} title="Excluir Lançamento"><Trash2 size={18} className="text-red-500 hover:text-red-400"/></button>}
                                                 </div>
                                             </td>
                                         </tr>
                                     ))}
                                 </tbody>
                             </table>
                         )}
                     </div>
                 </section>

                 {permissions.ADD_ENTRIES && (
                     <section className="bg-white dark:bg-gray-900 p-6 rounded-2xl shadow-lg">
                         <h2 className="text-xl font-semibold mb-4 flex items-center"><PlusCircle className="mr-2 text-blue-500"/> Adicionar Novo Lançamento</h2>
                         {isTraveteDashboard ? (
                             <form onSubmit={handleAddEntry} className="space-y-6">
                                <div className="grid grid-cols-1 md:grid-cols-2 gap-4">
                                    <div className="flex flex-col">
                                        <label htmlFor="travete-period">Período</label>
                                        <select
                                            id="travete-period"
                                            value={traveteEntry.period}
                                             onChange={(e) => handleTraveteFieldChange('period', e.target.value)}
                                             required
                                             className="p-2 rounded-md bg-gray-100 dark:bg-gray-700"
                                         >
                                             <option value="" disabled>Selecione...</option>
                                             {availablePeriods.map(time => (<option key={time} value={time}>{time}</option>))}
                                         </select>
                                     </div>
                                    <div className="flex flex-col">
                                        <label htmlFor="travete-time">Tempo Disponível (min)</label>
                                        <input
                                            id="travete-time"
                                            type="number"
                                             min="1"
                                             value={traveteEntry.availableTime}
                                             onChange={(e) => handleTraveteFieldChange('availableTime', e.target.value)}
                                             required
                                            className="p-2 rounded-md bg-gray-100 dark:bg-gray-700"
                                        />
                                    </div>
                                </div>
                                <div className="grid grid-cols-1 lg:grid-cols-2 gap-4">
                                   {traveteEntry.employeeEntries.map((employee, index) => {
                                        const metaInfo = traveteComputedEntry.employeeSummaries[index] || {};
                                        const formatTime = (value) => {
                                            if (!value || Number.isNaN(Number(value))) return '--';
                                            return `${Number(value).toLocaleString('pt-BR', { minimumFractionDigits: 0, maximumFractionDigits: 2 })} min`;
                                        };
                                        return (
                                             <div key={employee.employeeId} className="p-4 border border-gray-200 dark:border-gray-700 rounded-xl bg-gray-50 dark:bg-gray-800/50 space-y-4">
                                                 <div className="flex items-center justify-between">
                                                     <h3 className="text-lg font-semibold">Funcionário {employee.employeeId}</h3>
                                                     <span className="text-xs uppercase tracking-wide text-gray-500">{employee.machineType}</span>
                                                 </div>
                                                <div className="grid grid-cols-1 md:grid-cols-2 gap-4">
                                                    <div className="flex flex-col">
                                                        <label>Máquina</label>
                                                        <select
                                                            value={employee.machineType}
                                                            onChange={(e) => handleTraveteEmployeeChange(index, 'machineType', e.target.value)}
                                                            className="p-2 rounded-md bg-gray-100 dark:bg-gray-700"
                                                        >
                                                            {traveteMachines.map(machine => (<option key={machine} value={machine}>{machine}</option>))}
                                                        </select>
                                                    </div>
                                                    <div className="flex flex-col">
                                                        <label>Tempo por Peça (min)</label>
                                                        <input
                                                            type="number"
                                                            step="0.01"
                                                            min="0"
                                                            value={employee.standardTime ?? ''}
                                                            onChange={(e) => handleTraveteEmployeeChange(index, 'standardTime', e.target.value)}
                                                            onBlur={() => handleTraveteStandardTimeBlur(index)}
                                                            className="p-2 rounded-md bg-gray-100 dark:bg-gray-700"
                                                            required
                                                        />
                                                    </div>
                                                </div>
                                                <div className="space-y-4">
                                                    {(employee.products || []).map((productItem, productIdx) => {
                                                        const lot = productItem.lotId ? traveteLotOptions.find(option => option.id === productItem.lotId) || null : null;
                                                        const lotName = lot ? formatTraveteLotDisplayName(lot, products) : '--';
                                                        return (
                                                            <div key={`${employee.employeeId}-${productIdx}`} className="p-3 rounded-lg bg-white/60 dark:bg-gray-900/40 border border-gray-200 dark:border-gray-700 space-y-3">
                                                                <div className="flex items-center justify-between">
                                                                    <label className="text-sm font-semibold">
                                                                        {productIdx === 0
                                                                            ? 'Produto / Lote (Prioridade)'
                                                                            : productItem.isAutoSuggested
                                                                                ? 'Próximo Lote (Automático)'
                                                                                : 'Produto / Lote'}
                                                                    </label>
                                                                    {employee.products.length > 1 && (
                                                                        <button
                                                                            type="button"
                                                                            onClick={() => handleTraveteRemoveProduct(index, productIdx)}
                                                                            className="text-red-500 hover:text-red-400"
                                                                            title="Remover este item"
                                                                        >
                                                                            <Trash size={16} />
                                                                        </button>
                                                                    )}
                                                                </div>
                                                                <select
                                                                    value={productItem.lotId}
                                                                    onChange={(e) => handleTraveteProductChange(index, productIdx, 'lotId', e.target.value)}
                                                                    className="p-2 rounded-md bg-gray-100 dark:bg-gray-700"
                                                                >
                                                                    <option value="">Selecione...</option>
                                                                    {traveteLotOptions.map(lotOption => (
                                                                        <option key={lotOption.id} value={lotOption.id}>
                                                                            {formatTraveteLotDisplayName(lotOption, products)}
                                                                        </option>
                                                                    ))}
                                                                </select>
                                                                <div className="grid grid-cols-1 md:grid-cols-2 gap-3">
                                                                    <div className="flex flex-col">
                                                                        <label className="text-sm">Quantidade Produzida</label>
                                                                        <input
                                                                            type="number"
                                                                            min="0"
                                                                            value={productItem.produced}
                                                                            onChange={(e) => handleTraveteProductChange(index, productIdx, 'produced', e.target.value)}
                                                                            className="p-2 rounded-md bg-gray-100 dark:bg-gray-700"
                                                                        />
                                                                    </div>
                                                                    <div className="flex flex-col text-xs text-gray-600 dark:text-gray-300 bg-blue-50 dark:bg-blue-900/30 p-3 rounded-md">
                                                                        <span className="font-semibold text-sm">Tempo Padrão Atual</span>
                                                                        <span>{formatTime(metaInfo.standardTimeValue || employee.standardTime)}</span>
                                                                        <span className="mt-1 text-[11px]">Lote Selecionado: {lotName}</span>
                                                                    </div>
                                                                </div>
                                                            </div>
                                                        );
                                                    })}
                                                    <button
                                                        type="button"
                                                        onClick={() => handleTraveteAddProduct(index)}
                                                        className="flex items-center gap-2 text-sm text-blue-600 hover:text-blue-500"
                                                    >
                                                        <PlusCircle size={16} /> Adicionar item fora de ordem
                                                    </button>
                                                </div>
                                                <div className="text-xs text-gray-500">
                                                    <span className="block">Meta Individual: {metaInfo.meta || 0}</span>
                                                    <span className="block">Eficiência Prevista: {metaInfo.efficiency ? `${Number(metaInfo.efficiency).toFixed(2)}%` : '0%'}</span>
                                                </div>
                                            </div>
                                         );
                                     })}
                                 </div>
                                 <div className="flex flex-col md:flex-row md:items-center md:justify-between gap-4 border-t pt-4 dark:border-gray-700">
                                     <div className="flex flex-col justify-center items-center bg-blue-50 dark:bg-blue-900/40 p-3 rounded-md shadow-inner w-full md:w-64">
                                         <label className="text-sm font-medium text-gray-800 dark:text-gray-200">Lotes Previstos</label>
                                         <span className="font-bold text-base text-blue-700 dark:text-blue-200 text-center">{traveteComputedEntry.lotDisplay || '- // -'}</span>
                                     </div>
                                    <div className="flex flex-col justify-center items-center bg-blue-100 dark:bg-blue-900/50 p-3 rounded-md shadow-inner w-full md:w-64">
                                        <label className="text-sm font-medium text-gray-800 dark:text-gray-200">Meta Prevista</label>
                                        <span className={`font-bold text-xl ${travetePreviewPending ? 'text-yellow-500 dark:text-yellow-300' : 'text-blue-600 dark:text-blue-300'}`}>
                                            {traveteComputedEntry.goalDisplay || '- // -'}
                                        </span>
                                    </div>
                                    <button
                                        type="submit"
                                        disabled={!isEntryFormValid}
                                        className="h-10 px-6 font-semibold rounded-md bg-blue-600 text-white hover:bg-blue-700 disabled:opacity-50 disabled:cursor-not-allowed w-full sm:w-auto"
                                    >
                                        Adicionar
                                    </button>
                                </div>
                            </form>
                         ) : (
                             <form onSubmit={handleAddEntry} className="grid grid-cols-1 gap-4 items-end">
                                 <div className="grid grid-cols-1 sm:grid-cols-2 md:grid-cols-4 gap-4">
                                     <div className="flex flex-col">
                                         <label htmlFor="entry-period">Período</label>
                                         <select id="entry-period" name="period" value={newEntry.period} onChange={handleInputChange} required className="p-2 rounded-md bg-gray-100 dark:bg-gray-700">
                                             <option value="" disabled>Selecione...</option>
                                             {availablePeriods.map(time => (<option key={time} value={time}>{time}</option>))}
                                         </select>
                                     </div>
                                     <div className="flex flex-col"><label htmlFor="entry-people">Nº Pessoas</label><input id="entry-people" type="number" name="people" value={newEntry.people} onChange={handleInputChange} required className="p-2 rounded-md bg-gray-100 dark:bg-gray-700" /></div>
                                     <div className="flex flex-col"><label htmlFor="entry-available-time">Tempo Disp.</label><input id="entry-available-time" type="number" name="availableTime" value={newEntry.availableTime} onChange={handleInputChange} required className="p-2 rounded-md bg-gray-100 dark:bg-gray-700"/></div>
                                     <div className="flex flex-col">
                                         <label htmlFor="entry-product">Produto (Prioridade)</label>
                                         <select id="entry-product" name="productId" value={newEntry.productId} onChange={handleInputChange} required className="p-2 rounded-md bg-gray-100 dark:bg-gray-700">
                                             <option value="">Selecione...</option>
                                             {[...productsForSelectedDate].sort((a,b)=>a.name.localeCompare(b.name)).map(p=>(<option key={p.id} value={p.id}>{p.name}</option>))}
                                         </select>
                                     </div>
                                 </div>
                                 <div className="flex flex-col space-y-4">
                                     <div className="flex flex-wrap gap-4 items-end">
                                         <div className='flex flex-wrap gap-4 items-end'>
                                             {predictedLots.filter(p => !p.isUrgent).map((lot, index) => (
                                                 <div key={lot.id || index} className="flex flex-col min-w-[100px]">
                                                     <label className="text-sm truncate" htmlFor={`prod-input-${index}`}>Prod. ({lot.productName})</label>
                                                     <input id={`prod-input-${index}`} type="number" value={newEntry.productions[index] || ''} onChange={(e) => handleProductionChange(index, e.target.value)} className="p-2 rounded-md bg-gray-100 dark:bg-gray-700" />
                                                 </div>
                                             ))}
                                         </div>
                                         <div className="min-w-[150px] ml-auto">
                                             <button type="button" onClick={() => setShowUrgent(p => !p)} className="text-sm text-blue-500 hover:underline mb-2 flex items-center gap-1">
                                                 <PlusCircle size={14} />{showUrgent ? 'Remover item fora de ordem' : 'Adicionar item fora de ordem'}
                                             </button>
                                             {showUrgent && (
                                                 <div className="grid grid-cols-1 sm:grid-cols-2 gap-4 p-3 bg-blue-50 dark:bg-gray-800 rounded-lg">
                                                     <div className="flex flex-col">
                                                         <label htmlFor="urgent-lot">Lote Urgente</label>
                                                         <select id="urgent-lot" name="productId" value={urgentProduction.productId} onChange={handleUrgentChange} className="p-2 rounded-md bg-gray-100 dark:bg-gray-700">
                                                             <option value="">Selecione...</option>
                                                             {lots.filter(l=>l.status!=='completed').map(l=>(<option key={l.id} value={l.productId}>{l.productName}{l.customName?` - ${l.customName}`:''}</option>))}
                                                         </select>
                                                     </div>
                                                     <div className="flex flex-col"><label htmlFor="urgent-produced">Produzido (Urgente)</label><input id="urgent-produced" type="number" name="produced" value={urgentProduction.produced} onChange={handleUrgentChange} className="p-2 rounded-md bg-gray-100 dark:bg-gray-700"/></div>
                                                 </div>
                                             )}
                                         </div>
                                     </div>
                                    <div className="flex justify-end gap-4 items-center pt-4 border-t dark:border-gray-700">
                                        {predictedLotLabel && (
                                            <div className="flex flex-col justify-center items-center bg-blue-50 dark:bg-blue-900/30 p-2 rounded-md shadow-inner h-full min-h-[60px] w-48 text-center">
                                                <label className="text-sm font-medium text-gray-800 dark:text-gray-200">Lotes Previstos</label>
                                                <span className="font-semibold text-base text-blue-600 dark:text-blue-300">{predictedLotLabel}</span>
                                            </div>
                                        )}
                                        <div className="flex flex-col justify-center items-center bg-blue-100 dark:bg-blue-900/50 p-2 rounded-md shadow-inner h-full min-h-[60px] w-48">
                                            <label className="text-sm font-medium text-gray-800 dark:text-gray-200">Meta Prevista</label>
                                            <span className="font-bold text-xl text-blue-600 dark:text-blue-400">{goalPreview || '0'}</span>
                                        </div>
                                        <button type="submit" disabled={!isEntryFormValid} className="h-10 px-6 font-semibold rounded-md bg-blue-600 text-white hover:bg-blue-700 disabled:opacity-50 disabled:cursor-not-allowed w-full sm:w-auto">Adicionar</button>
                                    </div>
                                </div>
                            </form>
                        )}
                     </section>
                 )}
                  <section className="bg-white dark:bg-gray-900 p-6 rounded-2xl shadow-lg">
                      <h2 className="text-xl font-semibold mb-4 flex items-center"><Layers className="mr-2 text-blue-500"/> Controle de Lotes de Produção</h2>
                      {permissions.MANAGE_LOTS && <div className="mb-6 border-b pb-6 dark:border-gray-700">
                          <h3 className="text-lg font-medium mb-4">Criar Novo Lote</h3>
                          <form onSubmit={handleAddLot} className="grid grid-cols-1 md:grid-cols-4 gap-4 items-end">
                               <div className="flex flex-col">
                                   <label htmlFor="newLotProduct">Produto</label>
                                  <select id="newLotProduct" name="productId" value={newLot.productId} onChange={e => setNewLot({...newLot, productId: e.target.value})} required className="p-2 rounded-md bg-gray-100 dark:bg-gray-700">
                                      <option value="">Selecione...</option>
                                      {isTraveteDashboard ? (
                                          traveteGroupedProducts.map(group => (
                                              <option key={group.baseId} value={group.baseId}>
                                                  {group.baseName}
                                              </option>
                                          ))
                                      ) : (
                                          [...products]
                                              .sort((a,b)=>a.name.localeCompare(b.name))
                                              .map(p => (
                                                  <option key={p.id} value={p.id}>
                                                      {p.name}
                                                  </option>
                                              ))
                                      )}
                                  </select>
                               </div>
                               <div className="flex flex-col"><label htmlFor="newLotTarget">Quantidade</label><input type="number" id="newLotTarget" name="target" value={newLot.target} onChange={e => setNewLot({...newLot, target: e.target.value})} required className="p-2 rounded-md bg-gray-100 dark:bg-gray-700"/></div>
                               <div className="flex flex-col"><label htmlFor="newLotCustomName">Nome (Opcional)</label><input type="text" id="newLotCustomName" name="customName" value={newLot.customName} onChange={e => setNewLot({...newLot, customName: e.target.value})} className="p-2 rounded-md bg-gray-100 dark:bg-gray-700"/></div>
                               <button type="submit" className="h-10 px-6 font-semibold rounded-md bg-green-500 text-white hover:bg-green-600 w-full sm:w-auto">Criar Lote</button>
                          </form>
                      </div>}
                      <div className="flex gap-2 mb-4 border-b pb-2 dark:border-gray-700 flex-wrap">
                          <button onClick={() => setLotFilter('ongoing')} className={`px-3 py-1 text-sm rounded-full ${lotFilter==='ongoing' ? 'bg-blue-600 text-white' : 'bg-gray-200 dark:bg-gray-700'}`}>Em Andamento</button>
                          <button onClick={() => setLotFilter('completed')} className={`px-3 py-1 text-sm rounded-full ${lotFilter==='completed' ? 'bg-green-600 text-white' : 'bg-gray-200 dark:bg-gray-700'}`}>Concluídos</button>
                      </div>
                      <div className="space-y-4 max-h-96 overflow-y-auto pr-2">
                          {filteredLots.map((lot, index, arr) => {
                              let lotBgClass = 'bg-gray-50 dark:bg-gray-800';
                              if (lot.status === 'completed_missing' || lot.status === 'completed_exceeding') {
                                  lotBgClass = 'bg-gradient-to-r from-green-200 to-red-200 dark:from-green-800/50 dark:to-red-800/50';
                              } else if (lot.status === 'completed') {
                                  lotBgClass = 'bg-green-100 dark:bg-green-900/50';
                              }
                              return (
                              <div key={lot.id} className={`${lotBgClass} p-4 rounded-lg`}>
                                  <div className="flex justify-between items-start">
                                      <div className="flex items-center gap-2">
                                          {permissions.MANAGE_LOTS && !lot.status.startsWith('completed') && (
                                              <div className="flex flex-col"><button onClick={() => handleMoveLot(lot.id, 'up')} disabled={index===0} className="disabled:opacity-20"><ChevronUp size={16}/></button><button onClick={() => handleMoveLot(lot.id, 'down')} disabled={index===arr.length-1} className="disabled:opacity-20"><ChevronDown size={16}/></button></div>
                                          )}
                                          <div>
                                              <h4 className="font-bold text-lg">
                                                  {isTraveteDashboard
                                                      ? formatTraveteLotDisplayName(lot, products)
                                                      : `${lot.productName}${lot.customName ? ' - ' + lot.customName : ''}`}
                                              </h4>
                                              <div className="text-xs text-gray-500 dark:text-gray-400">
                                                  <p>Lote #{lot.sequentialId} | Prioridade: {index+1}</p>
                                                  <p>Criado por: {lot.createdBy?.email || 'N/A'}</p>
                                                  {lot.lastEditedBy && <p>Editado por: {lot.lastEditedBy.email}</p>}
                                              </div>
                                              {(lot.startDate || lot.endDate) && (
                                                  <p className="text-xs text-gray-500 dark:text-gray-400 mt-1">
                                                      {lot.startDate && `Início: ${new Date(lot.startDate).toLocaleString('pt-BR', { day: '2-digit', month: '2-digit', hour: '2-digit', minute: '2-digit' })}`}
                                                      {lot.endDate && ` | Fim: ${new Date(lot.endDate).toLocaleString('pt-BR', { day: '2-digit', month: '2-digit', hour: '2-digit', minute: '2-digit' })}`}
                                                  </p>
                                              )}
                                          </div>
                                      </div>
                                      <div className="flex items-center gap-4">
                                          {permissions.MANAGE_LOTS && <select 
                                              value={lot.status} 
                                              onChange={(e) => handleLotStatusChange(lot.id, e.target.value)} 
                                              className="text-xs font-semibold p-1 rounded-full bg-gray-200 dark:bg-gray-600 border-none appearance-none text-center"
                                          >
                                              { (lot.status === 'ongoing' || lot.status === 'future') ? ( 
                                                  <> 
                                                      <option value={lot.status}>{lot.status === 'future' ? 'Na Fila' : 'Em Andamento'}</option> 
                                                      <option value="completed">Concluir</option> 
                                                      <option value="completed_missing">Concluir c/ Falta</option>
                                                      <option value="completed_exceeding">Concluir c/ Sobra</option>
                                                  </> 
                                              ) : ( 
                                                  <> 
                                                      <option value={lot.status}>{
                                                          lot.status === 'completed' ? 'Concluído' :
                                                          lot.status === 'completed_missing' ? 'Com Falta' :
                                                          'Com Sobra'
                                                      }</option>
                                                      <option value="ongoing">Reabrir</option>
                                                  </> 
                                              )}
                                          </select>}
                                          <div className="flex gap-2">
                                              <button onClick={()=>setModalState({type:'lotObservation', data:lot})} title="Observação">
                                                  <MessageSquare size={18} className={lot.observation ? 'text-blue-500 hover:text-blue-400' : 'text-gray-500 hover:text-blue-400'}/>
                                              </button>
                                              {permissions.MANAGE_LOTS && <button onClick={()=>handleStartEditLot(lot)} title="Editar Lote"><Edit size={18} className="text-yellow-500 hover:text-yellow-400"/></button>}
                                              {permissions.MANAGE_LOTS && <button onClick={()=>handleDeleteLot(lot.id)} title="Excluir Lote"><Trash2 size={18} className="text-red-500 hover:text-red-400"/></button>}
                                          </div>
                                      </div>
                                  </div>
                                  <div className="mt-2">
                                      <div className="flex justify-between text-sm mb-1 items-center">
                                          <span>Progresso</span>
                                          {editingLotId === lot.id ? (
                                              <div className="flex items-center gap-2 flex-wrap">
                                                  <span>{lot.produced||0} / </span>
                                                  <input type="number" value={editingLotData.target} onChange={e=>setEditingLotData({...editingLotData,target:e.target.value})} className="p-1 w-24"/>
                                                  <input type="text" value={editingLotData.customName} onChange={e=>setEditingLotData({...editingLotData,customName:e.target.value})} className="p-1 w-32"/>
                                                  <button onClick={()=>handleSaveLotEdit(lot.id)}><Save size={16}/></button><button onClick={()=>setEditingLotId(null)}><XCircle size={16}/></button>
                                              </div>
                                          ) : (<span>{lot.produced||0} / {lot.target||0}</span>)}
                                      </div>
                                      <div className="w-full bg-gray-200 dark:bg-gray-600 h-2.5 rounded-full"><div className="bg-blue-600 h-2.5 rounded-full" style={{width: `${((lot.produced||0)/(lot.target||1))*100}%`}}></div></div>
                                  </div>
                              </div>
                          )})}
                      </div>
                  </section>

 
                  <section className="bg-white dark:bg-gray-900 p-6 rounded-2xl shadow-lg">
                      <h2 className="text-xl font-semibold mb-4 flex items-center"><Package className="mr-2 text-blue-500"/> Gerenciamento de Produtos</h2>
                      {isTraveteDashboard ? (
                          <div className="grid grid-cols-1 lg:grid-cols-2 gap-8">
                              {permissions.MANAGE_PRODUCTS && (
                                  <div className="space-y-4">
                                      <h3 className="text-lg font-medium">Cadastrar Produto Base</h3>
                                      <form onSubmit={handleAddProduct} className="space-y-4">
                                          <div>
                                              <label htmlFor="travete-base-name">Nome do Produto Base</label>
                                              <input
                                                  id="travete-base-name"
                                                  type="text"
                                                  value={traveteProductForm.baseName}
                                                  onChange={(e) => setTraveteProductForm(prev => ({ ...prev, baseName: e.target.value }))}
                                                  required
                                                  className="w-full p-2 rounded-md bg-gray-100 dark:bg-gray-700"
                                              />
                                          </div>
                                          <div className="space-y-3">
                                              <span className="text-sm font-semibold text-gray-700 dark:text-gray-200">Variações e Tempos</span>
                                              <div className="grid grid-cols-1 md:grid-cols-3 gap-4">
                                                  <div className="space-y-2">
                                                      <label className="flex items-center gap-2 text-sm font-medium">
                                                          <input
                                                              type="checkbox"
                                                              checked={traveteProductForm.createTwoNeedle}
                                                              onChange={(e) => handleTraveteVariationToggle('createTwoNeedle', e.target.checked)}
                                                          />
                                                          Travete 2 Agulhas
                                                      </label>
                                                      <input
                                                          type="number"
                                                          step="0.01"
                                                          min="0"
                                                          value={traveteProductForm.baseTime}
                                                          onChange={(e) => handleTraveteBaseTimeChange(e.target.value)}
                                                          className="w-full p-2 rounded-md bg-gray-100 dark:bg-gray-700"
                                                          placeholder="Tempo (min)"
                                                          required={traveteProductForm.createTwoNeedle}
                                                      />
                                                  </div>
                                                  <div className="space-y-2">
                                                      <label className="flex items-center gap-2 text-sm font-medium">
                                                          <input
                                                              type="checkbox"
                                                              checked={traveteProductForm.createOneNeedle}
                                                              onChange={(e) => handleTraveteVariationToggle('createOneNeedle', e.target.checked)}
                                                          />
                                                          Travete 1 Agulha
                                                      </label>
                                                      <input
                                                          type="number"
                                                          step="0.01"
                                                          min="0"
                                                          value={traveteProductForm.oneNeedleTime}
                                                          onChange={(e) => handleTraveteVariationTimeChange('oneNeedleTime', e.target.value)}
                                                          onBlur={() => handleTraveteVariationTimeBlur('oneNeedleTime')}
                                                          className={`w-full p-2 rounded-md bg-gray-100 dark:bg-gray-700 ${!traveteProductForm.createOneNeedle ? 'opacity-60' : ''}`}
                                                          placeholder="Tempo (min)"
                                                          required={traveteProductForm.createOneNeedle}
                                                          disabled={!traveteProductForm.createOneNeedle}
                                                      />
                                                  </div>
                                                  <div className="space-y-2">
                                                      <label className="flex items-center gap-2 text-sm font-medium">
                                                          <input
                                                              type="checkbox"
                                                              checked={traveteProductForm.createConventional}
                                                              onChange={(e) => handleTraveteVariationToggle('createConventional', e.target.checked)}
                                                          />
                                                          Travete Convencional
                                                      </label>
                                                      <input
                                                          type="number"
                                                          step="0.01"
                                                          min="0"
                                                          value={traveteProductForm.conventionalTime}
                                                          onChange={(e) => handleTraveteVariationTimeChange('conventionalTime', e.target.value)}
                                                          onBlur={() => handleTraveteVariationTimeBlur('conventionalTime')}
                                                          className={`w-full p-2 rounded-md bg-gray-100 dark:bg-gray-700 ${!traveteProductForm.createConventional ? 'opacity-60' : ''}`}
                                                          placeholder="Tempo (min)"
                                                          required={traveteProductForm.createConventional}
                                                          disabled={!traveteProductForm.createConventional}
                                                      />
                                                  </div>
                                              </div>
                                          </div>
                                          <button type="submit" className="w-full h-10 bg-green-600 text-white rounded-md hover:bg-green-700">Salvar</button>
                                      </form>
                                      <p className="text-xs text-gray-500 dark:text-gray-400">Escolha quais variações criar e ajuste os tempos caso precise personalizar algum cenário específico.</p>
                                  </div>
                              )}
                              <div className={!permissions.MANAGE_PRODUCTS ? 'lg:col-span-2' : ''}>
                                  <h3 className="text-lg font-medium mb-4">Produtos Base e Variações ({traveteGroupedProducts.length})</h3>
                                  <div className="space-y-4 max-h-72 overflow-y-auto pr-2">
                                      {traveteGroupedProducts.length > 0 ? (
                                          traveteGroupedProducts.map(group => (
                                              <div key={group.baseId} className="border border-gray-200 dark:border-gray-700 rounded-xl p-4 bg-gray-50 dark:bg-gray-800/40 space-y-3">
                                                  <div className="flex items-center justify-between">
                                                      <h4 className="text-lg font-semibold">{group.baseName}</h4>
                                                      <span className="text-xs uppercase tracking-wide text-gray-500">{group.variations.length} variações</span>
                                                  </div>
                                                  <table className="w-full text-sm">
                                                      <thead className="text-left text-xs uppercase tracking-wide text-gray-500 dark:text-gray-400">
                                                          <tr>
                                                              <th className="pb-1">Máquina</th>
                                                              <th className="pb-1">Produto</th>
                                                              <th className="pb-1">Tempo Atual</th>
                                                              <th className="pb-1">Criado Por</th>
                                                              <th className="pb-1">Última Edição</th>
                                                              {permissions.MANAGE_PRODUCTS && <th className="pb-1 text-center">Ações</th>}
                                                          </tr>
                                                      </thead>
                                                      <tbody className="divide-y divide-gray-200 dark:divide-gray-700">
                                                          {group.variations.map(variation => {
                                                              const history = variation.standardTimeHistory || [];
                                                              const latest = history[history.length - 1] || {};
                                                              const createdBy = variation.createdBy?.email || '--';
                                                              const editedBy = variation.lastEditedBy?.email || createdBy;
                                                              const isEditing = editingProductId === variation.id;
                                                              return (
                                                                  <tr key={variation.id} className="text-sm">
                                                                      <td className="py-2">{variation.machineType || '-'}</td>
                                                                      {isEditing ? (
                                                                          <>
                                                                              <td className="py-2">
                                                                                  <input
                                                                                      type="text"
                                                                                      value={editingProductData.name}
                                                                                      onChange={(e) => setEditingProductData(prev => ({ ...prev, name: e.target.value }))}
                                                                                      className="w-full p-1 rounded bg-gray-100 dark:bg-gray-600"
                                                                                  />
                                                                              </td>
                                                                              <td className="py-2">
                                                                                  <input
                                                                                      type="number"
                                                                                      step="0.01"
                                                                                      value={editingProductData.standardTime}
                                                                                      onChange={(e) => setEditingProductData(prev => ({ ...prev, standardTime: e.target.value }))}
                                                                                      className="w-full p-1 rounded bg-gray-100 dark:bg-gray-600"
                                                                                  />
                                                                              </td>
                                                                              <td className="py-2" colSpan={2}></td>
                                                                          </>
                                                                      ) : (
                                                                          <>
                                                                              <td className="py-2">{variation.name}</td>
                                                                              <td className="py-2">{latest.time ? `${latest.time} min` : 'N/A'}</td>
                                                                              <td className="py-2 text-xs truncate">{createdBy}</td>
                                                                              <td className="py-2 text-xs truncate">{editedBy}</td>
                                                                          </>
                                                                      )}
                                                                      {permissions.MANAGE_PRODUCTS && (
                                                                          <td className="py-2">
                                                                              <div className="flex gap-2 justify-center">
                                                                                  {isEditing ? (
                                                                                      <>
                                                                                          <button onClick={() => handleSaveProduct(variation.id)} title="Salvar"><Save size={18} className="text-green-500" /></button>
                                                                                          <button onClick={() => setEditingProductId(null)} title="Cancelar"><XCircle size={18} className="text-gray-500" /></button>
                                                                                      </>
                                                                                  ) : (
                                                                                      <>
                                                                                          <button onClick={() => handleStartEditProduct(variation)} title="Editar"><Edit size={18} className="text-yellow-500 hover:text-yellow-400" /></button>
                                                                                          <button onClick={() => handleDeleteProduct(variation.id)} title="Excluir"><Trash2 size={18} className="text-red-500 hover:text-red-400" /></button>
                                                                                      </>
                                                                                  )}
                                                                              </div>
                                                                          </td>
                                                                      )}
                                                                  </tr>
                                                              );
                                                          })}
                                                      </tbody>
                                                  </table>
                                              </div>
                                          ))
                                      ) : (
                                          <p>Nenhum produto cadastrado.</p>
                                      )}
                                  </div>
                              </div>
                          </div>
                      ) : (
                          <div className="grid grid-cols-1 lg:grid-cols-2 gap-8">
                           {permissions.MANAGE_PRODUCTS && <div>
                               <h3 className="text-lg font-medium mb-4">Cadastrar Novo Produto</h3>
                               <form onSubmit={handleAddProduct} className="space-y-3">
                                   <div><label htmlFor="newProductName">Nome</label><input type="text" id="newProductName" value={newProduct.name} onChange={e=>setNewProduct({...newProduct,name:e.target.value})} required className="w-full p-2 rounded-md bg-gray-100 dark:bg-gray-700"/></div>
                                   <div><label htmlFor="newProductTime">Tempo Padrão (min)</label><input type="number" id="newProductTime" value={newProduct.standardTime} onChange={e=>setNewProduct({...newProduct,standardTime:e.target.value})} step="0.01" required className="w-full p-2 rounded-md bg-gray-100 dark:bg-gray-700"/></div>
                                   <button type="submit" className="w-full h-10 bg-green-600 text-white rounded-md">Salvar</button>
                               </form>
                           </div>}
                           <div className={!permissions.MANAGE_PRODUCTS ? 'lg:col-span-2' : ''}>
                               <h3 className="text-lg font-medium mb-4">Produtos Cadastrados ({products.length})</h3>
                               <div className="overflow-auto max-h-60 rounded-lg border dark:border-gray-700">
                                   <table className="w-full text-left">
                                        <thead className="bg-gray-100 dark:bg-gray-700"><tr>
                                          <th className="p-3">Nome/Código</th>
                                          <th className="p-3">Tempo Padrão (na data)</th>
                                          <th className="p-3">Criado Por</th>
                                          <th className="p-3">Última Edição</th>
                                          {permissions.MANAGE_PRODUCTS && <th className="p-3 text-center">Ações</th>}
                                       </tr></thead>
                                       <tbody className="divide-y divide-gray-200 dark:divide-gray-600">
{[...products].sort((a, b) => a.name.localeCompare(b.name)).map(p => {
    const history = p.standardTimeHistory || [];
    const currentTime = history.length > 0 ? history[history.length - 1].time : 'N/A';

    const targetDateEnd = new Date(selectedDate);
    targetDateEnd.setHours(23, 59, 59, 999);
    const historicalEntry = history.filter(h => new Date(h.effectiveDate) <= targetDateEnd).pop();

    const didExistOnDate = !!historicalEntry;
    const historicalTime = historicalEntry ? historicalEntry.time : 'N/A';

    return (
    <tr key={p.id} className={!didExistOnDate ? 'bg-red-50 dark:bg-red-900/20' : ''}>
        {editingProductId === p.id ? (
            <>
                <td className="p-2"><input type="text" value={editingProductData.name} onChange={e => setEditingProductData({ ...editingProductData, name: e.target.value })} className="w-full p-1 rounded bg-gray-100 dark:bg-gray-600" /></td>
                <td className="p-2"><input type="number" step="0.01" value={editingProductData.standardTime} onChange={e => setEditingProductData({ ...editingProductData, standardTime: e.target.value })} className="w-full p-1 rounded bg-gray-100 dark:bg-gray-600" /></td>
                <td colSpan="2"></td>
                {permissions.MANAGE_PRODUCTS && <td className="p-3">
                    <div className="flex gap-2 justify-center">
                        <button onClick={() => handleSaveProduct(p.id)} title="Salvar"><Save size={18} className="text-green-500" /></button>
                        <button onClick={() => setEditingProductId(null)} title="Cancelar"><XCircle size={18} className="text-gray-500" /></button>
                    </div>
                </td>}
            </>
        ) : (
            <>
                <td className={`p-3 font-semibold ${!didExistOnDate ? 'text-red-500' : ''}`}>{p.name}{!didExistOnDate && ' (Não existia)'}</td>
                <td className="p-3">
                    {historicalTime} min
                    {didExistOnDate && currentTime !== historicalTime && <span className="text-xs text-gray-500 ml-2">(Atual: {currentTime} min)</span>}
                </td>
                <td className="p-3 text-xs truncate">{p.createdBy?.email}</td>
                <td className="p-3 text-xs truncate">{p.lastEditedBy?.email}</td>
                {permissions.MANAGE_PRODUCTS && <td className="p-3">
                    <div className="flex gap-2 justify-center">
                        <button onClick={() => handleStartEditProduct(p)} title="Editar"><Edit size={18} className="text-yellow-500 hover:text-yellow-400" /></button>
                        <button onClick={() => handleDeleteProduct(p.id)} title="Excluir"><Trash2 size={18} className="text-red-500 hover:text-red-400" /></button>
                    </div>
                </td>}
            </>
        )}
    </tr>
)})}
</tbody>
                                   </table>
                               </div>
                           </div>
                       </div>
                   )}
                  </section>

                   
                 {permissions.VIEW_TRASH && <section className="bg-white dark:bg-gray-900 p-6 rounded-2xl shadow-lg mt-8">
                     <h2 className="text-xl font-semibold mb-4 flex items-center"><Trash2 className="mr-2 text-red-500"/> Lixeira</h2>
                     <div className="space-y-4 max-h-96 overflow-y-auto pr-2">
                         {trashItems.filter(item => item.dashboardId === currentDashboard.id).length > 0 
                             ? trashItems.filter(item => item.dashboardId === currentDashboard.id).map(item=>(
                                 <TrashItemDisplay 
                                     key={item.id} 
                                     item={item} 
                                     products={products} 
                                     user={user} 
                                     onRestore={handleRestoreItem} 
                                     canRestore={permissions.RESTORE_TRASH} 
                                 />
                               )) 
                             : <p>Lixeira vazia.</p>}
                     </div>
                 </section>}
            </main>
        </div>
    );
};


const FullScreenAlert = ({ isOpen }) => {
    if (!isOpen) return null;

    return (
        <div className="fixed inset-0 bg-black bg-opacity-70 flex flex-col justify-center items-center z-[100] text-white animate-pulse">
            <span className="text-9xl" role="img" aria-label="Alerta">⚠️</span>
            <h1 className="text-6xl font-extrabold mt-4 text-red-500">EFICIÊNCIA ABAIXO DO ESPERADO!</h1>
        </div>
    );
};


const TvModeDisplay = ({ tvOptions, stopTvMode, dashboards }) => {
    const [theme] = useState(() => localStorage.getItem('theme') || 'dark');
    const [transitioning, setTransitioning] = useState(false);
    useEffect(() => { document.documentElement.classList.toggle('dark', theme === 'dark'); }, [theme]);

    const isCarousel = typeof tvOptions === 'object';
    const initialDashboardId = isCarousel ? tvOptions.dashboardIds[0] : tvOptions;

    const [currentDashboardId, setCurrentDashboardId] = useState(initialDashboardId);
    
    const [showFullScreenAlert, setShowFullScreenAlert] = useState(false);

    const changeDashboard = useCallback((newId) => {
        setTransitioning(true);
        setTimeout(() => {
            setCurrentDashboardId(newId);
            setTransitioning(false);
        }, 300);
    }, []);

    useEffect(() => {
        if (!isCarousel || tvOptions.dashboardIds.length <= 1) return;
        
        const interval = setInterval(() => {
            const currentIndex = tvOptions.dashboardIds.indexOf(currentDashboardId);
            const nextIndex = (currentIndex + 1) % tvOptions.dashboardIds.length;
            changeDashboard(tvOptions.dashboardIds[nextIndex]);
        }, tvOptions.interval);

        return () => clearInterval(interval);
    }, [tvOptions, isCarousel, currentDashboardId, changeDashboard]);

    const currentDashboard = useMemo(() => dashboards.find(d => d.id === currentDashboardId), [currentDashboardId, dashboards]);
    const isTraveteDashboard = currentDashboard?.id === 'travete';
    
    const [products, setProducts] = useState([]);
    const [allProductionData, setAllProductionData] = useState({});
    const [previewData, setPreviewData] = useState(null);

    useEffect(() => {
        if (!currentDashboard) return;

        const unsubProducts = onSnapshot(query(collection(db, `dashboards/${currentDashboard.id}/products`)), snap => {
            setProducts(snap.docs.map(d => d.data()));
        });
        
        const unsubProdData = onSnapshot(doc(db, `dashboards/${currentDashboard.id}/productionData`, "data"), snap => {
            setAllProductionData(snap.exists() ? snap.data() : {});
        });

        const unsubPreview = onSnapshot(doc(db, `dashboards/${currentDashboard.id}/previews/live`), (doc) => {
            if (doc.exists()) {
                setPreviewData(doc.data());
            } else {
                setPreviewData(null);
            }
        });

        return () => {
            unsubProducts();
            unsubProdData();
            unsubPreview();
        };

    }, [currentDashboard]);

    
    const [selectedDate, setSelectedDate] = useState(() => {
        const initial = new Date();
        initial.setHours(0, 0, 0, 0);
        return initial;
    });

    const handlePrevDay = useCallback(() => {
        setSelectedDate(prev => {
            const next = new Date(prev);
            next.setDate(prev.getDate() - 1);
            return next;
        });
    }, []);

    const handleNextDay = useCallback(() => {
        setSelectedDate(prev => {
            const next = new Date(prev);
            next.setDate(prev.getDate() + 1);
            return next;
        });
    }, []);

    const selectedDateLabel = useMemo(() => selectedDate.toLocaleDateString('pt-BR'), [selectedDate]);

    const isTodaySelected = useMemo(() => {
        const todayReference = new Date();
        todayReference.setHours(0, 0, 0, 0);
        return selectedDate.toDateString() === todayReference.toDateString();
    }, [selectedDate]);

    const productsForSelectedDate = useMemo(() => {
        const targetDate = new Date(selectedDate);
        targetDate.setHours(23, 59, 59, 999);

        return products
            .map(p => {
                if (!p.standardTimeHistory || p.standardTimeHistory.length === 0) return null;
                const validTimeEntry = p.standardTimeHistory.filter(h => new Date(h.effectiveDate) <= targetDate).pop();
                if (!validTimeEntry) return null;
                return { ...p, standardTime: validTimeEntry.time };
            })
            .filter(Boolean);
    }, [products, selectedDate]);

    const dateKey = selectedDate.toISOString().slice(0, 10);
    const productionData = useMemo(() => allProductionData[dateKey] || [], [allProductionData, dateKey]);

    const productMapForSelectedDate = useMemo(() => new Map(productsForSelectedDate.map(p => [p.id, p])), [productsForSelectedDate]);

    const processedData = useMemo(() => {
        if (isTraveteDashboard || !productionData || productionData.length === 0) return [];
        let cumulativeProduction = 0, cumulativeGoal = 0, cumulativeEfficiencySum = 0;
        return [...productionData].sort((a,b)=>(a.period||"").localeCompare(b.period||"")).map((item, index) => {
            let totalTimeValue = 0, totalProducedInPeriod = 0;
            const producedForDisplay = (item.productionDetails || []).map(d => `${d.produced || 0}`).join(' / ');
            (item.productionDetails || []).forEach(detail => {
                const product = productMapForSelectedDate.get(detail.productId);
                if (product?.standardTime) {
                    totalTimeValue += (detail.produced || 0) * product.standardTime;
                    totalProducedInPeriod += (detail.produced || 0);
                }
            });
            const totalAvailableTime = (item.people || 0) * (item.availableTime || 0);
            const efficiency = totalAvailableTime > 0 ? parseFloat(((totalTimeValue / totalAvailableTime) * 100).toFixed(2)) : 0;
            const numericGoal = (item.goalDisplay||"0").split(' / ').reduce((a,v)=>a+(parseInt(v.trim(),10)||0),0);
            const goalSegments = splitGoalSegments(item.goalDisplay || '');
            const goalForDisplay = goalSegments.length > 0
                ? goalSegments.join('/')
                : (numericGoal ? numericGoal.toString() : '0');
            cumulativeProduction += totalProducedInPeriod;
            cumulativeGoal += numericGoal;
            cumulativeEfficiencySum += efficiency;
            const cumulativeEfficiency = parseFloat((cumulativeEfficiencySum / (index + 1)).toFixed(2));
            return { ...item, produced:totalProducedInPeriod, goal:numericGoal, goalForDisplay, producedForDisplay, efficiency, cumulativeProduction, cumulativeGoal, cumulativeEfficiency };
        });
    }, [isTraveteDashboard, productionData, productMapForSelectedDate]);

    const traveteProcessedData = useMemo(() => {
        if (!isTraveteDashboard || !productionData || productionData.length === 0) return [];

        let cumulativeMeta = [];
        let cumulativeProduction = [];
        let cumulativeEfficiencySum = [];
        let cumulativeEntryCounts = [];

        return [...productionData]
            .sort((a, b) => (a.period || "").localeCompare(b.period || ""))
            .map((entry) => {
                const availableTime = parseFloat(entry.availableTime) || 0;

                const storedGoalBlocks = Array.isArray(entry.traveteGoalBlocks) ? entry.traveteGoalBlocks : null;
                const storedLotBlocks = Array.isArray(entry.traveteLotBlocks) ? entry.traveteLotBlocks : null;
                const entryGoalSegments = (entry.goalDisplay || '')
                    .split(' // ')
                    .map(segment => segment.trim());

                const employees = (entry.employeeEntries || []).map((emp, empIndex) => {
                    const productsArray = Array.isArray(emp.products) && emp.products.length > 0
                        ? emp.products
                        : (emp.productionDetails || []);
                    const producedFromProducts = productsArray.reduce((sum, detail) => sum + (parseInt(detail.produced, 10) || 0), 0);
                    const producedValue = producedFromProducts || (emp.produced !== undefined ? parseInt(emp.produced, 10) || 0 : 0);
                    const firstProduct = productsArray.find(detail => detail.productId) || (emp.productionDetails || [])[0] || null;
                    const productId = firstProduct?.productId || emp.productId || '';
                    const product = productMapForSelectedDate.get(productId);
                    const parsedStandardTime = parseFloat(emp.standardTime);
                    const fallbackStandardTimeRaw = firstProduct?.standardTime !== undefined
                        ? parseFloat(firstProduct.standardTime)
                        : (product?.standardTime || 0);
                    const fallbackStandardTime = (!Number.isNaN(fallbackStandardTimeRaw) && fallbackStandardTimeRaw > 0)
                        ? fallbackStandardTimeRaw
                        : 0;
                    const standardTime = (!Number.isNaN(parsedStandardTime) && parsedStandardTime > 0)
                        ? parsedStandardTime
                        : fallbackStandardTime;
                    const meta = (standardTime > 0 && availableTime > 0) ? Math.round(availableTime / standardTime) : 0;
                    const efficiency = (standardTime > 0 && availableTime > 0 && producedValue > 0)
                        ? parseFloat((((producedValue * standardTime) / availableTime) * 100).toFixed(2))
                        : 0;

                    cumulativeMeta[empIndex] = (cumulativeMeta[empIndex] || 0) + meta;
                    cumulativeProduction[empIndex] = (cumulativeProduction[empIndex] || 0) + producedValue;
                    cumulativeEfficiencySum[empIndex] = (cumulativeEfficiencySum[empIndex] || 0) + efficiency;
                    cumulativeEntryCounts[empIndex] = (cumulativeEntryCounts[empIndex] || 0) + 1;

                    const entriesCount = cumulativeEntryCounts[empIndex] || 1;
                    const cumulativeEfficiency = parseFloat(((cumulativeEfficiencySum[empIndex] || 0) / entriesCount).toFixed(2));
                    const productNames = productsArray
                        .map(detail => {
                            const detailProduct = productMapForSelectedDate.get(detail.productId);
                            return detailProduct?.name || null;
                        })
                        .filter(Boolean)
                        .join(' / ');

                    const goalBlock = storedGoalBlocks?.[empIndex] || null;
                    const lotBlock = storedLotBlocks?.[empIndex] || null;
                    const entryGoalDisplay = entryGoalSegments[empIndex] || '';
                    const goalBlockCurrent = goalBlock ? Number(goalBlock.current || 0) : meta;
                    const goalBlockNext = goalBlock ? Number(goalBlock.next || 0) : 0;
                    const goalBlockShowNext = goalBlock ? Boolean(goalBlock.showNext) && (goalBlock.next !== undefined && goalBlock.next !== null) : false;
                    const goalDisplayForEmployee = goalBlock
                        ? (() => {
                            const currentLabel = goalBlockCurrent > 0 ? goalBlockCurrent.toLocaleString('pt-BR') : '0';
                            const nextLabel = goalBlockShowNext
                                ? (goalBlockNext > 0 ? goalBlockNext.toLocaleString('pt-BR') : currentLabel)
                                : '';
                            if (goalBlockShowNext && nextLabel) return `${currentLabel}/${nextLabel}`;
                            if (goalBlockCurrent > 0) return currentLabel;
                            return '-';
                        })()
                        : (entryGoalDisplay || (meta > 0 ? meta.toLocaleString('pt-BR') : '-'));

                    const lotDisplayForEmployee = lotBlock
                        ? (() => {
                            const suffix = (lotBlock.machineType || '').replace(/^Travete\s*/i, '').trim();
                            const currentLabel = lotBlock.current
                                ? `${lotBlock.current}${suffix ? ` - ${suffix}` : ''}`
                                : '';
                            const nextLabel = lotBlock.next || '';
                            if (currentLabel) {
                                return nextLabel ? `${currentLabel}/${nextLabel}` : currentLabel;
                            }
                            return nextLabel || '-';
                        })()
                        : ((productNames || product?.name) ? (productNames || product?.name) : '-');

                    const producedSegments = productsArray.map(detail => {
                        const producedNumeric = parseInt(detail.produced, 10);
                        return Number.isNaN(producedNumeric) ? 0 : producedNumeric;
                    });
                    const sanitizedProducedSegments = producedSegments.filter((value, idx) => (idx === 0) || value > 0);
                    const producedDisplay = sanitizedProducedSegments.length > 0
                        ? sanitizedProducedSegments.map(value => value.toLocaleString('pt-BR')).join(' / ')
                        : producedValue.toLocaleString('pt-BR');

                    return {
                        ...emp,
                        produced: producedValue,
                        producedDisplay,
                        standardTime,
                        meta,
                        efficiency,
                        cumulativeMeta: cumulativeMeta[empIndex] || 0,
                        cumulativeProduced: cumulativeProduction[empIndex] || 0,
                        cumulativeEfficiency,
                        productName: productNames || product?.name || '',
                        metaDisplay: goalDisplayForEmployee,
                        lotDisplay: lotDisplayForEmployee,
                    };
                });

                return {
                    ...entry,
                    employees,
                };
            });
    }, [isTraveteDashboard, productionData, productMapForSelectedDate]);
 useMemo(() => {
        if (!isTraveteDashboard || !productionData || productionData.length === 0) return [];

        let cumulativeMeta = [];
        let cumulativeProduction = [];
        let cumulativeEfficiencySum = [];
        let cumulativeEntryCounts = [];

        return [...productionData]
            .sort((a, b) => (a.period || "").localeCompare(b.period || ""))
            .map((entry) => {
                const availableTime = parseFloat(entry.availableTime) || 0;

                const storedGoalBlocks = Array.isArray(entry.traveteGoalBlocks) ? entry.traveteGoalBlocks : null;
                const storedLotBlocks = Array.isArray(entry.traveteLotBlocks) ? entry.traveteLotBlocks : null;

                const employees = (entry.employeeEntries || []).map((emp, empIndex) => {
                    const productsArray = Array.isArray(emp.products) && emp.products.length > 0
                        ? emp.products
                        : (emp.productionDetails || []);
                    const producedFromProducts = productsArray.reduce((sum, detail) => sum + (parseInt(detail.produced, 10) || 0), 0);
                    const producedValue = producedFromProducts || (emp.produced !== undefined ? parseInt(emp.produced, 10) || 0 : 0);
                    const firstProduct = productsArray.find(detail => detail.productId) || (emp.productionDetails || [])[0] || null;
                    const productId = firstProduct?.productId || emp.productId || '';
                    const product = productMapForSelectedDate.get(productId);
                    const parsedStandardTime = parseFloat(emp.standardTime);
                    const fallbackStandardTimeRaw = firstProduct?.standardTime !== undefined
                        ? parseFloat(firstProduct.standardTime)
                        : (product?.standardTime || 0);
                    const fallbackStandardTime = (!Number.isNaN(fallbackStandardTimeRaw) && fallbackStandardTimeRaw > 0)
                        ? fallbackStandardTimeRaw
                        : 0;
                    const standardTime = (!Number.isNaN(parsedStandardTime) && parsedStandardTime > 0)
                        ? parsedStandardTime
                        : fallbackStandardTime;
                    const meta = (standardTime > 0 && availableTime > 0) ? Math.round(availableTime / standardTime) : 0;
                    const efficiency = (standardTime > 0 && availableTime > 0 && producedValue > 0)
                        ? parseFloat((((producedValue * standardTime) / availableTime) * 100).toFixed(2))
                        : 0;

                    cumulativeMeta[empIndex] = (cumulativeMeta[empIndex] || 0) + meta;
                    cumulativeProduction[empIndex] = (cumulativeProduction[empIndex] || 0) + producedValue;
                    cumulativeEfficiencySum[empIndex] = (cumulativeEfficiencySum[empIndex] || 0) + efficiency;
                    cumulativeEntryCounts[empIndex] = (cumulativeEntryCounts[empIndex] || 0) + 1;

                    const entriesCount = cumulativeEntryCounts[empIndex] || 1;
                    const cumulativeEfficiency = parseFloat(((cumulativeEfficiencySum[empIndex] || 0) / entriesCount).toFixed(2));
                    const productNames = productsArray
                        .map(detail => {
                            const detailProduct = productMapForSelectedDate.get(detail.productId);
                            return detailProduct?.name || null;
                        })
                        .filter(Boolean)
                        .join(' / ');

                    const goalBlock = storedGoalBlocks?.[empIndex] || null;
                    const lotBlock = storedLotBlocks?.[empIndex] || null;
                    const goalBlockCurrent = goalBlock ? Number(goalBlock.current || 0) : meta;
                    const goalBlockNext = goalBlock ? Number(goalBlock.next || 0) : 0;
                    const goalBlockShowNext = goalBlock ? Boolean(goalBlock.showNext) && (goalBlock.next !== undefined && goalBlock.next !== null) : false;
                    const goalDisplayForEmployee = goalBlock
                        ? (() => {
                            const currentLabel = goalBlockCurrent > 0 ? goalBlockCurrent.toLocaleString('pt-BR') : '0';
                            const nextLabel = goalBlockShowNext
                                ? (goalBlockNext > 0 ? goalBlockNext.toLocaleString('pt-BR') : currentLabel)
                                : '';
                            if (goalBlockShowNext && nextLabel) return `${currentLabel}/${nextLabel}`;
                            if (goalBlockCurrent > 0) return currentLabel;
                            return '-';
                        })()
                        : (meta > 0 ? meta.toLocaleString('pt-BR') : '-');

                    const lotDisplayForEmployee = lotBlock
                        ? (() => {
                            const suffix = (lotBlock.machineType || '').replace(/^Travete\s*/i, '').trim();
                            const currentLabel = lotBlock.current
                                ? `${lotBlock.current}${suffix ? ` - ${suffix}` : ''}`
                                : '';
                            const nextLabel = lotBlock.next || '';
                            if (currentLabel) {
                                return nextLabel ? `${currentLabel}/${nextLabel}` : currentLabel;
                            }
                            return nextLabel || '-';
                        })()
                        : ((productNames || product?.name) ? (productNames || product?.name) : '-');

                    return {
                        ...emp,
                        produced: producedValue,
                        standardTime,
                        meta,
                        efficiency,
                        cumulativeMeta: cumulativeMeta[empIndex] || 0,
                        cumulativeProduced: cumulativeProduction[empIndex] || 0,
                        cumulativeEfficiency,
                        productName: productNames || product?.name || '',
                        metaDisplay: goalDisplayForEmployee,
                        lotDisplay: lotDisplayForEmployee,
                    };
                });

                const metaBlockStrings = employees.length > 0
                    ? employees.map(emp => emp.metaDisplay || '-')
                    : [];
                const goalDisplay = entry.goalDisplay || (metaBlockStrings.length > 0 ? metaBlockStrings.join(' // ') : '- // -');
                const lotBlockStrings = employees.length > 0
                    ? employees.map(emp => emp.lotDisplay || '-')
                    : [];
                const lotDisplay = entry.lotDisplay || (lotBlockStrings.length > 0 ? lotBlockStrings.join(' // ') : '- // -');

                const producedDisplay = employees.length > 0
                    ? employees.map(emp => (emp.produced || 0).toLocaleString('pt-BR')).join(' // ')
                    : '0 // 0';

                const efficiencyDisplay = employees.length > 0
                    ? employees.map(emp => `${Number(emp.efficiency || 0).toFixed(2)}%`).join(' // ')
                    : '0% // 0%';

                const cumulativeMetaDisplay = employees.length > 0
                    ? employees.map(emp => (emp.cumulativeMeta || 0).toLocaleString('pt-BR')).join(' // ')
                    : '0 // 0';

                const cumulativeProducedDisplay = employees.length > 0
                    ? employees.map(emp => (emp.cumulativeProduced || 0).toLocaleString('pt-BR')).join(' // ')
                    : '0 // 0';

                const cumulativeEfficiencyDisplay = employees.length > 0
                    ? employees.map(emp => `${Number(emp.cumulativeEfficiency || 0).toFixed(2)}%`).join(' // ')
                    : '0% // 0%';

                const totalMeta = employees.reduce((sum, emp) => sum + (emp.meta || 0), 0);
                const totalProduced = employees.reduce((sum, emp) => sum + (emp.produced || 0), 0);
                const totalEfficiency = employees.length > 0
                    ? parseFloat((employees.reduce((sum, emp) => sum + (emp.efficiency || 0), 0) / employees.length).toFixed(2))
                    : 0;
                const totalCumulativeMeta = employees.reduce((sum, emp) => sum + (emp.cumulativeMeta || 0), 0);
                const totalCumulativeProduced = employees.reduce((sum, emp) => sum + (emp.cumulativeProduced || 0), 0);
                const totalCumulativeEfficiency = employees.length > 0
                    ? parseFloat((employees.reduce((sum, emp) => sum + (emp.cumulativeEfficiency || 0), 0) / employees.length).toFixed(2))
                    : 0;

                return {
                    ...entry,
                    employees,
                    goalDisplay,
                    producedDisplay,
                    efficiencyDisplay,
                    cumulativeMetaDisplay,
                    cumulativeProducedDisplay,
                    cumulativeEfficiencyDisplay,
                    lotDisplay,
                    totalMeta,
                    totalProduced,
                    totalEfficiency,
                    totalCumulativeMeta,
                    totalCumulativeProduced,
                    totalCumulativeEfficiency,
                    goalForDisplay: goalDisplay,
                };
            });
    }, [isTraveteDashboard, productionData, productMapForSelectedDate]);

    const traveteDataByPeriod = useMemo(() => {
        if (!isTraveteDashboard) return {};
        return traveteProcessedData.reduce((acc, entry) => {
            if (entry?.period) {
                acc[entry.period] = entry;
            }
            return acc;
        }, {});
    }, [isTraveteDashboard, traveteProcessedData]);
    
    const prevProductionData = usePrevious(productionData);
    
    useEffect(() => {
        if (prevProductionData && productionData.length > prevProductionData.length) {
            if (isTraveteDashboard) {
                const newTraveteEntry = traveteProcessedData[traveteProcessedData.length - 1];
                const efficiencyToCheck = newTraveteEntry?.totalEfficiency ?? 0;
                if (newTraveteEntry && efficiencyToCheck < 65) {
                    setShowFullScreenAlert(true);
                }
            } else {
                const newEntry = processedData[processedData.length - 1];
                if (newEntry && newEntry.efficiency < 65) {
                    setShowFullScreenAlert(true);
                }
            }
        }
    }, [productionData, prevProductionData, processedData, traveteProcessedData, isTraveteDashboard]);

    useEffect(() => {
        if (showFullScreenAlert) {
            const timer = setTimeout(() => {
                setShowFullScreenAlert(false);
            }, 5000);
            return () => clearTimeout(timer);
        }
    }, [showFullScreenAlert]);


    const monthlySummary = useMemo(() => {
        const referenceDate = new Date(selectedDate);
        const year = referenceDate.getFullYear();
        const month = referenceDate.getMonth();

        if (isTraveteDashboard) {
            let totalMonthlyProduction = 0;
            let totalMonthlyGoal = 0;
            let totalDailyEfficiency = 0;
            let productiveDaysCount = 0;

            Object.keys(allProductionData).forEach(dateStr => {
                try {
                    const date = new Date(dateStr + "T00:00:00");
                    if (date.getFullYear() !== year || date.getMonth() !== month) return;

                    const productsForDateMap = new Map(products
                        .map(p => {
                            const validTimeEntry = p.standardTimeHistory?.filter(h => new Date(h.effectiveDate) <= date).pop();
                            if (!validTimeEntry) return null;
                            return [p.id, { ...p, standardTime: validTimeEntry.time }];
                        })
                        .filter(Boolean));

                    const dayData = allProductionData[dateStr];
                    if (!dayData || dayData.length === 0) return;

                    let dayMetaPerEmployee = [];
                    let dayProductionPerEmployee = [];
                    let dayEfficiencyPerEmployee = [];

                    dayData.forEach(entry => {
                        (entry.employeeEntries || []).forEach((emp, index) => {
                            const producedFromDetails = (emp.productionDetails || []).reduce((sum, detail) => sum + (detail.produced || 0), 0);
                            const produced = emp.produced !== undefined ? parseInt(emp.produced, 10) || 0 : producedFromDetails;
                            const product = productsForDateMap.get(emp.productId);
                            const standardTime = product?.standardTime || 0;
                            const availableTime = entry.availableTime || 0;
                            const meta = (standardTime > 0 && availableTime > 0) ? Math.round(availableTime / standardTime) : 0;
                            const efficiency = (standardTime > 0 && availableTime > 0 && produced > 0)
                                ? (produced * standardTime) / availableTime * 100
                                : 0;

                            dayMetaPerEmployee[index] = (dayMetaPerEmployee[index] || 0) + meta;
                            dayProductionPerEmployee[index] = (dayProductionPerEmployee[index] || 0) + produced;
                            dayEfficiencyPerEmployee[index] = (dayEfficiencyPerEmployee[index] || 0) + efficiency;
                        });
                    });

                    const employeesCount = Math.max(dayMetaPerEmployee.length, dayEfficiencyPerEmployee.length);
                    if (employeesCount > 0) {
                        productiveDaysCount++;
                        totalMonthlyGoal += dayMetaPerEmployee.reduce((sum, value) => sum + (value || 0), 0);
                        totalMonthlyProduction += dayProductionPerEmployee.reduce((sum, value) => sum + (value || 0), 0);
                        const dailyAverageEfficiency = dayEfficiencyPerEmployee.reduce((sum, value) => sum + (value || 0), 0) /
                            (employeesCount * (dayData.length || 1));
                        totalDailyEfficiency += dailyAverageEfficiency || 0;
                    }
                } catch (e) {
                    console.error("Data inválida no sumário mensal:", dateStr);
                }
            });

            const averageMonthlyEfficiency = productiveDaysCount > 0
                ? parseFloat((totalDailyEfficiency / productiveDaysCount).toFixed(2))
                : 0;

            return { totalProduction: totalMonthlyProduction, totalGoal: totalMonthlyGoal, averageEfficiency: averageMonthlyEfficiency };
        }

        let totalMonthlyProduction = 0, totalMonthlyGoal = 0, totalDailyAverageEfficiencies = 0, productiveDaysCount = 0;

        Object.keys(allProductionData).forEach(dateStr => {
            try {
                const date = new Date(dateStr + "T00:00:00");
                const productsForDateMap = new Map(products
                    .map(p => {
                        const validTimeEntry = p.standardTimeHistory?.filter(h => new Date(h.effectiveDate) <= date).pop();
                        if (!validTimeEntry) return null;
                        return [p.id, { ...p, standardTime: validTimeEntry.time }];
                    })
                    .filter(Boolean));
                if(date.getFullYear() === year && date.getMonth() === month) {
                    const dayData = allProductionData[dateStr];
                    if (dayData && dayData.length > 0) {
                        productiveDaysCount++;
                        let dailyProduction = 0, dailyGoal = 0, dailyEfficiencySum = 0;
                        dayData.forEach(item => {
                            let periodProduction = 0, totalTimeValue = 0;
                            (item.productionDetails || []).forEach(detail => {
                                periodProduction += (detail.produced || 0);
                                const product = productsForDateMap.get(detail.productId);
                                if (product?.standardTime) totalTimeValue += (detail.produced || 0) * product.standardTime;
                            });
                            if (item.goalDisplay) dailyGoal += item.goalDisplay.split(' / ').reduce((acc, val) => acc + (parseInt(val.trim(), 10) || 0), 0);
                            dailyProduction += periodProduction;
                            const totalAvailableTime = (item.people || 0) * (item.availableTime || 0);
                            dailyEfficiencySum += totalAvailableTime > 0 ? (totalTimeValue / totalAvailableTime) * 100 : 0;
                        });
                        totalDailyAverageEfficiencies += dayData.length > 0 ? dailyEfficiencySum / dayData.length : 0;
                        totalMonthlyProduction += dailyProduction;
                        totalMonthlyGoal += dailyGoal;
                    }
                }
            } catch(e) { console.error("Data inválida no sumário mensal:", dateStr); }
        });
        const averageMonthlyEfficiency = productiveDaysCount > 0 ? parseFloat((totalDailyAverageEfficiencies / productiveDaysCount).toFixed(2)) : 0;
        return { totalProduction: totalMonthlyProduction, totalGoal: totalMonthlyGoal, averageEfficiency: averageMonthlyEfficiency };
    }, [isTraveteDashboard, allProductionData, selectedDate, products]);

    const handleNextDash = () => {
        const i = dashboards.findIndex(d=>d.id===currentDashboardId);
        const nextId = dashboards[(i+1)%dashboards.length].id;
        changeDashboard(nextId);
    };
    const handlePrevDash = () => {
        const i = dashboards.findIndex(d=>d.id===currentDashboardId);
        const prevId = dashboards[(i-1+dashboards.length)%dashboards.length].id;
        changeDashboard(prevId);
    };
    
    const renderTvTable = () => {
        if (isTraveteDashboard) {
            const getPeopleTimeValue = (period) => {
                const entry = traveteDataByPeriod[period];
                if (entry) {
                    const peopleCount = entry.employeeEntries?.length || entry.people || entry.employees?.length || 0;
                    const availableTime = entry.availableTime || 0;
                    return `${peopleCount} / ${availableTime} min`;
                }
                if (isTodaySelected && previewData && previewData.period === period) {
                    const peopleCount = previewData.people || (previewData.employeeEntries?.length || 0);
                    const availableTime = previewData.availableTime || 0;
                    return `${peopleCount} / ${availableTime} min`;
                }
                return '- / -';
            };

            const getAlteracaoValue = (period) => {
                const entry = traveteDataByPeriod[period];
                if (entry) {
                    if (entry.lotDisplay) {
                        return entry.lotDisplay;
                    }
                    if (entry.employees?.length) {
                        const names = entry.employees
                            .map(emp => emp.lotDisplay || emp.productName || '')
                            .filter(Boolean);
                        if (names.length) {
                            return names.join(' // ');
                        }
                    }
                }
                if (isTodaySelected && previewData && previewData.period === period) {
                    if (previewData.lotDisplayName) {
                        return previewData.lotDisplayName;
                    }
                    const previewNames = (previewData.employeeEntries || [])
                        .map(emp => {
                            const productLots = (emp.products || [])
                                .map(item => item.lotName || '')
                                .filter(Boolean)
                                .join(' / ');
                            if (productLots) return productLots;
                            return emp.machineType;
                        })
                        .filter(Boolean);
                    if (previewNames.length) {
                        return previewNames.join(' // ');
                    }
                }
                return '-';
            };

            const formatTraveteEmployeeProduction = (employee) => {
                const productDetails = Array.isArray(employee.products) && employee.products.length > 0
                    ? employee.products
                    : (employee.productionDetails || []);

                if (productDetails.length > 0) {
                    const producedSegments = productDetails.map(detail => parseInt(detail.produced, 10) || 0);
                    const sanitizedSegments = producedSegments.filter((value, idx) => (idx === 0) || value > 0);

                    if (sanitizedSegments.length > 1) {
                        return sanitizedSegments
                            .map(value => value.toLocaleString('pt-BR'))
                            .join(' / ');
                    }

                    if (sanitizedSegments.length === 1) {
                        return sanitizedSegments[0].toLocaleString('pt-BR');
                    }
                }

                const producedValue = employee.produced !== undefined
                    ? parseInt(employee.produced, 10) || 0
                    : 0;

                return producedValue.toLocaleString('pt-BR');
            };

            const joinTraveteEmployees = (entry, mapper, fallbackValue = '-') => {
                const employees = entry?.employees || [];
                if (employees.length === 0) {
                    return null;
                }

                const formattedValues = employees.map((employee, index) => {
                    const rawValue = mapper(employee, index);
                    if (rawValue === null || rawValue === undefined) {
                        return '';
                    }
                    if (typeof rawValue === 'number') {
                        return rawValue.toLocaleString('pt-BR');
                    }
                    return String(rawValue);
                });

                const hasContent = formattedValues.some(value => value !== '');
                if (!hasContent) {
                    if (fallbackValue === null) {
                        return null;
                    }
                    return employees.map(() => fallbackValue).join(' // ');
                }

                return formattedValues.map(value => (value === '' ? fallbackValue : value)).join(' // ');
            };

            const getTraveteCellContent = (period, rowKey) => {
                const entry = traveteDataByPeriod[period];
                if (entry) {
                    switch (rowKey) {
                        case 'goalDisplay': {
                            const directValue = entry.goalDisplay;
                            if (directValue) return directValue;
                            const fallback = joinTraveteEmployees(entry, (emp) => {
                                if (emp.metaDisplay) return emp.metaDisplay;
                                if (typeof emp.meta === 'number' && emp.meta > 0) {
                                    return emp.meta;
                                }
                                return null;
                            });
                            return fallback || '-';
                        }
                        case 'producedDisplay': {
                            const directValue = entry.producedDisplay;
                            if (directValue) return directValue;
                            const fallback = joinTraveteEmployees(entry, (emp) => {
                                if (emp.producedDisplay) return emp.producedDisplay;
                                return formatTraveteEmployeeProduction(emp);
                            }, '0');
                            return fallback || '0 // 0';
                        }
                        case 'efficiencyDisplay': {
                            const directValue = entry.efficiencyDisplay;
                            if (directValue) return directValue;
                            const fallback = joinTraveteEmployees(entry, (emp) => {
                                const raw = typeof emp.efficiency === 'number'
                                    ? emp.efficiency
                                    : parseFloat(emp.efficiency);
                                const value = Number.isFinite(raw) ? raw : 0;
                                return `${value.toFixed(2)}%`;
                            }, '0%');
                            return fallback || '0% // 0%';
                        }
                        case 'cumulativeMetaDisplay': {
                            const directValue = entry.cumulativeMetaDisplay;
                            if (directValue) return directValue;
                            const fallback = joinTraveteEmployees(entry, (emp) => {
                                const raw = typeof emp.cumulativeMeta === 'number'
                                    ? emp.cumulativeMeta
                                    : parseInt(emp.cumulativeMeta, 10);
                                const value = Number.isFinite(raw) ? raw : 0;
                                return value;
                            }, '0');
                            return fallback || '0 // 0';
                        }
                        case 'cumulativeProducedDisplay': {
                            const directValue = entry.cumulativeProducedDisplay;
                            if (directValue) return directValue;
                            const fallback = joinTraveteEmployees(entry, (emp) => {
                                const raw = typeof emp.cumulativeProduced === 'number'
                                    ? emp.cumulativeProduced
                                    : parseInt(emp.cumulativeProduced, 10);
                                const value = Number.isFinite(raw) ? raw : 0;
                                return value;
                            }, '0');
                            return fallback || '0 // 0';
                        }
                        case 'cumulativeEfficiencyDisplay': {
                            const directValue = entry.cumulativeEfficiencyDisplay;
                            if (directValue) return directValue;
                            const fallback = joinTraveteEmployees(entry, (emp) => {
                                const raw = typeof emp.cumulativeEfficiency === 'number'
                                    ? emp.cumulativeEfficiency
                                    : parseFloat(emp.cumulativeEfficiency);
                                const value = Number.isFinite(raw) ? raw : 0;
                                return `${value.toFixed(2)}%`;
                            }, '0%');
                            return fallback || '0% // 0%';
                        }
                        default:
                            return '-';
                    }
                }
                if (rowKey === 'goalDisplay' && isTodaySelected && previewData && previewData.period === period) {
                    return previewData.goalDisplay || '-';
                }
                return '-';
            };

            const traveteRows = [
                { key: 'goalDisplay', label: 'Meta', highlight: 'text-blue-600', previewHighlight: 'text-yellow-500' },
                { key: 'producedDisplay', label: 'Produção' },
                { key: 'efficiencyDisplay', label: 'Eficiência', isColor: true, getValues: (entry) => entry.employees?.map(emp => emp.efficiency || 0) || [] },
                { key: 'cumulativeMetaDisplay', label: 'Meta Acum.' },
                { key: 'cumulativeProducedDisplay', label: 'Prod. Acum.' },
                { key: 'cumulativeEfficiencyDisplay', label: 'Efic. Acum.', isColor: true, getValues: (entry) => entry.employees?.map(emp => emp.cumulativeEfficiency || 0) || [] },
                { key: 'monthlyGoal', label: 'Meta Mês', isMonthly: true, value: monthlySummary.totalGoal.toLocaleString('pt-BR') },
                { key: 'monthlyProduction', label: 'Prod. Mês', isMonthly: true, value: monthlySummary.totalProduction.toLocaleString('pt-BR') },
                { key: 'monthlyEfficiency', label: 'Efic. Mês', isMonthly: true, isColor: true, value: `${monthlySummary.averageEfficiency}%` },
            ];

            const shouldWarnLowEfficiency = (entry) => entry?.employees?.some(emp => (emp.efficiency || 0) < 70);

            return (
                <div className="overflow-x-auto w-full text-center p-6 border-4 border-blue-900 rounded-xl shadow-2xl bg-white text-gray-900 responsive-tv">
                    <table className="min-w-full table-fixed">
                        <thead className="text-white bg-blue-500">
                            <tr>
                                <th colSpan={FIXED_PERIODS.length + 1} className="p-4 text-5xl relative">
                                    <div className="absolute top-2 left-2 flex items-center gap-2">
                                        <button onClick={stopTvMode} className="p-2 bg-red-600 text-white rounded-full flex items-center gap-1 text-sm"><XCircle size={18} /> SAIR</button>
                                        {!isCarousel && (
                                            <>
                                                <button onClick={handlePrevDash} className="p-2 bg-blue-700 text-white rounded-full"><ArrowLeft size={18} /></button>
                                                <button onClick={handleNextDash} className="p-2 bg-blue-700 text-white rounded-full"><ArrowRight size={18} /></button>
                                            </>
                                        )}
                                    </div>
                                    {!isCarousel && (
                                        <div className="absolute top-2 right-2 flex items-center gap-2">
                                            <button onClick={handlePrevDay} className="px-3 py-1 bg-blue-700 text-white rounded-full text-sm">⬅ Dia anterior</button>
                                            <button onClick={handleNextDay} className="px-3 py-1 bg-blue-700 text-white rounded-full text-sm">Dia seguinte ➡</button>
                                        </div>
                                    )}
                                    {currentDashboard.name.toUpperCase()} - {selectedDateLabel}
                                </th>
                            </tr>
                            <tr>
                                <th className="p-2 text-left">Resumo</th>
                                {FIXED_PERIODS.map(period => {
                                    const entry = traveteDataByPeriod[period];
                                    const isPreviewSlot = !entry && previewData && previewData.period === period;
                                    return (
                                        <th key={period} className={`p-2 text-sm ${isPreviewSlot ? 'text-yellow-300' : ''}`}>
                                            {getPeopleTimeValue(period)}
                                        </th>
                                    );
                                })}
                            </tr>
                            <tr>
                                <th className="p-2 text-left">Alteração</th>
                                {FIXED_PERIODS.map(period => {
                                    const entry = traveteDataByPeriod[period];
                                    const isPreviewSlot = !entry && previewData && previewData.period === period;
                                    return (
                                        <th key={period} className={`p-2 text-base ${isPreviewSlot ? 'text-yellow-300' : ''}`}>
                                            {getAlteracaoValue(period)}
                                        </th>
                                    );
                                })}
                            </tr>
                            <tr>
                                <th className="p-3 text-left">Hora</th>
                                {FIXED_PERIODS.map(period => (
                                    <th key={period} className="p-3 text-3xl">{period}</th>
                                ))}
                            </tr>
                        </thead>
                        <tbody className="text-2xl divide-y divide-gray-200">
                            {traveteRows.map(row => (
                                <tr key={row.key} className={row.isMonthly ? 'bg-gray-100' : ''}>
                                    <td className="p-3 font-bold text-left sticky left-0 bg-gray-200">{row.label}</td>
                                    {row.isMonthly ? (
                                        <td colSpan={FIXED_PERIODS.length} className={`p-3 font-extrabold ${row.isColor ? (parseFloat(row.value) < 65 ? 'text-red-500' : 'text-green-600') : ''}`}>
                                            {row.value}
                                        </td>
                                    ) : (
                                        FIXED_PERIODS.map(period => {
                                            const entry = traveteDataByPeriod[period];
                                            const isPreviewSlot = !entry && isTodaySelected && previewData && previewData.period === period;
                                            let cellClass = 'p-3 font-extrabold';
                                            let cellContent = getTraveteCellContent(period, row.key);

                                            if (row.key === 'goalDisplay') {
                                                if (entry) {
                                                    cellClass += ` ${row.highlight}`;
                                                } else if (isPreviewSlot) {
                                                    cellClass += ` ${row.previewHighlight || 'text-yellow-500'}`;
                                                }
                                            } else if (row.isColor && entry && cellContent !== '-') {
                                                const values = row.getValues ? row.getValues(entry) : [];
                                                const hasLow = values.some(value => Number(value) < 65);
                                                cellClass += hasLow ? ' text-red-500' : ' text-green-600';
                                            }

                                            const warningNeeded = row.key === 'producedDisplay' && entry && shouldWarnLowEfficiency(entry);

                                            return (
                                                <td key={period} className={cellClass}>
                                                    {warningNeeded && (
                                                        <span role="img" aria-label="Alerta" className="text-yellow-400 text-3xl">⚠️ </span>
                                                    )}
                                                    {cellContent}
                                                </td>
                                            );
                                        })
                                    )}
                                </tr>
                            ))}
                        </tbody>
                    </table>
                </div>
            );
        }

        const dataByPeriod = processedData.reduce((acc, curr) => ({ ...acc, [curr.period]: curr }), {});

        const getPeopleTimeValue = (p) => dataByPeriod[p] ? `${dataByPeriod[p].people} / ${dataByPeriod[p].availableTime} min` : '- / -';
        const getProductionValue = (p) => dataByPeriod[p]?.producedForDisplay || '-';
        const getAlteracaoValue = (p) => {
            const launched = dataByPeriod[p];
            if (launched && launched.productionDetails?.length > 0) {
                return launched.productionDetails.map(d => productMapForSelectedDate.get(d.productId)?.name).filter(Boolean).join(' / ');
            }
            if (isTodaySelected && previewData && previewData.period === p) {
                return previewData.productName;
            }
            return '-';
        };

        const TV_ROWS = [
            { key: 'meta', label: 'Meta', formatter: (p) => dataByPeriod[p]?.goalForDisplay || dataByPeriod[p]?.goal || '-' },
            { key: 'producedForDisplay', label: 'Produção', formatter: getProductionValue },
            { key: 'efficiency', label: 'Eficiência', isColor: true, formatter: (p) => dataByPeriod[p] ? `${dataByPeriod[p].efficiency}%` : '-' },
            { key: 'cumulativeGoal', label: 'Meta Acum.', formatter: (p) => dataByPeriod[p]?.cumulativeGoal.toLocaleString('pt-BR') || '-' },
            { key: 'cumulativeProduction', label: 'Prod. Acum.', formatter: (p) => dataByPeriod[p]?.cumulativeProduction.toLocaleString('pt-BR') || '-' },
            { key: 'cumulativeEfficiency', label: 'Efic. Acum.', isColor: true, formatter: (p) => dataByPeriod[p] ? `${dataByPeriod[p].cumulativeEfficiency}%` : '-' },
            { key: 'monthlyGoal', label: 'Meta Mês', isMonthly: true, value: monthlySummary.totalGoal.toLocaleString('pt-BR') },
            { key: 'monthlyProduction', label: 'Prod. Mês', isMonthly: true, value: monthlySummary.totalProduction.toLocaleString('pt-BR') },
            { key: 'monthlyEfficiency', label: 'Efic. Mês', isMonthly: true, isColor: true, value: `${monthlySummary.averageEfficiency}%` },
        ];

        return (
            <div className="overflow-x-auto w-full text-center p-6 border-4 border-blue-900 rounded-xl shadow-2xl bg-white text-gray-900">
                <table className="min-w-full table-fixed">
                    <thead className="text-white bg-blue-500">
                        <tr><th colSpan={FIXED_PERIODS.length + 1} className="p-4 text-5xl relative">
                            <div className="absolute top-2 left-2 flex items-center gap-2">
                                <button onClick={stopTvMode} className="p-2 bg-red-600 text-white rounded-full flex items-center gap-1 text-sm"><XCircle size={18} /> SAIR</button>
                                {!isCarousel && (
                                    <>
                                        <button onClick={handlePrevDash} className="p-2 bg-blue-700 text-white rounded-full"><ArrowLeft size={18} /></button>
                                        <button onClick={handleNextDash} className="p-2 bg-blue-700 text-white rounded-full"><ArrowRight size={18} /></button>
                                    </>
                                )}
                            </div>
                            {!isCarousel && (
                                <div className="absolute top-2 right-2 flex items-center gap-2">
                                    <button onClick={handlePrevDay} className="px-3 py-1 bg-blue-700 text-white rounded-full text-sm">⬅ Dia anterior</button>
                                    <button onClick={handleNextDay} className="px-3 py-1 bg-blue-700 text-white rounded-full text-sm">Dia seguinte ➡</button>
                                </div>
                            )}
                            {currentDashboard.name.toUpperCase()} - {selectedDateLabel}
                        </th></tr>
                        <tr><th className="p-2 text-left">Resumo</th>{FIXED_PERIODS.map(p => <th key={p} className="p-2 text-sm">{getPeopleTimeValue(p)}</th>)}</tr>
                        <tr><th className="p-2 text-left">Alteração</th>{FIXED_PERIODS.map(p => {
                            const launched = dataByPeriod[p];
                            const isPreviewSlot = isTodaySelected && previewData && previewData.period === p && !launched;
                            return <th key={p} className={`p-2 text-base ${isPreviewSlot ? 'text-yellow-300' : ''}`}>{getAlteracaoValue(p)}</th>
                        })}</tr>
                        <tr><th className="p-3 text-left">Hora</th>{FIXED_PERIODS.map(p => <th key={p} className="p-3 text-3xl">{p}</th>)}</tr>
                    </thead>
                    <tbody className="text-2xl divide-y divide-gray-200">
                        {TV_ROWS.map(row => (
                            <tr key={row.key} className={row.isMonthly ? 'bg-gray-100' : ''}>
                                <td className="p-3 font-bold text-left sticky left-0 bg-gray-200">{row.label}</td>
                                {row.isMonthly ? (
                                    <td colSpan={FIXED_PERIODS.length} className={`p-3 font-extrabold ${row.isColor ? (parseFloat(row.value) < 65 ? 'text-red-500' : 'text-green-600') : ''}`}>{row.value}</td>
                                ) : (
                                    FIXED_PERIODS.map(p => {
                                        const launched = dataByPeriod[p];
                                        let cellContent, cellClass = 'p-3 font-extrabold';

                                        if (row.key === 'meta') {
                                            if (launched) {
                                                cellContent = launched.goalForDisplay;
                                                cellClass += ' text-blue-600';
                                            } else if (previewData && previewData.period === p) {
                                                cellContent = previewData.goalDisplay;
                                                cellClass += ' text-yellow-500';
                                            } else {
                                                cellContent = '-';
                                            }
                                        } else {
                                            cellContent = row.formatter(p);
                                            if (row.isColor && cellContent !== '-') {
                                                const numericVal = dataByPeriod[p]?.[row.key];
                                                cellClass += parseFloat(numericVal) < 65 ? ' text-red-500' : ' text-green-600';
                                            }
                                        }

                                        const efficiency = dataByPeriod[p]?.efficiency;

                                        return <td key={p} className={cellClass}>
                                            {row.key === 'producedForDisplay' && launched && efficiency != null && efficiency < 70 && (
                                              <span role="img" aria-label="Alerta" className="text-yellow-400 text-3xl">⚠️ </span>
                                            )}
                                            {cellContent}
                                        </td>;
                                    })
                                )}
                            </tr>
                        ))}
                    </tbody>
                </table>
            </div>
        );
    };

    if (!currentDashboard) {
        return <div className="min-h-screen bg-gray-100 dark:bg-black flex justify-center items-center"><p className="text-xl">Carregando...</p></div>;
    }

    return (
        <div className="min-h-screen p-4 md:p-8 bg-gray-100 dark:bg-gray-900 flex flex-col items-center justify-center font-sans space-y-8">
            <FullScreenAlert isOpen={showFullScreenAlert} />
            <div className={`w-full transition-opacity duration-300 ${transitioning ? 'opacity-0' : 'opacity-100'}`}>
                {renderTvTable()}
            </div>
            <p className="text-sm text-gray-500 mt-4">Última atualização: {new Date().toLocaleTimeString('pt-BR')}</p>
        </div>
    );
};


// #####################################################################
// #                                                                   #
// #               COMPONENTE RAIZ E LÓGICA DE NAVEGAÇÃO               #
// #                                                                   #
// #####################################################################

const AppContent = () => {
    const { user, loading } = useAuth();
    const [currentApp, setCurrentApp] = useState('cronoanalise');
    const [tvMode, setTvMode] = useState(null);
    const [currentDashboardIndex, setCurrentDashboardIndex] = useState(() => {
        const savedIndex = localStorage.getItem('lastDashboardIndex');
        return savedIndex ? parseInt(savedIndex, 10) : 0;
    });

    const [dashboards, setDashboards] = useState([]);
    const [usersWithRoles, setUsersWithRoles] = useState([]);
    const [userPermissions, setUserPermissions] = useState({});

    useEffect(() => {
        localStorage.setItem('lastDashboardIndex', currentDashboardIndex);
    }, [currentDashboardIndex]);
    
    useEffect(() => {
        if (!user) {
            setUserPermissions({});
            setDashboards([]);
            setUsersWithRoles([]);
            return;
        }

        let unsubDashboards; 

        const setupDataAndListeners = async () => {
            try {
                // --- Etapa 1: Verificar e criar dashboards iniciais (apenas uma vez) ---
                const dashboardsQuery = query(collection(db, "dashboards"), orderBy("order"));
                const initialDashboardsSnap = await getDocs(dashboardsQuery);
                
                if (initialDashboardsSnap.empty) {
                    console.log("Nenhum dashboard encontrado, criando dados iniciais...");
                    const batch = writeBatch(db);
                    initialDashboards.forEach(dash => {
                        const docRef = doc(db, "dashboards", dash.id);
                        batch.set(docRef, dash);
                    });
                    await batch.commit();
                    console.log("Dashboards iniciais criados com sucesso.");
                }

                // --- Etapa 2: Iniciar o listener em tempo real para dashboards ---
                unsubDashboards = onSnapshot(dashboardsQuery, (snap) => {
                    const fetchedDashboards = snap.docs.map(d => d.data());
                    setDashboards(fetchedDashboards);
                }, (error) => {
                    console.error("Erro no listener de Dashboards:", error);
                });

                // --- Etapa 3: Buscar dados de usuários e permissões (apenas uma vez) ---
                const rolesSnap = await getDocs(collection(db, "roles"));
                const rolesData = new Map(rolesSnap.docs.map(d => [d.id, d.data()]));

                const usersSnap = await getDocs(collection(db, "users"));
                const usersData = usersSnap.docs.map(d => ({ uid: d.id, ...d.data() }));
                
                const combinedUsers = usersData.map(u => ({ ...u, permissions: rolesData.get(u.uid)?.permissions || [] }));
                setUsersWithRoles(combinedUsers);

                const currentUserPermissionsDoc = rolesData.get(user.uid);
                let permissionsList = currentUserPermissionsDoc?.permissions || [];
                
                if (currentUserPermissionsDoc?.role === 'admin') {
                     permissionsList = Object.keys(ALL_PERMISSIONS);
                }
                
                const permissionsMap = {};
                for (const key in ALL_PERMISSIONS) {
                    permissionsMap[key] = permissionsList.includes(key);
                }
                
                setUserPermissions(permissionsMap);

            } catch (error) {
                console.error("ERRO CRÍTICO AO CONFIGURAR DADOS:", error);
            }
        };

        setupDataAndListeners();

        return () => {
            if (unsubDashboards) {
                unsubDashboards();
            }
        };
    }, [user]);


    const startTvMode = useCallback((options) => setTvMode(options), []);
    const stopTvMode = useCallback(() => setTvMode(null), []);

    if (loading) {
        return <div className="min-h-screen bg-gray-100 dark:bg-black flex justify-center items-center"><p className="text-xl">Carregando autenticação...</p></div>;
    }
    
    if (!user) {
        return <LoginPage />;
    }

    if (dashboards.length === 0 || Object.keys(userPermissions).length === 0) {
        return <div className="min-h-screen bg-gray-100 dark:bg-black flex justify-center items-center"><p className="text-xl">Carregando dados do usuário...</p></div>;
    }

    if (tvMode && currentApp === 'cronoanalise') {
        return <TvModeDisplay tvOptions={tvMode} stopTvMode={stopTvMode} dashboards={dashboards} />;
    }

    if (currentApp === 'stock') {
        return <StockManagementApp onNavigateToCrono={() => setCurrentApp('cronoanalise')} />;
    }
    
    return <CronoanaliseDashboard 
        onNavigateToStock={() => setCurrentApp('stock')}
        user={user}
        permissions={userPermissions}
        startTvMode={startTvMode} 
        dashboards={dashboards}
        users={usersWithRoles}
        roles={defaultRoles}
        currentDashboardIndex={currentDashboardIndex}
        setCurrentDashboardIndex={setCurrentDashboardIndex}
    />;
};

const App = () => {
    return (
        <AuthProvider>
            <AppContent />
        </AuthProvider>
    );
};


export default App;<|MERGE_RESOLUTION|>--- conflicted
+++ resolved
@@ -229,7 +229,6 @@
     .map(segment => segment.trim())
     .filter(Boolean);
 
-<<<<<<< HEAD
 const formatDefaultLotDisplayName = (lot, product) => {
     if (!lot) {
         return product?.name || '';
@@ -414,8 +413,6 @@
     return true;
 };
 
-=======
->>>>>>> eb892706
 const formatTraveteStandardTimeValue = (value) => {
     if (typeof value !== 'number' || Number.isNaN(value) || value <= 0) return '';
     return parseFloat(value.toFixed(2)).toString();
@@ -1667,10 +1664,7 @@
     entry,
     onSave,
     products,
-<<<<<<< HEAD
     productsForSelectedDate = [],
-=======
->>>>>>> eb892706
     lots = [],
     traveteMachines = TRAVETE_MACHINES,
     traveteVariationLookup = new Map(),
@@ -1728,7 +1722,6 @@
                     }),
                 });
             } else {
-<<<<<<< HEAD
                 const productionDetails = Array.isArray(entry.productionDetails)
                     ? entry.productionDetails
                     : [];
@@ -1746,55 +1739,18 @@
                         : '',
                     productionRows,
                     previousGoalDisplay: entry.goalDisplay || '',
-=======
-                setEntryData({
-                    type: 'default',
-                    people: entry.people,
-                    availableTime: entry.availableTime,
-                    productions: entry.productionDetails.reduce((acc, detail) => {
-                        acc[detail.productId] = detail.produced.toString();
-                        return acc;
-                    }, {}),
->>>>>>> eb892706
                 });
             }
         } else if (!isOpen) {
             setEntryData(null);
         }
-<<<<<<< HEAD
     }, [isOpen, entry, traveteMachines, lots, productMap]);
-=======
-    }, [isOpen, entry, traveteMachines]);
 
     const traveteLotOptions = useMemo(
         () => lots.filter(lot => lot.status !== 'completed'),
         [lots]
     );
 
-    useEffect(() => {
-        if (!isOpen || !entryData || entryData.type !== 'travete') return;
-        setEntryData(prev => {
-            if (!prev || prev.type !== 'travete') return prev;
-            const { changed, employeeEntries } = applyTraveteAutoSuggestions(
-                prev.employeeEntries,
-                traveteLotOptions,
-                products,
-                traveteVariationLookup
-            );
-            if (!changed) {
-                return prev;
-            }
-            return { ...prev, employeeEntries };
-        });
-    }, [isOpen, entryData, traveteLotOptions, products, traveteVariationLookup]);
->>>>>>> eb892706
-
-    const traveteLotOptions = useMemo(
-        () => lots.filter(lot => lot.status !== 'completed'),
-        [lots]
-    );
-
-<<<<<<< HEAD
     useEffect(() => {
         if (!isOpen || !entryData || entryData.type !== 'travete') return;
         setEntryData(prev => {
@@ -2004,18 +1960,6 @@
             });
             return { ...prev, employeeEntries: updatedEmployees };
         });
-=======
-    const isTraveteEntry = entryData.type === 'travete';
-
-    const handleProductionChange = (productId, value) => {
-        setEntryData(prev => ({
-            ...prev,
-            productions: {
-                ...prev.productions,
-                [productId]: value,
-            },
-        }));
->>>>>>> eb892706
     };
 
     const deriveTraveteStandardTime = (lotId, machineType) => {
@@ -2131,7 +2075,6 @@
             return;
         }
 
-<<<<<<< HEAD
         const numericPeople = parseFloat(entryData.people) || 0;
         const numericAvailableTime = parseFloat(entryData.availableTime) || 0;
         const updatedProductions = (entryData.productionRows || [])
@@ -2158,16 +2101,6 @@
             productions: updatedProductions,
             goalDisplay: goalDisplayValue,
             primaryProductId,
-=======
-        const updatedProductions = Object.entries(entryData.productions).map(([productId, produced]) => ({
-            productId,
-            produced: parseInt(produced, 10) || 0,
-        }));
-
-        onSave(entry.id, {
-            ...entryData,
-            productions: updatedProductions,
->>>>>>> eb892706
         });
         onClose();
     };
@@ -2285,7 +2218,6 @@
                                     </div>
                                 </div>
                             ))}
-<<<<<<< HEAD
                         </div>
                         <div className="grid grid-cols-1 md:grid-cols-2 gap-4">
                             <div className="flex flex-col justify-center items-center bg-blue-100 dark:bg-blue-900/50 p-3 rounded-md shadow-inner">
@@ -2294,8 +2226,6 @@
                                     {traveteMetaDisplay || '- // -'}
                                 </span>
                             </div>
-=======
->>>>>>> eb892706
                         </div>
                     </div>
                 ) : (
@@ -2325,7 +2255,6 @@
                         <div>
                             <h3 className="text-sm font-semibold mb-2">Produções</h3>
                             <div className="space-y-2 max-h-64 overflow-y-auto">
-<<<<<<< HEAD
                                 {(entryData.productionRows || []).map((row, index) => (
                                     <div key={row.key || `${row.productId}-${index}`} className="flex items-center justify-between gap-4">
                                         <span className="text-sm font-medium truncate">{row.productName || row.productId || 'Produto'}</span>
@@ -2352,22 +2281,6 @@
                                     <span className="text-sm font-medium text-gray-700 dark:text-gray-200">Meta Prevista</span>
                                     <span className="font-bold text-lg text-blue-600 dark:text-blue-400">{defaultGoalPreview}</span>
                                 </div>
-=======
-                                {entry.productionDetails.map(detail => {
-                                    const product = products.find(p => p.id === detail.productId);
-                                    return (
-                                        <div key={detail.productId} className="flex items-center justify-between">
-                                            <span className="text-sm font-medium">{product?.name || detail.productId}</span>
-                                            <input
-                                                type="number"
-                                                value={entryData.productions[detail.productId]}
-                                                onChange={(e) => handleProductionChange(detail.productId, e.target.value)}
-                                                className="w-24 p-2 rounded-md bg-gray-100 dark:bg-gray-700"
-                                            />
-                                        </div>
-                                    );
-                                })}
->>>>>>> eb892706
                             </div>
                         </div>
                     </div>
@@ -3546,7 +3459,6 @@
     const handleAddEntry = useCallback(async (e) => {
         e.preventDefault();
         if (!currentDashboard) return;
-<<<<<<< HEAD
 
         if (isTraveteDashboard) {
             if (!traveteComputedEntry.isValid) return;
@@ -3627,88 +3539,6 @@
 
         if (!isEntryFormValid) return;
 
-=======
-
-        if (isTraveteDashboard) {
-            if (!traveteComputedEntry.isValid) return;
-
-            const entryId = Date.now().toString();
-            const batch = writeBatch(db);
-            const prodDataRef = doc(db, `dashboards/${currentDashboard.id}/productionData`, "data");
-            const employeeEntries = traveteComputedEntry.employeeSummaries.map(emp => ({
-                employeeId: emp.employeeId,
-                machineType: emp.machineType,
-                produced: emp.produced || 0,
-                standardTime: emp.standardTimeValue || 0,
-                products: (emp.productsForSave || []).map(product => ({
-                    lotId: product.lotId,
-                    productId: product.productId,
-                    produced: product.produced,
-                    standardTime: product.standardTime,
-                    ...(product.productBaseId ? { productBaseId: product.productBaseId } : {}),
-                })),
-            }));
-
-            const newEntryData = {
-                id: entryId,
-                period: traveteEntry.period,
-                people: traveteEntry.employeeEntries.length,
-                availableTime: traveteEntry.availableTime,
-                goalDisplay: traveteComputedEntry.goalDisplay,
-                lotDisplay: traveteComputedEntry.lotDisplay,
-                traveteGoalBlocks: traveteComputedEntry.goalBlocks || [],
-                traveteLotBlocks: traveteComputedEntry.lotBlocks || [],
-                employeeEntries,
-                productionDetails: traveteComputedEntry.productionDetails,
-                observation: '',
-                createdBy: { uid: user.uid, email: user.email },
-            };
-
-            const updatedDayData = [...(allProductionData[dateKey] || []), newEntryData];
-            batch.set(prodDataRef, { [dateKey]: updatedDayData }, { merge: true });
-
-            for (const detail of traveteComputedEntry.productionDetails) {
-                const lotToUpdate = detail.lotId
-                    ? lots.find(l => l.id === detail.lotId)
-                    : detail.productBaseId
-                        ? lots.find(l => resolveTraveteLotBaseId(l, productsForSelectedDate) === detail.productBaseId)
-                        : lots.find(l => l.productId === detail.productId);
-                if (lotToUpdate) {
-                    const lotRef = doc(db, `dashboards/${currentDashboard.id}/lots`, lotToUpdate.id);
-                    const newProduced = (lotToUpdate.produced || 0) + detail.produced;
-                    const updatePayload = {
-                        produced: newProduced,
-                        lastEditedBy: { uid: user.uid, email: user.email },
-                        lastEditedAt: Timestamp.now(),
-                    };
-                    if (lotToUpdate.status === 'future' && newProduced > 0) {
-                        updatePayload.status = 'ongoing';
-                        updatePayload.startDate = new Date().toISOString();
-                    }
-                    if (newProduced >= lotToUpdate.target && !lotToUpdate.status.startsWith('completed')) {
-                        updatePayload.status = 'completed';
-                        updatePayload.endDate = new Date().toISOString();
-                    }
-                    batch.update(lotRef, updatePayload);
-                }
-            }
-
-            const previewRef = doc(db, `dashboards/${currentDashboard.id}/previews/live`);
-            batch.delete(previewRef);
-
-            await batch.commit();
-
-            setTraveteEntry({
-                period: '',
-                availableTime: 60,
-                employeeEntries: [createDefaultTraveteEmployee(1), createDefaultTraveteEmployee(2)],
-            });
-            return;
-        }
-
-        if (!isEntryFormValid) return;
-
->>>>>>> eb892706
         const productionDetails = [];
         if (showUrgent && urgentProduction.productId && urgentProduction.produced > 0) {
             productionDetails.push({ productId: urgentProduction.productId, produced: parseInt(urgentProduction.produced, 10) });
@@ -4962,10 +4792,7 @@
                 entry={modalState.data}
                 onSave={handleSaveEntry}
                 products={products}
-<<<<<<< HEAD
                 productsForSelectedDate={productsForSelectedDate}
-=======
->>>>>>> eb892706
                 lots={lots}
                 traveteMachines={TRAVETE_MACHINES}
                 traveteVariationLookup={traveteVariationLookup}
