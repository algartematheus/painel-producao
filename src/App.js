--- conflicted
+++ resolved
@@ -2058,11 +2058,7 @@
                 : 0;
             const matchesMachine = !product?.machineType || product.machineType === emp.machineType;
             const productionDetails = (lot && produced > 0)
-<<<<<<< HEAD
-                ? [{ productId, lotId: lot.id, produced }]
-=======
                 ? [{ productId, produced }]
->>>>>>> eb7c393b
                 : [];
 
             return {
@@ -2081,23 +2077,7 @@
         const metas = employeeSummaries.map(emp => emp.meta || 0);
         const goalDisplay = metas.length > 0 ? metas.join(' // ') : '0 // 0';
         const isValid = Boolean(period && availableTime > 0 && employeeSummaries.length > 0 && employeeSummaries.every(emp => emp.valid));
-<<<<<<< HEAD
-        const productionAggregator = new Map();
-        employeeSummaries.forEach(emp => {
-            emp.productionDetails.forEach(detail => {
-                const key = detail.lotId || detail.productId;
-                if (!productionAggregator.has(key)) {
-                    productionAggregator.set(key, { ...detail });
-                } else {
-                    const current = productionAggregator.get(key);
-                    current.produced += detail.produced;
-                }
-            });
-        });
-        const productionDetails = Array.from(productionAggregator.values());
-=======
         const productionDetails = employeeSummaries.flatMap(emp => emp.productionDetails);
->>>>>>> eb7c393b
         const totalMeta = metas.reduce((sum, value) => sum + (value || 0), 0);
         const totalProduced = employeeSummaries.reduce((sum, emp) => sum + (emp.produced || 0), 0);
 
@@ -2243,13 +2223,7 @@
             batch.set(prodDataRef, { [dateKey]: updatedDayData }, { merge: true });
 
             for (const detail of traveteComputedEntry.productionDetails) {
-<<<<<<< HEAD
-                const lotToUpdate = detail.lotId
-                    ? lots.find(l => l.id === detail.lotId)
-                    : lots.find(l => l.productId === detail.productId);
-=======
                 const lotToUpdate = lots.find(l => l.productId === detail.productId);
->>>>>>> eb7c393b
                 if (lotToUpdate) {
                     const lotRef = doc(db, `dashboards/${currentDashboard.id}/lots`, lotToUpdate.id);
                     const newProduced = (lotToUpdate.produced || 0) + detail.produced;
@@ -3691,10 +3665,6 @@
                                                               <th className="pb-1">Tempo Atual</th>
                                                               <th className="pb-1">Criado Por</th>
                                                               <th className="pb-1">Última Edição</th>
-<<<<<<< HEAD
-                                                              {permissions.MANAGE_PRODUCTS && <th className="pb-1 text-center">Ações</th>}
-=======
->>>>>>> eb7c393b
                                                           </tr>
                                                       </thead>
                                                       <tbody className="divide-y divide-gray-200 dark:divide-gray-700">
@@ -3703,58 +3673,6 @@
                                                               const latest = history[history.length - 1] || {};
                                                               const createdBy = variation.createdBy?.email || '--';
                                                               const editedBy = variation.lastEditedBy?.email || createdBy;
-<<<<<<< HEAD
-                                                              const isEditing = editingProductId === variation.id;
-                                                              return (
-                                                                  <tr key={variation.id} className="text-sm">
-                                                                      <td className="py-2">{variation.machineType || '-'}</td>
-                                                                      {isEditing ? (
-                                                                          <>
-                                                                              <td className="py-2">
-                                                                                  <input
-                                                                                      type="text"
-                                                                                      value={editingProductData.name}
-                                                                                      onChange={(e) => setEditingProductData(prev => ({ ...prev, name: e.target.value }))}
-                                                                                      className="w-full p-1 rounded bg-gray-100 dark:bg-gray-600"
-                                                                                  />
-                                                                              </td>
-                                                                              <td className="py-2">
-                                                                                  <input
-                                                                                      type="number"
-                                                                                      step="0.01"
-                                                                                      value={editingProductData.standardTime}
-                                                                                      onChange={(e) => setEditingProductData(prev => ({ ...prev, standardTime: e.target.value }))}
-                                                                                      className="w-full p-1 rounded bg-gray-100 dark:bg-gray-600"
-                                                                                  />
-                                                                              </td>
-                                                                              <td className="py-2" colSpan={2}></td>
-                                                                          </>
-                                                                      ) : (
-                                                                          <>
-                                                                              <td className="py-2">{variation.name}</td>
-                                                                              <td className="py-2">{latest.time ? `${latest.time} min` : 'N/A'}</td>
-                                                                              <td className="py-2 text-xs truncate">{createdBy}</td>
-                                                                              <td className="py-2 text-xs truncate">{editedBy}</td>
-                                                                          </>
-                                                                      )}
-                                                                      {permissions.MANAGE_PRODUCTS && (
-                                                                          <td className="py-2">
-                                                                              <div className="flex gap-2 justify-center">
-                                                                                  {isEditing ? (
-                                                                                      <>
-                                                                                          <button onClick={() => handleSaveProduct(variation.id)} title="Salvar"><Save size={18} className="text-green-500" /></button>
-                                                                                          <button onClick={() => setEditingProductId(null)} title="Cancelar"><XCircle size={18} className="text-gray-500" /></button>
-                                                                                      </>
-                                                                                  ) : (
-                                                                                      <>
-                                                                                          <button onClick={() => handleStartEditProduct(variation)} title="Editar"><Edit size={18} className="text-yellow-500 hover:text-yellow-400" /></button>
-                                                                                          <button onClick={() => handleDeleteProduct(variation.id)} title="Excluir"><Trash2 size={18} className="text-red-500 hover:text-red-400" /></button>
-                                                                                      </>
-                                                                                  )}
-                                                                              </div>
-                                                                          </td>
-                                                                      )}
-=======
                                                               return (
                                                                   <tr key={variation.id} className="text-sm">
                                                                       <td className="py-2">{variation.machineType || '-'}</td>
@@ -3762,7 +3680,6 @@
                                                                       <td className="py-2">{latest.time ? `${latest.time} min` : 'N/A'}</td>
                                                                       <td className="py-2 text-xs truncate">{createdBy}</td>
                                                                       <td className="py-2 text-xs truncate">{editedBy}</td>
->>>>>>> eb7c393b
                                                                   </tr>
                                                               );
                                                           })}
