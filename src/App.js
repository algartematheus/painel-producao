import React, { useState, useEffect, useMemo, useCallback, useRef } from 'react';
import { Sun, Moon, PlusCircle, List, Edit, Trash2, Save, XCircle, ChevronLeft, ChevronRight, MessageSquare, Layers, ChevronUp, ChevronDown, LogOut, Settings, ChevronDown as ChevronDownIcon, Package, Monitor, ArrowLeft, ArrowRight, UserCog, BarChart, Film, Warehouse, Trash, FileDown } from 'lucide-react';
import { db } from './firebase';
import { AuthProvider, useAuth, LoginPage } from './modules/auth';
import {
  collection,
  deleteDoc,
  doc,
  getDocs,
  increment,
  onSnapshot,
  orderBy,
  query,
  setDoc,
  Timestamp,
  updateDoc,
  writeBatch,
} from 'firebase/firestore';
import { StockManagementApp } from './modules/gerenciamentodeestoque';
import { OperationalSequenceApp } from './modules/sequenciaOperacional';
import { raceBullLogoUrl, initialDashboards, FIXED_PERIODS, TRAVETE_MACHINES, ALL_PERMISSIONS, defaultRoles } from './modules/constants';
<<<<<<< HEAD
import {
  generateId,
  sha256Hex,
  ADMIN_PASSWORD_HASH,
  IS_VALID_ADMIN_PASSWORD_HASH,
  GlobalStyles,
  ConfirmationModal,
  useClickOutside,
  usePrevious,
  buildProductLookupMap,
  getEmployeeProducts,
  sumProducedQuantities,
  findFirstProductDetail,
  resolveProductReference,
  resolveEmployeeStandardTime,
  exportDashboardPerformancePDF
} from './modules/shared';
import {
=======
import {
  generateId,
  sha256Hex,
  ADMIN_PASSWORD_HASH,
  IS_VALID_ADMIN_PASSWORD_HASH,
  GlobalStyles,
  ConfirmationModal,
  useClickOutside,
  usePrevious,
  buildProductLookupMap,
  getEmployeeProducts,
  sumProducedQuantities,
  findFirstProductDetail,
  resolveProductReference,
  resolveEmployeeStandardTime,
  exportDashboardPerformancePDF
} from './modules/shared';
import {
>>>>>>> c8f149b3
  getOrderedActiveLots,
  getLotRemainingPieces,
  splitGoalSegments,
  joinGoalSegments,
  sumGoalDisplay,
  createProductionRowFromDetail,
  computeDefaultPredictionsForEdit,
  buildRowsFromPredictions,
  areProductionRowsEqual,
  computeMetaFromStandardTime,
  computeEfficiencyPercentage,
  buildProductNames,
  buildNumericSegments,
  formatSegmentedNumbers,
  formatGoalBlockDisplay
} from './modules/producao';
import {
  createTraveteProductFormState,
  createDefaultTraveteProductItem,
  createDefaultTraveteEmployee,
  formatTraveteLotDisplay,
  splitTraveteGoalSegments,
  resolveTraveteLotBaseId,
  findTraveteVariationForLot,
  buildTraveteStandardTimePatch,
  applyTraveteAutoSuggestions,
  formatTraveteLotDisplayName,
  getTraveteBaseProductName,
} from './modules/travete';

// =====================================================================
// == CONSTANTES E FUNÇÕES AUXILIARES GLOBAIS ==
// =====================================================================


// #####################################################################
// #                                                                   #
// #               INÍCIO: COMPONENTES DE MODAIS E AUXILIARES            #
// #                                                                   #
// #####################################################################

const updateTraveteEmployeeField = ({
    employees = [],
    employeeIndex,
    field,
    value,
    lots,
    products,
    variationLookup,
    resetManualOnMachineChange = false,
}) => {
    return employees.map((emp, empIdx) => {
        if (empIdx !== employeeIndex) return emp;
        let updated = { ...emp };
        switch (field) {
            case 'machineType': {
                updated = {
                    ...updated,
                    machineType: value,
                    ...(resetManualOnMachineChange ? { standardTimeManual: false } : {}),
                };
                const firstLotId = (updated.products || []).find(item => item.lotId)?.lotId;
                const patch = buildTraveteStandardTimePatch({
                    employee: updated,
                    lotId: firstLotId,
                    machineType: value,
                    lots,
                    products,
                    variationLookup,
                    resetWhenMissing: true,
<<<<<<< HEAD
                });
                if (patch) {
                    updated = { ...updated, ...patch };
                }
                break;
            }
            case 'standardTime': {
                updated = {
                    ...updated,
                    standardTime: value,
                    standardTimeManual: value !== '',
                };
                break;
            }
            default: {
                updated = { ...updated, [field]: value };
            }
        }
        return updated;
    });
};

const updateTraveteEmployeeProducts = ({
    employees = [],
    employeeIndex,
    productIndex,
    field,
    value,
    lots,
    products,
    variationLookup,
}) => {
    return employees.map((emp, empIdx) => {
        if (empIdx !== employeeIndex) return emp;
        const productsArray = Array.isArray(emp.products) ? emp.products : [];
        const updatedProducts = productsArray.map((product, prodIdx) => {
            if (prodIdx !== productIndex) return product;
            const nextProduct = { ...product, [field]: value };
            if (field === 'lotId') {
                nextProduct.isAutoSuggested = false;
            }
            return nextProduct;
        });
        let updatedEmployee = { ...emp, products: updatedProducts };
        if (field === 'lotId') {
            const patch = buildTraveteStandardTimePatch({
                employee: updatedEmployee,
                lotId: value,
                machineType: emp.machineType,
                lots,
                products,
                variationLookup,
            });
            if (patch) {
                updatedEmployee = { ...updatedEmployee, ...patch };
            }
        }
        return updatedEmployee;
    });
};

const appendTraveteProductRow = (employees = [], employeeIndex) => {
    return employees.map((emp, empIdx) => {
        if (empIdx !== employeeIndex) return emp;
        const existing = Array.isArray(emp.products) ? emp.products : [];
        return { ...emp, products: [...existing, createDefaultTraveteProductItem()] };
    });
};

const removeTraveteProductRow = (employees = [], employeeIndex, productIndex) => {
    return employees.map((emp, empIdx) => {
        if (empIdx !== employeeIndex) return emp;
        const existing = Array.isArray(emp.products) ? emp.products : [];
        const remaining = existing.filter((_, idx) => idx !== productIndex);
        return {
            ...emp,
            products: remaining.length > 0 ? remaining : [createDefaultTraveteProductItem()],
        };
    });
};

const EntryEditorModal = ({
    isOpen,
    onClose,
    entry,
    onSave,
    products,
    productsForSelectedDate = [],
    lots = [],
    traveteMachines = TRAVETE_MACHINES,
    traveteVariationLookup = new Map(),
}) => {
    const [entryData, setEntryData] = useState(null);
    const modalRef = useRef();
    useClickOutside(modalRef, onClose);

    const productMap = useMemo(
        () => buildProductLookupMap(products, productsForSelectedDate),
        [products, productsForSelectedDate]
    );

    useEffect(() => {
        if (isOpen && entry) {
            if (Array.isArray(entry.employeeEntries) && entry.employeeEntries.length > 0) {
                setEntryData({
                    type: 'travete',
                    availableTime: entry.availableTime || 0,
                    observation: entry.observation || '',
                    employeeEntries: entry.employeeEntries.map((emp, idx) => {
                        const baseProducts = getEmployeeProducts(emp);
                        const normalizedProducts = baseProducts.map(detail => ({
                            lotId: detail.lotId || '',
                            productId: detail.productId || '',
                            produced: detail.produced !== undefined ? String(detail.produced) : '',
                            isAutoSuggested: false,
                        }));
                        if (normalizedProducts.length === 0) {
                            normalizedProducts.push(createDefaultTraveteProductItem());
                        }
                        const standardTimeValue = emp.standardTime !== undefined && emp.standardTime !== null
                            ? String(emp.standardTime)
                            : '';
                        return {
                            employeeId: emp.employeeId || idx + 1,
                            machineType: emp.machineType || traveteMachines[idx] || traveteMachines[0],
                            standardTime: standardTimeValue,
                            standardTimeManual: standardTimeValue !== '',
                            products: normalizedProducts,
                        };
                    }),
                });
            } else {
                const productionDetails = Array.isArray(entry.productionDetails)
                    ? entry.productionDetails
                    : [];
                const productionRows = productionDetails
                    .map(detail => createProductionRowFromDetail(detail, productMap, lots))
                    .filter(Boolean);

                setEntryData({
                    type: 'default',
                    people: entry.people !== undefined && entry.people !== null
                        ? String(entry.people)
                        : '',
                    availableTime: entry.availableTime !== undefined && entry.availableTime !== null
                        ? String(entry.availableTime)
                        : '',
                    productionRows,
                    previousGoalDisplay: entry.goalDisplay || '',
                });
            }
        } else if (!isOpen) {
            setEntryData(null);
        }
    }, [isOpen, entry, traveteMachines, lots, productMap]);

    const traveteLotOptions = useMemo(
        () => lots.filter(lot => lot.status !== 'completed'),
        [lots]
    );

    useEffect(() => {
        if (!isOpen || !entryData || entryData.type !== 'travete') return;
        setEntryData(prev => {
            if (!prev || prev.type !== 'travete') return prev;
            const { changed, employeeEntries } = applyTraveteAutoSuggestions(
                prev.employeeEntries,
                traveteLotOptions,
                products,
                traveteVariationLookup
            );
            if (!changed) {
                return prev;
            }
            return { ...prev, employeeEntries };
        });
    }, [isOpen, entryData, traveteLotOptions, products, traveteVariationLookup]);

    const isTraveteEntry = entryData?.type === 'travete';

    const handleProductionRowChange = (index, value) => {
        setEntryData(prev => {
            if (!prev || prev.type !== 'default') return prev;
            const rows = prev.productionRows || [];
            if (index < 0 || index >= rows.length) return prev;
            const nextRows = rows.map((row, idx) => (
                idx === index
                    ? { ...row, produced: value }
                    : row
            ));
            return { ...prev, productionRows: nextRows };
        });
    };

    const entryPrimaryProductId = useMemo(() => (
        entry?.primaryProductId
        || entry?.productionDetails?.[0]?.productId
        || ''
    ), [entry]);

    const fallbackProductId = !isTraveteEntry
        ? (entryData?.productionRows?.[0]?.productId || entryPrimaryProductId)
        : '';

    const defaultPredictions = useMemo(() => {
        if (isTraveteEntry) {
            return [];
        }

        return computeDefaultPredictionsForEdit({
            peopleValue: entryData?.people,
            availableTimeValue: entryData?.availableTime,
            lots,
            productMap,
            fallbackProductId,
        });
    }, [isTraveteEntry, entryData?.people, entryData?.availableTime, lots, productMap, fallbackProductId]);

    useEffect(() => {
        if (!isOpen || isTraveteEntry) return;

        setEntryData(prev => {
            if (!prev || prev.type !== 'default') return prev;
            const existingRows = prev.productionRows || [];
            const nextRows = buildRowsFromPredictions(existingRows, defaultPredictions, lots, productMap);
            if (areProductionRowsEqual(existingRows, nextRows)) {
                return prev;
            }
            return { ...prev, productionRows: nextRows };
        });
    }, [isOpen, isTraveteEntry, defaultPredictions, lots, productMap]);

    const defaultGoalPreview = useMemo(() => {
        if (isTraveteEntry) {
            return '';
        }

        if (!defaultPredictions || defaultPredictions.length === 0) {
            const fallbackDisplay = entryData?.previousGoalDisplay || entry?.goalDisplay || '';
            return fallbackDisplay && fallbackDisplay.trim().length > 0 ? fallbackDisplay : '0';
        }

        const segments = defaultPredictions
            .map(prediction => Math.max(0, prediction.remainingPieces ?? prediction.plannedPieces ?? 0))
            .filter((value, index) => value > 0 || index === 0);

        return segments.length > 0
            ? segments.map(value => value.toLocaleString('pt-BR')).join(' / ')
            : '0';
    }, [isTraveteEntry, defaultPredictions, entryData?.previousGoalDisplay, entry?.goalDisplay]);

    const defaultPredictedLotLabel = useMemo(() => {
        if (isTraveteEntry || !defaultPredictions || defaultPredictions.length === 0) {
            return '';
        }

        return defaultPredictions
            .map(prediction => prediction.productName)
            .filter(Boolean)
            .join(' / ');
    }, [isTraveteEntry, defaultPredictions]);

    const traveteMetaPreview = useMemo(() => {
        if (!isTraveteEntry) return null;
        const availableTime = parseFloat(entryData?.availableTime) || 0;
        return (entryData?.employeeEntries || []).map(emp => {
            const standardTime = parseFloat(emp.standardTime) || 0;
            if (availableTime <= 0 || standardTime <= 0) return 0;
            return Math.round(availableTime / standardTime);
        });
    }, [isTraveteEntry, entryData]);

    const traveteMetaDisplay = useMemo(() => {
        if (!Array.isArray(traveteMetaPreview)) return '';
        return traveteMetaPreview
            .map(value => value.toLocaleString('pt-BR'))
            .join(' // ');
    }, [traveteMetaPreview]);

    if (!isOpen || !entryData) return null;

    const handleTraveteEmployeeChange = (index, field, value) => {
        setEntryData(prev => {
            if (!prev || prev.type !== 'travete') return prev;
            const updatedEmployees = updateTraveteEmployeeField({
                employees: prev.employeeEntries,
                employeeIndex: index,
                field,
                value,
                lots,
                products,
                variationLookup: traveteVariationLookup,
            });
            return { ...prev, employeeEntries: updatedEmployees };
        });
    };

    const handleTraveteProductChange = (employeeIndex, productIndex, field, value) => {
        setEntryData(prev => {
            if (!prev || prev.type !== 'travete') return prev;
            const updatedEmployees = updateTraveteEmployeeProducts({
                employees: prev.employeeEntries,
                employeeIndex,
                productIndex,
                field,
                value,
                lots,
                products,
                variationLookup: traveteVariationLookup,
            });
            return { ...prev, employeeEntries: updatedEmployees };
        });
    };

    const handleTraveteAddProduct = (employeeIndex) => {
        setEntryData(prev => {
            if (!prev || prev.type !== 'travete') return prev;
            const updatedEmployees = appendTraveteProductRow(prev.employeeEntries, employeeIndex);
            return { ...prev, employeeEntries: updatedEmployees };
        });
    };

    const handleTraveteRemoveProduct = (employeeIndex, productIndex) => {
        setEntryData(prev => {
            if (!prev || prev.type !== 'travete') return prev;
            const updatedEmployees = removeTraveteProductRow(prev.employeeEntries, employeeIndex, productIndex);
            return { ...prev, employeeEntries: updatedEmployees };
        });
    };

    const handleSave = () => {
        if (isTraveteEntry) {
            const normalizedEmployees = entryData.employeeEntries.map(emp => ({
                employeeId: emp.employeeId,
                machineType: emp.machineType,
                standardTime: emp.standardTime,
                products: emp.products.map(product => ({
                    ...product,
                    produced: parseInt(product.produced, 10) || 0,
                })),
            }));

            onSave(entry.id, {
                type: 'travete',
                availableTime: parseFloat(entryData.availableTime) || 0,
                employeeEntries: normalizedEmployees,
                observation: entryData.observation || '',
            });
            onClose();
            return;
        }

        const numericPeople = parseFloat(entryData.people) || 0;
        const numericAvailableTime = parseFloat(entryData.availableTime) || 0;
        const updatedProductions = (entryData.productionRows || [])
            .filter(row => row.productId)
            .map(row => ({
                productId: row.productId,
                produced: parseInt(row.produced, 10) || 0,
            }))
            .filter(detail => detail.produced > 0);

        const primaryProductId = updatedProductions[0]?.productId
            || entry?.primaryProductId
            || entry?.productionDetails?.[0]?.productId
            || '';

=======
                });
                if (patch) {
                    updated = { ...updated, ...patch };
                }
                break;
            }
            case 'standardTime': {
                updated = {
                    ...updated,
                    standardTime: value,
                    standardTimeManual: value !== '',
                };
                break;
            }
            default: {
                updated = { ...updated, [field]: value };
            }
        }
        return updated;
    });
};

const updateTraveteEmployeeProducts = ({
    employees = [],
    employeeIndex,
    productIndex,
    field,
    value,
    lots,
    products,
    variationLookup,
}) => {
    return employees.map((emp, empIdx) => {
        if (empIdx !== employeeIndex) return emp;
        const productsArray = Array.isArray(emp.products) ? emp.products : [];
        const updatedProducts = productsArray.map((product, prodIdx) => {
            if (prodIdx !== productIndex) return product;
            const nextProduct = { ...product, [field]: value };
            if (field === 'lotId') {
                nextProduct.isAutoSuggested = false;
            }
            return nextProduct;
        });
        let updatedEmployee = { ...emp, products: updatedProducts };
        if (field === 'lotId') {
            const patch = buildTraveteStandardTimePatch({
                employee: updatedEmployee,
                lotId: value,
                machineType: emp.machineType,
                lots,
                products,
                variationLookup,
            });
            if (patch) {
                updatedEmployee = { ...updatedEmployee, ...patch };
            }
        }
        return updatedEmployee;
    });
};

const appendTraveteProductRow = (employees = [], employeeIndex) => {
    return employees.map((emp, empIdx) => {
        if (empIdx !== employeeIndex) return emp;
        const existing = Array.isArray(emp.products) ? emp.products : [];
        return { ...emp, products: [...existing, createDefaultTraveteProductItem()] };
    });
};

const removeTraveteProductRow = (employees = [], employeeIndex, productIndex) => {
    return employees.map((emp, empIdx) => {
        if (empIdx !== employeeIndex) return emp;
        const existing = Array.isArray(emp.products) ? emp.products : [];
        const remaining = existing.filter((_, idx) => idx !== productIndex);
        return {
            ...emp,
            products: remaining.length > 0 ? remaining : [createDefaultTraveteProductItem()],
        };
    });
};

const EntryEditorModal = ({
    isOpen,
    onClose,
    entry,
    onSave,
    products,
    productsForSelectedDate = [],
    lots = [],
    traveteMachines = TRAVETE_MACHINES,
    traveteVariationLookup = new Map(),
}) => {
    const [entryData, setEntryData] = useState(null);
    const modalRef = useRef();
    useClickOutside(modalRef, onClose);

    const productMap = useMemo(
        () => buildProductLookupMap(products, productsForSelectedDate),
        [products, productsForSelectedDate]
    );

    useEffect(() => {
        if (isOpen && entry) {
            if (Array.isArray(entry.employeeEntries) && entry.employeeEntries.length > 0) {
                setEntryData({
                    type: 'travete',
                    availableTime: entry.availableTime || 0,
                    observation: entry.observation || '',
                    employeeEntries: entry.employeeEntries.map((emp, idx) => {
                        const baseProducts = getEmployeeProducts(emp);
                        const normalizedProducts = baseProducts.map(detail => ({
                            lotId: detail.lotId || '',
                            productId: detail.productId || '',
                            produced: detail.produced !== undefined ? String(detail.produced) : '',
                            isAutoSuggested: false,
                        }));
                        if (normalizedProducts.length === 0) {
                            normalizedProducts.push(createDefaultTraveteProductItem());
                        }
                        const standardTimeValue = emp.standardTime !== undefined && emp.standardTime !== null
                            ? String(emp.standardTime)
                            : '';
                        return {
                            employeeId: emp.employeeId || idx + 1,
                            machineType: emp.machineType || traveteMachines[idx] || traveteMachines[0],
                            standardTime: standardTimeValue,
                            standardTimeManual: standardTimeValue !== '',
                            products: normalizedProducts,
                        };
                    }),
                });
            } else {
                const productionDetails = Array.isArray(entry.productionDetails)
                    ? entry.productionDetails
                    : [];
                const productionRows = productionDetails
                    .map(detail => createProductionRowFromDetail(detail, productMap, lots))
                    .filter(Boolean);

                setEntryData({
                    type: 'default',
                    people: entry.people !== undefined && entry.people !== null
                        ? String(entry.people)
                        : '',
                    availableTime: entry.availableTime !== undefined && entry.availableTime !== null
                        ? String(entry.availableTime)
                        : '',
                    productionRows,
                    previousGoalDisplay: entry.goalDisplay || '',
                });
            }
        } else if (!isOpen) {
            setEntryData(null);
        }
    }, [isOpen, entry, traveteMachines, lots, productMap]);

    const traveteLotOptions = useMemo(
        () => lots.filter(lot => lot.status !== 'completed'),
        [lots]
    );

    useEffect(() => {
        if (!isOpen || !entryData || entryData.type !== 'travete') return;
        setEntryData(prev => {
            if (!prev || prev.type !== 'travete') return prev;
            const { changed, employeeEntries } = applyTraveteAutoSuggestions(
                prev.employeeEntries,
                traveteLotOptions,
                products,
                traveteVariationLookup
            );
            if (!changed) {
                return prev;
            }
            return { ...prev, employeeEntries };
        });
    }, [isOpen, entryData, traveteLotOptions, products, traveteVariationLookup]);

    const isTraveteEntry = entryData?.type === 'travete';

    const handleProductionRowChange = (index, value) => {
        setEntryData(prev => {
            if (!prev || prev.type !== 'default') return prev;
            const rows = prev.productionRows || [];
            if (index < 0 || index >= rows.length) return prev;
            const nextRows = rows.map((row, idx) => (
                idx === index
                    ? { ...row, produced: value }
                    : row
            ));
            return { ...prev, productionRows: nextRows };
        });
    };

    const entryPrimaryProductId = useMemo(() => (
        entry?.primaryProductId
        || entry?.productionDetails?.[0]?.productId
        || ''
    ), [entry]);

    const fallbackProductId = !isTraveteEntry
        ? (entryData?.productionRows?.[0]?.productId || entryPrimaryProductId)
        : '';

    const defaultPredictions = useMemo(() => {
        if (isTraveteEntry) {
            return [];
        }

        return computeDefaultPredictionsForEdit({
            peopleValue: entryData?.people,
            availableTimeValue: entryData?.availableTime,
            lots,
            productMap,
            fallbackProductId,
        });
    }, [isTraveteEntry, entryData?.people, entryData?.availableTime, lots, productMap, fallbackProductId]);

    useEffect(() => {
        if (!isOpen || isTraveteEntry) return;

        setEntryData(prev => {
            if (!prev || prev.type !== 'default') return prev;
            const existingRows = prev.productionRows || [];
            const nextRows = buildRowsFromPredictions(existingRows, defaultPredictions, lots, productMap);
            if (areProductionRowsEqual(existingRows, nextRows)) {
                return prev;
            }
            return { ...prev, productionRows: nextRows };
        });
    }, [isOpen, isTraveteEntry, defaultPredictions, lots, productMap]);

    const defaultGoalPreview = useMemo(() => {
        if (isTraveteEntry) {
            return '';
        }

        if (!defaultPredictions || defaultPredictions.length === 0) {
            const fallbackDisplay = entryData?.previousGoalDisplay || entry?.goalDisplay || '';
            return fallbackDisplay && fallbackDisplay.trim().length > 0 ? fallbackDisplay : '0';
        }

        const segments = defaultPredictions
            .map(prediction => Math.max(0, prediction.remainingPieces ?? prediction.plannedPieces ?? 0))
            .filter((value, index) => value > 0 || index === 0);

        return segments.length > 0
            ? segments.map(value => value.toLocaleString('pt-BR')).join(' / ')
            : '0';
    }, [isTraveteEntry, defaultPredictions, entryData?.previousGoalDisplay, entry?.goalDisplay]);

    const defaultPredictedLotLabel = useMemo(() => {
        if (isTraveteEntry || !defaultPredictions || defaultPredictions.length === 0) {
            return '';
        }

        return defaultPredictions
            .map(prediction => prediction.productName)
            .filter(Boolean)
            .join(' / ');
    }, [isTraveteEntry, defaultPredictions]);

    const traveteMetaPreview = useMemo(() => {
        if (!isTraveteEntry) return null;
        const availableTime = parseFloat(entryData?.availableTime) || 0;
        return (entryData?.employeeEntries || []).map(emp => {
            const standardTime = parseFloat(emp.standardTime) || 0;
            if (availableTime <= 0 || standardTime <= 0) return 0;
            return Math.round(availableTime / standardTime);
        });
    }, [isTraveteEntry, entryData]);

    const traveteMetaDisplay = useMemo(() => {
        if (!Array.isArray(traveteMetaPreview)) return '';
        return traveteMetaPreview
            .map(value => value.toLocaleString('pt-BR'))
            .join(' // ');
    }, [traveteMetaPreview]);

    if (!isOpen || !entryData) return null;

    const handleTraveteEmployeeChange = (index, field, value) => {
        setEntryData(prev => {
            if (!prev || prev.type !== 'travete') return prev;
            const updatedEmployees = updateTraveteEmployeeField({
                employees: prev.employeeEntries,
                employeeIndex: index,
                field,
                value,
                lots,
                products,
                variationLookup: traveteVariationLookup,
            });
            return { ...prev, employeeEntries: updatedEmployees };
        });
    };

    const handleTraveteProductChange = (employeeIndex, productIndex, field, value) => {
        setEntryData(prev => {
            if (!prev || prev.type !== 'travete') return prev;
            const updatedEmployees = updateTraveteEmployeeProducts({
                employees: prev.employeeEntries,
                employeeIndex,
                productIndex,
                field,
                value,
                lots,
                products,
                variationLookup: traveteVariationLookup,
            });
            return { ...prev, employeeEntries: updatedEmployees };
        });
    };

    const handleTraveteAddProduct = (employeeIndex) => {
        setEntryData(prev => {
            if (!prev || prev.type !== 'travete') return prev;
            const updatedEmployees = appendTraveteProductRow(prev.employeeEntries, employeeIndex);
            return { ...prev, employeeEntries: updatedEmployees };
        });
    };

    const handleTraveteRemoveProduct = (employeeIndex, productIndex) => {
        setEntryData(prev => {
            if (!prev || prev.type !== 'travete') return prev;
            const updatedEmployees = removeTraveteProductRow(prev.employeeEntries, employeeIndex, productIndex);
            return { ...prev, employeeEntries: updatedEmployees };
        });
    };

    const handleSave = () => {
        if (isTraveteEntry) {
            const normalizedEmployees = entryData.employeeEntries.map(emp => ({
                employeeId: emp.employeeId,
                machineType: emp.machineType,
                standardTime: emp.standardTime,
                products: emp.products.map(product => ({
                    ...product,
                    produced: parseInt(product.produced, 10) || 0,
                })),
            }));

            onSave(entry.id, {
                type: 'travete',
                availableTime: parseFloat(entryData.availableTime) || 0,
                employeeEntries: normalizedEmployees,
                observation: entryData.observation || '',
            });
            onClose();
            return;
        }

        const numericPeople = parseFloat(entryData.people) || 0;
        const numericAvailableTime = parseFloat(entryData.availableTime) || 0;
        const updatedProductions = (entryData.productionRows || [])
            .filter(row => row.productId)
            .map(row => ({
                productId: row.productId,
                produced: parseInt(row.produced, 10) || 0,
            }))
            .filter(detail => detail.produced > 0);

        const primaryProductId = updatedProductions[0]?.productId
            || entry?.primaryProductId
            || entry?.productionDetails?.[0]?.productId
            || '';

>>>>>>> c8f149b3
        const goalDisplayValue = defaultGoalPreview && defaultGoalPreview.trim().length > 0
            ? defaultGoalPreview
            : entry?.goalDisplay || '0';

        onSave(entry.id, {
            type: 'default',
            people: numericPeople,
            availableTime: numericAvailableTime,
            productions: updatedProductions,
            goalDisplay: goalDisplayValue,
            primaryProductId,
        });
        onClose();
    };

    return (
        <div className="fixed inset-0 bg-black bg-opacity-60 flex justify-center items-center z-40 modal-backdrop">
            <div ref={modalRef} className="bg-white dark:bg-gray-800 p-6 rounded-lg shadow-xl w-full max-w-3xl modal-content max-h-[90vh] overflow-y-auto">
                <h2 className="text-xl font-bold mb-4">Editar Lançamento: {entry.period}</h2>
                {isTraveteEntry ? (
                    <div className="space-y-6">
                        <div className="grid grid-cols-1 md:grid-cols-3 gap-4">
                            <div className="flex flex-col">
                                <label htmlFor="travete-edit-time" className="text-sm font-medium">Tempo Disp. (min)</label>
                                <input
                                    id="travete-edit-time"
                                    type="number"
                                    value={entryData.availableTime}
                                    onChange={(e) => setEntryData(prev => ({ ...prev, availableTime: e.target.value }))}
                                    className="mt-1 w-full p-2 rounded-md bg-gray-100 dark:bg-gray-700"
                                />
                            </div>
                            <div className="md:col-span-2 flex flex-col">
                                <label htmlFor="travete-edit-observation" className="text-sm font-medium">Observação</label>
                                <textarea
                                    id="travete-edit-observation"
                                    value={entryData.observation}
                                    onChange={(e) => setEntryData(prev => ({ ...prev, observation: e.target.value }))}
                                    className="mt-1 w-full p-2 rounded-md bg-gray-100 dark:bg-gray-700"
                                    rows={2}
                                />
                            </div>
                        </div>
                        <div className="grid grid-cols-1 lg:grid-cols-2 gap-4">
                            {entryData.employeeEntries.map((employee, index) => (
                                <div key={employee.employeeId || index} className="p-4 border border-gray-200 dark:border-gray-700 rounded-xl bg-gray-50 dark:bg-gray-800/60 space-y-4">
                                    <div className="flex items-center justify-between">
                                        <h3 className="text-lg font-semibold">Funcionário {employee.employeeId}</h3>
                                    </div>
                                    <div className="grid grid-cols-1 md:grid-cols-2 gap-3">
                                        <div className="flex flex-col">
                                            <label className="text-sm font-medium">Máquina</label>
                                            <select
                                                value={employee.machineType}
                                                onChange={(e) => handleTraveteEmployeeChange(index, 'machineType', e.target.value)}
                                                className="p-2 rounded-md bg-gray-100 dark:bg-gray-700"
                                            >
                                                {traveteMachines.map(machine => (
                                                    <option key={machine} value={machine}>{machine}</option>
                                                ))}
                                            </select>
                                        </div>
                                        <div className="flex flex-col">
                                            <label className="text-sm font-medium">Tempo por Peça (min)</label>
                                            <input
                                                type="number"
                                                step="0.01"
                                                value={employee.standardTime}
                                                onChange={(e) => handleTraveteEmployeeChange(index, 'standardTime', e.target.value)}
                                                className="p-2 rounded-md bg-gray-100 dark:bg-gray-700"
                                            />
                                        </div>
                                    </div>
                                    <div className="space-y-3">
                                        {employee.products.map((productItem, productIdx) => (
                                            <div key={`${employee.employeeId}-${productIdx}`} className="p-3 rounded-lg bg-white dark:bg-gray-900/60 border border-gray-200 dark:border-gray-700 space-y-3">
                                                        <div className="flex items-center justify-between">
                                                            <label className="text-sm font-semibold">
                                                                {productIdx === 0
                                                                    ? 'Produto / Lote (Prioridade)'
                                                                    : productItem.isAutoSuggested
                                                                        ? 'Próximo Lote (Automático)'
                                                                        : 'Produto / Lote'}
                                                            </label>
                                                            {employee.products.length > 1 && (
                                                                <button
                                                                    type="button"
                                                                    onClick={() => handleTraveteRemoveProduct(index, productIdx)}
                                                                    className="text-red-500 hover:text-red-400"
                                                        >
                                                            <Trash size={16} />
                                                        </button>
                                                    )}
                                                </div>
                                                <select
                                                    value={productItem.lotId}
                                                    onChange={(e) => handleTraveteProductChange(index, productIdx, 'lotId', e.target.value)}
                                                    className="p-2 rounded-md bg-gray-100 dark:bg-gray-700"
                                                >
                                                    <option value="">Selecione...</option>
                                                    {traveteLotOptions.map(lotOption => (
                                                        <option key={lotOption.id} value={lotOption.id}>
                                                            {formatTraveteLotDisplayName(lotOption, products)}
                                                        </option>
                                                    ))}
                                                </select>
                                                <div className="flex flex-col">
                                                    <label className="text-sm">Quantidade Produzida</label>
                                                    <input
                                                        type="number"
                                                        min="0"
                                                        value={productItem.produced}
                                                        onChange={(e) => handleTraveteProductChange(index, productIdx, 'produced', e.target.value)}
                                                        className="p-2 rounded-md bg-gray-100 dark:bg-gray-700"
                                                    />
                                                </div>
                                            </div>
                                        ))}
                                        <button
                                            type="button"
                                            onClick={() => handleTraveteAddProduct(index)}
                                            className="flex items-center gap-2 text-sm text-blue-600 hover:text-blue-500"
                                        >
                                            <PlusCircle size={16} /> Adicionar item fora de ordem
                                        </button>
                                    </div>
                                </div>
                            ))}
                        </div>
                        <div className="grid grid-cols-1 md:grid-cols-2 gap-4">
                            <div className="flex flex-col justify-center items-center bg-blue-100 dark:bg-blue-900/50 p-3 rounded-md shadow-inner">
                                <span className="text-sm font-medium text-gray-700 dark:text-gray-200">Meta Prevista</span>
                                <span className="font-bold text-lg text-blue-600 dark:text-blue-300 text-center">
                                    {traveteMetaDisplay || '- // -'}
                                </span>
                            </div>
                        </div>
                    </div>
                ) : (
                    <div className="space-y-4">
                        <div className="grid grid-cols-2 gap-4">
                            <div>
                                <label htmlFor="edit-people" className="block text-sm font-medium">Nº Pessoas</label>
                                <input
                                    id="edit-people"
                                    type="number"
                                    value={entryData.people}
                                    onChange={(e) => setEntryData({ ...entryData, people: e.target.value })}
                                    className="mt-1 w-full p-2 rounded-md bg-gray-100 dark:bg-gray-700"
                                />
                            </div>
                            <div>
                                <label htmlFor="edit-time" className="block text-sm font-medium">Tempo Disp. (min)</label>
                                <input
                                    id="edit-time"
                                    type="number"
                                    value={entryData.availableTime}
                                    onChange={(e) => setEntryData({ ...entryData, availableTime: e.target.value })}
                                    className="mt-1 w-full p-2 rounded-md bg-gray-100 dark:bg-gray-700"
                                />
                            </div>
                        </div>
                        <div>
                            <h3 className="text-sm font-semibold mb-2">Produções</h3>
                            <div className="space-y-2 max-h-64 overflow-y-auto">
                                {(entryData.productionRows || []).map((row, index) => (
                                    <div key={row.key || `${row.productId}-${index}`} className="flex items-center justify-between gap-4">
                                        <span className="text-sm font-medium truncate">{row.productName || row.productId || 'Produto'}</span>
                                        <input
                                            type="number"
                                            value={row.produced || ''}
                                            onChange={(e) => handleProductionRowChange(index, e.target.value)}
                                            className="w-24 p-2 rounded-md bg-gray-100 dark:bg-gray-700"
                                        />
                                    </div>
                                ))}
                                {(!entryData.productionRows || entryData.productionRows.length === 0) && (
                                    <p className="text-sm text-gray-500">Nenhum lote previsto para este horário.</p>
                                )}
                            </div>
                            <div className="grid grid-cols-1 sm:grid-cols-2 gap-4 pt-2">
                                {defaultPredictedLotLabel && (
                                    <div className="flex flex-col justify-center items-center bg-blue-50 dark:bg-blue-900/40 p-3 rounded-md shadow-inner">
                                        <span className="text-sm font-medium text-gray-700 dark:text-gray-200">Lotes Previstos</span>
                                        <span className="font-semibold text-base text-blue-700 dark:text-blue-200 text-center">{defaultPredictedLotLabel}</span>
                                    </div>
                                )}
                                <div className="flex flex-col justify-center items-center bg-blue-100 dark:bg-blue-900/50 p-3 rounded-md shadow-inner">
                                    <span className="text-sm font-medium text-gray-700 dark:text-gray-200">Meta Prevista</span>
                                    <span className="font-bold text-lg text-blue-600 dark:text-blue-400">{defaultGoalPreview}</span>
                                </div>
                            </div>
                        </div>
                    </div>
                )}
                <div className="mt-6 flex justify-end gap-3">
                    <button onClick={onClose} className="px-4 py-2 bg-gray-200 hover:bg-gray-300 rounded-md">Cancelar</button>
                    <button onClick={handleSave} className="px-4 py-2 bg-blue-600 text-white rounded-md hover:bg-blue-700">Salvar</button>
                </div>
            </div>
        </div>
    );
};



const DashboardActionDialog = ({ isOpen, onClose, onConfirm, mode, initialName }) => {
    const [name, setName] = useState('');
    const modalRef = useRef();
    useClickOutside(modalRef, onClose);

    useEffect(() => {
        if (isOpen) {
            setName(mode === 'rename' ? initialName : '');
        }
    }, [isOpen, mode, initialName]);

    if (!isOpen) return null;

    const handleSubmit = async (e) => {
        e.preventDefault();
        if (name.trim()) {
            const success = await onConfirm(name.trim());
            if (success) {
                onClose();
            } else {
                alert("Um quadro com este nome já existe.");
            }
        }
    };

    const title = mode === 'create' ? 'Criar Novo Quadro' : 'Renomear Quadro';

    return (
        <div className="fixed inset-0 bg-black bg-opacity-60 flex justify-center items-center z-30 modal-backdrop">
            <div ref={modalRef} className="bg-white dark:bg-gray-800 p-6 rounded-lg shadow-xl w-full max-w-md modal-content">
                <form onSubmit={handleSubmit}>
                    <h2 className="text-xl font-bold mb-4">{title}</h2>
                    <input
                        type="text"
                        value={name}
                        onChange={(e) => setName(e.target.value)}
                        className="w-full p-2 rounded-md bg-gray-100 dark:bg-gray-700 mb-4"
                        placeholder="Nome do quadro"
                        autoFocus
                    />
                    <div className="flex justify-end gap-4">
                        <button type="button" onClick={onClose} className="px-4 py-2 rounded-md bg-gray-200 dark:bg-gray-600">Cancelar</button>
                        <button type="submit" className="px-4 py-2 rounded-md bg-blue-600 text-white">Salvar</button>
                    </div>
                </form>
            </div>
        </div>
    );
};


const ObservationModal = ({ isOpen, onClose, entry, onSave }) => {
    const [observation, setObservation] = useState('');
    const modalRef = useRef();
    useClickOutside(modalRef, onClose);

    useEffect(() => {
        if (entry) {
            setObservation(entry.observation || '');
        }
    }, [entry]);

    if (!isOpen) return null;

    const handleSave = () => {
        onSave(entry.id, observation);
        onClose();
    };

    return (
        <div className="fixed inset-0 bg-black bg-opacity-60 flex justify-center items-center z-30 modal-backdrop">
            <div ref={modalRef} className="bg-white dark:bg-gray-800 p-6 rounded-lg shadow-xl w-full max-w-lg modal-content">
                <h2 className="text-xl font-bold mb-4">Observação do Período: {entry?.period}</h2>
                <textarea
                    value={observation}
                    onChange={(e) => setObservation(e.target.value)}
                    rows="5"
                    className="w-full p-2 rounded-md bg-gray-100 dark:bg-gray-700 mb-4"
                    placeholder="Digite suas observações aqui..."
                />
                <div className="flex justify-end gap-4">
                    <button onClick={onClose} className="px-4 py-2 rounded-md bg-gray-200 dark:bg-gray-600">Cancelar</button>
                    <button onClick={handleSave} className="px-4 py-2 rounded-md bg-blue-600 text-white">Salvar</button>
                </div>
            </div>
        </div>
    );
};

const LotObservationModal = ({ isOpen, onClose, lot, onSave }) => {
    const [observation, setObservation] = useState('');
    const modalRef = useRef();
    useClickOutside(modalRef, onClose);

    useEffect(() => {
        if (lot) {
            setObservation(lot.observation || '');
        }
    }, [lot]);

    if (!isOpen) return null;

    const handleSave = () => {
        onSave(lot.id, observation);
        onClose();
    };

    return (
        <div className="fixed inset-0 bg-black bg-opacity-60 flex justify-center items-center z-30 modal-backdrop">
            <div ref={modalRef} className="bg-white dark:bg-gray-800 p-6 rounded-lg shadow-xl w-full max-w-lg modal-content">
                <h2 className="text-xl font-bold mb-4">Observação do Lote: {lot?.productName}</h2>
                <textarea
                    value={observation}
                    onChange={(e) => setObservation(e.target.value)}
                    rows="5"
                    className="w-full p-2 rounded-md bg-gray-100 dark:bg-gray-700 mb-4"
                    placeholder="Digite suas observações aqui..."
                />
                <div className="flex justify-end gap-4">
                    <button onClick={onClose} className="px-4 py-2 rounded-md bg-gray-200 dark:bg-gray-600">Cancelar</button>
                    <button onClick={handleSave} className="px-4 py-2 rounded-md bg-blue-600 text-white">Salvar</button>
                </div>
            </div>
        </div>
    );
};

const PasswordModal = ({ isOpen, onClose, onSuccess, adminConfig }) => {
    const [password, setPassword] = useState('');
    const [error, setError] = useState('');
    const modalRef = useRef();
    useClickOutside(modalRef, onClose);

    useEffect(() => {
        if(isOpen) {
            setPassword('');
            setError('');
        }
    }, [isOpen]);

    if (!isOpen) return null;

    const handleConfirm = async () => {
        setError('');
        if (!IS_VALID_ADMIN_PASSWORD_HASH) {
            setError('Configuração de segurança ausente. Contate o administrador.');
            return;
        }
<<<<<<< HEAD

        const inputHash = await sha256Hex(password.trim());

=======

        const inputHash = await sha256Hex(password.trim());

>>>>>>> c8f149b3
        if (IS_VALID_ADMIN_PASSWORD_HASH && inputHash === ADMIN_PASSWORD_HASH) {
            if(onSuccess) onSuccess();
            onClose();
        } else {
            setError('Senha incorreta.');
        }
    };

    return (
        <div className="fixed inset-0 bg-black bg-opacity-60 flex justify-center items-center z-30 modal-backdrop">
            <div ref={modalRef} className="bg-white dark:bg-gray-800 p-6 rounded-lg shadow-xl w-full max-w-sm modal-content">
                 <h2 className="text-xl font-bold mb-4">Acesso Restrito</h2>
                 <p className="text-sm mb-4">Por favor, insira a senha de administrador para continuar.</p>
                 <input
                     type="password"
                     value={password}
                     onChange={(e) => setPassword(e.target.value)}
                     className="w-full p-2 rounded-md bg-gray-100 dark:bg-gray-700 mb-2"
                     placeholder="Senha"
                 />
                 {error && <p className="text-red-500 text-sm mb-4">{error}</p>}
                 <div className="flex justify-end gap-4">
                     <button onClick={onClose} className="px-4 py-2 rounded-md bg-gray-200 dark:bg-gray-600">Cancelar</button>
                     <button onClick={handleConfirm} className="px-4 py-2 rounded-md bg-blue-600 text-white">Confirmar</button>
                 </div>
            </div>
        </div>
    );
};

const ReasonModal = ({ isOpen, onClose, onConfirm }) => {
    const [reason, setReason] = useState('');
    const modalRef = useRef();
    useClickOutside(modalRef, onClose);
    
    if (!isOpen) return null;
    
    const handleConfirm = () => {
        onConfirm(reason || 'Nenhum motivo fornecido.');
        setReason('');
        onClose();
    };
    
    return (
        <div className="fixed inset-0 bg-black bg-opacity-60 flex justify-center items-center z-40 modal-backdrop">
            <div ref={modalRef} className="bg-white dark:bg-gray-800 p-6 rounded-lg shadow-xl w-full max-w-md modal-content">
                <h2 className="text-xl font-bold mb-4">Motivo da Exclusão</h2>
                <p className="text-sm text-gray-600 dark:text-gray-300 mb-4">Por favor, forneça um breve motivo para a exclusão deste item. Isso ajuda na rastreabilidade.</p>
                <textarea
                    value={reason}
                    onChange={(e) => setReason(e.target.value)}
                    rows="3"
                    className="w-full p-2 rounded-md bg-gray-100 dark:bg-gray-700 mb-4"
                    placeholder="Ex: Lançamento duplicado, erro de digitação..."
                />
                <div className="flex justify-end gap-4">
                    <button onClick={onClose} className="px-4 py-2 rounded-md bg-gray-200 dark:bg-gray-600">Cancelar</button>
                    <button onClick={handleConfirm} className="px-4 py-2 rounded-md bg-red-600 text-white">Confirmar Exclusão</button>
                </div>
            </div>
        </div>
    );
};
 
const AdminPanelModal = ({ isOpen, onClose, users, roles }) => {
    const modalRef = useRef();
    useClickOutside(modalRef, onClose);
    const [selectedUser, setSelectedUser] = useState(null);
    const [editablePermissions, setEditablePermissions] = useState([]);
    
    useEffect(() => {
        if (isOpen && users.length > 0 && !selectedUser) {
            setSelectedUser(users[0]);
        }
        if (!isOpen) {
            setSelectedUser(null);
        }
    }, [isOpen, users, selectedUser]);
    
    useEffect(() => {
        if (selectedUser) {
            setEditablePermissions(selectedUser.permissions || []);
        }
    }, [selectedUser]);

    if (!isOpen) return null;

    const handlePermissionChange = (permissionKey, isChecked) => {
        setEditablePermissions(prev => {
            const newSet = new Set(prev);
            if (isChecked) {
                newSet.add(permissionKey);
            } else {
                newSet.delete(permissionKey);
            }
            return Array.from(newSet);
        });
    };
    
    const applyRoleTemplate = (roleId) => {
        if (roles[roleId]) {
            setEditablePermissions(roles[roleId].permissions);
        }
    };
    
    const handleSavePermissions = async () => {
        if (!selectedUser) return;
        try {
            const roleRef = doc(db, 'roles', selectedUser.uid);
            await setDoc(roleRef, { permissions: editablePermissions });
            alert(`Permissões do usuário ${selectedUser.email} salvas com sucesso!`);
            onClose();
        } catch (error) {
            console.error("Erro ao salvar permissões:", error);
            alert('Falha ao salvar permissões.');
        }
    };

    return (
        <div className="fixed inset-0 bg-black bg-opacity-60 flex justify-center items-center z-50 p-4 modal-backdrop">
            <div ref={modalRef} className="bg-white dark:bg-gray-900 p-6 rounded-2xl shadow-2xl w-full max-w-6xl h-[90vh] flex flex-col modal-content">
                <div className="flex justify-between items-center mb-4 pb-4 border-b dark:border-gray-700">
                    <h2 className="text-2xl font-bold flex items-center gap-2"><UserCog/> Painel de Administração</h2>
                    <button onClick={onClose} title="Fechar"><XCircle /></button>
                </div>
                <div className="flex-grow flex gap-6 overflow-hidden">
                    <div className="w-1/3 border-r pr-6 dark:border-gray-700 overflow-y-auto">
                        <h3 className="text-lg font-semibold mb-3 sticky top-0 bg-white dark:bg-gray-900 pb-2">Usuários</h3>
                        <div className="space-y-2">
                           {users.map(user => (
                               <button 
                                   key={user.uid} 
                                   onClick={() => setSelectedUser(user)}
                                   className={`w-full text-left p-3 rounded-lg transition-colors ${selectedUser?.uid === user.uid ? 'bg-blue-100 dark:bg-blue-900/50' : 'hover:bg-gray-100 dark:hover:bg-gray-800'}`}
                               >
                                   <p className="font-semibold truncate">{user.email}</p>
                                   <p className="text-xs text-gray-500">{user.permissions.length} permissões</p>
                               </button>
                           ))}
                        </div>
                    </div>
                    <div className="w-2/3 flex-grow overflow-y-auto pr-2">
                       {selectedUser ? (
                           <div>
                               <div className="mb-6">
                                   <h3 className="text-xl font-bold truncate">{selectedUser.email}</h3>
                                   <p className="text-gray-500">Edite as permissões para este usuário.</p>
                               </div>
                               <div className="mb-6">
                                   <label htmlFor="role-template" className="block text-sm font-medium text-gray-700 dark:text-gray-300">Aplicar Modelo</label>
                                   <select 
                                       id="role-template"
                                       onChange={(e) => applyRoleTemplate(e.target.value)}
                                       className="mt-1 block w-full md:w-1/2 p-2 rounded-md bg-gray-100 dark:bg-gray-700"
                                   >
                                       <option value="">Selecione um modelo para começar...</option>
                                       {Object.values(roles).map(role => (
                                           <option key={role.id} value={role.id}>{role.name}</option>
                                       ))}
                                   </select>
                               </div>
                               <div className="space-y-4">
                                     <h4 className="font-semibold">Permissões Individuais</h4>
                                     <div className="grid grid-cols-1 md:grid-cols-2 gap-4">
                                         {Object.entries(ALL_PERMISSIONS).map(([key, description]) => (
                                             <label key={key} className="flex items-center gap-3 p-3 rounded-lg bg-gray-50 dark:bg-gray-800/50 hover:bg-gray-100 dark:hover:bg-gray-800 cursor-pointer">
                                                 <input
                                                     type="checkbox"
                                                     checked={editablePermissions.includes(key)}
                                                     onChange={(e) => handlePermissionChange(key, e.target.checked)}
                                                     className="h-5 w-5 rounded text-blue-600 focus:ring-blue-500"
                                                 />
                                                 <span className="text-sm">{description}</span>
                                             </label>
                                         ))}
                                     </div>
                               </div>
                               <div className="mt-8 pt-4 border-t dark:border-gray-700 flex justify-end">
                                   <button onClick={handleSavePermissions} className="px-6 py-2 rounded-lg bg-blue-600 text-white font-semibold hover:bg-blue-700">
                                       Salvar Permissões
                                   </button>
                               </div>
                           </div>
                       ) : (
                           <div className="flex items-center justify-center h-full text-gray-500">
                               <p>Selecione um usuário na lista para ver e editar suas permissões.</p>
                           </div>
                       )}
                    </div>
                </div>
            </div>
        </div>
    );
};
 
const TvSelectorModal = ({ isOpen, onClose, onSelect, onStartCarousel, dashboards }) => {
    const [carouselSeconds, setCarouselSeconds] = useState(10);
    const [selectedDashboards, setSelectedDashboards] = useState(() => dashboards.map(d => d.id));
    const modalRef = useRef();
    useClickOutside(modalRef, onClose);

    useEffect(() => {
        if (isOpen) {
            setSelectedDashboards(dashboards.map(d => d.id));
        }
    }, [isOpen, dashboards]);

    if (!isOpen) return null;

    const handleToggle = (id) => {
        setSelectedDashboards(prev =>
            prev.includes(id) ? prev.filter(dId => dId !== id) : [...prev, id]
        );
    };

    const handleStart = () => {
        if (selectedDashboards.length > 0) {
            onStartCarousel({
                dashboardIds: selectedDashboards,
                interval: carouselSeconds * 1000,
            });
            onClose();
        }
    };

    return (
        <div className="fixed inset-0 bg-black bg-opacity-50 flex justify-center items-center z-50 modal-backdrop">
            <div ref={modalRef} className="bg-white dark:bg-gray-900 p-8 rounded-2xl shadow-2xl w-full max-w-2xl modal-content">
                <div className="flex justify-between items-center mb-6">
                    <h2 className="text-2xl font-bold flex items-center gap-2">
                        <Monitor size={24} className="text-blue-500" /> Selecionar Modo de Exibição
                    </h2>
                    <button onClick={onClose} title="Fechar"><XCircle size={24} /></button>
                </div>
                <div className="grid grid-cols-1 md:grid-cols-2 gap-8">
                    <div>
                        <h3 className="font-bold text-lg mb-2">Exibição Única</h3>
                        <p className="mb-4 text-gray-600 dark:text-gray-400 text-sm">Escolha um quadro para exibir em tela cheia.</p>
                        <div className="space-y-2 max-h-60 overflow-y-auto pr-2">
                            {dashboards.map(dash => (
                                <button
                                    key={dash.id}
                                    onClick={() => { onSelect(dash.id); onClose(); }}
                                    className="w-full flex items-center justify-between p-3 bg-gray-100 dark:bg-gray-700 rounded-lg hover:bg-blue-100 dark:hover:bg-blue-900/50 transition-colors"
                                >
                                    <span className="font-semibold">{dash.name}</span>
                                    <ArrowRight size={20} className="text-blue-500" />
                                </button>
                            ))}
                        </div>
                    </div>
                    <div className="border-l dark:border-gray-700 pl-8">
                        <h3 className="font-bold text-lg mb-2">Modo Carrossel</h3>
                        <p className="mb-4 text-gray-600 dark:text-gray-400 text-sm">Selecione os quadros e o tempo de exibição.</p>
                        <div className="space-y-2 max-h-48 overflow-y-auto pr-2 mb-4">
                            {dashboards.map(dash => (
                                <label key={dash.id} className="flex items-center gap-3 p-2 rounded-md hover:bg-gray-100 dark:hover:bg-gray-800 cursor-pointer">
                                    <input type="checkbox" checked={selectedDashboards.includes(dash.id)} onChange={() => handleToggle(dash.id)} className="h-5 w-5 rounded text-blue-600 focus:ring-blue-500"/>
                                    <span>{dash.name}</span>
                                </label>
                            ))}
                        </div>
                        <div className="flex items-center gap-4">
                             <div className="flex-grow">
                                <label htmlFor="carousel-time" className="text-sm">Segundos por slide:</label>
                                <input id="carousel-time" type="number" value={carouselSeconds} onChange={e => setCarouselSeconds(Number(e.target.value))} className="w-full p-2 mt-1 rounded-md bg-gray-100 dark:bg-gray-700"/>
                             </div>
                            <button onClick={handleStart} className="self-end h-10 px-4 font-semibold rounded-md bg-green-600 text-white hover:bg-green-700 flex items-center gap-2">
                                <Film size={18} /> Iniciar Carrossel
                            </button>
                        </div>
                    </div>
                </div>
            </div>
        </div>
    );
};

// #####################################################################
// #                                                                   #
// #               FIM: COMPONENTES DE MODAIS E AUXILIARES             #
// #                                                                   #
// #####################################################################



// #####################################################################
// #                                                                   #
// #           INÍCIO: COMPONENTES AUXILIARES DO DASHBOARD             #
// #                                                                   #
// #####################################################################

const StatCard = ({ title, value, unit = '', isEfficiency = false }) => {
    const valueColor = isEfficiency ? (value < 65 ? 'text-red-500' : 'text-green-600') : 'text-gray-800 dark:text-white';
    return (
        <div className="bg-white dark:bg-gray-900 p-6 rounded-2xl shadow-lg">
            <h3 className="text-lg font-medium text-gray-500 dark:text-gray-400">{title}</h3>
            <p className={`text-4xl font-bold ${valueColor} mt-2`}>{value}<span className="text-2xl ml-2">{unit}</span></p>
        </div>
    );
};

const CalendarView = ({ selectedDate, setSelectedDate, currentMonth, setCurrentMonth, calendarView, setCalendarView, allProductionData }) => {
    const handleNavigation = (offset) => {
        if (calendarView === 'day') setCurrentMonth(prev => new Date(prev.getFullYear(), prev.getMonth() + offset, 1));
        else if (calendarView === 'month') setCurrentMonth(prev => new Date(prev.getFullYear() + offset, prev.getMonth(), 1));
        else if (calendarView === 'year') setCurrentMonth(prev => new Date(prev.getFullYear() + offset * 10, prev.getMonth(), 1));
    };
    const handleHeaderClick = () => {
        if (calendarView === 'day') setCalendarView('month');
        if (calendarView === 'month') setCalendarView('year');
    };
    const handleMonthSelect = (monthIndex) => { setCurrentMonth(new Date(currentMonth.getFullYear(), monthIndex, 1)); setCalendarView('day'); };
    const handleYearSelect = (year) => { setCurrentMonth(new Date(year, currentMonth.getMonth(), 1)); setCalendarView('month'); };
    const renderHeader = () => {
        let text = '';
        if (calendarView === 'day') text = currentMonth.toLocaleString('pt-BR', { month: 'long', year: 'numeric' });
        else if (calendarView === 'month') text = currentMonth.getFullYear();
        else { const startYear = Math.floor(currentMonth.getFullYear() / 10) * 10; text = `${startYear} - ${startYear + 9}`; }
        return <button onClick={handleHeaderClick} className="text-xl font-semibold hover:text-blue-500">{text}</button>;
    };
    const renderDayView = () => {
        const startOfMonth = new Date(currentMonth.getFullYear(), currentMonth.getMonth(), 1);
        const startDate = new Date(startOfMonth);
        startDate.setDate(startDate.getDate() - startOfMonth.getDay());
        const days = Array.from({ length: 42 }, (_, i) => { const day = new Date(startDate); day.setDate(day.getDate() + i); return day; });
        return (
            <div className="grid grid-cols-7 gap-2 text-center">
                {['D', 'S', 'T', 'Q', 'Q', 'S', 'S'].map((day, i) => <div key={i} className="font-medium text-gray-500 text-sm">{day}</div>)}
                {days.map((day, i) => {
                    const isSelected = day.toDateString() === selectedDate.toDateString();
                    const isCurrentMonth = day.getMonth() === currentMonth.getMonth();
                    const hasData = !!(allProductionData[day.toISOString().slice(0, 10)] && allProductionData[day.toISOString().slice(0, 10)].length > 0);
                    return (<button key={i} onClick={() => setSelectedDate(day)} className={`p-2 rounded-full text-sm relative ${isCurrentMonth ? '' : 'text-gray-400 dark:text-gray-600'} ${isSelected ? 'bg-blue-600 text-white' : 'hover:bg-gray-100 dark:hover:bg-gray-700'}`}>{day.getDate()}{hasData && <span className="absolute bottom-1 left-1/2 -translate-x-1/2 w-1.5 h-1.5 bg-green-500 rounded-full"></span>}</button>);
                })}
            </div>
        );
    };
    const renderMonthView = () => {
        const months = Array.from({length: 12}, (_, i) => new Date(0, i).toLocaleString('pt-BR', {month: 'short'}));
        return ( <div className="grid grid-cols-4 gap-2 text-center">{months.map((month, i) => (<button key={month} onClick={() => handleMonthSelect(i)} className="p-3 rounded-lg hover:bg-gray-100 dark:hover:bg-gray-700">{month}</button>))}</div> );
    };
    const renderYearView = () => {
        const startYear = Math.floor(currentMonth.getFullYear() / 10) * 10;
        const years = Array.from({ length: 10 }, (_, i) => startYear + i);
        return ( <div className="grid grid-cols-4 gap-2 text-center">{years.map(year => (<button key={year} onClick={() => handleYearSelect(year)} className="p-3 rounded-lg hover:bg-gray-100 dark:hover:bg-gray-700">{year}</button>))}</div> );
    };
    return (
        <div className="bg-white dark:bg-gray-900 p-6 rounded-2xl shadow-lg">
            <div className="flex justify-between items-center mb-4">
                <button onClick={() => handleNavigation(-1)} title="Anterior"><ChevronLeft/></button>
                {renderHeader()}
                <button onClick={() => handleNavigation(1)} title="Próximo"><ChevronRight/></button>
            </div>
            {calendarView === 'day' && renderDayView()}
            {calendarView === 'month' && renderMonthView()}
            {calendarView === 'year' && renderYearView()}
        </div>
    );
};

const TrashItemDisplay = ({ item, products, user, onRestore, canRestore }) => {
    const date = new Date(item.deletedAt).toLocaleString('pt-BR');
    
    const commonHeader = (
      <div className="flex justify-between items-start">
        <div>
            <p className="font-bold text-lg mb-1">{item.itemType === 'product' ? 'PRODUTO DELETADO' : (item.itemType === 'lot' ? 'LOTE DELETADO' : 'LANÇAMENTO DELETADO')}</p>
            <p className="text-sm">Deletado por: <span className="font-semibold">{item.deletedByEmail}</span> em <span className="font-semibold">{date}</span></p>
            <p className="mt-2">Motivo: <span className="italic font-medium">{item.reason || 'Nenhum motivo fornecido.'}</span></p>
        </div>
        {canRestore && <button onClick={() => onRestore(item)} className="p-2 bg-green-500 text-white rounded-md text-sm">Restaurar</button>}
      </div>
    );

    const getStatusText = (status) => {
        switch(status) {
            case 'future': return 'Na Fila';
            case 'ongoing': return 'Em Andamento';
            case 'completed': return 'Concluído';
            case 'completed_missing': return 'Concluído (com Falta)';
            case 'completed_exceeding': return 'Concluído (com Sobra)';
            default: return status;
        }
    };

    if (item.itemType === 'product') {
        const doc = item.originalDoc;
        const lastKnownTime = doc.standardTimeHistory?.[doc.standardTimeHistory.length - 1]?.time || 'N/A';
        return (
            <div className="p-4 bg-red-50 dark:bg-red-900/30 rounded-lg border-2 border-red-500/50">
                {commonHeader}
                <div className="mt-3 p-3 bg-red-100 dark:bg-red-900/80 rounded-md">
                    <p className="font-bold">Detalhes do Produto:</p>
                    <p>Nome/Código: <span className="font-semibold">{doc.name}</span></p>
                    <p>Tempo Padrão (na exclusão): <span className="font-semibold">{lastKnownTime} min</span></p>
                </div>
            </div>
        );
    }

    if (item.itemType === 'lot') {
        const doc = item.originalDoc;
        return (
            <div className="p-4 bg-red-50 dark:bg-red-900/30 rounded-lg border-2 border-red-500/50">
                {commonHeader}
                <div className="mt-3 p-3 bg-red-100 dark:bg-red-900/80 rounded-md">
                    <p className="font-bold">Detalhes do Lote:</p>
                    <p>Produto: <span className="font-semibold">{doc.productName}</span> {doc.customName && `(${doc.customName})`}</p>
                    <p>Lote Sequencial #: <span className="font-semibold">{doc.sequentialId}</span></p>
                    <p>Meta Total: <span className="font-semibold">{doc.target} un.</span></p>
                    <p>Produzido até a Exclusão: <span className="font-semibold">{doc.produced} un.</span></p>
                    <p>Status na Exclusão: <span className="font-semibold">{getStatusText(doc.status)}</span></p>
                </div>
            </div>
        );
    }
    
    if (item.itemType === 'entry') {
        const doc = item.originalDoc;
        const productionList = doc.productionDetails.map(d => {
            const product = products.find(p => p.id === d.productId);
            return `${d.produced} un. (${product?.name || 'Produto Excluído'})`;
        }).join(', ');

        return (
             <div className="p-4 bg-red-50 dark:bg-red-900/30 rounded-lg border-2 border-red-500/50">
                {commonHeader}
                <div className="mt-3 p-3 bg-red-100 dark:bg-red-900/80 rounded-md">
                    <p className="font-bold">Detalhes do Lançamento:</p>
                    <p>Período: <span className="font-semibold">{doc.period}</span></p>
                    <p>Pessoas / Tempo: <span className="font-semibold">{doc.people} / {doc.availableTime} min</span></p>
                    <p>Meta Registrada: <span className="font-semibold">{doc.goalDisplay}</span></p>
                    <p>Produção Registrada: <span className="font-semibold">{productionList}</span></p>
                </div>
            </div>
        );
    }

    return null;
};

const LotReport = ({ lots, products }) => {
    const reportData = useMemo(() => {
        const completedLots = lots.filter(l => l.status.startsWith('completed') && l.startDate && l.endDate);
        if (completedLots.length === 0) {
            return { lotDetails: [], overallAverage: 0 };
        }

        let totalPieces = 0;
        let totalDays = 0;

        const lotDetails = completedLots.map(lot => {
            const startDate = new Date(lot.startDate);
            const endDate = new Date(lot.endDate);
            const durationMillis = endDate - startDate;
            const durationDays = Math.max(1, durationMillis / (1000 * 60 * 60 * 24));
            
            const averageDaily = lot.produced > 0 ? (lot.produced / durationDays) : 0;

            totalPieces += lot.produced;
            totalDays += durationDays;

            return {
                ...lot,
                duration: durationDays.toFixed(1),
                averageDaily: averageDaily.toFixed(2),
            };
        });

        const overallAverage = totalDays > 0 ? (totalPieces / totalDays) : 0;

        return { lotDetails, overallAverage: overallAverage.toFixed(2) };
    }, [lots]);

    return (
        <section className="bg-white dark:bg-gray-900 p-6 rounded-2xl shadow-lg">
            <h2 className="text-xl font-semibold mb-4 flex items-center">
                <BarChart className="mr-2 text-blue-500"/> Relatório de Lotes Concluídos
            </h2>
            {reportData.lotDetails.length === 0 ? (
                <p className="text-gray-500 dark:text-gray-400">Nenhum lote concluído para exibir o relatório.</p>
            ) : (
                <>
                <div className="grid grid-cols-1 md:grid-cols-4 gap-4 mb-6">
                    <div className="md:col-span-4 bg-blue-50 dark:bg-blue-900/30 p-4 rounded-lg text-center">
                        <h3 className="font-bold text-lg text-blue-800 dark:text-blue-300">Média Geral de Produção Diária</h3>
                        <p className="text-3xl font-extrabold text-blue-600 dark:text-blue-400">{reportData.overallAverage} <span className="text-lg">peças/dia</span></p>
                    </div>
                </div>

                <div className="overflow-x-auto">
                    <table className="w-full text-left text-sm">
                        <thead className="bg-gray-50 dark:bg-gray-800">
                            <tr>
                                <th className="p-3">Lote</th>
                                <th className="p-3 text-center">Total Produzido</th>
                                <th className="p-3 text-center">Duração (dias)</th>
                                <th className="p-3 text-center">Média Diária (peças)</th>
                            </tr>
                        </thead>
                        <tbody className="divide-y divide-gray-200 dark:divide-gray-600">
                            {reportData.lotDetails.map(lot => (
                                <tr key={lot.id}>
                                    <td className="p-3 font-semibold">{lot.productName}{lot.customName ? ` - ${lot.customName}` : ''} (#{lot.sequentialId})</td>
                                    <td className="p-3 text-center">{lot.produced} / {lot.target}</td>
                                    <td className="p-3 text-center">{lot.duration}</td>
                                    <td className="p-3 text-center font-bold text-green-600 dark:text-green-400">{lot.averageDaily}</td>
                                </tr>
                            ))}
                        </tbody>
                    </table>
                </div>
                </>
            )}
        </section>
    );
};

// #####################################################################
// #                                                                   #
// #           INÍCIO: CRONOANÁLISE DASHBOARD (CÓDIGO PRINCIPAL)         #
// #                                                                   #
// #####################################################################

const CronoanaliseDashboard = ({ onNavigateToStock, onNavigateToOperationalSequence, user, permissions, startTvMode, dashboards, users, roles, currentDashboardIndex, setCurrentDashboardIndex }) => {
    const { logout } = useAuth();
    const [theme, setTheme] = useState(() => localStorage.getItem('theme') || (window.matchMedia('(prefers-color-scheme: dark)').matches ? 'dark' : 'light'));
    useEffect(() => {
        const root = window.document.documentElement;
        root.classList.toggle('dark', theme === 'dark');
        localStorage.setItem('theme', theme);
    }, [theme]);
    const toggleTheme = () => setTheme(prev => (prev === 'light' ? 'dark' : 'light'));
    
    useEffect(() => { if (currentDashboardIndex >= dashboards.length && dashboards.length > 0) { setCurrentDashboardIndex(dashboards.length - 1); } }, [dashboards, currentDashboardIndex, setCurrentDashboardIndex]);

    const currentDashboard = dashboards[currentDashboardIndex] || null;
    const isTraveteDashboard = currentDashboard?.id === 'travete';
    
    const [products, setProducts] = useState([]);
    const [lots, setLots] = useState([]);
    const [allProductionData, setAllProductionData] = useState({});
    const [trashItems, setTrashItems] = useState([]);
    
    const [selectedDate, setSelectedDate] = useState(new Date());
    const [currentMonth, setCurrentMonth] = useState(new Date());
    const [calendarView, setCalendarView] = useState('day');
    
    const [lotCounter, setLotCounter] = useState(1);
    
    const [lotFilter, setLotFilter] = useState('ongoing');
    const [newLot, setNewLot] = useState({ productId: '', target: '', customName: '' });
    const [editingLotId, setEditingLotId] = useState(null);
    const [editingLotData, setEditingLotData] = useState({ target: '', customName: '' });
    const [newProduct, setNewProduct] = useState({ name: '', standardTime: '' });
    const [editingProductId, setEditingProductId] = useState(null);
    const [editingProductData, setEditingProductData] = useState({ name: '', standardTime: '' });
    
    const [newEntry, setNewEntry] = useState({ period: '', people: '', availableTime: 60, productId: '', productions: [] });
    const [traveteProductForm, setTraveteProductForm] = useState(() => createTraveteProductFormState());
    const resetTraveteProductForm = useCallback(() => {
        setTraveteProductForm(createTraveteProductFormState());
    }, [setTraveteProductForm]);
    const [traveteEntry, setTraveteEntry] = useState({
        period: '',
        availableTime: 60,
        employeeEntries: [createDefaultTraveteEmployee(1), createDefaultTraveteEmployee(2)],
    });
    const traveteMachines = TRAVETE_MACHINES;

    const [goalPreview, setGoalPreview] = useState("0");
    const [predictedLots, setPredictedLots] = useState([]);
    const [modalState, setModalState] = useState({ type: null, data: null });
    const [showUrgent, setShowUrgent] = useState(false);
    const [urgentProduction, setUrgentProduction] = useState({ productId: '', produced: '' });
    const [isExportingReport, setIsExportingReport] = useState(false);
    const [isNavOpen, setIsNavOpen] = useState(false);
    const navRef = useRef();
    useClickOutside(navRef, () => setIsNavOpen(false));

    const productsForSelectedDate = useMemo(() => {
        const targetDate = new Date(selectedDate);
        targetDate.setHours(23, 59, 59, 999);

        if (employeeSummaries.length === 0) {
            return defaultResult;
        }

        const goalBlocks = employeeSummaries.map(emp => emp.metaSegments);
        const lotBlocks = employeeSummaries.map(emp => emp.lotSegments);

        const goalDisplay = employeeSummaries
            .map(emp => emp.metaDisplay || '-')
            .join(' // ');

        const lotDisplay = employeeSummaries
            .map(emp => emp.lotDisplay || '-')
            .join(' // ');

        const productionDetails = employeeSummaries.flatMap(emp => emp.productionDetails);
        const totalMeta = employeeSummaries.reduce((sum, emp) => sum + (emp.meta || 0), 0);
        const totalProduced = employeeSummaries.reduce((sum, emp) => sum + (emp.produced || 0), 0);

        const isValid = Boolean(
            period &&
            availableTime > 0 &&
            employeeSummaries.every(emp => emp.valid)
        );

        return {
            employeeSummaries,
            goalDisplay,
            lotDisplay,
            isValid,
            productionDetails,
            totalMeta,
            totalProduced,
            goalBlocks,
            lotBlocks,
        };
    }, [lots, productsForSelectedDate, traveteVariationLookup, products]);

    const traveteComputedEntry = useMemo(() => {
        if (!isTraveteDashboard) {
            return {
                employeeSummaries: [],
                goalDisplay: '- // -',
                lotDisplay: '- // -',
                isValid: false,
                productionDetails: [],
                totalMeta: 0,
                totalProduced: 0,
                goalBlocks: [],
                lotBlocks: [],
            };
        }

        return summarizeTraveteEntry(traveteEntry);
    }, [isTraveteDashboard, summarizeTraveteEntry, traveteEntry]);

    const travetePreviewPending = useMemo(() => {
        if (!isTraveteDashboard) return false;
        if (!traveteEntry.period || !(parseFloat(traveteEntry.availableTime) > 0)) return false;
        return traveteEntry.employeeEntries.some(emp => (emp.products || []).some(item => item.lotId));
    }, [isTraveteDashboard, traveteEntry]);

                if (!validTimeEntry) {
                    return null; 
                }
                return { ...p, standardTime: validTimeEntry.time };
            });
            .filter(Boolean);
    }, [products, selectedDate]);

    const traveteVariationLookup = useMemo(() => {
        const lookup = new Map();
        productsForSelectedDate.forEach(product => {
            if (!product?.machineType) return;
            const baseId = product.baseProductId || product.id;
            if (!lookup.has(baseId)) {
                lookup.set(baseId, new Map());
            }
            lookup.get(baseId).set(product.machineType, product);
        });
        return lookup;
    }, [productsForSelectedDate]);
    
    const summarizeTraveteEntry = useCallback((entryDraft) => {
        const defaultResult = {
            employeeSummaries: [],
            goalDisplay: '- // -',
            lotDisplay: '- // -',
            isValid: false,
            productionDetails: [],
            totalMeta: 0,
            totalProduced: 0,
            goalBlocks: [],
            lotBlocks: [],
        };

        if (!entryDraft) {
            return defaultResult;
        }

        const availableTime = parseFloat(entryDraft.availableTime) || 0;
        const period = entryDraft.period;
        const activeLots = getOrderedActiveLots(lots);

        const employeeSummaries = (entryDraft.employeeEntries || []).map((emp) => {
            const manualStandardTime = parseFloat(emp.standardTime);
            let derivedStandardTime = 0;

            const productSummaries = (emp.products || []).map(productItem => {
                const lot = productItem.lotId ? (lots.find(l => l.id === productItem.lotId) || null) : null;
                const produced = parseInt(productItem.produced, 10) || 0;
                const variation = lot
                    ? findTraveteVariationForLot(lot, emp.machineType, productsForSelectedDate, traveteVariationLookup)
                    : null;
                const baseProductId = lot ? resolveTraveteLotBaseId(lot, productsForSelectedDate) : null;
                const variationStandardTime = variation?.standardTime ? parseFloat(variation.standardTime) : NaN;
                if (!Number.isNaN(variationStandardTime) && variationStandardTime > 0 && derivedStandardTime <= 0) {
                    derivedStandardTime = variationStandardTime;
                }

                const variationProductId = variation?.id ?? '';

                return {
                    lot,
                    lotId: lot?.id || '',
                    productId: variationProductId,
                    productBaseId: baseProductId || '',
                    produced,
                    standardTime: (!Number.isNaN(variationStandardTime) && variationStandardTime > 0)
                        ? variationStandardTime
                        : 0,
                };
            });

            const standardTimeValue = (!Number.isNaN(manualStandardTime) && manualStandardTime > 0)
                ? manualStandardTime
                : derivedStandardTime;

            const produced = productSummaries.reduce((sum, item) => sum + (item.produced || 0), 0);
            const meta = (standardTimeValue > 0 && availableTime > 0)
                ? Math.round(availableTime / standardTimeValue)
                : 0;
            const efficiency = (standardTimeValue > 0 && availableTime > 0 && produced > 0)
                ? parseFloat((((produced * standardTimeValue) / availableTime) * 100).toFixed(2))
                : 0;

            const productionDetails = productSummaries
                .filter(item => item.produced > 0 && item.lotId)
                .map(item => ({
                    lotId: item.lotId,
                    productId: item.productId,
                    produced: item.produced,
                    ...(item.productBaseId ? { productBaseId: item.productBaseId } : {}),
                    standardTime: item.standardTime || standardTimeValue || 0,
                }));

            const productsForSave = productSummaries
                .filter(item => item.produced > 0 && item.lotId)
                .map(item => ({
                    lotId: item.lotId,
                    produced: item.produced,
                    productId: item.productId,
                    productBaseId: item.productBaseId || undefined,
                    standardTime: item.standardTime || standardTimeValue || 0,
                    lotName: item.lot ? formatTraveteLotDisplayName(item.lot, products) : '',
                }));

            const valid = Boolean(
                period &&
                availableTime > 0 &&
                productionDetails.length > 0 &&
                standardTimeValue > 0
            );

            const primaryLot = productSummaries.find(item => item.lot)?.lot || null;
            const manualNextLotItem = productSummaries.slice(1).find(item => item.lot) || null;
            const manualNextLot = manualNextLotItem?.lot || null;

            const currentLot = primaryLot || activeLots[0] || null;
            let nextLotCandidate = manualNextLot || null;

            if (!nextLotCandidate && currentLot) {
                const currentIndex = activeLots.findIndex(l => l.id === currentLot.id);
                if (currentIndex !== -1) {
                    nextLotCandidate = activeLots.slice(currentIndex + 1).find(Boolean) || null;
                }
            }

            if (!nextLotCandidate && !currentLot && activeLots.length > 0) {
                nextLotCandidate = activeLots[0];
            }

            const currentLotName = currentLot ? formatTraveteLotDisplayName(currentLot, products) : '';
            const rawNextLotName = nextLotCandidate ? formatTraveteLotDisplayName(nextLotCandidate, products) : '';
            const remainingInCurrentLot = getLotRemainingPieces(currentLot);
            const nextLotRemaining = getLotRemainingPieces(nextLotCandidate);

            const plannedForCurrentLot = currentLot ? Math.min(meta, remainingInCurrentLot || 0) : 0;
            const leftoverMetaForNext = Math.max(0, meta - plannedForCurrentLot);
            const manualNextProduced = manualNextLotItem ? manualNextLotItem.produced || 0 : 0;
            const nextMetaPieces = manualNextLotItem && manualNextProduced > 0
                ? manualNextProduced
                : nextLotRemaining;

            const shouldShowNextLot = Boolean(nextLotCandidate)
                && (manualNextLotItem || leftoverMetaForNext > 0)
                && (nextMetaPieces > 0);

            const machineSuffix = emp.machineType?.replace('Travete ', '') || '';
            const currentLotLabel = currentLotName
                ? `${currentLotName}${machineSuffix ? ` - ${machineSuffix}` : ''}`
                : '';
            const nextLotName = shouldShowNextLot ? rawNextLotName : '';
            const lotDisplay = currentLotLabel
                ? (shouldShowNextLot && nextLotName ? `${currentLotLabel} / ${nextLotName}` : currentLotLabel)
                : (shouldShowNextLot && nextLotName ? nextLotName : '-');

            const currentMetaValue = currentLot ? remainingInCurrentLot : (meta > 0 ? meta : 0);
            const currentMetaLabel = currentMetaValue > 0
                ? currentMetaValue.toLocaleString('pt-BR')
                : (currentLot ? '0' : (meta > 0 ? meta.toLocaleString('pt-BR') : '0'));
            const nextMetaLabel = shouldShowNextLot
                ? (nextMetaPieces > 0 ? nextMetaPieces.toLocaleString('pt-BR') : '0')
                : '';
            const metaDisplay = nextMetaLabel ? `${currentMetaLabel}/${nextMetaLabel}` : currentMetaLabel;

            const producedSegments = productSummaries.map(item => {
                const producedNumeric = parseInt(item.produced, 10);
                return Number.isNaN(producedNumeric) ? 0 : producedNumeric;
            });
            const formattedProducedSegments = producedSegments.filter((value, idx) => (idx === 0) || value > 0)
                .map(value => value.toLocaleString('pt-BR'));
            const producedDisplay = formattedProducedSegments.length > 0
                ? formattedProducedSegments.join(' / ')
                : produced.toLocaleString('pt-BR');

            return {
                ...emp,
                produced,
                meta,
                efficiency,
                standardTimeValue,
                productionDetails,
                productsForSave,
                productSummaries,
                valid,
                metaDisplay,
                lotDisplay,
                producedDisplay,
                currentLotName,
                nextLotName,
                shouldShowNextLot,
                metaSegments: {
                    current: currentMetaValue,
                    next: shouldShowNextLot ? nextMetaPieces : null,
                    showNext: shouldShowNextLot,
                },
                lotSegments: {
                    current: currentLotName,
                    next: shouldShowNextLot ? nextLotName : '',
                    machineType: emp.machineType || '',
                },
            };
        });

        if (employeeSummaries.length === 0) {
            return defaultResult;
        }

        const goalBlocks = employeeSummaries.map(emp => emp.metaSegments);
        const lotBlocks = employeeSummaries.map(emp => emp.lotSegments);

        const goalDisplay = employeeSummaries
            .map(emp => emp.metaDisplay || '-')
            .join(' // ');

        const lotDisplay = employeeSummaries
            .map(emp => emp.lotDisplay || '-')
            .join(' // ');

        const productionDetails = employeeSummaries.flatMap(emp => emp.productionDetails);
        const totalMeta = employeeSummaries.reduce((sum, emp) => sum + (emp.meta || 0), 0);
        const totalProduced = employeeSummaries.reduce((sum, emp) => sum + (emp.produced || 0), 0);

        const isValid = Boolean(
            period &&
            availableTime > 0 &&
            employeeSummaries.every(emp => emp.valid)
        );

        return {
            employeeSummaries,
            goalDisplay,
            lotDisplay,
            isValid,
            productionDetails,
            totalMeta,
            totalProduced,
            goalBlocks,
            lotBlocks,
        };
    }, [lots, productsForSelectedDate, traveteVariationLookup, products]);

    const traveteComputedEntry = useMemo(() => {
        if (!isTraveteDashboard) {
            return {
                employeeSummaries: [],
                goalDisplay: '- // -',
                lotDisplay: '- // -',
                isValid: false,
                productionDetails: [],
                totalMeta: 0,
                totalProduced: 0,
                goalBlocks: [],
                lotBlocks: [],
            };
        }

        return summarizeTraveteEntry(traveteEntry);
    }, [isTraveteDashboard, summarizeTraveteEntry, traveteEntry]);

    const travetePreviewPending = useMemo(() => {
        if (!isTraveteDashboard) return false;
        if (!traveteEntry.period || !(parseFloat(traveteEntry.availableTime) > 0)) return false;
        return traveteEntry.employeeEntries.some(emp => (emp.products || []).some(item => item.lotId));
    }, [isTraveteDashboard, traveteEntry]);

    const isEntryFormValid = useMemo(() => {
        if (isTraveteDashboard) {
            return traveteComputedEntry.isValid;
        }

        const allFieldsFilled = newEntry.productions.every(p => p !== '' && p !== null);

        const atLeastOneIsPositive = newEntry.productions.some(p => parseInt(p, 10) > 0);

        const hasProduction = allFieldsFilled && atLeastOneIsPositive;

        const hasUrgentProduction = showUrgent && urgentProduction.productId && (parseInt(urgentProduction.produced, 10) || 0) > 0;

        return (
            newEntry.period &&
            (parseFloat(newEntry.people) > 0) &&
            (parseFloat(newEntry.availableTime) > 0) &&
            newEntry.productId &&
            (hasProduction || hasUrgentProduction)
        );
    }, [isTraveteDashboard, traveteComputedEntry, newEntry, showUrgent, urgentProduction]);
    
    useEffect(() => {
        if (!user || !currentDashboard) return;

        const unsubProducts = onSnapshot(query(collection(db, `dashboards/${currentDashboard.id}/products`)), snap => {
            setProducts(snap.docs.map(d => d.data()));
        });
        const unsubLots = onSnapshot(query(collection(db, `dashboards/${currentDashboard.id}/lots`), orderBy("order")), snap => {
            setLots(snap.docs.map(d => d.data()));
        });
        const unsubProdData = onSnapshot(doc(db, `dashboards/${currentDashboard.id}/productionData`, "data"), snap => {
            setAllProductionData(snap.exists() ? snap.data() : {});
        });
        const unsubTrash = onSnapshot(query(collection(db, 'trash')), snap => {
             setTrashItems(snap.docs.map(d => d.data()));
        });

        const clearPreviewOnUnmount = async () => {
            if(currentDashboard?.id) {
                await deleteDoc(doc(db, `dashboards/${currentDashboard.id}/previews/live`));
            }
        };

        return () => {
            unsubProducts();
            unsubLots();
            unsubProdData();
            unsubTrash();
            clearPreviewOnUnmount();
        };

    }, [user, currentDashboard]);
    
    const dateKey = selectedDate.toISOString().slice(0, 10);
    const productionData = useMemo(() => allProductionData[dateKey] || [], [allProductionData, dateKey]);
    
    useEffect(() => { setLotCounter(lots.length > 0 ? Math.max(0, ...lots.map(l => l.sequentialId || 0)) + 1 : 1); }, [lots]);

    useEffect(() => {
        if (!isTraveteDashboard) {
            setTraveteProductForm(createTraveteProductFormState());
            setTraveteEntry({
                period: '',
                availableTime: 60,
                employeeEntries: [createDefaultTraveteEmployee(1), createDefaultTraveteEmployee(2)],
            });
        }
    }, [isTraveteDashboard]);

    const closeModal = () => setModalState({ type: null, data: null });
    
    useEffect(() => {
        if (!currentDashboard?.id) return;

        const previewRef = doc(db, `dashboards/${currentDashboard.id}/previews/live`);

        if (isTraveteDashboard) {
            const hasBasicInfo = traveteEntry.period && parseFloat(traveteEntry.availableTime) > 0;
            const hasAnyProduct = traveteEntry.employeeEntries.some(emp => (emp.products || []).some(item => item.lotId));
            if (hasBasicInfo && hasAnyProduct) {
                const handler = setTimeout(async () => {
                    const employeePreview = traveteComputedEntry.employeeSummaries.map(emp => ({
                        employeeId: emp.employeeId,
                        machineType: emp.machineType,
                        products: (emp.productsForSave || []).map(item => ({
                            lotName: item.lotName || '',
                            produced: item.produced,
                        })),
                    }));

                    const lotNames = Array.from(new Set(employeePreview.flatMap(emp => (emp.products || []).map(p => p.lotName).filter(Boolean))));
                    const lotDisplayValue = traveteComputedEntry.lotDisplay && traveteComputedEntry.lotDisplay.trim().length > 0
                        ? traveteComputedEntry.lotDisplay
                        : lotNames.join(' | ');

                    await setDoc(previewRef, {
                        period: traveteEntry.period,
                        goalDisplay: traveteComputedEntry.goalDisplay,
                        availableTime: traveteEntry.availableTime,
                        people: traveteEntry.employeeEntries.length,
                        employeeEntries: employeePreview,
                        lotDisplayName: lotDisplayValue || '',
                        timestamp: Timestamp.now(),
                    });
                }, 500);

                return () => {
                    clearTimeout(handler);
                };
            }

            deleteDoc(previewRef);
            return;
        }

        if (newEntry.period && newEntry.people > 0 && newEntry.availableTime > 0 && newEntry.productId) {

            const handler = setTimeout(async () => {
                const product = productsForSelectedDate.find(p => p.id === newEntry.productId);

                await setDoc(previewRef, {
                    period: newEntry.period,
                    goalDisplay: goalPreview,
                    productName: product?.name || '',
                    timestamp: Timestamp.now()
                });
            }, 1500);

            return () => {
                clearTimeout(handler);
            };
        }

        deleteDoc(previewRef);
    }, [isTraveteDashboard, goalPreview, newEntry, traveteEntry, traveteComputedEntry, currentDashboard, productsForSelectedDate, products]);


    const handleAddEntry = useCallback(async (e) => {
        e.preventDefault();
        if (!currentDashboard) return;

        if (isTraveteDashboard) {
            if (!traveteComputedEntry.isValid) return;

            const entryId = Date.now().toString();
            const batch = writeBatch(db);
            const prodDataRef = doc(db, `dashboards/${currentDashboard.id}/productionData`, "data");
            const employeeEntries = traveteComputedEntry.employeeSummaries.map(emp => ({
                employeeId: emp.employeeId,
                machineType: emp.machineType,
                produced: emp.produced || 0,
                standardTime: emp.standardTimeValue || 0,
                products: (emp.productsForSave || []).map(product => ({
                    lotId: product.lotId,
                    productId: product.productId,
                    produced: product.produced,
                    standardTime: product.standardTime,
                    ...(product.productBaseId ? { productBaseId: product.productBaseId } : {}),
                })),
            }));

            const newEntryData = {
                id: entryId,
                period: traveteEntry.period,
                people: traveteEntry.employeeEntries.length,
                availableTime: traveteEntry.availableTime,
                goalDisplay: traveteComputedEntry.goalDisplay,
                lotDisplay: traveteComputedEntry.lotDisplay,
                traveteGoalBlocks: traveteComputedEntry.goalBlocks || [],
                traveteLotBlocks: traveteComputedEntry.lotBlocks || [],
                employeeEntries,
                productionDetails: traveteComputedEntry.productionDetails,
                observation: '',
                createdBy: { uid: user.uid, email: user.email },
            };

            const updatedDayData = [...(allProductionData[dateKey] || []), newEntryData];
            batch.set(prodDataRef, { [dateKey]: updatedDayData }, { merge: true });

            for (const detail of traveteComputedEntry.productionDetails) {
                const lotToUpdate = detail.lotId
                    ? lots.find(l => l.id === detail.lotId)
                    : detail.productBaseId
                        ? lots.find(l => resolveTraveteLotBaseId(l, productsForSelectedDate) === detail.productBaseId)
                        : lots.find(l => l.productId === detail.productId);
                if (lotToUpdate) {
                    const lotRef = doc(db, `dashboards/${currentDashboard.id}/lots`, lotToUpdate.id);
                    const newProduced = (lotToUpdate.produced || 0) + detail.produced;
                    const updatePayload = {
                        produced: newProduced,
                        lastEditedBy: { uid: user.uid, email: user.email },
                        lastEditedAt: Timestamp.now(),
                    };
                    if (lotToUpdate.status === 'future' && newProduced > 0) {
                        updatePayload.status = 'ongoing';
                        updatePayload.startDate = new Date().toISOString();
                    }
                    if (newProduced >= lotToUpdate.target && !lotToUpdate.status.startsWith('completed')) {
                        updatePayload.status = 'completed';
                        updatePayload.endDate = new Date().toISOString();
                    }
                    batch.update(lotRef, updatePayload);
                }
            }

            const previewRef = doc(db, `dashboards/${currentDashboard.id}/previews/live`);
            batch.delete(previewRef);

            await batch.commit();

            setTraveteEntry({
                period: '',
                availableTime: 60,
                employeeEntries: [createDefaultTraveteEmployee(1), createDefaultTraveteEmployee(2)],
            });
            return;
        }

        if (!isEntryFormValid) return;

        const productionDetails = [];
        if (showUrgent && urgentProduction.productId && urgentProduction.produced > 0) {
            productionDetails.push({ productId: urgentProduction.productId, produced: parseInt(urgentProduction.produced, 10) });
        }
        predictedLots.filter(p => !p.isUrgent).forEach((lot, index) => {
            const producedAmount = parseInt(newEntry.productions[index], 10) || 0;
            if (lot && producedAmount > 0) {
                productionDetails.push({ productId: lot.productId, produced: producedAmount });
            }
        });

        const newEntryData = {
            id: Date.now().toString(),
            period: newEntry.period,
            people: newEntry.people,
            availableTime: newEntry.availableTime,
            productionDetails,
            observation: '',
            goalDisplay: goalPreview,
            primaryProductId: newEntry.productId,
            createdBy: { uid: user.uid, email: user.email },
        };

        const batch = writeBatch(db);
        const prodDataRef = doc(db, `dashboards/${currentDashboard.id}/productionData`, "data");

        const updatedDayData = [...(allProductionData[dateKey] || []), newEntryData];
        batch.set(prodDataRef, { [dateKey]: updatedDayData }, { merge: true });

        for (const detail of productionDetails) {
            const lotToUpdate = lots.find(l => l.productId === detail.productId);
            if(lotToUpdate){
                const lotRef = doc(db, `dashboards/${currentDashboard.id}/lots`, lotToUpdate.id);
                const newProduced = (lotToUpdate.produced || 0) + detail.produced;
                const updatePayload = {
                    produced: newProduced,
                    lastEditedBy: { uid: user.uid, email: user.email },
                    lastEditedAt: Timestamp.now(),
                };
                if (lotToUpdate.status === 'future' && newProduced > 0) {
                    updatePayload.status = 'ongoing';
                    updatePayload.startDate = new Date().toISOString();
                }
                if (newProduced >= lotToUpdate.target && !lotToUpdate.status.startsWith('completed')) {
                    updatePayload.status = 'completed';
                    updatePayload.endDate = new Date().toISOString();
                }
                batch.update(lotRef, updatePayload);
            }
        }

        const previewRef = doc(db, `dashboards/${currentDashboard.id}/previews/live`);
        batch.delete(previewRef);

        await batch.commit();

        setNewEntry({ period: '', people: '', availableTime: 60, productId: newEntry.productId, productions: [] });
        setUrgentProduction({productId: '', produced: ''});
        setShowUrgent(false);
    }, [currentDashboard, isTraveteDashboard, traveteComputedEntry, traveteEntry, allProductionData, dateKey, lots, user, isEntryFormValid, showUrgent, urgentProduction, predictedLots, newEntry, goalPreview, productsForSelectedDate]);
    
    
    const handleSaveTraveteEntry = async (entryId, updatedData) => {
        const originalEntry = productionData.find(e => e.id === entryId);
        if (!originalEntry) {
            console.error('Lançamento do Travete não encontrado para editar.');
            return;
        }

        const entryDraft = {
            period: originalEntry.period,
            availableTime: updatedData.availableTime,
            employeeEntries: (updatedData.employeeEntries || []).map((emp, index) => ({
                employeeId: emp.employeeId || index + 1,
                machineType: emp.machineType,
                standardTime: emp.standardTime,
                products: (emp.products || []).map(product => ({
                    lotId: product.lotId || '',
                    produced: product.produced || 0,
                })),
            })),
        };

        const computed = summarizeTraveteEntry(entryDraft);
        if (!computed.isValid || computed.employeeSummaries.length === 0) {
            console.error('Dados do Travete inválidos para salvar edição.');
            return;
        }

        const batch = writeBatch(db);
        const prodDataRef = doc(db, `dashboards/${currentDashboard.id}/productionData`, 'data');

        const productionDeltas = new Map();
        const accumulateDetail = (detail, sign) => {
            const lotTarget = detail.lotId
                ? lots.find(l => l.id === detail.lotId)
                : detail.productBaseId
                    ? lots.find(l => resolveTraveteLotBaseId(l, productsForSelectedDate) === detail.productBaseId)
                    : lots.find(l => l.productId === detail.productId);
            if (!lotTarget) return;
            productionDeltas.set(lotTarget.id, (productionDeltas.get(lotTarget.id) || 0) + sign * detail.produced);
        };

        (originalEntry.productionDetails || []).forEach(detail => accumulateDetail(detail, -1));
        computed.productionDetails.forEach(detail => accumulateDetail(detail, 1));

        for (const [lotId, delta] of productionDeltas.entries()) {
            if (delta === 0) continue;
            const lotRef = doc(db, `dashboards/${currentDashboard.id}/lots`, lotId);
            batch.update(lotRef, {
                produced: increment(delta),
                lastEditedBy: { uid: user.uid, email: user.email },
                lastEditedAt: Timestamp.now(),
            });
        }

        const updatedDayData = productionData.map(entry => {
            if (entry.id !== entryId) return entry;

            const employeeEntries = computed.employeeSummaries.map(emp => ({
                employeeId: emp.employeeId,
                machineType: emp.machineType,
                produced: emp.produced || 0,
                standardTime: emp.standardTimeValue || 0,
                products: (emp.productsForSave || []).map(product => ({
                    lotId: product.lotId,
                    productId: product.productId,
                    produced: product.produced,
                    standardTime: product.standardTime,
                    ...(product.productBaseId ? { productBaseId: product.productBaseId } : {}),
                })),
            }));

            return {
                ...entry,
                people: employeeEntries.length,
                availableTime: entryDraft.availableTime,
                goalDisplay: computed.goalDisplay,
                lotDisplay: computed.lotDisplay,
                traveteGoalBlocks: computed.goalBlocks || [],
                traveteLotBlocks: computed.lotBlocks || [],
                employeeEntries,
                productionDetails: computed.productionDetails,
                observation: updatedData.observation || entry.observation || '',
                lastEditedBy: { uid: user.uid, email: user.email },
                lastEditedAt: Timestamp.now(),
            };
        });

        batch.set(prodDataRef, { [dateKey]: updatedDayData }, { merge: true });

        try {
            await batch.commit();
        } catch (error) {
            console.error('Erro ao salvar edição do Travete:', error);
        }
    };

    const handleSaveEntry = async (entryId, updatedData) => {
      if (isTraveteDashboard || updatedData?.type === 'travete') {
          await handleSaveTraveteEntry(entryId, updatedData);
          return;
      }

      const originalEntry = productionData.find(e => e.id === entryId);
      if (!originalEntry) {
          console.error("Lançamento original não encontrado para editar.");
          return;
      }
 
      const batch = writeBatch(db);
      const prodDataRef = doc(db, `dashboards/${currentDashboard.id}/productionData`, "data");
 
      const productionDeltas = new Map();
      const updatedProductions = Array.isArray(updatedData.productions) ? updatedData.productions : [];

      (originalEntry.productionDetails || []).forEach(detail => {
          productionDeltas.set(detail.productId, (productionDeltas.get(detail.productId) || 0) - detail.produced);
      });

      updatedProductions.forEach(detail => {
          productionDeltas.set(detail.productId, (productionDeltas.get(detail.productId) || 0) + detail.produced);
      });
 
      for (const [productId, delta] of productionDeltas.entries()) {
          if (delta === 0) continue;
 
          const lotToUpdate = lots.find(l => l.productId === productId);
          if (lotToUpdate) {
              const lotRef = doc(db, `dashboards/${currentDashboard.id}/lots`, lotToUpdate.id);
              batch.update(lotRef, {
                  produced: increment(delta),
                  lastEditedBy: { uid: user.uid, email: user.email },
                  lastEditedAt: Timestamp.now(),
              });
          }
      }
      
      const updatedDayData = productionData.map(e => {
          if (e.id === entryId) {
              return {
                  ...e,
                  people: updatedData.people,
                  availableTime: updatedData.availableTime,
                  productionDetails: updatedProductions,
                  goalDisplay: updatedData.goalDisplay !== undefined ? updatedData.goalDisplay : e.goalDisplay,
                  primaryProductId: updatedData.primaryProductId !== undefined ? updatedData.primaryProductId : e.primaryProductId,
                  lastEditedBy: { uid: user.uid, email: user.email },
                  lastEditedAt: Timestamp.now(),
              };
          }
          return e;
      });
      
      batch.set(prodDataRef, { [dateKey]: updatedDayData }, { merge: true });
 
      try {
          await batch.commit();
          console.log("Lançamento atualizado com sucesso.");
      } catch (error) {
          console.error("Erro ao salvar lançamento editado:", error);
      }
    };


    const executeSoftDelete = async (reason, itemId, itemType, itemDoc) => {
        try {
            const trashId = Date.now().toString();
            const trashItem = {
                id: trashId,
                originalId: itemId,
                itemType: itemType,
                originalDoc: itemDoc,
                deletedByEmail: user.email,
                deletedAt: new Date().toISOString(),
                reason,
                dashboardId: currentDashboard.id,
            };

            const batch = writeBatch(db);
            batch.set(doc(db, "trash", trashId), trashItem);

            if (itemType === 'lot') {
                batch.delete(doc(db, `dashboards/${currentDashboard.id}/lots`, itemId));
            } else if (itemType === 'product') {
                batch.delete(doc(db, `dashboards/${currentDashboard.id}/products`, itemId));
            } else if (itemType === 'entry') {
                const updatedDayData = productionData.filter(e => e.id !== itemId);
                const updatedProdData = { ...allProductionData, [dateKey]: updatedDayData };
                batch.set(doc(db, `dashboards/${currentDashboard.id}/productionData`, "data"), updatedProdData, { merge: true });
                
                for (const detail of itemDoc.productionDetails) {
                    const lotToUpdate = lots.find(l => l.productId === detail.productId);
                    if(lotToUpdate){
                        const newProduced = Math.max(0, (lotToUpdate.produced || 0) - detail.produced);
                        const newStatus = (lotToUpdate.status.startsWith('completed') && newProduced < lotToUpdate.target) ? 'ongoing' : lotToUpdate.status;
                        batch.update(doc(db, `dashboards/${currentDashboard.id}/lots`, lotToUpdate.id), { produced: newProduced, status: newStatus });
                    }
                }
            }
            await batch.commit();

        } catch (e) { console.error('Erro ao mover item para lixeira:', e); } 
        finally { closeModal(); }
    };

    const handleRestoreItem = async (itemToRestore) => {
      const { itemType, originalDoc, dashboardId, id: trashId } = itemToRestore;
      
      if (dashboardId !== currentDashboard.id) {
          alert("Este item pertence a outro quadro e não pode ser restaurado aqui.");
          return;
      }
      
      const batch = writeBatch(db);
      
      if (itemType === 'product') {
          batch.set(doc(db, `dashboards/${dashboardId}/products`, originalDoc.id), originalDoc);
      } else if (itemType === 'lot') {
          batch.set(doc(db, `dashboards/${dashboardId}/lots`, originalDoc.id), originalDoc);
      } else if (itemType === 'entry') {
          const entryDateKey = new Date(itemToRestore.deletedAt).toISOString().slice(0, 10);
          const dayEntries = allProductionData[entryDateKey] || [];
          const restoredDayEntries = [...dayEntries, originalDoc];
          const updatedProdData = { ...allProductionData, [entryDateKey]: restoredDayEntries };
          batch.set(doc(db, `dashboards/${dashboardId}/productionData`, "data"), updatedProdData, { merge: true });
          
          for (const detail of originalDoc.productionDetails) {
              const lotToUpdate = lots.find(l => l.productId === detail.productId);
               if(lotToUpdate){
                  const newProduced = (lotToUpdate.produced || 0) + detail.produced;
                  const newStatus = (newProduced >= lotToUpdate.target) ? 'completed' : lotToUpdate.status;
                  batch.update(doc(db, `dashboards/${dashboardId}/lots`, lotToUpdate.id), { produced: newProduced, status: newStatus });
              }
          }
      }
      
      batch.delete(doc(db, "trash", trashId));
      await batch.commit();
    };

    const handleDeleteItemFlow = (itemId, itemType) => {
        let itemDoc;
        if (itemType === 'entry') itemDoc = productionData.find(i => i.id === itemId);
        else if (itemType === 'lot') itemDoc = lots.find(i => i.id === itemId);
        else if (itemType === 'product') itemDoc = products.find(i => i.id === itemId);
        if (!itemDoc) return;
        
        const onConfirmReason = (reason) => {
            if(permissions.DELETE_ENTRIES) { 
                executeSoftDelete(reason, itemId, itemType, itemDoc);
            }
        };

        setModalState({ type: 'reason', data: { onConfirm: onConfirmReason } });
    };

    const handleDeleteLot = (lotId) => handleDeleteItemFlow(lotId, 'lot');
    const handleDeleteProduct = (productId) => handleDeleteItemFlow(productId, 'product');
    const handleDeleteEntry = (entryId) => handleDeleteItemFlow(entryId, 'entry');

    const handleAddDashboard = async (name) => {
        if (dashboards.some(d => d.name.toLowerCase() === name.toLowerCase())) return false;
        const newOrder = dashboards.length > 0 ? Math.max(...dashboards.map(d => d.order)) + 1 : 1;
        const id = Date.now().toString();
        await setDoc(doc(db, "dashboards", id), { id, name, order: newOrder });
        return true;
    };
    const handleRenameDashboard = async (id, newName) => {
        if (dashboards.some(d => d.id !== id && d.name.toLowerCase() === newName.toLowerCase())) return false;
        await updateDoc(doc(db, "dashboards", id), { name: newName });
        return true;
    };
    const handleDeleteDashboard = async (id) => {
        if (dashboards.length <= 1) return;
        alert("A exclusão de quadros e seus sub-dados deve ser feita com cuidado, preferencialmente por uma Cloud Function para garantir a limpeza completa. Esta ação apenas removerá o quadro da lista.");
        await deleteDoc(doc(db, "dashboards", id));
    };

    const handleMoveDashboard = async (dashboardId, direction) => {
        const currentIndex = dashboards.findIndex(d => d.id === dashboardId);
        if (currentIndex === -1) return;

        const newIndex = direction === 'up' ? currentIndex - 1 : currentIndex + 1;
        if (newIndex < 0 || newIndex >= dashboards.length) return;

        const currentDash = dashboards[currentIndex];
        const swapDash = dashboards[newIndex];

        const batch = writeBatch(db);
        const currentDashRef = doc(db, "dashboards", currentDash.id);
        const swapDashRef = doc(db, "dashboards", swapDash.id);

        batch.update(currentDashRef, { order: swapDash.order });
        batch.update(swapDashRef, { order: currentDash.order });

        await batch.commit();
    };
    
    const handleSelectTvMode = () => setModalState({ type: 'tvSelector', data: null });
    
    useEffect(() => {
        const validProducts = productsForSelectedDate;
        if (validProducts.length > 0) {
            const isCurrentSelectionValid = validProducts.some(p => p.id === newEntry.productId);
            if (!isCurrentSelectionValid) {
                setNewEntry(prev => ({ ...prev, productId: validProducts[0].id, productions: [] }));
            }
        } else {
             setNewEntry(prev => ({ ...prev, productId: '', productions: [] }));
        }
    }, [newEntry.productId, productsForSelectedDate]);

    const calculatePredictions = useCallback(() => {
        if (isTraveteDashboard) {
            return { allPredictions: [], currentGoalPreview: traveteComputedEntry.goalDisplay || '- // -' };
        }

    const people = parseFloat(newEntry.people) || 0;
    const availableTime = parseFloat(newEntry.availableTime) || 0;
    let timeConsumedByUrgent = 0;
    let urgentPrediction = null;

    const currentProducts = productsForSelectedDate;

    // calcula tempo consumido pela produção urgente (se houver)
    if (showUrgent && urgentProduction.productId && urgentProduction.produced > 0) {
        const urgentProduct = currentProducts.find(p => p.id === urgentProduction.productId);
        if (urgentProduct && urgentProduct.standardTime > 0) {
            timeConsumedByUrgent = urgentProduct.standardTime * urgentProduction.produced;
            const urgentLot = lots.find(l => l.productId === urgentProduct.id);
            urgentPrediction = {
                ...(urgentLot || {}),
                productId: urgentProduct.id,
                productName: urgentProduct.name,
                producible: parseInt(urgentProduction.produced, 10),
                remainingPieces: getLotRemainingPieces(urgentLot),
                isUrgent: true,
            };
        }
    }

    const totalAvailableMinutes = availableTime * people;
    let timeForNormal = totalAvailableMinutes - timeConsumedByUrgent;
    const normalPredictions = [];

    if (timeForNormal > 0) {
        const activeLots = getOrderedActiveLots(lots);

        // 1) Encontrar o primeiro lote incompleto (prioridade real)
        let startIndex = activeLots.findIndex(l => ((l.target || 0) - (l.produced || 0)) > 0);

        // 2) Se não houver lote incompleto, usar fallback para newEntry.productId (como antes)
        if (startIndex === -1 && newEntry.productId) {
            startIndex = activeLots.findIndex(l => l.productId === newEntry.productId);
        }

        // 3) Se encontramos um índice válido, iteramos a partir dele
        if (startIndex !== -1) {
            // opcional: limite de quantos produtos queremos prever (até 10 conforme pediu)
            const MAX_PREDICTIONS = 10;
            for (let i = startIndex; i < activeLots.length && timeForNormal > 0 && normalPredictions.length < MAX_PREDICTIONS; i++) {
                const lot = activeLots[i];
                const productForLot = currentProducts.find(p => p.id === lot.productId);

                if (!productForLot || productForLot.standardTime <= 0) continue;

                const remainingPiecesInLot = getLotRemainingPieces(lot);
                if (remainingPiecesInLot === 0) continue;

                // Se não há tempo sequer para 1 peça (check rápido), para o cálculo.
                if (timeForNormal < productForLot.standardTime) {
                    break;
                }

                // CÁLCULO PRINCIPAL: usar arredondamento para o inteiro mais próximo (Math.round)
                const producibleFloat = timeForNormal / productForLot.standardTime;
                const roundedProducible = Math.round(producibleFloat); // 79.71 -> 80
                // garantir ao menos 1 (mas já garantimos timeForNormal >= standardTime)
                const producible = Math.min(remainingPiecesInLot, Math.max(0, roundedProducible));

                if (producible <= 0) {
                    // nada a produzir (proteção), sai do loop
                    break;
                }

                normalPredictions.push({
                    ...lot,
                    producible,
                    remainingPieces: remainingPiecesInLot,
                    productName: productForLot.name,
                });

                // subtrai o tempo "consumido" por essa previsão
                timeForNormal -= producible * productForLot.standardTime;

                // evita loops estranhos: se o tempo ficar <= 0, encerra
                if (timeForNormal <= 0) break;
            }
        } else if (newEntry.productId) {
            // fallback: usuário escolheu produto que não está em activeLots — calcula o que dá para produzir
            const selectedProduct = currentProducts.find(p => p.id === newEntry.productId);
            if (selectedProduct && selectedProduct.standardTime > 0) {
                const producibleFloat = timeForNormal / selectedProduct.standardTime;
                const producible = Math.round(producibleFloat);
                if (producible > 0) {
                    normalPredictions.push({
                        id: `nolot-${selectedProduct.id}`,
                        productId: selectedProduct.id,
                        productName: selectedProduct.name,
                        producible,
                        remainingPieces: producible,
                    });
                }
            }
        }
    }

    const allPredictions = urgentPrediction ? [urgentPrediction, ...normalPredictions] : normalPredictions;
    const normalGoalSegments = normalPredictions
        .map(prediction => {
            const value = prediction.remainingPieces ?? prediction.producible ?? 0;
            return value > 0 ? value : 0;
        })
        .filter((value, index) => value > 0 || index === 0);
    return {
        allPredictions,
        currentGoalPreview: normalGoalSegments.length > 0
            ? normalGoalSegments.join(' / ')
            : '0',
    };
    }, [isTraveteDashboard, traveteComputedEntry.goalDisplay, newEntry.people, newEntry.availableTime, newEntry.productId, productsForSelectedDate, lots, urgentProduction, showUrgent]);

  
    useEffect(() => {
        if (isTraveteDashboard) {
            setPredictedLots([]);
            setGoalPreview(traveteComputedEntry.goalDisplay || '- // -');
            return;
        }

        const { allPredictions, currentGoalPreview } = calculatePredictions();
        setPredictedLots(allPredictions);
        setGoalPreview(currentGoalPreview);

        const expectedCount = allPredictions.filter(p => !p.isUrgent).length;
        if (newEntry.productions.length !== expectedCount) {
            setNewEntry(prev => ({ ...prev, productions: Array(expectedCount).fill('') }));
        }
    }, [isTraveteDashboard, traveteComputedEntry.goalDisplay, calculatePredictions, newEntry.productions.length]);

    const predictedLotLabel = useMemo(() => {
        if (isTraveteDashboard) return '';
        const labels = predictedLots
            .filter(lot => !lot.isUrgent)
            .map(lot => lot.productName || lot.name || '')
            .filter(Boolean);
        return labels.join(' / ');
    }, [isTraveteDashboard, predictedLots]);

    const productMapForSelectedDate = useMemo(
        () => buildProductLookupMap(productsForSelectedDate),
        [productsForSelectedDate]
    );
    
    const processedData = useMemo(() => {
        if (isTraveteDashboard || !productionData || productionData.length === 0) return [];
        let cumulativeProduction = 0, cumulativeGoal = 0, cumulativeEfficiencySum = 0;
        return [...productionData].sort((a, b) => (a.period || "").localeCompare(b.period || "")).map((item, index) => {
            let totalTimeValue = 0, totalProducedInPeriod = 0;
            const producedForDisplay = (item.productionDetails || []).map(d => `${d.produced || 0}`).join(' / ');
            (item.productionDetails || []).forEach(detail => {
                const product = productMapForSelectedDate.get(detail.productId);
                if (product?.standardTime) { totalTimeValue += (detail.produced || 0) * product.standardTime; totalProducedInPeriod += (detail.produced || 0); }
            });
            const totalAvailableTime = (item.people || 0) * (item.availableTime || 0);
            const efficiency = totalAvailableTime > 0 ? parseFloat(((totalTimeValue / totalAvailableTime) * 100).toFixed(2)) : 0;
            const goalSegments = splitGoalSegments(item.goalDisplay || '');
            const numericGoal = sumGoalDisplay(item.goalDisplay || '');
            const goalForDisplay = joinGoalSegments(goalSegments);
            cumulativeProduction += totalProducedInPeriod;
            cumulativeGoal += numericGoal;
            cumulativeEfficiencySum += efficiency;
            const cumulativeEfficiency = parseFloat((cumulativeEfficiencySum / (index + 1)).toFixed(2));
            return { ...item, produced: totalProducedInPeriod, goal: numericGoal, goalForDisplay, producedForDisplay, efficiency, cumulativeProduction, cumulativeGoal, cumulativeEfficiency };
        });
    }, [isTraveteDashboard, productionData, productMapForSelectedDate]);

    const traveteProcessedData = useMemo(() => {
        if (!isTraveteDashboard || !productionData || productionData.length === 0) return [];
        let cumulativeMeta = [];
        let cumulativeProduction = [];
        let cumulativeEfficiencySum = [];
        let cumulativeEntryCounts = [];

        return [...productionData]
            .sort((a, b) => (a.period || "").localeCompare(b.period || ""))
            .map((entry) => {
                const entryGoalSegments = splitTraveteGoalSegments(entry.goalDisplay || '');
                const employees = (entry.employeeEntries || []).map((emp, empIndex) => {
                    const productsArray = getEmployeeProducts(emp);
                    const producedValue = sumProducedQuantities(productsArray, emp.produced);
                    const firstProduct = findFirstProductDetail(productsArray, emp);
                    const { product } = resolveProductReference(emp, firstProduct, productMapForSelectedDate);
                    const standardTime = resolveEmployeeStandardTime(emp, firstProduct, product);
                    const availableTime = entry.availableTime || 0;
                    const meta = computeMetaFromStandardTime(standardTime, availableTime);
                    const efficiency = computeEfficiencyPercentage(producedValue, standardTime, availableTime);

                    cumulativeMeta[empIndex] = (cumulativeMeta[empIndex] || 0) + meta;
                    cumulativeProduction[empIndex] = (cumulativeProduction[empIndex] || 0) + producedValue;
                    cumulativeEfficiencySum[empIndex] = (cumulativeEfficiencySum[empIndex] || 0) + efficiency;
                    cumulativeEntryCounts[empIndex] = (cumulativeEntryCounts[empIndex] || 0) + 1;
                    const entriesCount = cumulativeEntryCounts[empIndex] || 1;
                    const cumulativeEfficiency = parseFloat(((cumulativeEfficiencySum[empIndex] || 0) / entriesCount).toFixed(2));
                    const productNames = buildProductNames(productsArray, productMapForSelectedDate);
                    const producedSegments = buildNumericSegments(productsArray);
                    const producedDisplay = formatSegmentedNumbers(producedSegments, producedValue);
                    const entryGoalDisplay = entryGoalSegments[empIndex] || '';
                    const metaDisplay = entryGoalDisplay || (meta > 0 ? meta.toLocaleString('pt-BR') : '-');

                    return {
                        ...emp,
                        produced: producedValue,
                        producedDisplay,
                        meta,
                        efficiency,
                        standardTime,
                        cumulativeMeta: (cumulativeMeta[empIndex] || 0),
                        cumulativeProduced: (cumulativeProduction[empIndex] || 0),
                        cumulativeEfficiency,
                        productName: productNames || product?.name || '',
                        metaDisplay,
                    };
                });

                return {
                    ...entry,
                    employees,
                };
            });
    }, [isTraveteDashboard, productionData, productMapForSelectedDate]);

    const summary = useMemo(() => {
        if (isTraveteDashboard) {
            if (traveteProcessedData.length === 0) {
                return { totalProduced: 0, totalGoal: 0, lastHourEfficiency: 0, averageEfficiency: 0 };
            }
            const lastEntry = traveteProcessedData[traveteProcessedData.length - 1];
            const employees = lastEntry.employees || [];
            const totalProduced = employees.reduce((sum, emp) => sum + (emp.cumulativeProduced || 0), 0);
            const totalGoal = employees.reduce((sum, emp) => sum + (emp.cumulativeMeta || 0), 0);
            const lastHourEfficiency = employees.length > 0
                ? parseFloat((employees.reduce((sum, emp) => sum + (emp.efficiency || 0), 0) / employees.length).toFixed(2))
                : 0;
            const averageEfficiency = employees.length > 0
                ? parseFloat((employees.reduce((sum, emp) => sum + (emp.cumulativeEfficiency || 0), 0) / employees.length).toFixed(2))
                : 0;
            return { totalProduced, totalGoal, lastHourEfficiency, averageEfficiency };
        }

        if (processedData.length === 0) return { totalProduced: 0, totalGoal: 0, lastHourEfficiency: 0, averageEfficiency: 0 };
        const lastEntry = processedData.slice(-1)[0];
        return { totalProduced: lastEntry.cumulativeProduction, totalGoal: lastEntry.cumulativeGoal, lastHourEfficiency: lastEntry.efficiency, averageEfficiency: lastEntry.cumulativeEfficiency };
    }, [isTraveteDashboard, processedData, traveteProcessedData]);

    const monthlySummary = useMemo(() => {
        if (isTraveteDashboard) {
            const year = currentMonth.getFullYear();
            const month = currentMonth.getMonth();
            let totalMonthlyProduction = 0;
            let totalMonthlyGoal = 0;
            let totalDailyEfficiency = 0;
            let productiveDaysCount = 0;

            Object.keys(allProductionData).forEach(dateStr => {
                try {
                    const date = new Date(dateStr + "T00:00:00");
                    if (date.getFullYear() !== year || date.getMonth() !== month) return;

                    const productsForDateMap = new Map(products
                        .map(p => {
                            const validTimeEntry = p.standardTimeHistory?.filter(h => new Date(h.effectiveDate) <= date).pop();
                            if (!validTimeEntry) return null;
                            return [p.id, { ...p, standardTime: validTimeEntry.time }];
                        })
                        .filter(Boolean));

                    const dayData = allProductionData[dateStr];
                    if (!dayData || dayData.length === 0) return;

                    let dayMetaPerEmployee = [];
                    let dayProductionPerEmployee = [];
                    let dayEfficiencyPerEmployee = [];

                    dayData.forEach(entry => {
                        (entry.employeeEntries || []).forEach((emp, index) => {
                            const productsArray = getEmployeeProducts(emp);
                            const produced = sumProducedQuantities(productsArray, emp.produced);
                            const firstProduct = findFirstProductDetail(productsArray, emp);
                            const { product } = resolveProductReference(emp, firstProduct, productsForDateMap);
                            const standardTime = resolveEmployeeStandardTime(emp, firstProduct, product);
                            const availableTime = entry.availableTime || 0;
                            const meta = computeMetaFromStandardTime(standardTime, availableTime);
                            const efficiency = computeEfficiencyPercentage(produced, standardTime, availableTime);

                            dayMetaPerEmployee[index] = (dayMetaPerEmployee[index] || 0) + meta;
                            dayProductionPerEmployee[index] = (dayProductionPerEmployee[index] || 0) + produced;
                            dayEfficiencyPerEmployee[index] = (dayEfficiencyPerEmployee[index] || 0) + efficiency;
                        });
                    });

                    const employeesCount = Math.max(dayMetaPerEmployee.length, dayEfficiencyPerEmployee.length);
                    if (employeesCount > 0) {
                        productiveDaysCount++;
                        totalMonthlyGoal += dayMetaPerEmployee.reduce((sum, value) => sum + (value || 0), 0);
                        totalMonthlyProduction += dayProductionPerEmployee.reduce((sum, value) => sum + (value || 0), 0);
                        const dailyAverageEfficiency = dayEfficiencyPerEmployee.reduce((sum, value) => sum + (value || 0), 0) /
                            (employeesCount * (dayData.length || 1));
                        totalDailyEfficiency += dailyAverageEfficiency || 0;
                    }
                } catch (e) {
                    console.error("Data inválida no sumário mensal:", dateStr);
                }
            });

            const averageMonthlyEfficiency = productiveDaysCount > 0
                ? parseFloat((totalDailyEfficiency / productiveDaysCount).toFixed(2))
                : 0;

            return { totalProduction: totalMonthlyProduction, totalGoal: totalMonthlyGoal, averageEfficiency: averageMonthlyEfficiency };
        }

        const year = currentMonth.getFullYear();
        const month = currentMonth.getMonth();
        let totalMonthlyProduction = 0, totalMonthlyGoal = 0, totalDailyAverageEfficiencies = 0, productiveDaysCount = 0;
        Object.keys(allProductionData).forEach(dateStr => {
            try {
                const date = new Date(dateStr + "T00:00:00");
                const productsForDateMap = new Map(products
                    .map(p => {
                        const validTimeEntry = p.standardTimeHistory?.filter(h => new Date(h.effectiveDate) <= date).pop();
                        if (!validTimeEntry) return null;
                        return [p.id, { ...p, standardTime: validTimeEntry.time }];
                    })
                    .filter(Boolean));


                if(date.getFullYear() === year && date.getMonth() === month) {
                    const dayData = allProductionData[dateStr];
                    if (dayData && dayData.length > 0) {
                        productiveDaysCount++;
                        let dailyProduction = 0, dailyGoal = 0, dailyEfficiencySum = 0;
                        dayData.forEach(item => {
                            let periodProduction = 0, totalTimeValue = 0;
                            (item.productionDetails || []).forEach(detail => {
                                periodProduction += (detail.produced || 0);
                                const product = productsForDateMap.get(detail.productId);
                                if (product?.standardTime) totalTimeValue += (detail.produced || 0) * product.standardTime;
                            });
                            if (item.goalDisplay) dailyGoal += sumGoalDisplay(item.goalDisplay);
                            dailyProduction += periodProduction;
                            const totalAvailableTime = (item.people || 0) * (item.availableTime || 0);
                            dailyEfficiencySum += totalAvailableTime > 0 ? (totalTimeValue / totalAvailableTime) * 100 : 0;
                        });
                        totalDailyAverageEfficiencies += dayData.length > 0 ? dailyEfficiencySum / dayData.length : 0;
                        totalMonthlyProduction += dailyProduction;
                        totalMonthlyGoal += dailyGoal;
                    }
                }
            } catch(e) { console.error("Data inválida no sumário mensal:", dateStr); }
        });
        const averageMonthlyEfficiency = productiveDaysCount > 0 ? parseFloat((totalDailyAverageEfficiencies / productiveDaysCount).toFixed(2)) : 0;
        return { totalProduction: totalMonthlyProduction, totalGoal: totalMonthlyGoal, averageEfficiency: averageMonthlyEfficiency };
    }, [isTraveteDashboard, allProductionData, currentMonth, products]);

    const monthlyBreakdownForPdf = useMemo(() => {
        const breakdown = [];
        const year = currentMonth.getFullYear();
        const month = currentMonth.getMonth();

        Object.entries(allProductionData || {}).forEach(([dateStr, entries]) => {
            const dayEntries = Array.isArray(entries) ? entries : [];
            if (dayEntries.length === 0) return;
            const referenceDate = new Date(`${dateStr}T00:00:00`);
            if (referenceDate.getFullYear() !== year || referenceDate.getMonth() !== month) return;

            if (isTraveteDashboard) {
                const productsForDateMap = new Map(products
                    .map(p => {
                        const validTimeEntry = p.standardTimeHistory?.filter(h => new Date(h.effectiveDate) <= referenceDate).pop();
                        if (!validTimeEntry) return null;
                        return [p.id, { ...p, standardTime: validTimeEntry.time }];
                    })
                    .filter(Boolean));

                const dayMetaPerEmployee = [];
                const dayProductionPerEmployee = [];
                let efficiencyTotal = 0;
                let efficiencySamples = 0;

                dayEntries.forEach(entry => {
                    (entry.employeeEntries || []).forEach((emp, index) => {
                        const productsArray = getEmployeeProducts(emp);
                        const produced = sumProducedQuantities(productsArray, emp.produced);
                        const firstProduct = findFirstProductDetail(productsArray, emp);
                        const { product } = resolveProductReference(emp, firstProduct, productsForDateMap);
                        const standardTime = resolveEmployeeStandardTime(emp, firstProduct, product);
                        const availableTime = entry.availableTime || 0;
                        const meta = computeMetaFromStandardTime(standardTime, availableTime);
                        const efficiency = computeEfficiencyPercentage(produced, standardTime, availableTime);

                        dayMetaPerEmployee[index] = (dayMetaPerEmployee[index] || 0) + meta;
                        dayProductionPerEmployee[index] = (dayProductionPerEmployee[index] || 0) + produced;
                        if (efficiency > 0) {
                            efficiencyTotal += efficiency;
                            efficiencySamples += 1;
                        }
                    });
                });

                if (dayMetaPerEmployee.length > 0 || dayProductionPerEmployee.length > 0) {
                    breakdown.push({
                        date: referenceDate,
                        totalGoal: dayMetaPerEmployee.reduce((sum, value) => sum + (value || 0), 0),
                        totalProduction: dayProductionPerEmployee.reduce((sum, value) => sum + (value || 0), 0),
                        averageEfficiency: efficiencySamples > 0 ? parseFloat((efficiencyTotal / efficiencySamples).toFixed(2)) : 0,
                    });
                }
            } else {
                const productsForDateMap = new Map(products
                    .map(p => {
                        const validTimeEntry = p.standardTimeHistory?.filter(h => new Date(h.effectiveDate) <= referenceDate).pop();
                        if (!validTimeEntry) return null;
                        return [p.id, { ...p, standardTime: validTimeEntry.time }];
                    })
                    .filter(Boolean));

                let dailyProduction = 0;
                let dailyGoal = 0;
                let efficiencyTotal = 0;
                let efficiencySamples = 0;

                dayEntries.forEach(item => {
                    let periodProduction = 0;
                    let totalTimeValue = 0;
                    (item.productionDetails || []).forEach(detail => {
                        const produced = detail.produced || 0;
                        periodProduction += produced;
                        const product = productsForDateMap.get(detail.productId);
                        if (product?.standardTime) {
                            totalTimeValue += produced * product.standardTime;
                        }
                    });
                    if (item.goalDisplay) {
                        dailyGoal += sumGoalDisplay(item.goalDisplay);
                    }
                    dailyProduction += periodProduction;
                    const totalAvailableTime = (item.people || 0) * (item.availableTime || 0);
                    if (totalAvailableTime > 0) {
                        efficiencyTotal += (totalTimeValue / totalAvailableTime) * 100;
                        efficiencySamples += 1;
                    }
                });

                breakdown.push({
                    date: referenceDate,
                    totalGoal: dailyGoal,
                    totalProduction: dailyProduction,
                    averageEfficiency: efficiencySamples > 0 ? parseFloat((efficiencyTotal / efficiencySamples).toFixed(2)) : 0,
                });
            }
        });

        breakdown.sort((a, b) => a.date - b.date);
        return breakdown;
    }, [isTraveteDashboard, allProductionData, currentMonth, products]);

    const lotSummaryForPdf = useMemo(() => {
        if (!Array.isArray(lots) || lots.length === 0) {
            return { completed: [], active: [], overallAverage: 0 };
        }
        const year = currentMonth.getFullYear();
        const month = currentMonth.getMonth();
        const isDateInCurrentMonth = (value) => {
            if (!value) return false;
            const parsed = new Date(value);
            return parsed.getFullYear() === year && parsed.getMonth() === month;
        };

        const completed = [];
        const active = [];
        let totalPieces = 0;
        let totalDays = 0;

        lots.forEach(lot => {
            const produced = Number(lot.produced) || 0;
            const target = Number(lot.target) || 0;
            const efficiency = target > 0 ? (produced / target) * 100 : 0;
            const baseName = lot.customName
                ? `${lot.productName || lot.baseProductName || lot.name || lot.id} - ${lot.customName}`
                : (lot.productName || lot.baseProductName || lot.name || lot.id || lot.id);

            if (lot.status?.startsWith('completed') && isDateInCurrentMonth(lot.endDate)) {
                let duration = 0;
                if (lot.startDate && lot.endDate) {
                    const start = new Date(lot.startDate);
                    const end = new Date(lot.endDate);
                    duration = Math.max(1, (end - start) / (1000 * 60 * 60 * 24));
                }
                const averageDaily = duration > 0 ? produced / duration : 0;
                completed.push({
                    id: lot.id,
                    name: baseName,
                    produced,
                    target,
                    efficiency,
                    duration,
                    averageDaily,
                    endDate: lot.endDate || '',
                });
                if (duration > 0) {
                    totalPieces += produced;
                    totalDays += duration;
                }
            } else if (lot.status === 'ongoing' || lot.status === 'future') {
                active.push({
                    id: lot.id,
                    name: baseName,
                    produced,
                    target,
                    efficiency,
                    status: lot.status,
                });
            }
        });

        completed.sort((a, b) => (a.endDate || '').localeCompare(b.endDate || ''));
        active.sort((a, b) => (a.name || '').localeCompare(b.name || ''));
        const overallAverage = totalDays > 0 ? totalPieces / totalDays : 0;
        return { completed, active, overallAverage };
    }, [lots, currentMonth]);

    const handleExportDashboardReport = useCallback(async () => {
        if (!currentDashboard) return;
        try {
            setIsExportingReport(true);
            await exportDashboardPerformancePDF({
                dashboardName: currentDashboard.name,
                selectedDate,
                currentMonth,
                isTraveteDashboard,
                summary,
                monthlySummary,
                dailyEntries: processedData,
                traveteEntries: traveteProcessedData,
                lotSummary: lotSummaryForPdf,
                monthlyBreakdown: monthlyBreakdownForPdf,
            });
        } catch (error) {
            console.error('Erro ao exportar relatório do dashboard:', error);
            alert('Não foi possível gerar o PDF do relatório. Verifique o console para mais detalhes.');
        } finally {
            setIsExportingReport(false);
        }
    }, [currentDashboard, selectedDate, currentMonth, isTraveteDashboard, summary, monthlySummary, processedData, traveteProcessedData, lotSummaryForPdf, monthlyBreakdownForPdf]);

    const traveteGroupedProducts = useMemo(() => {
        if (!isTraveteDashboard) return [];
        const groups = new Map();

        products.forEach(product => {
            const baseName = getTraveteBaseProductName(product);
            const baseId = product.baseProductId || product.baseProductName || baseName || product.id;
            if (!groups.has(baseId)) {
                groups.set(baseId, { baseId, baseName, variations: [] });
            }
            groups.get(baseId).variations.push(product);
        });

        return Array.from(groups.values()).map(group => ({
            ...group,
            variations: group.variations.sort((a, b) => (a.variationMultiplier || 0) - (b.variationMultiplier || 0)),
        })).sort((a, b) => a.baseName.localeCompare(b.baseName));
    }, [isTraveteDashboard, products]);

    const traveteLotOptions = useMemo(() => {
        if (!isTraveteDashboard) return [];
        return lots
            .filter(lot => lot.status !== 'completed')
            .slice()
            .sort((a, b) => (a.order || 0) - (b.order || 0));
    }, [isTraveteDashboard, lots]);

    useEffect(() => {
        if (!isTraveteDashboard) return;
        setTraveteEntry(prev => {
            const { changed, employeeEntries } = applyTraveteAutoSuggestions(
                prev.employeeEntries,
                traveteLotOptions,
                productsForSelectedDate,
                traveteVariationLookup
            );
            if (!changed) {
                return prev;
            }
            return { ...prev, employeeEntries };
        });
    }, [
        isTraveteDashboard,
        traveteEntry.period,
        traveteEntry.availableTime,
        traveteEntry.employeeEntries,
        traveteLotOptions,
        productsForSelectedDate,
        traveteVariationLookup,
    ]);

    const availablePeriods = useMemo(() => FIXED_PERIODS.filter(p => !productionData.some(e => e.period === p)), [productionData]);
    const filteredLots = useMemo(() => [...lots].filter(l => lotFilter === 'ongoing' ? (l.status === 'ongoing' || l.status === 'future') : l.status.startsWith('completed')), [lots, lotFilter]);


    const handleInputChange = (e) => { const { name, value } = e.target; setNewEntry(prev => ({ ...prev, [name]: value, ...(name === 'productId' && { productions: [] }) })); };
    const handleUrgentChange = (e) => setUrgentProduction(prev => ({...prev, [e.target.name]: e.target.value}));
    const handleProductionChange = (index, value) => { const newProductions = [...newEntry.productions]; newProductions[index] = value; setNewEntry(prev => ({ ...prev, productions: newProductions })); };
    const handleTraveteBaseTimeChange = (value) => {
        setTraveteProductForm(prev => {
            const numericValue = parseFloat(value);
            const isValid = !Number.isNaN(numericValue) && numericValue > 0;
            const nextState = { ...prev, baseTime: value };
            if (!prev.oneNeedleManual) {
                nextState.oneNeedleTime = isValid ? (numericValue * 2).toFixed(2) : '';
            }
            if (!prev.conventionalManual) {
                nextState.conventionalTime = isValid ? (numericValue * 3).toFixed(2) : '';
            }
            return nextState;
        });
    };
    const handleTraveteVariationToggle = (field, checked) => {
        setTraveteProductForm(prev => {
            const nextState = { ...prev, [field]: checked };
            if (checked) {
                if (field === 'createOneNeedle' && !prev.oneNeedleManual && !prev.oneNeedleTime) {
                    const numericValue = parseFloat(prev.baseTime);
                    nextState.oneNeedleTime = (!Number.isNaN(numericValue) && numericValue > 0) ? (numericValue * 2).toFixed(2) : '';
                }
                if (field === 'createConventional' && !prev.conventionalManual && !prev.conventionalTime) {
                    const numericValue = parseFloat(prev.baseTime);
                    nextState.conventionalTime = (!Number.isNaN(numericValue) && numericValue > 0) ? (numericValue * 3).toFixed(2) : '';
                }
            }
            return nextState;
        });
    };
    const handleTraveteVariationTimeChange = (field, value) => {
        const manualField = field === 'oneNeedleTime' ? 'oneNeedleManual' : 'conventionalManual';
        setTraveteProductForm(prev => ({
            ...prev,
            [field]: value,
            [manualField]: value !== '',
        }));
    };
    const handleTraveteVariationTimeBlur = (field) => {
        const manualField = field === 'oneNeedleTime' ? 'oneNeedleManual' : 'conventionalManual';
        const multiplier = field === 'oneNeedleTime' ? 2 : 3;
        setTraveteProductForm(prev => {
            if (prev[field]) {
                return prev;
            }
            const numericValue = parseFloat(prev.baseTime);
            const isValid = !Number.isNaN(numericValue) && numericValue > 0;
            return {
                ...prev,
                [manualField]: false,
                [field]: isValid ? (numericValue * multiplier).toFixed(2) : '',
            };
        });
    };
    const handleTraveteFieldChange = (field, value) => {
        setTraveteEntry(prev => ({ ...prev, [field]: value }));
    };
    const handleTraveteEmployeeChange = (index, field, value) => {
        setTraveteEntry(prev => ({
            ...prev,
            employeeEntries: updateTraveteEmployeeField({
                employees: prev.employeeEntries,
                employeeIndex: index,
                field,
                value,
                lots,
                products: productsForSelectedDate,
                variationLookup: traveteVariationLookup,
                resetManualOnMachineChange: true,
            }),
        }));
    };
    const handleTraveteStandardTimeBlur = (index) => {
        setTraveteEntry(prev => ({
            ...prev,
            employeeEntries: prev.employeeEntries.map((emp, empIndex) => {
                if (empIndex !== index) return emp;
                if (emp.standardTime) return emp;
                const firstLotId = (emp.products || []).find(item => item.lotId)?.lotId;
                const patch = buildTraveteStandardTimePatch({
                    employee: emp,
                    lotId: firstLotId,
                    machineType: emp.machineType,
                    lots,
                    products: productsForSelectedDate,
                    variationLookup: traveteVariationLookup,
                });
                if (!patch) return emp;
                return { ...emp, ...patch };
            }),
        }));
    };
    const handleTraveteProductChange = (employeeIndex, productIndex, field, value) => {
        setTraveteEntry(prev => ({
            ...prev,
            employeeEntries: updateTraveteEmployeeProducts({
                employees: prev.employeeEntries,
                employeeIndex,
                productIndex,
                field,
                value,
                lots,
                products: productsForSelectedDate,
                variationLookup: traveteVariationLookup,
            }),
        }));
    };
    const handleTraveteAddProduct = (employeeIndex) => {
        setTraveteEntry(prev => ({
            ...prev,
            employeeEntries: appendTraveteProductRow(prev.employeeEntries, employeeIndex),
        }));
    };
    const handleTraveteRemoveProduct = (employeeIndex, productIndex) => {
        setTraveteEntry(prev => ({
            ...prev,
            employeeEntries: removeTraveteProductRow(prev.employeeEntries, employeeIndex, productIndex),
        }));
    };
    
    const handleAddProduct = async (e) => {
        e.preventDefault();
        if (!currentDashboard) return;

        if (isTraveteDashboard) {
            const trimmedName = traveteProductForm.baseName.trim();
            if (!trimmedName) return;

            const variationConfigs = [
                { key: 'createTwoNeedle', suffix: '2 Agulhas', machineType: 'Travete 2 Agulhas', timeField: 'baseTime', defaultMultiplier: 1 },
                { key: 'createOneNeedle', suffix: '1 Agulha', machineType: 'Travete 1 Agulha', timeField: 'oneNeedleTime', defaultMultiplier: 2 },
                { key: 'createConventional', suffix: 'Convencional', machineType: 'Travete Convencional', timeField: 'conventionalTime', defaultMultiplier: 3 },
            ];

            const baseTimeNumeric = parseFloat(traveteProductForm.baseTime);
            let hasInvalid = false;
            const variationsToCreate = variationConfigs.reduce((acc, config) => {
                if (!traveteProductForm[config.key]) {
                    return acc;
                }
                const rawTime = traveteProductForm[config.timeField];
                const parsedTime = parseFloat(rawTime);
                if (Number.isNaN(parsedTime) || parsedTime <= 0) {
                    hasInvalid = true;
                    return acc;
                }
                acc.push({
                    suffix: config.suffix,
                    machineType: config.machineType,
                    timeValue: parseFloat(parsedTime.toFixed(2)),
                    defaultMultiplier: config.defaultMultiplier,
                });
                return acc;
            }, []);

            if (hasInvalid || variationsToCreate.length === 0) return;

            const baseId = generateId('traveteBase');
            const creationIso = new Date().toISOString();
            const batch = writeBatch(db);

            variationsToCreate.forEach((variation) => {
                const id = `${baseId}_${variation.suffix.replace(/\s+/g, '').toLowerCase()}`;
                const referenceBase = (!Number.isNaN(baseTimeNumeric) && baseTimeNumeric > 0) ? baseTimeNumeric : null;
                const multiplier = referenceBase
                    ? parseFloat((variation.timeValue / referenceBase).toFixed(4))
                    : variation.defaultMultiplier;
                const productData = {
                    id,
                    name: `${trimmedName} - ${variation.suffix}`,
                    baseProductId: baseId,
                    baseProductName: trimmedName,
                    machineType: variation.machineType,
                    variationMultiplier: multiplier,
                    standardTimeHistory: [{
                        time: variation.timeValue,
                        effectiveDate: creationIso,
                        changedBy: { uid: user.uid, email: user.email },
                    }],
                    createdBy: { uid: user.uid, email: user.email },
                };
                batch.set(doc(db, `dashboards/${currentDashboard.id}/products`, id), productData);
            });

            await batch.commit();
            resetTraveteProductForm();
            return;
        }

        if (!newProduct.name || !newProduct.standardTime) return;
        const id = Date.now().toString();
        const newProductData = {
            id,
            name: newProduct.name,
            standardTimeHistory: [{
                time: parseFloat(newProduct.standardTime),
                effectiveDate: new Date().toISOString(),
                changedBy: { uid: user.uid, email: user.email },
            }],
            createdBy: { uid: user.uid, email: user.email },
        };
        await setDoc(doc(db, `dashboards/${currentDashboard.id}/products`, id), newProductData);
        setNewProduct({ name: '', standardTime: '' });
    };

    const handleStartEditProduct = (product) => {
        if (!product) return;
        setEditingProductId(product.id);
        const history = product.standardTimeHistory || [];
        const latest = history.length > 0 ? history[history.length - 1].time : product.standardTime || '';
        setEditingProductData({ name: product.name, standardTime: latest });
    };

    const handleEditingProductFieldChange = useCallback((field, value) => {
        setEditingProductData(prev => ({ ...prev, [field]: value }));
    }, []);

    const handleSaveProduct = async (id) => { 
        if (!editingProductData.name || !editingProductData.standardTime || !currentDashboard) return;
        
        const productDoc = products.find(p => p.id === id);
        if(!productDoc) return;
        
        const latestTime = productDoc.standardTimeHistory[productDoc.standardTimeHistory.length - 1].time;
        const newTime = parseFloat(editingProductData.standardTime);
        const newHistory = [...productDoc.standardTimeHistory];

        if (latestTime !== newTime) {
            newHistory.push({
                time: newTime,
                effectiveDate: new Date().toISOString(),
                changedBy: { uid: user.uid, email: user.email },
            });
        }
        
        await updateDoc(doc(db, `dashboards/${currentDashboard.id}/products`, id), {
            name: editingProductData.name,
            standardTimeHistory: newHistory,
            lastEditedBy: { uid: user.uid, email: user.email },
        });
        
        setEditingProductId(null); 
    };

    const handleSaveObservation = async (entryId, observation) => {
        const updatedDayData = productionData.map(e => e.id === entryId ? { ...e, observation } : e);
        await updateDoc(doc(db, `dashboards/${currentDashboard.id}/productionData`, "data"), { 
            [dateKey]: updatedDayData,
        });
    };
    const handleSaveLotObservation = async (lotId, observation) => {
        await updateDoc(doc(db, `dashboards/${currentDashboard.id}/lots`, lotId), { 
            observation,
            lastEditedBy: { uid: user.uid, email: user.email },
            lastEditedAt: Timestamp.now(),
        });
    };
    const handleAddLot = async (e) => {
        e.preventDefault();
        if (!newLot.productId || !newLot.target || !currentDashboard) return;

        let product = null;
        let lotBaseMetadata = {};

        if (isTraveteDashboard) {
            const selectedGroup = traveteGroupedProducts.find(group => group.baseId === newLot.productId);
            if (!selectedGroup) return;

            product = selectedGroup.variations.find(variation => variation.machineType === 'Travete 2 Agulhas')
                || selectedGroup.variations[0]
                || null;

            lotBaseMetadata = {
                productBaseId: selectedGroup.baseId,
                productBaseName: selectedGroup.baseName,
            };

            if (!product) {
                product = {
                    id: selectedGroup.baseId,
                    name: selectedGroup.baseName,
                };
            }
        } else {
            product = products.find(p => p.id === newLot.productId);
        }

        if (!product) return;
        const id = Date.now().toString();
        const newLotData = {
            id,
            sequentialId: lotCounter,
            ...newLot,
            productId: product.id,
            productName: isTraveteDashboard ? (lotBaseMetadata.productBaseName || product.name) : product.name,
            target: parseInt(newLot.target, 10),
            produced: 0,
            status: 'future',
            order: Date.now(),
            observation: '',
            startDate: null,
            endDate: null,
            createdBy: { uid: user.uid, email: user.email },
            ...(isTraveteDashboard ? lotBaseMetadata : { machineType: product.machineType }),
        };
        await setDoc(doc(db, `dashboards/${currentDashboard.id}/lots`, id), newLotData);
        setNewLot({ productId: '', target: '', customName: '' });
    };
    const handleStartEditLot = (lot) => { setEditingLotId(lot.id); setEditingLotData({ target: lot.target, customName: lot.customName || '' }); };
    const handleSaveLotEdit = async (lotId) => { 
        const lot = lots.find(l => l.id === lotId);
        if(!lot) return;

        const newTarget = parseInt(editingLotData.target, 10);
        const wasCompleted = lot.status.startsWith('completed');
        const isCompletingNow = lot.produced >= newTarget && !wasCompleted;

        const updatePayload = {
            target: newTarget,
            customName: editingLotData.customName,
            lastEditedBy: { uid: user.uid, email: user.email },
            lastEditedAt: Timestamp.now(),
        };

        if (isCompletingNow) {
            updatePayload.status = 'completed';
            updatePayload.endDate = new Date().toISOString();
        } else if (wasCompleted && lot.produced < newTarget) {
            updatePayload.status = 'ongoing';
            updatePayload.endDate = null;
        }

        await updateDoc(doc(db, `dashboards/${currentDashboard.id}/lots`, lotId), updatePayload);
        setEditingLotId(null);
    };
    const handleLotStatusChange = async (lotId, newStatus) => {
        const lot = lots.find(l => l.id === lotId);
        if(!lot) return;
        
        const updatePayload = { 
            status: newStatus,
            lastEditedBy: { uid: user.uid, email: user.email },
            lastEditedAt: Timestamp.now(),
        };
        const isCompleting = newStatus.startsWith('completed');
        const wasCompleted = lot.status.startsWith('completed');

        if (isCompleting && !wasCompleted) {
            updatePayload.endDate = new Date().toISOString();
        } else if (!isCompleting && wasCompleted) {
            updatePayload.endDate = null;
        }

        await updateDoc(doc(db, `dashboards/${currentDashboard.id}/lots`, lotId), updatePayload);
    };
    const handleMoveLot = async (lotId, direction) => {
        const sorted = lots.filter(l => ['ongoing', 'future'].includes(l.status)).sort((a, b) => a.order - b.order);
        const currentIndex = sorted.findIndex(l => l.id === lotId);
        if ((direction === 'up' && currentIndex > 0) || (direction === 'down' && currentIndex < sorted.length - 1)) {
            const swapIndex = direction === 'up' ? currentIndex - 1 : currentIndex + 1;
            const currentLot = sorted[currentIndex];
            const swapLot = sorted[swapIndex];
            
            const batch = writeBatch(db);
            batch.update(doc(db, `dashboards/${currentDashboard.id}/lots`, currentLot.id), { order: swapLot.order });
            batch.update(doc(db, `dashboards/${currentDashboard.id}/lots`, swapLot.id), { order: currentLot.order });
            await batch.commit();
        }
    };
        
    if (!currentDashboard) {
        return <div className="min-h-screen bg-gray-100 dark:bg-black flex justify-center items-center"><p className="text-xl">Carregando quadros...</p></div>;
    }

    return (
        <div className="responsive-root min-h-screen bg-gray-100 dark:bg-black text-gray-800 dark:text-gray-200 font-sans">
            <GlobalStyles/>
            <EntryEditorModal
                isOpen={modalState.type === 'editEntry'}
                onClose={closeModal}
                entry={modalState.data}
                onSave={handleSaveEntry}
                products={products}
                productsForSelectedDate={productsForSelectedDate}
                lots={lots}
                traveteMachines={TRAVETE_MACHINES}
                traveteVariationLookup={traveteVariationLookup}
            />
            
            <DashboardActionDialog isOpen={modalState.type === 'dashboardAction'} onClose={closeModal} onConfirm={modalState.data?.onConfirm} mode={modalState.data?.mode} initialName={modalState.data?.initialName}/>
            <ConfirmationModal isOpen={modalState.type === 'confirmation'} onClose={closeModal} onConfirm={modalState.data?.onConfirm} title={modalState.data?.title} message={modalState.data?.message} />
            <ObservationModal isOpen={modalState.type === 'observation'} onClose={closeModal} entry={modalState.data} onSave={handleSaveObservation} />
            <LotObservationModal isOpen={modalState.type === 'lotObservation'} onClose={closeModal} lot={modalState.data} onSave={handleSaveLotObservation} />
            <PasswordModal isOpen={modalState.type === 'password'} onClose={closeModal} onSuccess={modalState.data?.onSuccess} adminConfig={{}} />
            <ReasonModal isOpen={modalState.type === 'reason'} onClose={closeModal} onConfirm={modalState.data?.onConfirm} />
            <AdminPanelModal isOpen={modalState.type === 'adminSettings'} onClose={closeModal} users={users} roles={roles} />
            <TvSelectorModal isOpen={modalState.type === 'tvSelector'} onClose={closeModal} onSelect={startTvMode} onStartCarousel={startTvMode} dashboards={dashboards} />

            <header className="bg-white dark:bg-gray-900 shadow-md p-4 flex flex-col gap-4 md:flex-row md:items-center md:justify-between sticky top-0 z-20">
                <div className="flex flex-wrap items-center gap-4 w-full md:w-auto">
                    <img src={raceBullLogoUrl} alt="Race Bull Logo" className="h-12 w-auto dark:invert" />
                    <div ref={navRef} className="relative w-full md:w-auto">
                        <button onClick={() => setIsNavOpen(!isNavOpen)} title="Mudar Quadro" className="flex w-full items-center justify-between gap-2 p-2 rounded-md hover:bg-gray-200 dark:hover:bg-gray-700">
                            <h1 className="text-xl sm:text-2xl font-bold text-gray-800 dark:text-white tracking-wider text-center">{currentDashboard.name}</h1>
                            <ChevronDownIcon size={20} className={`transition-transform ${isNavOpen ? 'rotate-180' : ''}`} />
                        </button>
                        {isNavOpen && (
                            <div className="absolute top-full mt-2 w-72 bg-white dark:bg-gray-800 rounded-lg shadow-xl py-2 z-30 dropdown-content">
                                {dashboards.map((dash, index) => (
                                    <div key={dash.id} className="flex items-center justify-between px-4 py-2 text-sm text-gray-700 dark:text-gray-200 hover:bg-gray-100 dark:hover:bg-gray-700">
                                        <div className="flex items-center gap-2">
                                            {permissions.MANAGE_DASHBOARDS && (
                                                <div className="flex flex-col">
                                                    <button onClick={() => handleMoveDashboard(dash.id, 'up')} disabled={index === 0} className="disabled:opacity-20"><ChevronUp size={16} /></button>
                                                    <button onClick={() => handleMoveDashboard(dash.id, 'down')} disabled={index === dashboards.length - 1} className="disabled:opacity-20"><ChevronDown size={16} /></button>
                                                </div>
                                            )}
                                            <button onClick={() => { setCurrentDashboardIndex(index); setIsNavOpen(false); }} className="flex-grow text-left">{dash.name}</button>
                                        </div>
                                        <div className="flex items-center gap-3">
                                            {permissions.MANAGE_DASHBOARDS && <button onClick={() => { setIsNavOpen(false); setModalState({ type: 'dashboardAction', data: { mode: 'rename', initialName: dash.name, onConfirm: (newName) => handleRenameDashboard(dash.id, newName) } }); }} title="Renomear Quadro"><Edit size={16} className="text-yellow-500 hover:text-yellow-400" /></button>}
                                            {permissions.MANAGE_DASHBOARDS && <button onClick={() => { setIsNavOpen(false); setModalState({ type: 'confirmation', data: { title: 'Confirmar Exclusão', message: `Tem certeza que deseja excluir o quadro "${dash.name}"?`, onConfirm: () => handleDeleteDashboard(dash.id) } }); }} title="Excluir Quadro"><Trash2 size={16} className="text-red-500 hover:text-red-400" /></button>}
                                        </div>
                                    </div>
                                ))}
                                <div className="border-t my-2 dark:border-gray-600"></div>
                                {permissions.MANAGE_DASHBOARDS && <button onClick={() => { setIsNavOpen(false); setModalState({ type: 'dashboardAction', data: { mode: 'create', onConfirm: handleAddDashboard } }); }} className="w-full text-left px-4 py-2 text-sm text-blue-600 dark:text-blue-400 font-semibold hover:bg-gray-100 dark:hover:bg-gray-700">+ Criar Novo Quadro</button>}
                            </div>
                        )}
                    </div>
                </div>
                <div className="flex flex-wrap items-center gap-2 sm:gap-4 w-full md:w-auto md:justify-end">
                    <button onClick={onNavigateToOperationalSequence} className="p-2 rounded-md hover:bg-gray-200 dark:hover:bg-gray-700 flex items-center gap-2 w-full sm:w-auto justify-center">
                        <Layers size={20} />
                        <span className="hidden sm:inline">Sequência Operacional</span>
                    </button>
                    <button onClick={onNavigateToStock} className="p-2 rounded-md hover:bg-gray-200 dark:hover:bg-gray-700 flex items-center gap-2 w-full sm:w-auto justify-center">
                        <Warehouse size={20} />
                        <span className="hidden sm:inline">Gerenciamento de Estoque</span>
                    </button>
                    <button
                        onClick={handleExportDashboardReport}
                        disabled={isExportingReport}
                        className="p-2 rounded-md hover:bg-gray-200 dark:hover:bg-gray-700 flex items-center gap-2 w-full sm:w-auto justify-center disabled:opacity-60 disabled:cursor-not-allowed"
                    >
                        <FileDown size={20} />
                        <span className="hidden sm:inline">{isExportingReport ? 'Gerando...' : 'Exportar Relatório'}</span>
                    </button>
                    <span className='text-sm text-gray-500 dark:text-gray-400 hidden md:block'>{user.email}</span>
                    <button onClick={logout} title="Sair" className="p-2 rounded-full bg-red-100 text-red-600 hover:bg-red-200 dark:bg-red-900/50 dark:text-red-400 dark:hover:bg-red-900"><LogOut size={20} /></button>
                    <button onClick={handleSelectTvMode} title="Modo TV" className="p-2 rounded-full bg-blue-600 text-white hover:bg-blue-700"><Monitor size={20} /></button>
                    {permissions.MANAGE_SETTINGS && <button onClick={() => setModalState({ type: 'adminSettings' })} title="Configurações" className="p-2 rounded-full bg-gray-200 dark:bg-gray-700 text-gray-600 dark:text-gray-300 hover:bg-gray-300 dark:hover:bg-gray-600"><Settings size={20} /></button>}
                    <button onClick={toggleTheme} title={theme === 'light' ? "Mudar para Tema Escuro" : "Mudar para Tema Claro"} className="p-2 rounded-full bg-gray-200 dark:bg-gray-700">{theme === 'light' ? <Moon size={20}/> : <Sun size={20}/>}</button>
                </div>
            </header>
            
            <main className="p-4 md:p-8 grid grid-cols-1 gap-8 responsive-main">
                 <section className="grid grid-cols-1 lg:grid-cols-3 gap-8">
                     <div className="lg:col-span-1">
                         <CalendarView selectedDate={selectedDate} setSelectedDate={setSelectedDate} currentMonth={currentMonth} setCurrentMonth={setCurrentMonth} calendarView={calendarView} setCalendarView={setCalendarView} allProductionData={allProductionData} />
                     </div>
                    <div className="lg:col-span-2 grid grid-cols-1 sm:grid-cols-2 gap-4 content-start">
                        <div className="bg-white dark:bg-gray-900 p-4 rounded-2xl shadow-lg text-center">
                            <h3 className="font-semibold">Resumo Mensal</h3>
                            {isTraveteDashboard ? (
                                <>
                                    <p>Produção Total: {monthlySummary.totalProduction.toLocaleString('pt-BR')} un.</p>
                                    <p>Meta Total: {monthlySummary.totalGoal.toLocaleString('pt-BR')} un.</p>
                                    <p>Eficiência Média Mensal: {monthlySummary.averageEfficiency}%</p>
                                </>
                            ) : (
                                <>
                                    <p>Produção: {monthlySummary.totalProduction.toLocaleString('pt-BR')} un.</p>
                                    <p>Meta: {monthlySummary.totalGoal.toLocaleString('pt-BR')} un.</p>
                                    <p>Eficiência Média: {monthlySummary.averageEfficiency}%</p>
                                </>
                            )}
                        </div>
                        <div className="bg-white dark:bg-gray-900 p-4 rounded-2xl shadow-lg text-center">
                            <h3 className="font-semibold">Resumo do Dia</h3>
                            {isTraveteDashboard ? (
                                <>
                                    <p>Produção Combinada: {summary.totalProduced.toLocaleString('pt-BR')} un.</p>
                                    <p>Meta Combinada: {summary.totalGoal.toLocaleString('pt-BR')} un.</p>
                                    <p>Média de Eficiência Geral: {summary.averageEfficiency}%</p>
                                </>
                            ) : (
                                <>
                                    <p>Produção: {summary.totalProduced.toLocaleString('pt-BR')} un.</p>
                                    <p>Meta: {summary.totalGoal.toLocaleString('pt-BR')} un.</p>
                                    <p>Eficiência Média: {summary.averageEfficiency}%</p>
                                </>
                            )}
                        </div>
                    </div>
                 </section>
                 <h2 className="text-2xl font-bold border-b-2 border-blue-500 pb-2">Resultados de: {selectedDate.toLocaleDateString('pt-BR', { day: '2-digit', month: 'long' })}</h2>
                 <LotReport lots={lots} products={productsForSelectedDate}/>
                <section className="grid grid-cols-1 sm:grid-cols-2 lg:grid-cols-4 gap-6">
                    <StatCard title="Produção Acumulada (Dia)" value={summary.totalProduced.toLocaleString('pt-BR')} unit="un." />
                    <StatCard title="Meta Acumulada (Dia)" value={summary.totalGoal.toLocaleString('pt-BR')} unit="un." />
                    <StatCard title="Eficiência da Última Hora" value={summary.lastHourEfficiency} unit="%" isEfficiency />
                    <StatCard title="Média de Eficiência (Dia)" value={summary.averageEfficiency} unit="%" isEfficiency />
                </section>
                 
 
                 <section className="bg-white dark:bg-gray-900 p-6 rounded-2xl shadow-lg">
                     <h2 className="text-xl font-semibold mb-4 flex items-center"><List className="mr-2 text-blue-500"/> Detalhamento por Período</h2>
                     <div className="overflow-x-auto">
                         {isTraveteDashboard ? (
                             <table className="w-full text-sm">
                                 <thead className="bg-gray-50 dark:bg-gray-800">
                                     <tr>
                                         <th className="p-3 text-left border-r dark:border-gray-600">Período</th>
                                         <th className="p-3 text-center border-r dark:border-gray-600">Meta F1</th>
                                         <th className="p-3 text-center border-r dark:border-gray-600">Produção F1</th>
                                         <th className="p-3 text-center border-r dark:border-gray-600">Eficiência F1</th>
                                         <th className="p-3 text-center border-r dark:border-gray-600">Meta Acum. F1</th>
                                         <th className="p-3 text-center border-r dark:border-gray-600">Prod. Acum. F1</th>
                                         <th className="p-3 text-center border-r dark:border-gray-600">Eficiência Média F1</th>
                                         <th className="p-3 text-center border-r dark:border-gray-600 font-bold">{'//'}</th>
                                         <th className="p-3 text-center border-r dark:border-gray-600">Meta F2</th>
                                         <th className="p-3 text-center border-r dark:border-gray-600">Produção F2</th>
                                         <th className="p-3 text-center border-r dark:border-gray-600">Eficiência F2</th>
                                         <th className="p-3 text-center border-r dark:border-gray-600">Meta Acum. F2</th>
                                         <th className="p-3 text-center border-r dark:border-gray-600">Prod. Acum. F2</th>
                                         <th className="p-3 text-center border-r dark:border-gray-600">Eficiência Média F2</th>
                                         <th className="p-3 text-left border-r dark:border-gray-600">Lançado por</th>
                                         <th className="p-3 text-center border-r dark:border-gray-600">Obs.</th>
                                         <th className="p-3 text-center">Ações</th>
                                     </tr>
                                 </thead>
                                 <tbody className="divide-y divide-x divide-gray-200 dark:divide-gray-600">
                                     {traveteProcessedData.map((entry) => {
                                         const employeeOne = entry.employees?.[0] || {};
                                         const employeeTwo = entry.employees?.[1] || {};
                                         const formatNumber = (value) => Number(value || 0).toLocaleString('pt-BR');
                                         const formatEfficiency = (value) => `${Number(value || 0).toFixed(2)}%`;
                                         const machinesLabel = [employeeOne.machineType, employeeTwo.machineType].filter(Boolean).join(' & ');
                                         return (
                                             <tr key={entry.id} className="hover:bg-gray-50 dark:hover:bg-gray-800/50">
                                                 <td className="p-3 border-r dark:border-gray-600 align-top">
                                                 <div className="font-semibold">{entry.period}</div>
                                                 <div className="text-xs text-gray-500">Tempo: {formatNumber(entry.availableTime)} min</div>
                                                 {machinesLabel && <div className="text-xs text-gray-500">Máquinas: {machinesLabel}</div>}
                                                 {entry.lotDisplay && <div className="text-xs text-gray-500">Lotes: {entry.lotDisplay}</div>}
                                                </td>
                                                 <td className="p-3 text-center border-r dark:border-gray-600">{employeeOne.metaDisplay || formatNumber(employeeOne.meta)}</td>
                                                 <td className="p-3 text-center border-r dark:border-gray-600">{employeeOne.producedDisplay || formatNumber(employeeOne.produced)}</td>
                                                 <td className={`p-3 text-center border-r dark:border-gray-600 ${Number(employeeOne.efficiency || 0) < 65 ? 'text-red-500' : 'text-green-600'}`}>{formatEfficiency(employeeOne.efficiency)}</td>
                                                 <td className="p-3 text-center border-r dark:border-gray-600">{formatNumber(employeeOne.cumulativeMeta)}</td>
                                                 <td className="p-3 text-center border-r dark:border-gray-600">{formatNumber(employeeOne.cumulativeProduced)}</td>
                                                 <td className="p-3 text-center border-r dark:border-gray-600">{formatEfficiency(employeeOne.cumulativeEfficiency)}</td>
                                                 <td className="p-3 text-center border-r dark:border-gray-600 font-bold">{'//'}</td>
                                                 <td className="p-3 text-center border-r dark:border-gray-600">{employeeTwo.metaDisplay || formatNumber(employeeTwo.meta)}</td>
                                                 <td className="p-3 text-center border-r dark:border-gray-600">{employeeTwo.producedDisplay || formatNumber(employeeTwo.produced)}</td>
                                                 <td className={`p-3 text-center border-r dark:border-gray-600 ${Number(employeeTwo.efficiency || 0) < 65 ? 'text-red-500' : 'text-green-600'}`}>{formatEfficiency(employeeTwo.efficiency)}</td>
                                                 <td className="p-3 text-center border-r dark:border-gray-600">{formatNumber(employeeTwo.cumulativeMeta)}</td>
                                                 <td className="p-3 text-center border-r dark:border-gray-600">{formatNumber(employeeTwo.cumulativeProduced)}</td>
                                                 <td className="p-3 text-center border-r dark:border-gray-600">{formatEfficiency(employeeTwo.cumulativeEfficiency)}</td>
                                                 <td className="p-3 text-left text-xs truncate border-r dark:border-gray-600">{entry.createdBy?.email}</td>
                                                 <td className="p-3 text-center border-r dark:border-gray-600">
                                                     <button onClick={() => setModalState({ type: 'observation', data: entry })} title="Observação">
                                                         <MessageSquare size={18} className={entry.observation ? 'text-blue-500 hover:text-blue-400' : 'text-gray-500 hover:text-blue-400'}/>
                                                     </button>
                                                 </td>
                                                 <td className="p-3">
                                                     <div className="flex gap-2 justify-center">
                                                         {permissions.EDIT_ENTRIES && (
                                                             <button
                                                                 onClick={() => setModalState({ type: 'editEntry', data: entry })}
                                                                 title="Editar Lançamento"
                                                                 className="text-yellow-500 hover:text-yellow-400"
                                                             >
                                                                 <Edit size={18} />
                                                             </button>
                                                         )}
                                                         {permissions.DELETE_ENTRIES && <button onClick={() => handleDeleteEntry(entry.id)} title="Excluir Lançamento"><Trash2 size={18} className="text-red-500 hover:text-red-400"/></button>}
                                                     </div>
                                                 </td>
                                             </tr>
                                         );
                                     })}
                                 </tbody>
                             </table>
                         ) : (
                             <table className="w-full text-sm">
                                 <thead className="bg-gray-50 dark:bg-gray-800">
                                     <tr>
                                         <th className="p-3 text-left border-r dark:border-gray-600">Período</th>
                                         <th className="p-3 text-center border-r dark:border-gray-600">Pessoas / Tempo</th>
                                         <th className="p-3 text-center border-r dark:border-gray-600">Meta</th>
                                         <th className="p-3 text-center border-r dark:border-gray-600">Produção</th>
                                         <th className="p-3 text-center border-r dark:border-gray-600">Eficiência</th>
                                         <th className="p-3 text-center border-r dark:border-gray-600">Meta Acum.</th>
                                         <th className="p-3 text-center border-r dark:border-gray-600">Prod. Acum.</th>
                                         <th className="p-3 text-center border-r dark:border-gray-600">Efic. Acum.</th>
                                         <th className="p-3 text-left border-r dark:border-gray-600">Lançado por</th>
                                         <th className="p-3 text-center border-r dark:border-gray-600">Obs.</th>
                                         <th className="p-3 text-center">Ações</th>
                                     </tr>
                                 </thead>
                                 <tbody className="divide-y divide-x divide-gray-200 dark:divide-gray-600">
                                     {processedData.map((d) => (
                                         <tr key={d.id} className="hover:bg-gray-50 dark:hover:bg-gray-800/50">
                                             <td className="p-3 font-semibold border-r dark:border-gray-600">{d.period}</td>
                                             <td className="p-3 text-center border-r dark:border-gray-600">{d.people} / {d.availableTime} min</td>
                                             <td className="p-3 text-center border-r dark:border-gray-600">{d.goalForDisplay || d.goal}</td>
                                             <td className="p-3 text-center border-r dark:border-gray-600">{d.producedForDisplay || d.produced}</td>
                                             <td className={`p-3 text-center font-semibold border-r dark:border-gray-600 ${d.efficiency < 65 ? 'text-red-500' : 'text-green-600'}`}>{d.efficiency}%</td>
                                             <td className="p-3 text-center border-r dark:border-gray-600">{d.cumulativeGoal}</td>
                                             <td className="p-3 text-center border-r dark:border-gray-600">{d.cumulativeProduction}</td>
                                             <td className={`p-3 text-center font-semibold border-r dark:border-gray-600 ${d.cumulativeEfficiency < 65 ? 'text-red-500' : 'text-green-600'}`}>{d.cumulativeEfficiency}%</td>
                                             <td className="p-3 text-left text-xs truncate border-r dark:border-gray-600">{d.createdBy?.email}</td>
                                             <td className="p-3 text-center border-r dark:border-gray-600">
                                                 <button onClick={() => setModalState({ type: 'observation', data: d })} title="Observação">
                                                     <MessageSquare size={18} className={d.observation ? 'text-blue-500 hover:text-blue-400' : 'text-gray-500 hover:text-blue-400'}/>
                                                 </button>
                                             </td>
                                             <td className="p-3">
                                                 <div className="flex gap-2 justify-center">
                                                     {permissions.EDIT_ENTRIES &&
                                                         <button
                                                             onClick={() => setModalState({ type: 'editEntry', data: d })}
                                                             title="Editar Lançamento"
                                                             className="text-yellow-500 hover:text-yellow-400"
                                                         >
                                                             <Edit size={18} />
                                                         </button>
                                                     }
                                                     {permissions.DELETE_ENTRIES && <button onClick={() => handleDeleteEntry(d.id)} title="Excluir Lançamento"><Trash2 size={18} className="text-red-500 hover:text-red-400"/></button>}
                                                 </div>
                                             </td>
                                         </tr>
                                     ))}
                                 </tbody>
                             </table>
                         )}
                     </div>
                 </section>

                 {permissions.ADD_ENTRIES && (
                     <section className="bg-white dark:bg-gray-900 p-6 rounded-2xl shadow-lg">
                         <h2 className="text-xl font-semibold mb-4 flex items-center"><PlusCircle className="mr-2 text-blue-500"/> Adicionar Novo Lançamento</h2>
                         {isTraveteDashboard ? (
                             <form onSubmit={handleAddEntry} className="space-y-6">
                                <div className="grid grid-cols-1 md:grid-cols-2 gap-4">
                                    <div className="flex flex-col">
                                        <label htmlFor="travete-period">Período</label>
                                        <select
                                            id="travete-period"
                                            value={traveteEntry.period}
                                             onChange={(e) => handleTraveteFieldChange('period', e.target.value)}
                                             required
                                             className="p-2 rounded-md bg-gray-100 dark:bg-gray-700"
                                         >
                                             <option value="" disabled>Selecione...</option>
                                             {availablePeriods.map(time => (<option key={time} value={time}>{time}</option>))}
                                         </select>
                                     </div>
                                    <div className="flex flex-col">
                                        <label htmlFor="travete-time">Tempo Disponível (min)</label>
                                        <input
                                            id="travete-time"
                                            type="number"
                                             min="1"
                                             value={traveteEntry.availableTime}
                                             onChange={(e) => handleTraveteFieldChange('availableTime', e.target.value)}
                                             required
                                            className="p-2 rounded-md bg-gray-100 dark:bg-gray-700"
                                        />
                                    </div>
                                </div>
                                <div className="grid grid-cols-1 lg:grid-cols-2 gap-4">
                                   {traveteEntry.employeeEntries.map((employee, index) => {
                                        const metaInfo = traveteComputedEntry.employeeSummaries[index] || {};
                                        const formatTime = (value) => {
                                            if (!value || Number.isNaN(Number(value))) return '--';
                                            return `${Number(value).toLocaleString('pt-BR', { minimumFractionDigits: 0, maximumFractionDigits: 2 })} min`;
                                        };
                                        return (
                                             <div key={employee.employeeId} className="p-4 border border-gray-200 dark:border-gray-700 rounded-xl bg-gray-50 dark:bg-gray-800/50 space-y-4">
                                                 <div className="flex items-center justify-between">
                                                     <h3 className="text-lg font-semibold">Funcionário {employee.employeeId}</h3>
                                                     <span className="text-xs uppercase tracking-wide text-gray-500">{employee.machineType}</span>
                                                 </div>
                                                <div className="grid grid-cols-1 md:grid-cols-2 gap-4">
                                                    <div className="flex flex-col">
                                                        <label>Máquina</label>
                                                        <select
                                                            value={employee.machineType}
                                                            onChange={(e) => handleTraveteEmployeeChange(index, 'machineType', e.target.value)}
                                                            className="p-2 rounded-md bg-gray-100 dark:bg-gray-700"
                                                        >
                                                            {traveteMachines.map(machine => (<option key={machine} value={machine}>{machine}</option>))}
                                                        </select>
                                                    </div>
                                                    <div className="flex flex-col">
                                                        <label>Tempo por Peça (min)</label>
                                                        <input
                                                            type="number"
                                                            step="0.01"
                                                            min="0"
                                                            value={employee.standardTime ?? ''}
                                                            onChange={(e) => handleTraveteEmployeeChange(index, 'standardTime', e.target.value)}
                                                            onBlur={() => handleTraveteStandardTimeBlur(index)}
                                                            className="p-2 rounded-md bg-gray-100 dark:bg-gray-700"
                                                            required
                                                        />
                                                    </div>
                                                </div>
                                                <div className="space-y-4">
                                                    {(employee.products || []).map((productItem, productIdx) => {
                                                        const lot = productItem.lotId ? traveteLotOptions.find(option => option.id === productItem.lotId) || null : null;
                                                        const lotName = lot ? formatTraveteLotDisplayName(lot, products) : '--';
                                                        return (
                                                            <div key={`${employee.employeeId}-${productIdx}`} className="p-3 rounded-lg bg-white/60 dark:bg-gray-900/40 border border-gray-200 dark:border-gray-700 space-y-3">
                                                                <div className="flex items-center justify-between">
                                                                    <label className="text-sm font-semibold">
                                                                        {productIdx === 0
                                                                            ? 'Produto / Lote (Prioridade)'
                                                                            : productItem.isAutoSuggested
                                                                                ? 'Próximo Lote (Automático)'
                                                                                : 'Produto / Lote'}
                                                                    </label>
                                                                    {employee.products.length > 1 && (
                                                                        <button
                                                                            type="button"
                                                                            onClick={() => handleTraveteRemoveProduct(index, productIdx)}
                                                                            className="text-red-500 hover:text-red-400"
                                                                            title="Remover este item"
                                                                        >
                                                                            <Trash size={16} />
                                                                        </button>
                                                                    )}
                                                                </div>
                                                                <select
                                                                    value={productItem.lotId}
                                                                    onChange={(e) => handleTraveteProductChange(index, productIdx, 'lotId', e.target.value)}
                                                                    className="p-2 rounded-md bg-gray-100 dark:bg-gray-700"
                                                                >
                                                                    <option value="">Selecione...</option>
                                                                    {traveteLotOptions.map(lotOption => (
                                                                        <option key={lotOption.id} value={lotOption.id}>
                                                                            {formatTraveteLotDisplayName(lotOption, products)}
                                                                        </option>
                                                                    ))}
                                                                </select>
                                                                <div className="grid grid-cols-1 md:grid-cols-2 gap-3">
                                                                    <div className="flex flex-col">
                                                                        <label className="text-sm">Quantidade Produzida</label>
                                                                        <input
                                                                            type="number"
                                                                            min="0"
                                                                            value={productItem.produced}
                                                                            onChange={(e) => handleTraveteProductChange(index, productIdx, 'produced', e.target.value)}
                                                                            className="p-2 rounded-md bg-gray-100 dark:bg-gray-700"
                                                                        />
                                                                    </div>
                                                                    <div className="flex flex-col text-xs text-gray-600 dark:text-gray-300 bg-blue-50 dark:bg-blue-900/30 p-3 rounded-md">
                                                                        <span className="font-semibold text-sm">Tempo Padrão Atual</span>
                                                                        <span>{formatTime(metaInfo.standardTimeValue || employee.standardTime)}</span>
                                                                        <span className="mt-1 text-[11px]">Lote Selecionado: {lotName}</span>
                                                                    </div>
                                                                </div>
                                                            </div>
                                                        );
                                                    })}
                                                    <button
                                                        type="button"
                                                        onClick={() => handleTraveteAddProduct(index)}
                                                        className="flex items-center gap-2 text-sm text-blue-600 hover:text-blue-500"
                                                    >
                                                        <PlusCircle size={16} /> Adicionar item fora de ordem
                                                    </button>
                                                </div>
                                                <div className="text-xs text-gray-500">
                                                    <span className="block">Meta Individual: {metaInfo.meta || 0}</span>
                                                    <span className="block">Eficiência Prevista: {metaInfo.efficiency ? `${Number(metaInfo.efficiency).toFixed(2)}%` : '0%'}</span>
                                                </div>
                                            </div>
                                         );
                                     })}
                                 </div>
                                 <div className="flex flex-col md:flex-row md:items-center md:justify-between gap-4 border-t pt-4 dark:border-gray-700">
                                     <div className="flex flex-col justify-center items-center bg-blue-50 dark:bg-blue-900/40 p-3 rounded-md shadow-inner w-full md:w-64">
                                         <label className="text-sm font-medium text-gray-800 dark:text-gray-200">Lotes Previstos</label>
                                         <span className="font-bold text-base text-blue-700 dark:text-blue-200 text-center">{traveteComputedEntry.lotDisplay || '- // -'}</span>
                                     </div>
                                    <div className="flex flex-col justify-center items-center bg-blue-100 dark:bg-blue-900/50 p-3 rounded-md shadow-inner w-full md:w-64">
                                        <label className="text-sm font-medium text-gray-800 dark:text-gray-200">Meta Prevista</label>
                                        <span className={`font-bold text-xl ${travetePreviewPending ? 'text-yellow-500 dark:text-yellow-300' : 'text-blue-600 dark:text-blue-300'}`}>
                                            {traveteComputedEntry.goalDisplay || '- // -'}
                                        </span>
                                    </div>
                                    <button
                                        type="submit"
                                        disabled={!isEntryFormValid}
                                        className="h-10 px-6 font-semibold rounded-md bg-blue-600 text-white hover:bg-blue-700 disabled:opacity-50 disabled:cursor-not-allowed w-full sm:w-auto"
                                    >
                                        Adicionar
                                    </button>
                                </div>
                            </form>
                         ) : (
                             <form onSubmit={handleAddEntry} className="grid grid-cols-1 gap-4 items-end">
                                 <div className="grid grid-cols-1 sm:grid-cols-2 md:grid-cols-4 gap-4">
                                     <div className="flex flex-col">
                                         <label htmlFor="entry-period">Período</label>
                                         <select id="entry-period" name="period" value={newEntry.period} onChange={handleInputChange} required className="p-2 rounded-md bg-gray-100 dark:bg-gray-700">
                                             <option value="" disabled>Selecione...</option>
                                             {availablePeriods.map(time => (<option key={time} value={time}>{time}</option>))}
                                         </select>
                                     </div>
                                     <div className="flex flex-col"><label htmlFor="entry-people">Nº Pessoas</label><input id="entry-people" type="number" name="people" value={newEntry.people} onChange={handleInputChange} required className="p-2 rounded-md bg-gray-100 dark:bg-gray-700" /></div>
                                     <div className="flex flex-col"><label htmlFor="entry-available-time">Tempo Disp.</label><input id="entry-available-time" type="number" name="availableTime" value={newEntry.availableTime} onChange={handleInputChange} required className="p-2 rounded-md bg-gray-100 dark:bg-gray-700"/></div>
                                     <div className="flex flex-col">
                                         <label htmlFor="entry-product">Produto (Prioridade)</label>
                                         <select id="entry-product" name="productId" value={newEntry.productId} onChange={handleInputChange} required className="p-2 rounded-md bg-gray-100 dark:bg-gray-700">
                                             <option value="">Selecione...</option>
                                             {[...productsForSelectedDate].sort((a,b)=>a.name.localeCompare(b.name)).map(p=>(<option key={p.id} value={p.id}>{p.name}</option>))}
                                         </select>
                                     </div>
                                 </div>
                                 <div className="flex flex-col space-y-4">
                                     <div className="flex flex-wrap gap-4 items-end">
                                         <div className='flex flex-wrap gap-4 items-end'>
                                             {predictedLots.filter(p => !p.isUrgent).map((lot, index) => (
                                                 <div key={lot.id || index} className="flex flex-col min-w-[100px]">
                                                     <label className="text-sm truncate" htmlFor={`prod-input-${index}`}>Prod. ({lot.productName})</label>
                                                     <input id={`prod-input-${index}`} type="number" value={newEntry.productions[index] || ''} onChange={(e) => handleProductionChange(index, e.target.value)} className="p-2 rounded-md bg-gray-100 dark:bg-gray-700" />
                                                 </div>
                                             ))}
                                         </div>
                                         <div className="min-w-[150px] ml-auto">
                                             <button type="button" onClick={() => setShowUrgent(p => !p)} className="text-sm text-blue-500 hover:underline mb-2 flex items-center gap-1">
                                                 <PlusCircle size={14} />{showUrgent ? 'Remover item fora de ordem' : 'Adicionar item fora de ordem'}
                                             </button>
                                             {showUrgent && (
                                                 <div className="grid grid-cols-1 sm:grid-cols-2 gap-4 p-3 bg-blue-50 dark:bg-gray-800 rounded-lg">
                                                     <div className="flex flex-col">
                                                         <label htmlFor="urgent-lot">Lote Urgente</label>
                                                         <select id="urgent-lot" name="productId" value={urgentProduction.productId} onChange={handleUrgentChange} className="p-2 rounded-md bg-gray-100 dark:bg-gray-700">
                                                             <option value="">Selecione...</option>
                                                             {lots.filter(l=>l.status!=='completed').map(l=>(<option key={l.id} value={l.productId}>{l.productName}{l.customName?` - ${l.customName}`:''}</option>))}
                                                         </select>
                                                     </div>
                                                     <div className="flex flex-col"><label htmlFor="urgent-produced">Produzido (Urgente)</label><input id="urgent-produced" type="number" name="produced" value={urgentProduction.produced} onChange={handleUrgentChange} className="p-2 rounded-md bg-gray-100 dark:bg-gray-700"/></div>
                                                 </div>
                                             )}
                                         </div>
                                     </div>
                                    <div className="flex justify-end gap-4 items-center pt-4 border-t dark:border-gray-700">
                                        {predictedLotLabel && (
                                            <div className="flex flex-col justify-center items-center bg-blue-50 dark:bg-blue-900/30 p-2 rounded-md shadow-inner h-full min-h-[60px] w-48 text-center">
                                                <label className="text-sm font-medium text-gray-800 dark:text-gray-200">Lotes Previstos</label>
                                                <span className="font-semibold text-base text-blue-600 dark:text-blue-300">{predictedLotLabel}</span>
                                            </div>
                                        )}
                                        <div className="flex flex-col justify-center items-center bg-blue-100 dark:bg-blue-900/50 p-2 rounded-md shadow-inner h-full min-h-[60px] w-48">
                                            <label className="text-sm font-medium text-gray-800 dark:text-gray-200">Meta Prevista</label>
                                            <span className="font-bold text-xl text-blue-600 dark:text-blue-400">{goalPreview || '0'}</span>
                                        </div>
                                        <button type="submit" disabled={!isEntryFormValid} className="h-10 px-6 font-semibold rounded-md bg-blue-600 text-white hover:bg-blue-700 disabled:opacity-50 disabled:cursor-not-allowed w-full sm:w-auto">Adicionar</button>
                                    </div>
                                </div>
                            </form>
                        )}
                     </section>
                 )}
                  <section className="bg-white dark:bg-gray-900 p-6 rounded-2xl shadow-lg">
                      <h2 className="text-xl font-semibold mb-4 flex items-center"><Layers className="mr-2 text-blue-500"/> Controle de Lotes de Produção</h2>
                      {permissions.MANAGE_LOTS && <div className="mb-6 border-b pb-6 dark:border-gray-700">
                          <h3 className="text-lg font-medium mb-4">Criar Novo Lote</h3>
                          <form onSubmit={handleAddLot} className="grid grid-cols-1 md:grid-cols-4 gap-4 items-end">
                               <div className="flex flex-col">
                                   <label htmlFor="newLotProduct">Produto</label>
                                  <select id="newLotProduct" name="productId" value={newLot.productId} onChange={e => setNewLot({...newLot, productId: e.target.value})} required className="p-2 rounded-md bg-gray-100 dark:bg-gray-700">
                                      <option value="">Selecione...</option>
                                      {isTraveteDashboard ? (
                                          traveteGroupedProducts.map(group => (
                                              <option key={group.baseId} value={group.baseId}>
                                                  {group.baseName}
                                              </option>
                                          ))
                                      ) : (
                                          [...products]
                                              .sort((a,b)=>a.name.localeCompare(b.name))
                                              .map(p => (
                                                  <option key={p.id} value={p.id}>
                                                      {p.name}
                                                  </option>
                                              ))
                                      )}
                                  </select>
                               </div>
                               <div className="flex flex-col"><label htmlFor="newLotTarget">Quantidade</label><input type="number" id="newLotTarget" name="target" value={newLot.target} onChange={e => setNewLot({...newLot, target: e.target.value})} required className="p-2 rounded-md bg-gray-100 dark:bg-gray-700"/></div>
                               <div className="flex flex-col"><label htmlFor="newLotCustomName">Nome (Opcional)</label><input type="text" id="newLotCustomName" name="customName" value={newLot.customName} onChange={e => setNewLot({...newLot, customName: e.target.value})} className="p-2 rounded-md bg-gray-100 dark:bg-gray-700"/></div>
                               <button type="submit" className="h-10 px-6 font-semibold rounded-md bg-green-500 text-white hover:bg-green-600 w-full sm:w-auto">Criar Lote</button>
                          </form>
                      </div>}
                      <div className="flex gap-2 mb-4 border-b pb-2 dark:border-gray-700 flex-wrap">
                          <button onClick={() => setLotFilter('ongoing')} className={`px-3 py-1 text-sm rounded-full ${lotFilter==='ongoing' ? 'bg-blue-600 text-white' : 'bg-gray-200 dark:bg-gray-700'}`}>Em Andamento</button>
                          <button onClick={() => setLotFilter('completed')} className={`px-3 py-1 text-sm rounded-full ${lotFilter==='completed' ? 'bg-green-600 text-white' : 'bg-gray-200 dark:bg-gray-700'}`}>Concluídos</button>
                      </div>
                      <div className="space-y-4 max-h-96 overflow-y-auto pr-2">
                          {filteredLots.map((lot, index, arr) => {
                              let lotBgClass = 'bg-gray-50 dark:bg-gray-800';
                              if (lot.status === 'completed_missing' || lot.status === 'completed_exceeding') {
                                  lotBgClass = 'bg-gradient-to-r from-green-200 to-red-200 dark:from-green-800/50 dark:to-red-800/50';
                              } else if (lot.status === 'completed') {
                                  lotBgClass = 'bg-green-100 dark:bg-green-900/50';
                              }
                              return (
                                  <div key={lot.id} className={`${lotBgClass} p-4 rounded-lg`}>
                                  <div className="flex justify-between items-start">
                                      <div className="flex items-center gap-2">
                                          {permissions.MANAGE_LOTS && !lot.status.startsWith('completed') && (
                                              <div className="flex flex-col"><button onClick={() => handleMoveLot(lot.id, 'up')} disabled={index===0} className="disabled:opacity-20"><ChevronUp size={16}/></button><button onClick={() => handleMoveLot(lot.id, 'down')} disabled={index===arr.length-1} className="disabled:opacity-20"><ChevronDown size={16}/></button></div>
                                          )}
                                          <div>
                                              <h4 className="font-bold text-lg">
                                                  {isTraveteDashboard
                                                      ? formatTraveteLotDisplayName(lot, products)
                                                      : `${lot.productName}${lot.customName ? ' - ' + lot.customName : ''}`}
                                              </h4>
                                              <div className="text-xs text-gray-500 dark:text-gray-400">
                                                  <p>Lote #{lot.sequentialId} | Prioridade: {index+1}</p>
                                                  <p>Criado por: {lot.createdBy?.email || 'N/A'}</p>
                                                  {lot.lastEditedBy && <p>Editado por: {lot.lastEditedBy.email}</p>}
                                              </div>
                                              {(lot.startDate || lot.endDate) && (
                                                  <p className="text-xs text-gray-500 dark:text-gray-400 mt-1">
                                                      {lot.startDate && `Início: ${new Date(lot.startDate).toLocaleString('pt-BR', { day: '2-digit', month: '2-digit', hour: '2-digit', minute: '2-digit' })}`}
                                                      {lot.endDate && ` | Fim: ${new Date(lot.endDate).toLocaleString('pt-BR', { day: '2-digit', month: '2-digit', hour: '2-digit', minute: '2-digit' })}`}
                                                  </p>
                                              )}
                                          </div>
                                      </div>
                                      <div className="flex items-center gap-4">
                                          {permissions.MANAGE_LOTS && <select 
                                              value={lot.status} 
                                              onChange={(e) => handleLotStatusChange(lot.id, e.target.value)} 
                                              className="text-xs font-semibold p-1 rounded-full bg-gray-200 dark:bg-gray-600 border-none appearance-none text-center"
                                          >
                                              { (lot.status === 'ongoing' || lot.status === 'future') ? ( 
                                                  <> 
                                                      <option value={lot.status}>{lot.status === 'future' ? 'Na Fila' : 'Em Andamento'}</option> 
                                                      <option value="completed">Concluir</option> 
                                                      <option value="completed_missing">Concluir c/ Falta</option>
                                                      <option value="completed_exceeding">Concluir c/ Sobra</option>
                                                  </> 
                                              ) : ( 
                                                  <> 
                                                      <option value={lot.status}>{
                                                          lot.status === 'completed' ? 'Concluído' :
                                                          lot.status === 'completed_missing' ? 'Com Falta' :
                                                          'Com Sobra'
                                                      }</option>
                                                      <option value="ongoing">Reabrir</option>
                                                  </> 
                                              )}
                                          </select>}
                                          <div className="flex gap-2">
                                              <button onClick={()=>setModalState({type:'lotObservation', data:lot})} title="Observação">
                                                  <MessageSquare size={18} className={lot.observation ? 'text-blue-500 hover:text-blue-400' : 'text-gray-500 hover:text-blue-400'}/>
                                              </button>
                                              {permissions.MANAGE_LOTS && <button onClick={()=>handleStartEditLot(lot)} title="Editar Lote"><Edit size={18} className="text-yellow-500 hover:text-yellow-400"/></button>}
                                              {permissions.MANAGE_LOTS && <button onClick={()=>handleDeleteLot(lot.id)} title="Excluir Lote"><Trash2 size={18} className="text-red-500 hover:text-red-400"/></button>}
                                          </div>
                                      </div>
                                  </div>
                                  <div className="mt-2">
                                      <div className="flex justify-between text-sm mb-1 items-center">
                                          <span>Progresso</span>
                                          {editingLotId === lot.id ? (
                                              <div className="flex items-center gap-2 flex-wrap">
                                                  <span>{lot.produced||0} / </span>
                                                  <input type="number" value={editingLotData.target} onChange={e=>setEditingLotData({...editingLotData,target:e.target.value})} className="p-1 w-24"/>
                                                  <input type="text" value={editingLotData.customName} onChange={e=>setEditingLotData({...editingLotData,customName:e.target.value})} className="p-1 w-32"/>
                                                  <button onClick={()=>handleSaveLotEdit(lot.id)}><Save size={16}/></button><button onClick={()=>setEditingLotId(null)}><XCircle size={16}/></button>
                                              </div>
                                          ) : (<span>{lot.produced||0} / {lot.target||0}</span>)}
                                      </div>
                                      <div className="w-full bg-gray-200 dark:bg-gray-600 h-2.5 rounded-full"><div className="bg-blue-600 h-2.5 rounded-full" style={{width: `${((lot.produced||0)/(lot.target||1))*100}%`}}></div></div>
                                  </div>
                                  </div>
                              );
                          })}
                      </div>
                  </section>

 
                  <section className="bg-white dark:bg-gray-900 p-6 rounded-2xl shadow-lg">
                      <h2 className="text-xl font-semibold mb-4 flex items-center"><Package className="mr-2 text-blue-500"/> Gerenciamento de Produtos</h2>
                      {isTraveteDashboard ? (
                          <div className="grid grid-cols-1 lg:grid-cols-2 gap-8">
                              {permissions.MANAGE_PRODUCTS && (
                                  <div className="space-y-4">
                                      <h3 className="text-lg font-medium">Cadastrar Produto Base</h3>
                                      <form onSubmit={handleAddProduct} className="space-y-4">
                                          <div>
                                              <label htmlFor="travete-base-name">Nome do Produto Base</label>
                                              <input
                                                  id="travete-base-name"
                                                  type="text"
                                                  value={traveteProductForm.baseName}
                                                  onChange={(e) => setTraveteProductForm(prev => ({ ...prev, baseName: e.target.value }))}
                                                  required
                                                  className="w-full p-2 rounded-md bg-gray-100 dark:bg-gray-700"
                                              />
                                          </div>
                                          <div className="space-y-3">
                                              <span className="text-sm font-semibold text-gray-700 dark:text-gray-200">Variações e Tempos</span>
                                              <div className="grid grid-cols-1 md:grid-cols-3 gap-4">
                                                  <div className="space-y-2">
                                                      <label className="flex items-center gap-2 text-sm font-medium">
                                                          <input
                                                              type="checkbox"
                                                              checked={traveteProductForm.createTwoNeedle}
                                                              onChange={(e) => handleTraveteVariationToggle('createTwoNeedle', e.target.checked)}
                                                          />
                                                          Travete 2 Agulhas
                                                      </label>
                                                      <input
                                                          type="number"
                                                          step="0.01"
                                                          min="0"
                                                          value={traveteProductForm.baseTime}
                                                          onChange={(e) => handleTraveteBaseTimeChange(e.target.value)}
                                                          className="w-full p-2 rounded-md bg-gray-100 dark:bg-gray-700"
                                                          placeholder="Tempo (min)"
                                                          required={traveteProductForm.createTwoNeedle}
                                                      />
                                                  </div>
                                                  <div className="space-y-2">
                                                      <label className="flex items-center gap-2 text-sm font-medium">
                                                          <input
                                                              type="checkbox"
                                                              checked={traveteProductForm.createOneNeedle}
                                                              onChange={(e) => handleTraveteVariationToggle('createOneNeedle', e.target.checked)}
                                                          />
                                                          Travete 1 Agulha
                                                      </label>
                                                      <input
                                                          type="number"
                                                          step="0.01"
                                                          min="0"
                                                          value={traveteProductForm.oneNeedleTime}
                                                          onChange={(e) => handleTraveteVariationTimeChange('oneNeedleTime', e.target.value)}
                                                          onBlur={() => handleTraveteVariationTimeBlur('oneNeedleTime')}
                                                          className={`w-full p-2 rounded-md bg-gray-100 dark:bg-gray-700 ${!traveteProductForm.createOneNeedle ? 'opacity-60' : ''}`}
                                                          placeholder="Tempo (min)"
                                                          required={traveteProductForm.createOneNeedle}
                                                          disabled={!traveteProductForm.createOneNeedle}
                                                      />
                                                  </div>
                                                  <div className="space-y-2">
                                                      <label className="flex items-center gap-2 text-sm font-medium">
                                                          <input
                                                              type="checkbox"
                                                              checked={traveteProductForm.createConventional}
                                                              onChange={(e) => handleTraveteVariationToggle('createConventional', e.target.checked)}
                                                          />
                                                          Travete Convencional
                                                      </label>
                                                      <input
                                                          type="number"
                                                          step="0.01"
                                                          min="0"
                                                          value={traveteProductForm.conventionalTime}
                                                          onChange={(e) => handleTraveteVariationTimeChange('conventionalTime', e.target.value)}
                                                          onBlur={() => handleTraveteVariationTimeBlur('conventionalTime')}
                                                          className={`w-full p-2 rounded-md bg-gray-100 dark:bg-gray-700 ${!traveteProductForm.createConventional ? 'opacity-60' : ''}`}
                                                          placeholder="Tempo (min)"
                                                          required={traveteProductForm.createConventional}
                                                          disabled={!traveteProductForm.createConventional}
                                                      />
                                                  </div>
                                              </div>
                                          </div>
                                          <button type="submit" className="w-full h-10 bg-green-600 text-white rounded-md hover:bg-green-700">Salvar</button>
                                      </form>
                                      <p className="text-xs text-gray-500 dark:text-gray-400">Escolha quais variações criar e ajuste os tempos caso precise personalizar algum cenário específico.</p>
                                  </div>
                              )}
                              <div className={!permissions.MANAGE_PRODUCTS ? 'lg:col-span-2' : ''}>
                                  <h3 className="text-lg font-medium mb-4">Produtos Base e Variações ({traveteGroupedProducts.length})</h3>
                                  <div className="space-y-4 max-h-72 overflow-y-auto pr-2">
                                      {traveteGroupedProducts.length > 0 ? (
                                          traveteGroupedProducts.map(group => (
                                              <div key={group.baseId} className="border border-gray-200 dark:border-gray-700 rounded-xl p-4 bg-gray-50 dark:bg-gray-800/40 space-y-3">
                                                  <div className="flex items-center justify-between">
                                                      <h4 className="text-lg font-semibold">{group.baseName}</h4>
                                                      <span className="text-xs uppercase tracking-wide text-gray-500">{group.variations.length} variações</span>
                                                  </div>
                                                  <table className="w-full text-sm">
                                                      <thead className="text-left text-xs uppercase tracking-wide text-gray-500 dark:text-gray-400">
                                                          <tr>
                                                              <th className="pb-1">Máquina</th>
                                                              <th className="pb-1">Produto</th>
                                                              <th className="pb-1">Tempo Atual</th>
                                                              <th className="pb-1">Criado Por</th>
                                                              <th className="pb-1">Última Edição</th>
                                                              {permissions.MANAGE_PRODUCTS && <th className="pb-1 text-center">Ações</th>}
                                                          </tr>
                                                      </thead>
                                                      <tbody className="divide-y divide-gray-200 dark:divide-gray-700">
                                                          {group.variations.map(variation => {
                                                              const history = variation.standardTimeHistory || [];
                                                              const latest = history[history.length - 1] || {};
                                                              const createdBy = variation.createdBy?.email || '--';
                                                              const editedBy = variation.lastEditedBy?.email || createdBy;
                                                              const isEditing = editingProductId === variation.id;
                                                              return (
                                                                  <tr key={variation.id} className="text-sm">
                                                                      <td className="py-2">{variation.machineType || '-'}</td>
                                                                      {isEditing ? (
                                                                          <>
                                                                              <td className="py-2">
                                                                                  <input
                                                                                      type="text"
                                                                                      value={editingProductData.name}
                                                                                      onChange={(e) => handleEditingProductFieldChange('name', e.target.value)}
                                                                                      className="w-full p-1 rounded bg-gray-100 dark:bg-gray-600"
                                                                                  />
                                                                              </td>
                                                                              <td className="py-2">
                                                                                  <input
                                                                                      type="number"
                                                                                      step="0.01"
                                                                                      value={editingProductData.standardTime}
                                                                                      onChange={(e) => handleEditingProductFieldChange('standardTime', e.target.value)}
                                                                                      className="w-full p-1 rounded bg-gray-100 dark:bg-gray-600"
                                                                                  />
                                                                              </td>
                                                                              <td className="py-2" colSpan={2}></td>
                                                                          </>
                                                                      ) : (
                                                                          <>
                                                                              <td className="py-2">{variation.name}</td>
                                                                              <td className="py-2">{latest.time ? `${latest.time} min` : 'N/A'}</td>
                                                                              <td className="py-2 text-xs truncate">{createdBy}</td>
                                                                              <td className="py-2 text-xs truncate">{editedBy}</td>
                                                                          </>
                                                                      )}
                                                                      {permissions.MANAGE_PRODUCTS && (
                                                                          <td className="py-2">
                                                                              <div className="flex gap-2 justify-center">
                                                                                  {isEditing ? (
                                                                                      <>
                                                                                          <button onClick={() => handleSaveProduct(variation.id)} title="Salvar"><Save size={18} className="text-green-500" /></button>
                                                                                          <button onClick={() => setEditingProductId(null)} title="Cancelar"><XCircle size={18} className="text-gray-500" /></button>
                                                                                      </>
                                                                                  ) : (
                                                                                      <>
                                                                                          <button onClick={() => handleStartEditProduct(variation)} title="Editar"><Edit size={18} className="text-yellow-500 hover:text-yellow-400" /></button>
                                                                                          <button onClick={() => handleDeleteProduct(variation.id)} title="Excluir"><Trash2 size={18} className="text-red-500 hover:text-red-400" /></button>
                                                                                      </>
                                                                                  )}
                                                                              </div>
                                                                          </td>
                                                                      )}
                                                                  </tr>
                                                              );
                                                          })}
                                                      </tbody>
                                                  </table>
                                              </div>
                                          ))
                                      ) : (
                                          <p>Nenhum produto cadastrado.</p>
                                      )}
                                  </div>
                              </div>
                          </div>
                      ) : (
                          <div className="grid grid-cols-1 lg:grid-cols-2 gap-8">
                           {permissions.MANAGE_PRODUCTS && <div>
                               <h3 className="text-lg font-medium mb-4">Cadastrar Novo Produto</h3>
                               <form onSubmit={handleAddProduct} className="space-y-3">
                                   <div><label htmlFor="newProductName">Nome</label><input type="text" id="newProductName" value={newProduct.name} onChange={e=>setNewProduct({...newProduct,name:e.target.value})} required className="w-full p-2 rounded-md bg-gray-100 dark:bg-gray-700"/></div>
                                   <div><label htmlFor="newProductTime">Tempo Padrão (min)</label><input type="number" id="newProductTime" value={newProduct.standardTime} onChange={e=>setNewProduct({...newProduct,standardTime:e.target.value})} step="0.01" required className="w-full p-2 rounded-md bg-gray-100 dark:bg-gray-700"/></div>
                                   <button type="submit" className="w-full h-10 bg-green-600 text-white rounded-md">Salvar</button>
                               </form>
                           </div>}
                           <div className={!permissions.MANAGE_PRODUCTS ? 'lg:col-span-2' : ''}>
                               <h3 className="text-lg font-medium mb-4">Produtos Cadastrados ({products.length})</h3>
                               <div className="overflow-auto max-h-60 rounded-lg border dark:border-gray-700">
                                   <table className="w-full text-left">
                                        <thead className="bg-gray-100 dark:bg-gray-700"><tr>
                                          <th className="p-3">Nome/Código</th>
                                          <th className="p-3">Tempo Padrão (na data)</th>
                                          <th className="p-3">Criado Por</th>
                                          <th className="p-3">Última Edição</th>
                                          {permissions.MANAGE_PRODUCTS && <th className="p-3 text-center">Ações</th>}
                                       </tr></thead>
                                       <tbody className="divide-y divide-gray-200 dark:divide-gray-600">
{[...products].sort((a, b) => a.name.localeCompare(b.name)).map(p => {
    const history = p.standardTimeHistory || [];
    const currentTime = history.length > 0 ? history[history.length - 1].time : 'N/A';

    const targetDateEnd = new Date(selectedDate);
    targetDateEnd.setHours(23, 59, 59, 999);
    const historicalEntry = history.filter(h => new Date(h.effectiveDate) <= targetDateEnd).pop();

    const didExistOnDate = !!historicalEntry;
    const historicalTime = historicalEntry ? historicalEntry.time : 'N/A';

    return (
        <tr key={p.id} className={!didExistOnDate ? 'bg-red-50 dark:bg-red-900/20' : ''}>
            {editingProductId === p.id ? (
                <>
                    <td className="p-2"><input type="text" value={editingProductData.name} onChange={e => handleEditingProductFieldChange('name', e.target.value)} className="w-full p-1 rounded bg-gray-100 dark:bg-gray-600" /></td>
                    <td className="p-2"><input type="number" step="0.01" value={editingProductData.standardTime} onChange={e => handleEditingProductFieldChange('standardTime', e.target.value)} className="w-full p-1 rounded bg-gray-100 dark:bg-gray-600" /></td>
                    <td colSpan="2"></td>
                    {permissions.MANAGE_PRODUCTS && <td className="p-3">
                        <div className="flex gap-2 justify-center">
                            <button onClick={() => handleSaveProduct(p.id)} title="Salvar"><Save size={18} className="text-green-500" /></button>
                            <button onClick={() => setEditingProductId(null)} title="Cancelar"><XCircle size={18} className="text-gray-500" /></button>
                        </div>
                    </td>}
                </>
            ) : (
                <>
                    <td className={`p-3 font-semibold ${!didExistOnDate ? 'text-red-500' : ''}`}>{p.name}{!didExistOnDate && ' (Não existia)'}</td>
                    <td className="p-3">
                        {historicalTime} min
                        {didExistOnDate && currentTime !== historicalTime && <span className="text-xs text-gray-500 ml-2">(Atual: {currentTime} min)</span>}
                    </td>
                    <td className="p-3 text-xs truncate">{p.createdBy?.email}</td>
                    <td className="p-3 text-xs truncate">{p.lastEditedBy?.email}</td>
                    {permissions.MANAGE_PRODUCTS && <td className="p-3">
                        <div className="flex gap-2 justify-center">
                            <button onClick={() => handleStartEditProduct(p)} title="Editar"><Edit size={18} className="text-yellow-500 hover:text-yellow-400" /></button>
                            <button onClick={() => handleDeleteProduct(p.id)} title="Excluir"><Trash2 size={18} className="text-red-500 hover:text-red-400" /></button>
                        </div>
                    </td>}
                </>
            )}
        </tr>
    );
  })}
</tbody>
                                   </table>
                               </div>
                           </div>
                       </div>
                   )}
                  </section>

                   
                 {permissions.VIEW_TRASH && <section className="bg-white dark:bg-gray-900 p-6 rounded-2xl shadow-lg mt-8">
                     <h2 className="text-xl font-semibold mb-4 flex items-center"><Trash2 className="mr-2 text-red-500"/> Lixeira</h2>
                     <div className="space-y-4 max-h-96 overflow-y-auto pr-2">
                         {trashItems.filter(item => item.dashboardId === currentDashboard.id).length > 0 
                             ? trashItems.filter(item => item.dashboardId === currentDashboard.id).map(item=>(
                                 <TrashItemDisplay 
                                     key={item.id} 
                                     item={item} 
                                     products={products} 
                                     user={user} 
                                     onRestore={handleRestoreItem} 
                                     canRestore={permissions.RESTORE_TRASH} 
                                 />
                               )) 
                             : <p>Lixeira vazia.</p>}
                     </div>
                 </section>}
            </main>
        </div>
    );
};


const FullScreenAlert = ({ isOpen }) => {
    if (!isOpen) return null;

    return (
        <div className="fixed inset-0 bg-black bg-opacity-70 flex flex-col justify-center items-center z-[100] text-white animate-pulse">
            <span className="text-9xl" role="img" aria-label="Alerta">⚠️</span>
            <h1 className="text-6xl font-extrabold mt-4 text-red-500">EFICIÊNCIA ABAIXO DO ESPERADO!</h1>
        </div>
    );
};


const TvModeDisplay = ({ tvOptions, stopTvMode, dashboards }) => {
    const [theme] = useState(() => localStorage.getItem('theme') || 'dark');
    const [transitioning, setTransitioning] = useState(false);
    useEffect(() => { document.documentElement.classList.toggle('dark', theme === 'dark'); }, [theme]);

    const isCarousel = typeof tvOptions === 'object';
    const initialDashboardId = isCarousel ? tvOptions.dashboardIds[0] : tvOptions;

    const [currentDashboardId, setCurrentDashboardId] = useState(initialDashboardId);
    
    const [showFullScreenAlert, setShowFullScreenAlert] = useState(false);

    const changeDashboard = useCallback((newId) => {
        setTransitioning(true);
        setTimeout(() => {
            setCurrentDashboardId(newId);
            setTransitioning(false);
        }, 300);
    }, []);

    useEffect(() => {
        if (!isCarousel || tvOptions.dashboardIds.length <= 1) return;
        
        const interval = setInterval(() => {
            const currentIndex = tvOptions.dashboardIds.indexOf(currentDashboardId);
            const nextIndex = (currentIndex + 1) % tvOptions.dashboardIds.length;
            changeDashboard(tvOptions.dashboardIds[nextIndex]);
        }, tvOptions.interval);

        return () => clearInterval(interval);
    }, [tvOptions, isCarousel, currentDashboardId, changeDashboard]);

    const currentDashboard = useMemo(() => dashboards.find(d => d.id === currentDashboardId), [currentDashboardId, dashboards]);
    const isTraveteDashboard = currentDashboard?.id === 'travete';
    
    const [products, setProducts] = useState([]);
    const [allProductionData, setAllProductionData] = useState({});
    const [previewData, setPreviewData] = useState(null);

    useEffect(() => {
        if (!currentDashboard) return;

        const unsubProducts = onSnapshot(query(collection(db, `dashboards/${currentDashboard.id}/products`)), snap => {
            setProducts(snap.docs.map(d => d.data()));
        });
        
        const unsubProdData = onSnapshot(doc(db, `dashboards/${currentDashboard.id}/productionData`, "data"), snap => {
            setAllProductionData(snap.exists() ? snap.data() : {});
        });

        const unsubPreview = onSnapshot(doc(db, `dashboards/${currentDashboard.id}/previews/live`), (doc) => {
            if (doc.exists()) {
                setPreviewData(doc.data());
            } else {
                setPreviewData(null);
            }
        });

        return () => {
            unsubProducts();
            unsubProdData();
            unsubPreview();
        };

    }, [currentDashboard]);

    
    const [selectedDate, setSelectedDate] = useState(() => {
        const initial = new Date();
        initial.setHours(0, 0, 0, 0);
        return initial;
    });

    const handlePrevDay = useCallback(() => {
        setSelectedDate(prev => {
            const next = new Date(prev);
            next.setDate(prev.getDate() - 1);
            return next;
        });
    }, []);

    const handleNextDay = useCallback(() => {
        setSelectedDate(prev => {
            const next = new Date(prev);
            next.setDate(prev.getDate() + 1);
            return next;
        });
    }, []);

    const selectedDateLabel = useMemo(() => selectedDate.toLocaleDateString('pt-BR'), [selectedDate]);

    const isTodaySelected = useMemo(() => {
        const todayReference = new Date();
        todayReference.setHours(0, 0, 0, 0);
        return selectedDate.toDateString() === todayReference.toDateString();
    }, [selectedDate]);

    const productsForSelectedDate = useMemo(() => {
        const targetDate = new Date(selectedDate);
        targetDate.setHours(23, 59, 59, 999);

        return products
            .map(p => {
                if (!p.standardTimeHistory || p.standardTimeHistory.length === 0) return null;
                const validTimeEntry = p.standardTimeHistory.filter(h => new Date(h.effectiveDate) <= targetDate).pop();
                if (!validTimeEntry) return null;
                return { ...p, standardTime: validTimeEntry.time };
            })
            .filter(Boolean);
    }, [products, selectedDate]);

    const dateKey = selectedDate.toISOString().slice(0, 10);
    const productionData = useMemo(() => allProductionData[dateKey] || [], [allProductionData, dateKey]);

    const productMapForSelectedDate = useMemo(
        () => buildProductLookupMap(productsForSelectedDate),
        [productsForSelectedDate]
    );

    const processedData = useMemo(() => {
        if (isTraveteDashboard || !productionData || productionData.length === 0) return [];
        let cumulativeProduction = 0, cumulativeGoal = 0, cumulativeEfficiencySum = 0;
        return [...productionData].sort((a,b)=>(a.period||"").localeCompare(b.period||"")).map((item, index) => {
            let totalTimeValue = 0, totalProducedInPeriod = 0;
            const producedForDisplay = (item.productionDetails || []).map(d => `${d.produced || 0}`).join(' / ');
            (item.productionDetails || []).forEach(detail => {
                const product = productMapForSelectedDate.get(detail.productId);
                if (product?.standardTime) {
                    totalTimeValue += (detail.produced || 0) * product.standardTime;
                    totalProducedInPeriod += (detail.produced || 0);
                }
            });
            const totalAvailableTime = (item.people || 0) * (item.availableTime || 0);
            const efficiency = totalAvailableTime > 0 ? parseFloat(((totalTimeValue / totalAvailableTime) * 100).toFixed(2)) : 0;
            const goalSegments = splitGoalSegments(item.goalDisplay || '');
            const numericGoal = sumGoalDisplay(item.goalDisplay || '');
            const goalForDisplay = joinGoalSegments(goalSegments);
            cumulativeProduction += totalProducedInPeriod;
            cumulativeGoal += numericGoal;
            cumulativeEfficiencySum += efficiency;
            const cumulativeEfficiency = parseFloat((cumulativeEfficiencySum / (index + 1)).toFixed(2));
            return { ...item, produced:totalProducedInPeriod, goal:numericGoal, goalForDisplay, producedForDisplay, efficiency, cumulativeProduction, cumulativeGoal, cumulativeEfficiency };
        });
    }, [isTraveteDashboard, productionData, productMapForSelectedDate]);

    const traveteProcessedData = useMemo(() => {
        if (!isTraveteDashboard || !productionData || productionData.length === 0) return [];

        let cumulativeMeta = [];
        let cumulativeProduction = [];
        let cumulativeEfficiencySum = [];
        let cumulativeEntryCounts = [];

        return [...productionData]
            .sort((a, b) => (a.period || "").localeCompare(b.period || ""))
            .map((entry) => {
                const availableTime = parseFloat(entry.availableTime) || 0;

                const storedGoalBlocks = Array.isArray(entry.traveteGoalBlocks) ? entry.traveteGoalBlocks : null;
                const storedLotBlocks = Array.isArray(entry.traveteLotBlocks) ? entry.traveteLotBlocks : null;
                const entryGoalSegments = splitTraveteGoalSegments(entry.goalDisplay || '');

                const employees = (entry.employeeEntries || []).map((emp, empIndex) => {
                    const productsArray = getEmployeeProducts(emp);
                    const producedValue = sumProducedQuantities(productsArray, emp.produced);
                    const firstProduct = findFirstProductDetail(productsArray, emp);
                    const { product } = resolveProductReference(emp, firstProduct, productMapForSelectedDate);
                    const standardTime = resolveEmployeeStandardTime(emp, firstProduct, product);
                    const meta = computeMetaFromStandardTime(standardTime, availableTime);
                    const efficiency = computeEfficiencyPercentage(producedValue, standardTime, availableTime);

                    cumulativeMeta[empIndex] = (cumulativeMeta[empIndex] || 0) + meta;
                    cumulativeProduction[empIndex] = (cumulativeProduction[empIndex] || 0) + producedValue;
                    cumulativeEfficiencySum[empIndex] = (cumulativeEfficiencySum[empIndex] || 0) + efficiency;
                    cumulativeEntryCounts[empIndex] = (cumulativeEntryCounts[empIndex] || 0) + 1;

                    const entriesCount = cumulativeEntryCounts[empIndex] || 1;
                    const cumulativeEfficiency = parseFloat(((cumulativeEfficiencySum[empIndex] || 0) / entriesCount).toFixed(2));
                    const productNames = buildProductNames(productsArray, productMapForSelectedDate);

                    const goalBlock = storedGoalBlocks?.[empIndex] || null;
                    const lotBlock = storedLotBlocks?.[empIndex] || null;
                    const entryGoalDisplay = entryGoalSegments[empIndex] || '';
                    const fallbackGoalDisplay = entryGoalDisplay || (meta > 0 ? meta.toLocaleString('pt-BR') : '-');
                    const goalDisplayForEmployee = formatGoalBlockDisplay(goalBlock, fallbackGoalDisplay, meta);

                    const lotFallbackLabel = (productNames || product?.name) ? (productNames || product?.name) : '-';
                    const lotDisplayForEmployee = formatTraveteLotDisplay(lotBlock, lotFallbackLabel);

                    const producedSegments = buildNumericSegments(productsArray);
                    const producedDisplay = formatSegmentedNumbers(producedSegments, producedValue);

                    return {
                        ...emp,
                        produced: producedValue,
                        producedDisplay,
                        standardTime,
                        meta,
                        efficiency,
                        cumulativeMeta: cumulativeMeta[empIndex] || 0,
                        cumulativeProduced: cumulativeProduction[empIndex] || 0,
                        cumulativeEfficiency,
                        productName: productNames || product?.name || '',
                        metaDisplay: goalDisplayForEmployee,
                        lotDisplay: lotDisplayForEmployee,
                    };
                });

                return {
                    ...entry,
                    employees,
                };
            });
    }, [isTraveteDashboard, productionData, productMapForSelectedDate]);
<<<<<<< HEAD
=======
 useMemo(() => {
        if (!isTraveteDashboard || !productionData || productionData.length === 0) return [];

        let cumulativeMeta = [];
        let cumulativeProduction = [];
        let cumulativeEfficiencySum = [];
        let cumulativeEntryCounts = [];

        return [...productionData]
            .sort((a, b) => (a.period || "").localeCompare(b.period || ""))
            .map((entry) => {
                const availableTime = parseFloat(entry.availableTime) || 0;

                const storedGoalBlocks = Array.isArray(entry.traveteGoalBlocks) ? entry.traveteGoalBlocks : null;
                const storedLotBlocks = Array.isArray(entry.traveteLotBlocks) ? entry.traveteLotBlocks : null;

                const employees = (entry.employeeEntries || []).map((emp, empIndex) => {
                    const productsArray = getEmployeeProducts(emp);
                    const producedValue = sumProducedQuantities(productsArray, emp.produced);
                    const firstProduct = findFirstProductDetail(productsArray, emp);
                    const { product } = resolveProductReference(emp, firstProduct, productMapForSelectedDate);
                    const standardTime = resolveEmployeeStandardTime(emp, firstProduct, product);
                    const meta = computeMetaFromStandardTime(standardTime, availableTime);
                    const efficiency = computeEfficiencyPercentage(producedValue, standardTime, availableTime);

                    cumulativeMeta[empIndex] = (cumulativeMeta[empIndex] || 0) + meta;
                    cumulativeProduction[empIndex] = (cumulativeProduction[empIndex] || 0) + producedValue;
                    cumulativeEfficiencySum[empIndex] = (cumulativeEfficiencySum[empIndex] || 0) + efficiency;
                    cumulativeEntryCounts[empIndex] = (cumulativeEntryCounts[empIndex] || 0) + 1;

                    const entriesCount = cumulativeEntryCounts[empIndex] || 1;
                    const cumulativeEfficiency = parseFloat(((cumulativeEfficiencySum[empIndex] || 0) / entriesCount).toFixed(2));
                    const productNames = buildProductNames(productsArray, productMapForSelectedDate);

                    const goalBlock = storedGoalBlocks?.[empIndex] || null;
                    const lotBlock = storedLotBlocks?.[empIndex] || null;
                    const fallbackGoalDisplay = meta > 0 ? meta.toLocaleString('pt-BR') : '-';
                    const goalDisplayForEmployee = formatGoalBlockDisplay(goalBlock, fallbackGoalDisplay, meta);

                    const lotFallbackLabel = (productNames || product?.name) ? (productNames || product?.name) : '-';
                    const lotDisplayForEmployee = formatTraveteLotDisplay(lotBlock, lotFallbackLabel);

                    return {
                        ...emp,
                        produced: producedValue,
                        standardTime,
                        meta,
                        efficiency,
                        cumulativeMeta: cumulativeMeta[empIndex] || 0,
                        cumulativeProduced: cumulativeProduction[empIndex] || 0,
                        cumulativeEfficiency,
                        productName: productNames || product?.name || '',
                        metaDisplay: goalDisplayForEmployee,
                        lotDisplay: lotDisplayForEmployee,
                    };
                });

                const metaBlockStrings = employees.length > 0
                    ? employees.map(emp => emp.metaDisplay || '-')
                    : [];
                const goalDisplay = entry.goalDisplay || (metaBlockStrings.length > 0 ? metaBlockStrings.join(' // ') : '- // -');
                const lotBlockStrings = employees.length > 0
                    ? employees.map(emp => emp.lotDisplay || '-')
                    : [];
                const lotDisplay = entry.lotDisplay || (lotBlockStrings.length > 0 ? lotBlockStrings.join(' // ') : '- // -');

                const producedDisplay = employees.length > 0
                    ? employees.map(emp => (emp.produced || 0).toLocaleString('pt-BR')).join(' // ')
                    : '0 // 0';

                const efficiencyDisplay = employees.length > 0
                    ? employees.map(emp => `${Number(emp.efficiency || 0).toFixed(2)}%`).join(' // ')
                    : '0% // 0%';

                const cumulativeMetaDisplay = employees.length > 0
                    ? employees.map(emp => (emp.cumulativeMeta || 0).toLocaleString('pt-BR')).join(' // ')
                    : '0 // 0';

                const cumulativeProducedDisplay = employees.length > 0
                    ? employees.map(emp => (emp.cumulativeProduced || 0).toLocaleString('pt-BR')).join(' // ')
                    : '0 // 0';

                const cumulativeEfficiencyDisplay = employees.length > 0
                    ? employees.map(emp => `${Number(emp.cumulativeEfficiency || 0).toFixed(2)}%`).join(' // ')
                    : '0% // 0%';

                const totalMeta = employees.reduce((sum, emp) => sum + (emp.meta || 0), 0);
                const totalProduced = employees.reduce((sum, emp) => sum + (emp.produced || 0), 0);
                const totalEfficiency = employees.length > 0
                    ? parseFloat((employees.reduce((sum, emp) => sum + (emp.efficiency || 0), 0) / employees.length).toFixed(2))
                    : 0;
                const totalCumulativeMeta = employees.reduce((sum, emp) => sum + (emp.cumulativeMeta || 0), 0);
                const totalCumulativeProduced = employees.reduce((sum, emp) => sum + (emp.cumulativeProduced || 0), 0);
                const totalCumulativeEfficiency = employees.length > 0
                    ? parseFloat((employees.reduce((sum, emp) => sum + (emp.cumulativeEfficiency || 0), 0) / employees.length).toFixed(2))
                    : 0;

                return {
                    ...entry,
                    employees,
                    goalDisplay,
                    producedDisplay,
                    efficiencyDisplay,
                    cumulativeMetaDisplay,
                    cumulativeProducedDisplay,
                    cumulativeEfficiencyDisplay,
                    lotDisplay,
                    totalMeta,
                    totalProduced,
                    totalEfficiency,
                    totalCumulativeMeta,
                    totalCumulativeProduced,
                    totalCumulativeEfficiency,
                    goalForDisplay: goalDisplay,
                };
            });
    }, [isTraveteDashboard, productionData, productMapForSelectedDate]);
>>>>>>> c8f149b3

    const traveteDataByPeriod = useMemo(() => {
        if (!isTraveteDashboard) return {};
        return traveteProcessedData.reduce((acc, entry) => {
            if (entry?.period) {
                acc[entry.period] = entry;
            }
            return acc;
        }, {});
    }, [isTraveteDashboard, traveteProcessedData]);
    
    const prevProductionData = usePrevious(productionData);
    
    useEffect(() => {
        if (prevProductionData && productionData.length > prevProductionData.length) {
            if (isTraveteDashboard) {
                const newTraveteEntry = traveteProcessedData[traveteProcessedData.length - 1];
                const efficiencyToCheck = newTraveteEntry?.totalEfficiency ?? 0;
                if (newTraveteEntry && efficiencyToCheck < 65) {
                    setShowFullScreenAlert(true);
                }
            } else {
                const newEntry = processedData[processedData.length - 1];
                if (newEntry && newEntry.efficiency < 65) {
                    setShowFullScreenAlert(true);
                }
            }
        }
    }, [productionData, prevProductionData, processedData, traveteProcessedData, isTraveteDashboard]);

    useEffect(() => {
        if (showFullScreenAlert) {
            const timer = setTimeout(() => {
                setShowFullScreenAlert(false);
            }, 5000);
            return () => clearTimeout(timer);
        }
    }, [showFullScreenAlert]);


    const monthlySummary = useMemo(() => {
        const referenceDate = new Date(selectedDate);
        const year = referenceDate.getFullYear();
        const month = referenceDate.getMonth();

        if (isTraveteDashboard) {
            let totalMonthlyProduction = 0;
            let totalMonthlyGoal = 0;
            let totalDailyEfficiency = 0;
            let productiveDaysCount = 0;

            Object.keys(allProductionData).forEach(dateStr => {
                try {
                    const date = new Date(dateStr + "T00:00:00");
                    if (date.getFullYear() !== year || date.getMonth() !== month) return;

                    const productsForDateMap = new Map(products
                        .map(p => {
                            const validTimeEntry = p.standardTimeHistory?.filter(h => new Date(h.effectiveDate) <= date).pop();
                            if (!validTimeEntry) return null;
                            return [p.id, { ...p, standardTime: validTimeEntry.time }];
                        })
                        .filter(Boolean));

                    const dayData = allProductionData[dateStr];
                    if (!dayData || dayData.length === 0) return;

                    let dayMetaPerEmployee = [];
                    let dayProductionPerEmployee = [];
                    let dayEfficiencyPerEmployee = [];

                    dayData.forEach(entry => {
                        (entry.employeeEntries || []).forEach((emp, index) => {
                            const producedFromDetails = (emp.productionDetails || []).reduce((sum, detail) => sum + (detail.produced || 0), 0);
                            const produced = emp.produced !== undefined ? parseInt(emp.produced, 10) || 0 : producedFromDetails;
                            const product = productsForDateMap.get(emp.productId);
                            const standardTime = product?.standardTime || 0;
                            const availableTime = entry.availableTime || 0;
                            const meta = (standardTime > 0 && availableTime > 0) ? Math.round(availableTime / standardTime) : 0;
                            const efficiency = (standardTime > 0 && availableTime > 0 && produced > 0)
                                ? (produced * standardTime) / availableTime * 100
                                : 0;

                            dayMetaPerEmployee[index] = (dayMetaPerEmployee[index] || 0) + meta;
                            dayProductionPerEmployee[index] = (dayProductionPerEmployee[index] || 0) + produced;
                            dayEfficiencyPerEmployee[index] = (dayEfficiencyPerEmployee[index] || 0) + efficiency;
                        });
                    });

                    const employeesCount = Math.max(dayMetaPerEmployee.length, dayEfficiencyPerEmployee.length);
                    if (employeesCount > 0) {
                        productiveDaysCount++;
                        totalMonthlyGoal += dayMetaPerEmployee.reduce((sum, value) => sum + (value || 0), 0);
                        totalMonthlyProduction += dayProductionPerEmployee.reduce((sum, value) => sum + (value || 0), 0);
                        const dailyAverageEfficiency = dayEfficiencyPerEmployee.reduce((sum, value) => sum + (value || 0), 0) /
                            (employeesCount * (dayData.length || 1));
                        totalDailyEfficiency += dailyAverageEfficiency || 0;
                    }
                } catch (e) {
                    console.error("Data inválida no sumário mensal:", dateStr);
                }
            });

            const averageMonthlyEfficiency = productiveDaysCount > 0
                ? parseFloat((totalDailyEfficiency / productiveDaysCount).toFixed(2))
                : 0;

            return { totalProduction: totalMonthlyProduction, totalGoal: totalMonthlyGoal, averageEfficiency: averageMonthlyEfficiency };
        }

        let totalMonthlyProduction = 0, totalMonthlyGoal = 0, totalDailyAverageEfficiencies = 0, productiveDaysCount = 0;

        Object.keys(allProductionData).forEach(dateStr => {
            try {
                const date = new Date(dateStr + "T00:00:00");
                const productsForDateMap = new Map(products
                    .map(p => {
                        const validTimeEntry = p.standardTimeHistory?.filter(h => new Date(h.effectiveDate) <= date).pop();
                        if (!validTimeEntry) return null;
                        return [p.id, { ...p, standardTime: validTimeEntry.time }];
                    })
                    .filter(Boolean));
                if(date.getFullYear() === year && date.getMonth() === month) {
                    const dayData = allProductionData[dateStr];
                    if (dayData && dayData.length > 0) {
                        productiveDaysCount++;
                        let dailyProduction = 0, dailyGoal = 0, dailyEfficiencySum = 0;
                        dayData.forEach(item => {
                            let periodProduction = 0, totalTimeValue = 0;
                            (item.productionDetails || []).forEach(detail => {
                                periodProduction += (detail.produced || 0);
                                const product = productsForDateMap.get(detail.productId);
                                if (product?.standardTime) totalTimeValue += (detail.produced || 0) * product.standardTime;
                            });
                            if (item.goalDisplay) dailyGoal += sumGoalDisplay(item.goalDisplay);
                            dailyProduction += periodProduction;
                            const totalAvailableTime = (item.people || 0) * (item.availableTime || 0);
                            dailyEfficiencySum += totalAvailableTime > 0 ? (totalTimeValue / totalAvailableTime) * 100 : 0;
                        });
                        totalDailyAverageEfficiencies += dayData.length > 0 ? dailyEfficiencySum / dayData.length : 0;
                        totalMonthlyProduction += dailyProduction;
                        totalMonthlyGoal += dailyGoal;
                    }
                }
            } catch(e) { console.error("Data inválida no sumário mensal:", dateStr); }
        });
        const averageMonthlyEfficiency = productiveDaysCount > 0 ? parseFloat((totalDailyAverageEfficiencies / productiveDaysCount).toFixed(2)) : 0;
        return { totalProduction: totalMonthlyProduction, totalGoal: totalMonthlyGoal, averageEfficiency: averageMonthlyEfficiency };
    }, [isTraveteDashboard, allProductionData, selectedDate, products]);

    const handleNextDash = () => {
        const i = dashboards.findIndex(d=>d.id===currentDashboardId);
        const nextId = dashboards[(i+1)%dashboards.length].id;
        changeDashboard(nextId);
    };
    const handlePrevDash = () => {
        const i = dashboards.findIndex(d=>d.id===currentDashboardId);
        const prevId = dashboards[(i-1+dashboards.length)%dashboards.length].id;
        changeDashboard(prevId);
    };
    
    const renderTvTable = () => {
        if (isTraveteDashboard) {
            const getPeopleTimeValue = (period) => {
                const entry = traveteDataByPeriod[period];
                if (entry) {
                    const peopleCount = entry.employeeEntries?.length || entry.people || entry.employees?.length || 0;
                    const availableTime = entry.availableTime || 0;
                    return `${peopleCount} / ${availableTime} min`;
                }
                if (isTodaySelected && previewData && previewData.period === period) {
                    const peopleCount = previewData.people || (previewData.employeeEntries?.length || 0);
                    const availableTime = previewData.availableTime || 0;
                    return `${peopleCount} / ${availableTime} min`;
                }
                return '- / -';
            };

            const getAlteracaoValue = (period) => {
                const entry = traveteDataByPeriod[period];
                if (entry) {
                    if (entry.lotDisplay) {
                        return entry.lotDisplay;
                    }
                    if (entry.employees?.length) {
                        const names = entry.employees
                            .map(emp => emp.lotDisplay || emp.productName || '')
                            .filter(Boolean);
                        if (names.length) {
                            return names.join(' // ');
                        }
                    }
                }
                if (isTodaySelected && previewData && previewData.period === period) {
                    if (previewData.lotDisplayName) {
                        return previewData.lotDisplayName;
                    }
                    const previewNames = (previewData.employeeEntries || [])
                        .map(emp => {
                            const productLots = (emp.products || [])
                                .map(item => item.lotName || '')
                                .filter(Boolean)
                                .join(' / ');
                            if (productLots) return productLots;
                            return emp.machineType;
                        })
                        .filter(Boolean);
                    if (previewNames.length) {
                        return previewNames.join(' // ');
                    }
                }
                return '-';
            };

            const formatTraveteEmployeeProduction = (employee) => {
                const productDetails = Array.isArray(employee.products) && employee.products.length > 0
                    ? employee.products
                    : (employee.productionDetails || []);

                if (productDetails.length > 0) {
                    const producedSegments = productDetails.map(detail => parseInt(detail.produced, 10) || 0);
                    const sanitizedSegments = producedSegments.filter((value, idx) => (idx === 0) || value > 0);

                    if (sanitizedSegments.length > 1) {
                        return sanitizedSegments
                            .map(value => value.toLocaleString('pt-BR'))
                            .join(' / ');
                    }

                    if (sanitizedSegments.length === 1) {
                        return sanitizedSegments[0].toLocaleString('pt-BR');
                    }
                }

                const producedValue = employee.produced !== undefined
                    ? parseInt(employee.produced, 10) || 0
                    : 0;

                return producedValue.toLocaleString('pt-BR');
            };

            const joinTraveteEmployees = (entry, mapper, fallbackValue = '-') => {
                const employees = entry?.employees || [];
                if (employees.length === 0) {
                    return null;
                }

                const formattedValues = employees.map((employee, index) => {
                    const rawValue = mapper(employee, index);
                    if (rawValue === null || rawValue === undefined) {
                        return '';
                    }
                    if (typeof rawValue === 'number') {
                        return rawValue.toLocaleString('pt-BR');
                    }
                    return String(rawValue);
                });

                const hasContent = formattedValues.some(value => value !== '');
                if (!hasContent) {
                    if (fallbackValue === null) {
                        return null;
                    }
                    return employees.map(() => fallbackValue).join(' // ');
                }

                return formattedValues.map(value => (value === '' ? fallbackValue : value)).join(' // ');
            };

            const getTraveteCellContent = (period, rowKey) => {
                const entry = traveteDataByPeriod[period];
                if (entry) {
                    switch (rowKey) {
                        case 'goalDisplay': {
                            const directValue = entry.goalDisplay;
                            if (directValue) return directValue;
                            const fallback = joinTraveteEmployees(entry, (emp) => {
                                if (emp.metaDisplay) return emp.metaDisplay;
                                if (typeof emp.meta === 'number' && emp.meta > 0) {
                                    return emp.meta;
                                }
                                return null;
                            });
                            return fallback || '-';
                        }
                        case 'producedDisplay': {
                            const directValue = entry.producedDisplay;
                            if (directValue) return directValue;
                            const fallback = joinTraveteEmployees(entry, (emp) => {
                                if (emp.producedDisplay) return emp.producedDisplay;
                                return formatTraveteEmployeeProduction(emp);
                            }, '0');
                            return fallback || '0 // 0';
                        }
                        case 'efficiencyDisplay': {
                            const directValue = entry.efficiencyDisplay;
                            if (directValue) return directValue;
                            const fallback = joinTraveteEmployees(entry, (emp) => {
                                const raw = typeof emp.efficiency === 'number'
                                    ? emp.efficiency
                                    : parseFloat(emp.efficiency);
                                const value = Number.isFinite(raw) ? raw : 0;
                                return `${value.toFixed(2)}%`;
                            }, '0%');
                            return fallback || '0% // 0%';
                        }
                        case 'cumulativeMetaDisplay': {
                            const directValue = entry.cumulativeMetaDisplay;
                            if (directValue) return directValue;
                            const fallback = joinTraveteEmployees(entry, (emp) => {
                                const raw = typeof emp.cumulativeMeta === 'number'
                                    ? emp.cumulativeMeta
                                    : parseInt(emp.cumulativeMeta, 10);
                                const value = Number.isFinite(raw) ? raw : 0;
                                return value;
                            }, '0');
                            return fallback || '0 // 0';
                        }
                        case 'cumulativeProducedDisplay': {
                            const directValue = entry.cumulativeProducedDisplay;
                            if (directValue) return directValue;
                            const fallback = joinTraveteEmployees(entry, (emp) => {
                                const raw = typeof emp.cumulativeProduced === 'number'
                                    ? emp.cumulativeProduced
                                    : parseInt(emp.cumulativeProduced, 10);
                                const value = Number.isFinite(raw) ? raw : 0;
                                return value;
                            }, '0');
                            return fallback || '0 // 0';
                        }
                        case 'cumulativeEfficiencyDisplay': {
                            const directValue = entry.cumulativeEfficiencyDisplay;
                            if (directValue) return directValue;
                            const fallback = joinTraveteEmployees(entry, (emp) => {
                                const raw = typeof emp.cumulativeEfficiency === 'number'
                                    ? emp.cumulativeEfficiency
                                    : parseFloat(emp.cumulativeEfficiency);
                                const value = Number.isFinite(raw) ? raw : 0;
                                return `${value.toFixed(2)}%`;
                            }, '0%');
                            return fallback || '0% // 0%';
                        }
                        default:
                            return '-';
                    }
                }
                if (rowKey === 'goalDisplay' && isTodaySelected && previewData && previewData.period === period) {
                    return previewData.goalDisplay || '-';
                }
                return '-';
            };

            const traveteRows = [
                { key: 'goalDisplay', label: 'Meta', highlight: 'text-blue-600', previewHighlight: 'text-yellow-500' },
                { key: 'producedDisplay', label: 'Produção' },
                { key: 'efficiencyDisplay', label: 'Eficiência', isColor: true, getValues: (entry) => entry.employees?.map(emp => emp.efficiency || 0) || [] },
                { key: 'cumulativeMetaDisplay', label: 'Meta Acum.' },
                { key: 'cumulativeProducedDisplay', label: 'Prod. Acum.' },
                { key: 'cumulativeEfficiencyDisplay', label: 'Efic. Acum.', isColor: true, getValues: (entry) => entry.employees?.map(emp => emp.cumulativeEfficiency || 0) || [] },
                { key: 'monthlyGoal', label: 'Meta Mês', isMonthly: true, value: monthlySummary.totalGoal.toLocaleString('pt-BR') },
                { key: 'monthlyProduction', label: 'Prod. Mês', isMonthly: true, value: monthlySummary.totalProduction.toLocaleString('pt-BR') },
                { key: 'monthlyEfficiency', label: 'Efic. Mês', isMonthly: true, isColor: true, value: `${monthlySummary.averageEfficiency}%` },
            ];

            const shouldWarnLowEfficiency = (entry) => entry?.employees?.some(emp => (emp.efficiency || 0) < 70);

            return (
                <div className="overflow-x-auto w-full text-center p-6 border-4 border-blue-900 rounded-xl shadow-2xl bg-white text-gray-900 responsive-tv">
                    <table className="min-w-full table-fixed">
                        <thead className="text-white bg-blue-500">
                            <tr>
                                <th colSpan={FIXED_PERIODS.length + 1} className="p-4 text-5xl relative">
                                    <div className="absolute top-2 left-2 flex items-center gap-2">
                                        <button onClick={stopTvMode} className="p-2 bg-red-600 text-white rounded-full flex items-center gap-1 text-sm"><XCircle size={18} /> SAIR</button>
                                        {!isCarousel && (
                                            <>
                                                <button onClick={handlePrevDash} className="p-2 bg-blue-700 text-white rounded-full"><ArrowLeft size={18} /></button>
                                                <button onClick={handleNextDash} className="p-2 bg-blue-700 text-white rounded-full"><ArrowRight size={18} /></button>
                                            </>
                                        )}
                                    </div>
                                    {!isCarousel && (
                                        <div className="absolute top-2 right-2 flex items-center gap-2">
                                            <button onClick={handlePrevDay} className="px-3 py-1 bg-blue-700 text-white rounded-full text-sm">⬅ Dia anterior</button>
                                            <button onClick={handleNextDay} className="px-3 py-1 bg-blue-700 text-white rounded-full text-sm">Dia seguinte ➡</button>
                                        </div>
                                    )}
                                    {currentDashboard.name.toUpperCase()} - {selectedDateLabel}
                                </th>
                            </tr>
                            <tr>
                                <th className="p-2 text-left">Resumo</th>
                                {FIXED_PERIODS.map(period => {
                                    const entry = traveteDataByPeriod[period];
                                    const isPreviewSlot = !entry && previewData && previewData.period === period;
                                    return (
                                        <th key={period} className={`p-2 text-sm ${isPreviewSlot ? 'text-yellow-300' : ''}`}>
                                            {getPeopleTimeValue(period)}
                                        </th>
                                    );
                                })}
                            </tr>
                            <tr>
                                <th className="p-2 text-left">Alteração</th>
                                {FIXED_PERIODS.map(period => {
                                    const entry = traveteDataByPeriod[period];
                                    const isPreviewSlot = !entry && previewData && previewData.period === period;
                                    return (
                                        <th key={period} className={`p-2 text-base ${isPreviewSlot ? 'text-yellow-300' : ''}`}>
                                            {getAlteracaoValue(period)}
                                        </th>
                                    );
                                })}
                            </tr>
                            <tr>
                                <th className="p-3 text-left">Hora</th>
                                {FIXED_PERIODS.map(period => (
                                    <th key={period} className="p-3 text-3xl">{period}</th>
                                ))}
                            </tr>
                        </thead>
                        <tbody className="text-2xl divide-y divide-gray-200">
                            {traveteRows.map(row => (
                                <tr key={row.key} className={row.isMonthly ? 'bg-gray-100' : ''}>
                                    <td className="p-3 font-bold text-left sticky left-0 bg-gray-200">{row.label}</td>
                                    {row.isMonthly ? (
                                        <td colSpan={FIXED_PERIODS.length} className={`p-3 font-extrabold ${row.isColor ? (parseFloat(row.value) < 65 ? 'text-red-500' : 'text-green-600') : ''}`}>
                                            {row.value}
                                        </td>
                                    ) : (
                                        FIXED_PERIODS.map(period => {
                                            const entry = traveteDataByPeriod[period];
                                            const isPreviewSlot = !entry && isTodaySelected && previewData && previewData.period === period;
                                            let cellClass = 'p-3 font-extrabold';
                                            let cellContent = getTraveteCellContent(period, row.key);

                                            if (row.key === 'goalDisplay') {
                                                if (entry) {
                                                    cellClass += ` ${row.highlight}`;
                                                } else if (isPreviewSlot) {
                                                    cellClass += ` ${row.previewHighlight || 'text-yellow-500'}`;
                                                }
                                            } else if (row.isColor && entry && cellContent !== '-') {
                                                const values = row.getValues ? row.getValues(entry) : [];
                                                const hasLow = values.some(value => Number(value) < 65);
                                                cellClass += hasLow ? ' text-red-500' : ' text-green-600';
                                            }

                                            const warningNeeded = row.key === 'producedDisplay' && entry && shouldWarnLowEfficiency(entry);

                                            return (
                                                <td key={period} className={cellClass}>
                                                    {warningNeeded && (
                                                        <span role="img" aria-label="Alerta" className="text-yellow-400 text-3xl">⚠️ </span>
                                                    )}
                                                    {cellContent}
                                                </td>
                                            );
                                        })
                                    )}
                                </tr>
                            ))}
                        </tbody>
                    </table>
                </div>
            );
        }

        const dataByPeriod = processedData.reduce((acc, curr) => ({ ...acc, [curr.period]: curr }), {});

        const getPeopleTimeValue = (p) => dataByPeriod[p] ? `${dataByPeriod[p].people} / ${dataByPeriod[p].availableTime} min` : '- / -';
        const getProductionValue = (p) => dataByPeriod[p]?.producedForDisplay || '-';
        const getAlteracaoValue = (p) => {
            const launched = dataByPeriod[p];
            if (launched && launched.productionDetails?.length > 0) {
                return launched.productionDetails.map(d => productMapForSelectedDate.get(d.productId)?.name).filter(Boolean).join(' / ');
            }
            if (isTodaySelected && previewData && previewData.period === p) {
                return previewData.productName;
            }
            return '-';
        };

        const TV_ROWS = [
            { key: 'meta', label: 'Meta', formatter: (p) => dataByPeriod[p]?.goalForDisplay || dataByPeriod[p]?.goal || '-' },
            { key: 'producedForDisplay', label: 'Produção', formatter: getProductionValue },
            { key: 'efficiency', label: 'Eficiência', isColor: true, formatter: (p) => dataByPeriod[p] ? `${dataByPeriod[p].efficiency}%` : '-' },
            { key: 'cumulativeGoal', label: 'Meta Acum.', formatter: (p) => dataByPeriod[p]?.cumulativeGoal.toLocaleString('pt-BR') || '-' },
            { key: 'cumulativeProduction', label: 'Prod. Acum.', formatter: (p) => dataByPeriod[p]?.cumulativeProduction.toLocaleString('pt-BR') || '-' },
            { key: 'cumulativeEfficiency', label: 'Efic. Acum.', isColor: true, formatter: (p) => dataByPeriod[p] ? `${dataByPeriod[p].cumulativeEfficiency}%` : '-' },
            { key: 'monthlyGoal', label: 'Meta Mês', isMonthly: true, value: monthlySummary.totalGoal.toLocaleString('pt-BR') },
            { key: 'monthlyProduction', label: 'Prod. Mês', isMonthly: true, value: monthlySummary.totalProduction.toLocaleString('pt-BR') },
            { key: 'monthlyEfficiency', label: 'Efic. Mês', isMonthly: true, isColor: true, value: `${monthlySummary.averageEfficiency}%` },
        ];

        return (
            <div className="overflow-x-auto w-full text-center p-6 border-4 border-blue-900 rounded-xl shadow-2xl bg-white text-gray-900">
                <table className="min-w-full table-fixed">
                    <thead className="text-white bg-blue-500">
                        <tr><th colSpan={FIXED_PERIODS.length + 1} className="p-4 text-5xl relative">
                            <div className="absolute top-2 left-2 flex items-center gap-2">
                                <button onClick={stopTvMode} className="p-2 bg-red-600 text-white rounded-full flex items-center gap-1 text-sm"><XCircle size={18} /> SAIR</button>
                                {!isCarousel && (
                                    <>
                                        <button onClick={handlePrevDash} className="p-2 bg-blue-700 text-white rounded-full"><ArrowLeft size={18} /></button>
                                        <button onClick={handleNextDash} className="p-2 bg-blue-700 text-white rounded-full"><ArrowRight size={18} /></button>
                                    </>
                                )}
                            </div>
                            {!isCarousel && (
                                <div className="absolute top-2 right-2 flex items-center gap-2">
                                    <button onClick={handlePrevDay} className="px-3 py-1 bg-blue-700 text-white rounded-full text-sm">⬅ Dia anterior</button>
                                    <button onClick={handleNextDay} className="px-3 py-1 bg-blue-700 text-white rounded-full text-sm">Dia seguinte ➡</button>
                                </div>
                            )}
                            {currentDashboard.name.toUpperCase()} - {selectedDateLabel}
                        </th></tr>
                        <tr><th className="p-2 text-left">Resumo</th>{FIXED_PERIODS.map(p => <th key={p} className="p-2 text-sm">{getPeopleTimeValue(p)}</th>)}</tr>
                        <tr><th className="p-2 text-left">Alteração</th>{FIXED_PERIODS.map(p => {
                            const launched = dataByPeriod[p];
                            const isPreviewSlot = isTodaySelected && previewData && previewData.period === p && !launched;
                              return (<th key={p} className={`p-2 text-base ${isPreviewSlot ? 'text-yellow-300' : ''}`}>{getAlteracaoValue(p)}</th>);
                        })}</tr>
                        <tr><th className="p-3 text-left">Hora</th>{FIXED_PERIODS.map(p => <th key={p} className="p-3 text-3xl">{p}</th>)}</tr>
                    </thead>
                    <tbody className="text-2xl divide-y divide-gray-200">
                        {TV_ROWS.map(row => (
                            <tr key={row.key} className={row.isMonthly ? 'bg-gray-100' : ''}>
                                <td className="p-3 font-bold text-left sticky left-0 bg-gray-200">{row.label}</td>
                                {row.isMonthly ? (
                                    <td colSpan={FIXED_PERIODS.length} className={`p-3 font-extrabold ${row.isColor ? (parseFloat(row.value) < 65 ? 'text-red-500' : 'text-green-600') : ''}`}>{row.value}</td>
                                ) : (
                                    FIXED_PERIODS.map(p => {
                                        const launched = dataByPeriod[p];
                                        let cellContent, cellClass = 'p-3 font-extrabold';

                                        if (row.key === 'meta') {
                                            if (launched) {
                                                cellContent = launched.goalForDisplay;
                                                cellClass += ' text-blue-600';
                                            } else if (previewData && previewData.period === p) {
                                                cellContent = previewData.goalDisplay;
                                                cellClass += ' text-yellow-500';
                                            } else {
                                                cellContent = '-';
                                            }
                                        } else {
                                            cellContent = row.formatter(p);
                                            if (row.isColor && cellContent !== '-') {
                                                const numericVal = dataByPeriod[p]?.[row.key];
                                                cellClass += parseFloat(numericVal) < 65 ? ' text-red-500' : ' text-green-600';
                                            }
                                        }

                                        const efficiency = dataByPeriod[p]?.efficiency;

                                        return <td key={p} className={cellClass}>
                                            {row.key === 'producedForDisplay' && launched && efficiency != null && efficiency < 70 && (
                                              <span role="img" aria-label="Alerta" className="text-yellow-400 text-3xl">⚠️ </span>
                                            )}
                                            {cellContent}
                                        </td>;
                                    })
                                )}
                            </tr>
                        ))}
                    </tbody>
                </table>
            </div>
        );
    };

    if (!currentDashboard) {
        return <div className="min-h-screen bg-gray-100 dark:bg-black flex justify-center items-center"><p className="text-xl">Carregando...</p></div>;
    }

    return (
        <div className="min-h-screen p-4 md:p-8 bg-gray-100 dark:bg-gray-900 flex flex-col items-center justify-center font-sans space-y-8">
            <FullScreenAlert isOpen={showFullScreenAlert} />
            <div className={`w-full transition-opacity duration-300 ${transitioning ? 'opacity-0' : 'opacity-100'}`}>
                {renderTvTable()}
            </div>
            <p className="text-sm text-gray-500 mt-4">Última atualização: {new Date().toLocaleTimeString('pt-BR')}</p>
        </div>
    );
};


// #####################################################################
// #                                                                   #
// #               COMPONENTE RAIZ E LÓGICA DE NAVEGAÇÃO               #
// #                                                                   #
// #####################################################################

const AppContent = () => {
    const { user, loading } = useAuth();
    const [currentApp, setCurrentApp] = useState('cronoanalise');
    const [tvMode, setTvMode] = useState(null);
    const [currentDashboardIndex, setCurrentDashboardIndex] = useState(() => {
        const savedIndex = localStorage.getItem('lastDashboardIndex');
        return savedIndex ? parseInt(savedIndex, 10) : 0;
    });

    const [dashboards, setDashboards] = useState([]);
    const [usersWithRoles, setUsersWithRoles] = useState([]);
    const [userPermissions, setUserPermissions] = useState({});

    useEffect(() => {
        localStorage.setItem('lastDashboardIndex', currentDashboardIndex);
    }, [currentDashboardIndex]);
    
    useEffect(() => {
        if (!user) {
            setUserPermissions({});
            setDashboards([]);
            setUsersWithRoles([]);
            return;
        }

        let unsubDashboards; 

        const setupDataAndListeners = async () => {
            try {
                // --- Etapa 1: Verificar e criar dashboards iniciais (apenas uma vez) ---
                const dashboardsQuery = query(collection(db, "dashboards"), orderBy("order"));
                const initialDashboardsSnap = await getDocs(dashboardsQuery);
                
                if (initialDashboardsSnap.empty) {
                    console.log("Nenhum dashboard encontrado, criando dados iniciais...");
                    const batch = writeBatch(db);
                    initialDashboards.forEach(dash => {
                        const docRef = doc(db, "dashboards", dash.id);
                        batch.set(docRef, dash);
                    });
                    await batch.commit();
                    console.log("Dashboards iniciais criados com sucesso.");
                }

                // --- Etapa 2: Iniciar o listener em tempo real para dashboards ---
                unsubDashboards = onSnapshot(dashboardsQuery, (snap) => {
                    const fetchedDashboards = snap.docs.map(d => d.data());
                    setDashboards(fetchedDashboards);
                }, (error) => {
                    console.error("Erro no listener de Dashboards:", error);
                });

                // --- Etapa 3: Buscar dados de usuários e permissões (apenas uma vez) ---
                const rolesSnap = await getDocs(collection(db, "roles"));
                const rolesData = new Map(rolesSnap.docs.map(d => [d.id, d.data()]));

                const usersSnap = await getDocs(collection(db, "users"));
                const usersData = usersSnap.docs.map(d => ({ uid: d.id, ...d.data() }));
                
                const combinedUsers = usersData.map(u => ({ ...u, permissions: rolesData.get(u.uid)?.permissions || [] }));
                setUsersWithRoles(combinedUsers);

                const currentUserPermissionsDoc = rolesData.get(user.uid);
                let permissionsList = currentUserPermissionsDoc?.permissions || [];
                
                if (currentUserPermissionsDoc?.role === 'admin') {
                     permissionsList = Object.keys(ALL_PERMISSIONS);
                }
                
                const permissionsMap = {};
                for (const key in ALL_PERMISSIONS) {
                    permissionsMap[key] = permissionsList.includes(key);
                }
                
                setUserPermissions(permissionsMap);

            } catch (error) {
                console.error("ERRO CRÍTICO AO CONFIGURAR DADOS:", error);
            }
        };

        setupDataAndListeners();

        return () => {
            if (unsubDashboards) {
                unsubDashboards();
            }
        };
    }, [user]);


    const startTvMode = useCallback((options) => setTvMode(options), []);
    const stopTvMode = useCallback(() => setTvMode(null), []);

    if (loading) {
        return <div className="min-h-screen bg-gray-100 dark:bg-black flex justify-center items-center"><p className="text-xl">Carregando autenticação...</p></div>;
    }
    
    if (!user) {
        return <LoginPage />;
    }

    if (dashboards.length === 0 || Object.keys(userPermissions).length === 0) {
        return <div className="min-h-screen bg-gray-100 dark:bg-black flex justify-center items-center"><p className="text-xl">Carregando dados do usuário...</p></div>;
    }

    if (tvMode && currentApp === 'cronoanalise') {
        return <TvModeDisplay tvOptions={tvMode} stopTvMode={stopTvMode} dashboards={dashboards} />;
    }

    if (currentApp === 'stock') {
        return <StockManagementApp onNavigateToCrono={() => setCurrentApp('cronoanalise')} />;
    }

    if (currentApp === 'sequencia-operacional') {
        return (
            <OperationalSequenceApp
                onNavigateToCrono={() => setCurrentApp('cronoanalise')}
                onNavigateToStock={() => setCurrentApp('stock')}
                dashboards={dashboards}
                user={user}
            />
        );
    }

    return <CronoanaliseDashboard
        onNavigateToStock={() => setCurrentApp('stock')}
        onNavigateToOperationalSequence={() => setCurrentApp('sequencia-operacional')}
        user={user}
        permissions={userPermissions}
        startTvMode={startTvMode}
        dashboards={dashboards}
        users={usersWithRoles}
        roles={defaultRoles}
        currentDashboardIndex={currentDashboardIndex}
        setCurrentDashboardIndex={setCurrentDashboardIndex}
    />;
};

const App = () => {
    return (
        <AuthProvider>
            <AppContent />
        </AuthProvider>
    );
};


export default App;<|MERGE_RESOLUTION|>--- conflicted
+++ resolved
@@ -19,7 +19,6 @@
 import { StockManagementApp } from './modules/gerenciamentodeestoque';
 import { OperationalSequenceApp } from './modules/sequenciaOperacional';
 import { raceBullLogoUrl, initialDashboards, FIXED_PERIODS, TRAVETE_MACHINES, ALL_PERMISSIONS, defaultRoles } from './modules/constants';
-<<<<<<< HEAD
 import {
   generateId,
   sha256Hex,
@@ -38,26 +37,6 @@
   exportDashboardPerformancePDF
 } from './modules/shared';
 import {
-=======
-import {
-  generateId,
-  sha256Hex,
-  ADMIN_PASSWORD_HASH,
-  IS_VALID_ADMIN_PASSWORD_HASH,
-  GlobalStyles,
-  ConfirmationModal,
-  useClickOutside,
-  usePrevious,
-  buildProductLookupMap,
-  getEmployeeProducts,
-  sumProducedQuantities,
-  findFirstProductDetail,
-  resolveProductReference,
-  resolveEmployeeStandardTime,
-  exportDashboardPerformancePDF
-} from './modules/shared';
-import {
->>>>>>> c8f149b3
   getOrderedActiveLots,
   getLotRemainingPieces,
   splitGoalSegments,
@@ -128,7 +107,6 @@
                     products,
                     variationLookup,
                     resetWhenMissing: true,
-<<<<<<< HEAD
                 });
                 if (patch) {
                     updated = { ...updated, ...patch };
@@ -496,375 +474,6 @@
             || entry?.productionDetails?.[0]?.productId
             || '';
 
-=======
-                });
-                if (patch) {
-                    updated = { ...updated, ...patch };
-                }
-                break;
-            }
-            case 'standardTime': {
-                updated = {
-                    ...updated,
-                    standardTime: value,
-                    standardTimeManual: value !== '',
-                };
-                break;
-            }
-            default: {
-                updated = { ...updated, [field]: value };
-            }
-        }
-        return updated;
-    });
-};
-
-const updateTraveteEmployeeProducts = ({
-    employees = [],
-    employeeIndex,
-    productIndex,
-    field,
-    value,
-    lots,
-    products,
-    variationLookup,
-}) => {
-    return employees.map((emp, empIdx) => {
-        if (empIdx !== employeeIndex) return emp;
-        const productsArray = Array.isArray(emp.products) ? emp.products : [];
-        const updatedProducts = productsArray.map((product, prodIdx) => {
-            if (prodIdx !== productIndex) return product;
-            const nextProduct = { ...product, [field]: value };
-            if (field === 'lotId') {
-                nextProduct.isAutoSuggested = false;
-            }
-            return nextProduct;
-        });
-        let updatedEmployee = { ...emp, products: updatedProducts };
-        if (field === 'lotId') {
-            const patch = buildTraveteStandardTimePatch({
-                employee: updatedEmployee,
-                lotId: value,
-                machineType: emp.machineType,
-                lots,
-                products,
-                variationLookup,
-            });
-            if (patch) {
-                updatedEmployee = { ...updatedEmployee, ...patch };
-            }
-        }
-        return updatedEmployee;
-    });
-};
-
-const appendTraveteProductRow = (employees = [], employeeIndex) => {
-    return employees.map((emp, empIdx) => {
-        if (empIdx !== employeeIndex) return emp;
-        const existing = Array.isArray(emp.products) ? emp.products : [];
-        return { ...emp, products: [...existing, createDefaultTraveteProductItem()] };
-    });
-};
-
-const removeTraveteProductRow = (employees = [], employeeIndex, productIndex) => {
-    return employees.map((emp, empIdx) => {
-        if (empIdx !== employeeIndex) return emp;
-        const existing = Array.isArray(emp.products) ? emp.products : [];
-        const remaining = existing.filter((_, idx) => idx !== productIndex);
-        return {
-            ...emp,
-            products: remaining.length > 0 ? remaining : [createDefaultTraveteProductItem()],
-        };
-    });
-};
-
-const EntryEditorModal = ({
-    isOpen,
-    onClose,
-    entry,
-    onSave,
-    products,
-    productsForSelectedDate = [],
-    lots = [],
-    traveteMachines = TRAVETE_MACHINES,
-    traveteVariationLookup = new Map(),
-}) => {
-    const [entryData, setEntryData] = useState(null);
-    const modalRef = useRef();
-    useClickOutside(modalRef, onClose);
-
-    const productMap = useMemo(
-        () => buildProductLookupMap(products, productsForSelectedDate),
-        [products, productsForSelectedDate]
-    );
-
-    useEffect(() => {
-        if (isOpen && entry) {
-            if (Array.isArray(entry.employeeEntries) && entry.employeeEntries.length > 0) {
-                setEntryData({
-                    type: 'travete',
-                    availableTime: entry.availableTime || 0,
-                    observation: entry.observation || '',
-                    employeeEntries: entry.employeeEntries.map((emp, idx) => {
-                        const baseProducts = getEmployeeProducts(emp);
-                        const normalizedProducts = baseProducts.map(detail => ({
-                            lotId: detail.lotId || '',
-                            productId: detail.productId || '',
-                            produced: detail.produced !== undefined ? String(detail.produced) : '',
-                            isAutoSuggested: false,
-                        }));
-                        if (normalizedProducts.length === 0) {
-                            normalizedProducts.push(createDefaultTraveteProductItem());
-                        }
-                        const standardTimeValue = emp.standardTime !== undefined && emp.standardTime !== null
-                            ? String(emp.standardTime)
-                            : '';
-                        return {
-                            employeeId: emp.employeeId || idx + 1,
-                            machineType: emp.machineType || traveteMachines[idx] || traveteMachines[0],
-                            standardTime: standardTimeValue,
-                            standardTimeManual: standardTimeValue !== '',
-                            products: normalizedProducts,
-                        };
-                    }),
-                });
-            } else {
-                const productionDetails = Array.isArray(entry.productionDetails)
-                    ? entry.productionDetails
-                    : [];
-                const productionRows = productionDetails
-                    .map(detail => createProductionRowFromDetail(detail, productMap, lots))
-                    .filter(Boolean);
-
-                setEntryData({
-                    type: 'default',
-                    people: entry.people !== undefined && entry.people !== null
-                        ? String(entry.people)
-                        : '',
-                    availableTime: entry.availableTime !== undefined && entry.availableTime !== null
-                        ? String(entry.availableTime)
-                        : '',
-                    productionRows,
-                    previousGoalDisplay: entry.goalDisplay || '',
-                });
-            }
-        } else if (!isOpen) {
-            setEntryData(null);
-        }
-    }, [isOpen, entry, traveteMachines, lots, productMap]);
-
-    const traveteLotOptions = useMemo(
-        () => lots.filter(lot => lot.status !== 'completed'),
-        [lots]
-    );
-
-    useEffect(() => {
-        if (!isOpen || !entryData || entryData.type !== 'travete') return;
-        setEntryData(prev => {
-            if (!prev || prev.type !== 'travete') return prev;
-            const { changed, employeeEntries } = applyTraveteAutoSuggestions(
-                prev.employeeEntries,
-                traveteLotOptions,
-                products,
-                traveteVariationLookup
-            );
-            if (!changed) {
-                return prev;
-            }
-            return { ...prev, employeeEntries };
-        });
-    }, [isOpen, entryData, traveteLotOptions, products, traveteVariationLookup]);
-
-    const isTraveteEntry = entryData?.type === 'travete';
-
-    const handleProductionRowChange = (index, value) => {
-        setEntryData(prev => {
-            if (!prev || prev.type !== 'default') return prev;
-            const rows = prev.productionRows || [];
-            if (index < 0 || index >= rows.length) return prev;
-            const nextRows = rows.map((row, idx) => (
-                idx === index
-                    ? { ...row, produced: value }
-                    : row
-            ));
-            return { ...prev, productionRows: nextRows };
-        });
-    };
-
-    const entryPrimaryProductId = useMemo(() => (
-        entry?.primaryProductId
-        || entry?.productionDetails?.[0]?.productId
-        || ''
-    ), [entry]);
-
-    const fallbackProductId = !isTraveteEntry
-        ? (entryData?.productionRows?.[0]?.productId || entryPrimaryProductId)
-        : '';
-
-    const defaultPredictions = useMemo(() => {
-        if (isTraveteEntry) {
-            return [];
-        }
-
-        return computeDefaultPredictionsForEdit({
-            peopleValue: entryData?.people,
-            availableTimeValue: entryData?.availableTime,
-            lots,
-            productMap,
-            fallbackProductId,
-        });
-    }, [isTraveteEntry, entryData?.people, entryData?.availableTime, lots, productMap, fallbackProductId]);
-
-    useEffect(() => {
-        if (!isOpen || isTraveteEntry) return;
-
-        setEntryData(prev => {
-            if (!prev || prev.type !== 'default') return prev;
-            const existingRows = prev.productionRows || [];
-            const nextRows = buildRowsFromPredictions(existingRows, defaultPredictions, lots, productMap);
-            if (areProductionRowsEqual(existingRows, nextRows)) {
-                return prev;
-            }
-            return { ...prev, productionRows: nextRows };
-        });
-    }, [isOpen, isTraveteEntry, defaultPredictions, lots, productMap]);
-
-    const defaultGoalPreview = useMemo(() => {
-        if (isTraveteEntry) {
-            return '';
-        }
-
-        if (!defaultPredictions || defaultPredictions.length === 0) {
-            const fallbackDisplay = entryData?.previousGoalDisplay || entry?.goalDisplay || '';
-            return fallbackDisplay && fallbackDisplay.trim().length > 0 ? fallbackDisplay : '0';
-        }
-
-        const segments = defaultPredictions
-            .map(prediction => Math.max(0, prediction.remainingPieces ?? prediction.plannedPieces ?? 0))
-            .filter((value, index) => value > 0 || index === 0);
-
-        return segments.length > 0
-            ? segments.map(value => value.toLocaleString('pt-BR')).join(' / ')
-            : '0';
-    }, [isTraveteEntry, defaultPredictions, entryData?.previousGoalDisplay, entry?.goalDisplay]);
-
-    const defaultPredictedLotLabel = useMemo(() => {
-        if (isTraveteEntry || !defaultPredictions || defaultPredictions.length === 0) {
-            return '';
-        }
-
-        return defaultPredictions
-            .map(prediction => prediction.productName)
-            .filter(Boolean)
-            .join(' / ');
-    }, [isTraveteEntry, defaultPredictions]);
-
-    const traveteMetaPreview = useMemo(() => {
-        if (!isTraveteEntry) return null;
-        const availableTime = parseFloat(entryData?.availableTime) || 0;
-        return (entryData?.employeeEntries || []).map(emp => {
-            const standardTime = parseFloat(emp.standardTime) || 0;
-            if (availableTime <= 0 || standardTime <= 0) return 0;
-            return Math.round(availableTime / standardTime);
-        });
-    }, [isTraveteEntry, entryData]);
-
-    const traveteMetaDisplay = useMemo(() => {
-        if (!Array.isArray(traveteMetaPreview)) return '';
-        return traveteMetaPreview
-            .map(value => value.toLocaleString('pt-BR'))
-            .join(' // ');
-    }, [traveteMetaPreview]);
-
-    if (!isOpen || !entryData) return null;
-
-    const handleTraveteEmployeeChange = (index, field, value) => {
-        setEntryData(prev => {
-            if (!prev || prev.type !== 'travete') return prev;
-            const updatedEmployees = updateTraveteEmployeeField({
-                employees: prev.employeeEntries,
-                employeeIndex: index,
-                field,
-                value,
-                lots,
-                products,
-                variationLookup: traveteVariationLookup,
-            });
-            return { ...prev, employeeEntries: updatedEmployees };
-        });
-    };
-
-    const handleTraveteProductChange = (employeeIndex, productIndex, field, value) => {
-        setEntryData(prev => {
-            if (!prev || prev.type !== 'travete') return prev;
-            const updatedEmployees = updateTraveteEmployeeProducts({
-                employees: prev.employeeEntries,
-                employeeIndex,
-                productIndex,
-                field,
-                value,
-                lots,
-                products,
-                variationLookup: traveteVariationLookup,
-            });
-            return { ...prev, employeeEntries: updatedEmployees };
-        });
-    };
-
-    const handleTraveteAddProduct = (employeeIndex) => {
-        setEntryData(prev => {
-            if (!prev || prev.type !== 'travete') return prev;
-            const updatedEmployees = appendTraveteProductRow(prev.employeeEntries, employeeIndex);
-            return { ...prev, employeeEntries: updatedEmployees };
-        });
-    };
-
-    const handleTraveteRemoveProduct = (employeeIndex, productIndex) => {
-        setEntryData(prev => {
-            if (!prev || prev.type !== 'travete') return prev;
-            const updatedEmployees = removeTraveteProductRow(prev.employeeEntries, employeeIndex, productIndex);
-            return { ...prev, employeeEntries: updatedEmployees };
-        });
-    };
-
-    const handleSave = () => {
-        if (isTraveteEntry) {
-            const normalizedEmployees = entryData.employeeEntries.map(emp => ({
-                employeeId: emp.employeeId,
-                machineType: emp.machineType,
-                standardTime: emp.standardTime,
-                products: emp.products.map(product => ({
-                    ...product,
-                    produced: parseInt(product.produced, 10) || 0,
-                })),
-            }));
-
-            onSave(entry.id, {
-                type: 'travete',
-                availableTime: parseFloat(entryData.availableTime) || 0,
-                employeeEntries: normalizedEmployees,
-                observation: entryData.observation || '',
-            });
-            onClose();
-            return;
-        }
-
-        const numericPeople = parseFloat(entryData.people) || 0;
-        const numericAvailableTime = parseFloat(entryData.availableTime) || 0;
-        const updatedProductions = (entryData.productionRows || [])
-            .filter(row => row.productId)
-            .map(row => ({
-                productId: row.productId,
-                produced: parseInt(row.produced, 10) || 0,
-            }))
-            .filter(detail => detail.produced > 0);
-
-        const primaryProductId = updatedProductions[0]?.productId
-            || entry?.primaryProductId
-            || entry?.productionDetails?.[0]?.productId
-            || '';
-
->>>>>>> c8f149b3
         const goalDisplayValue = defaultGoalPreview && defaultGoalPreview.trim().length > 0
             ? defaultGoalPreview
             : entry?.goalDisplay || '0';
@@ -1219,15 +828,9 @@
             setError('Configuração de segurança ausente. Contate o administrador.');
             return;
         }
-<<<<<<< HEAD
 
         const inputHash = await sha256Hex(password.trim());
 
-=======
-
-        const inputHash = await sha256Hex(password.trim());
-
->>>>>>> c8f149b3
         if (IS_VALID_ADMIN_PASSWORD_HASH && inputHash === ADMIN_PASSWORD_HASH) {
             if(onSuccess) onSuccess();
             onClose();
@@ -4847,126 +4450,6 @@
                 };
             });
     }, [isTraveteDashboard, productionData, productMapForSelectedDate]);
-<<<<<<< HEAD
-=======
- useMemo(() => {
-        if (!isTraveteDashboard || !productionData || productionData.length === 0) return [];
-
-        let cumulativeMeta = [];
-        let cumulativeProduction = [];
-        let cumulativeEfficiencySum = [];
-        let cumulativeEntryCounts = [];
-
-        return [...productionData]
-            .sort((a, b) => (a.period || "").localeCompare(b.period || ""))
-            .map((entry) => {
-                const availableTime = parseFloat(entry.availableTime) || 0;
-
-                const storedGoalBlocks = Array.isArray(entry.traveteGoalBlocks) ? entry.traveteGoalBlocks : null;
-                const storedLotBlocks = Array.isArray(entry.traveteLotBlocks) ? entry.traveteLotBlocks : null;
-
-                const employees = (entry.employeeEntries || []).map((emp, empIndex) => {
-                    const productsArray = getEmployeeProducts(emp);
-                    const producedValue = sumProducedQuantities(productsArray, emp.produced);
-                    const firstProduct = findFirstProductDetail(productsArray, emp);
-                    const { product } = resolveProductReference(emp, firstProduct, productMapForSelectedDate);
-                    const standardTime = resolveEmployeeStandardTime(emp, firstProduct, product);
-                    const meta = computeMetaFromStandardTime(standardTime, availableTime);
-                    const efficiency = computeEfficiencyPercentage(producedValue, standardTime, availableTime);
-
-                    cumulativeMeta[empIndex] = (cumulativeMeta[empIndex] || 0) + meta;
-                    cumulativeProduction[empIndex] = (cumulativeProduction[empIndex] || 0) + producedValue;
-                    cumulativeEfficiencySum[empIndex] = (cumulativeEfficiencySum[empIndex] || 0) + efficiency;
-                    cumulativeEntryCounts[empIndex] = (cumulativeEntryCounts[empIndex] || 0) + 1;
-
-                    const entriesCount = cumulativeEntryCounts[empIndex] || 1;
-                    const cumulativeEfficiency = parseFloat(((cumulativeEfficiencySum[empIndex] || 0) / entriesCount).toFixed(2));
-                    const productNames = buildProductNames(productsArray, productMapForSelectedDate);
-
-                    const goalBlock = storedGoalBlocks?.[empIndex] || null;
-                    const lotBlock = storedLotBlocks?.[empIndex] || null;
-                    const fallbackGoalDisplay = meta > 0 ? meta.toLocaleString('pt-BR') : '-';
-                    const goalDisplayForEmployee = formatGoalBlockDisplay(goalBlock, fallbackGoalDisplay, meta);
-
-                    const lotFallbackLabel = (productNames || product?.name) ? (productNames || product?.name) : '-';
-                    const lotDisplayForEmployee = formatTraveteLotDisplay(lotBlock, lotFallbackLabel);
-
-                    return {
-                        ...emp,
-                        produced: producedValue,
-                        standardTime,
-                        meta,
-                        efficiency,
-                        cumulativeMeta: cumulativeMeta[empIndex] || 0,
-                        cumulativeProduced: cumulativeProduction[empIndex] || 0,
-                        cumulativeEfficiency,
-                        productName: productNames || product?.name || '',
-                        metaDisplay: goalDisplayForEmployee,
-                        lotDisplay: lotDisplayForEmployee,
-                    };
-                });
-
-                const metaBlockStrings = employees.length > 0
-                    ? employees.map(emp => emp.metaDisplay || '-')
-                    : [];
-                const goalDisplay = entry.goalDisplay || (metaBlockStrings.length > 0 ? metaBlockStrings.join(' // ') : '- // -');
-                const lotBlockStrings = employees.length > 0
-                    ? employees.map(emp => emp.lotDisplay || '-')
-                    : [];
-                const lotDisplay = entry.lotDisplay || (lotBlockStrings.length > 0 ? lotBlockStrings.join(' // ') : '- // -');
-
-                const producedDisplay = employees.length > 0
-                    ? employees.map(emp => (emp.produced || 0).toLocaleString('pt-BR')).join(' // ')
-                    : '0 // 0';
-
-                const efficiencyDisplay = employees.length > 0
-                    ? employees.map(emp => `${Number(emp.efficiency || 0).toFixed(2)}%`).join(' // ')
-                    : '0% // 0%';
-
-                const cumulativeMetaDisplay = employees.length > 0
-                    ? employees.map(emp => (emp.cumulativeMeta || 0).toLocaleString('pt-BR')).join(' // ')
-                    : '0 // 0';
-
-                const cumulativeProducedDisplay = employees.length > 0
-                    ? employees.map(emp => (emp.cumulativeProduced || 0).toLocaleString('pt-BR')).join(' // ')
-                    : '0 // 0';
-
-                const cumulativeEfficiencyDisplay = employees.length > 0
-                    ? employees.map(emp => `${Number(emp.cumulativeEfficiency || 0).toFixed(2)}%`).join(' // ')
-                    : '0% // 0%';
-
-                const totalMeta = employees.reduce((sum, emp) => sum + (emp.meta || 0), 0);
-                const totalProduced = employees.reduce((sum, emp) => sum + (emp.produced || 0), 0);
-                const totalEfficiency = employees.length > 0
-                    ? parseFloat((employees.reduce((sum, emp) => sum + (emp.efficiency || 0), 0) / employees.length).toFixed(2))
-                    : 0;
-                const totalCumulativeMeta = employees.reduce((sum, emp) => sum + (emp.cumulativeMeta || 0), 0);
-                const totalCumulativeProduced = employees.reduce((sum, emp) => sum + (emp.cumulativeProduced || 0), 0);
-                const totalCumulativeEfficiency = employees.length > 0
-                    ? parseFloat((employees.reduce((sum, emp) => sum + (emp.cumulativeEfficiency || 0), 0) / employees.length).toFixed(2))
-                    : 0;
-
-                return {
-                    ...entry,
-                    employees,
-                    goalDisplay,
-                    producedDisplay,
-                    efficiencyDisplay,
-                    cumulativeMetaDisplay,
-                    cumulativeProducedDisplay,
-                    cumulativeEfficiencyDisplay,
-                    lotDisplay,
-                    totalMeta,
-                    totalProduced,
-                    totalEfficiency,
-                    totalCumulativeMeta,
-                    totalCumulativeProduced,
-                    totalCumulativeEfficiency,
-                    goalForDisplay: goalDisplay,
-                };
-            });
-    }, [isTraveteDashboard, productionData, productMapForSelectedDate]);
->>>>>>> c8f149b3
 
     const traveteDataByPeriod = useMemo(() => {
         if (!isTraveteDashboard) return {};
