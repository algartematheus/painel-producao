import React, { useState, useEffect, useMemo, useCallback, useRef, createContext, useContext } from 'react';
import { Sun, Moon, PlusCircle, List, Edit, Trash2, Save, XCircle, ChevronLeft, ChevronRight, MessageSquare, Layers, ChevronUp, ChevronDown, LogOut, Settings, ChevronDown as ChevronDownIcon, Package, Monitor, ArrowLeft, ArrowRight, UserCog, BarChart, Film, Warehouse, Home, ArrowUpDown, Box, Trash, MinusCircle } from 'lucide-react';
import { db, auth } from './firebase';
import {
  collection,
  doc,
  setDoc,
  updateDoc,
  deleteDoc,
  onSnapshot,
  writeBatch,
  query,
  orderBy,
  getDocs,
  increment,
  Timestamp
} from 'firebase/firestore';
import {
  signInWithEmailAndPassword,
  signOut,
  onAuthStateChanged,
  setPersistence,
  browserLocalPersistence,
  browserSessionPersistence,
} from 'firebase/auth';

// =====================================================================
// == CONSTANTES E FUNÇÕES AUXILIARES GLOBAIS ==
// =====================================================================
const raceBullLogoUrl = "https://firebasestorage.googleapis.com/v0/b/quadrodeproducao.firebasestorage.app/o/assets%2FLOGO%20PROPRIET%C3%81RIA.png?alt=media&token=a16d015f-e8ca-4b3c-b744-7cef3ab6504b";

const initialDashboards = [
    { id: 'producao', name: 'Quadro da Produção', order: 1 },
    { id: 'acabamento', name: 'Quadro do Acabamento', order: 2 },
    { id: 'estoque', name: 'Quadro do Estoque', order: 3 },
    { id: 'corte', name: 'Quadro do Corte', order: 4 },
    { id: 'travete', name: 'Quadro do Travete', order: 5 },
];

const FIXED_PERIODS = ["08:00", "09:00", "10:00", "11:00", "11:45", "14:00", "15:00", "16:00", "17:00"];
const TRAVETE_MACHINES = ['Travete 2 Agulhas', 'Travete 1 Agulha', 'Travete Convencional'];

const ALL_PERMISSIONS = {
    MANAGE_DASHBOARDS: 'Gerenciar Quadros (Criar/Renomear/Excluir/Reordenar)',
    MANAGE_PRODUCTS: 'Gerenciar Produtos (Criar/Editar/Excluir)',
    MANAGE_LOTS: 'Gerenciar Lotes (Criar/Editar/Excluir/Reordenar)',
    ADD_ENTRIES: 'Adicionar Lançamentos de Produção',
    EDIT_ENTRIES: 'Editar Lançamentos de Produção',
    DELETE_ENTRIES: 'Excluir Lançamentos de Produção',
    VIEW_TRASH: 'Visualizar Lixeira',
    RESTORE_TRASH: 'Restaurar Itens da Lixeira',
    MANAGE_SETTINGS: 'Acessar e Gerenciar Configurações de Administrador',
};

const defaultRoles = {
    'admin': { id: 'admin', name: 'Administrador', permissions: Object.keys(ALL_PERMISSIONS) },
    'editor': { id: 'editor', name: 'Editor', permissions: ['MANAGE_PRODUCTS', 'MANAGE_LOTS', 'ADD_ENTRIES', 'EDIT_ENTRIES', 'DELETE_ENTRIES'] },
    'viewer': { id: 'viewer', name: 'Visualizador', permissions: [] },
};

const generateId = (prefix) => `${prefix}_${Date.now()}_${Math.random().toString(36).substr(2, 9)}`;

async function sha256Hex(message) {
    const data = new TextEncoder().encode(message);
    const hashBuffer = await crypto.subtle.digest('SHA-256', data);
    const hashArray = Array.from(new Uint8Array(hashBuffer));
    return hashArray.map(b => b.toString(16).padStart(2, '0')).join('');
}


// --- ESTILOS GLOBAIS E ANIMAÇÕES ---
const GlobalStyles = () => (
    <style>{`
        :root {
            --font-size-title: clamp(18px, 1.8vw, 28px);
            --font-size-text: clamp(13px, 1.2vw, 18px);
            --container-padding: clamp(12px, 2vw, 32px);
            --container-gap: clamp(12px, 2vw, 32px);
            --app-max-width: 1600px;
        }
        body {
            font-size: var(--font-size-text);
            margin: 0;
        }
        .responsive-root {
            padding-inline: var(--container-padding);
        }
        .responsive-main {
            width: min(100%, var(--app-max-width));
            margin: 0 auto;
        }
        .responsive-main,
        .dashboard-grid,
        .responsive-grid {
            gap: var(--container-gap);
        }
        .dashboard-grid {
            display: grid;
            grid-template-columns: 1fr;
        }
        .responsive-card,
        .dashboard-card {
            width: 100%;
        }
        .responsive-actions {
            display: flex;
            flex-direction: column;
            gap: 0.75rem;
        }
        .responsive-actions > * {
            width: 100%;
        }
        .responsive-form-grid {
            display: grid;
            grid-template-columns: 1fr;
            gap: 1rem;
        }
        .responsive-tv {
            height: calc(100vh - 120px);
            overflow-y: auto;
        }
        @media (min-width: 769px) {
            .responsive-actions {
                flex-direction: row;
                align-items: center;
            }
            .responsive-actions > * {
                width: auto;
            }
            .responsive-form-grid {
                grid-template-columns: repeat(2, minmax(0, 1fr));
            }
        }
        @media (min-width: 1025px) {
            .dashboard-grid {
                grid-template-columns: repeat(2, minmax(0, 1fr));
            }
        }
        @media (min-width: 1280px) {
            .dashboard-grid {
                grid-template-columns: repeat(3, minmax(0, 1fr));
            }
        }
        @media (min-width: 1536px) {
            .responsive-main {
                width: min(100%, var(--app-max-width));
            }
        }
        @keyframes fadeIn { from { opacity: 0; } to { opacity: 1; } }
        @keyframes scaleUp { from { transform: scale(0.95) translateY(10px); opacity: 0; } to { transform: scale(1) translateY(0); opacity: 1; } }
        @keyframes slideDown { from { opacity: 0; transform: translateY(-10px); } to { opacity: 1; transform: translateY(0); } }
        @keyframes blinking-red {
            0% { background-color: transparent; }
            50% { background-color: rgba(239, 68, 68, 0.5); }
            100% { background-color: transparent; }
        }
        .blinking-red {
            animation: blinking-red 1s infinite;
        }
        .modal-backdrop { animation: fadeIn 0.2s ease-out forwards; }
        .modal-content { animation: scaleUp 0.2s ease-out forwards; }
        .dropdown-content { animation: slideDown 0.2s ease-out forwards; }
    `}</style>
);

// --- HOOKS CUSTOMIZADOS ---
const useClickOutside = (ref, handler) => {
    useEffect(() => {
        const listener = (event) => {
            if (!ref.current || ref.current.contains(event.target)) return;
            handler(event);
        };
        document.addEventListener('mousedown', listener);
        document.addEventListener('touchstart', listener);
        return () => {
            document.removeEventListener('mousedown', listener);
            document.removeEventListener('touchstart', listener);
        };
    }, [ref, handler]);
};

const usePrevious = (value) => {
    const ref = useRef();
    useEffect(() => {
        ref.current = value;
    });
    return ref.current;
}

const createTraveteDefaultProductForm = () => ({
    baseName: '',
    baseTime: '',
    createTwoNeedle: true,
    createOneNeedle: true,
    createConventional: true,
    oneNeedleTime: '',
    conventionalTime: '',
    oneNeedleManual: false,
    conventionalManual: false,
});

const createDefaultTraveteProductItem = (overrides = {}) => ({
    lotId: '',
    produced: '',
    isAutoSuggested: false,
    ...overrides,
});

const createDefaultTraveteEmployee = (employeeId) => ({
    employeeId,
    machineType: employeeId === 1 ? 'Travete 2 Agulhas' : 'Travete 1 Agulha',
    standardTime: '',
    standardTimeManual: false,
    products: [createDefaultTraveteProductItem()],
});

const getOrderedActiveLots = (lots = []) =>
    [...lots]
        .filter(lot => lot && (lot.status === 'ongoing' || lot.status === 'future'))
        .sort((a, b) => (a.order || 0) - (b.order || 0));

const getLotRemainingPieces = (lot) => {
    if (!lot) return 0;
    return Math.max(0, (lot.target || 0) - (lot.produced || 0));
};

const splitGoalSegments = (goalDisplay = '') => goalDisplay
    .split('/')
    .map(segment => segment.trim())
    .filter(Boolean);

const formatDefaultLotDisplayName = (lot, product) => {
    if (!lot) {
        return product?.name || '';
    }

    const baseName = lot.productName || product?.name || lot.name || lot.id || '';
    return lot.customName ? `${baseName} - ${lot.customName}` : baseName;
};

const createProductionRowFromDetail = (detail, productMap, lots) => {
    if (!detail) return null;

    const lot = detail.lotId ? lots.find(l => l.id === detail.lotId) || null : null;
    const product = detail.productId ? productMap.get(detail.productId) || null : null;
    const productName = formatDefaultLotDisplayName(lot, product) || detail.productName || detail.productId || 'Produto';
    const standardTimeRaw = detail.standardTime !== undefined ? detail.standardTime : product?.standardTime;
    const standardTime = standardTimeRaw !== undefined ? parseFloat(standardTimeRaw) || 0 : 0;

    return {
        key: detail.lotId || detail.productId || generateId('production-row'),
        lotId: detail.lotId || '',
        productId: detail.productId || '',
        productName,
        produced: detail.produced !== undefined ? String(detail.produced) : '',
        autoGenerated: false,
        standardTime,
        remainingPieces: lot ? getLotRemainingPieces(lot) : 0,
    };
};

const computeDefaultPredictionsForEdit = ({ peopleValue, availableTimeValue, lots, productMap, fallbackProductId }) => {
    const people = parseFloat(peopleValue) || 0;
    const availableTime = parseFloat(availableTimeValue) || 0;

    if (people <= 0 || availableTime <= 0) {
        return [];
    }

    const activeLots = getOrderedActiveLots(lots);
    let remainingTime = people * availableTime;
    const predictions = [];

    let startIndex = activeLots.findIndex(lot => getLotRemainingPieces(lot) > 0);
    if (startIndex === -1 && fallbackProductId) {
        startIndex = activeLots.findIndex(lot => lot.productId === fallbackProductId);
    }

    const MAX_PREDICTIONS = 10;
    if (startIndex !== -1) {
        for (let index = startIndex; index < activeLots.length && remainingTime > 0 && predictions.length < MAX_PREDICTIONS; index++) {
            const lot = activeLots[index];
            const product = lot?.productId ? productMap.get(lot.productId) || null : null;
            const standardTimeRaw = product?.standardTime;
            const standardTime = standardTimeRaw !== undefined ? parseFloat(standardTimeRaw) : NaN;

            if (!product || Number.isNaN(standardTime) || standardTime <= 0) {
                continue;
            }

            const remainingPieces = getLotRemainingPieces(lot);
            if (remainingPieces <= 0) {
                continue;
            }

            if (remainingTime < standardTime) {
                break;
            }

            const producibleFloat = remainingTime / standardTime;
            const roundedProducible = Math.round(producibleFloat);
            const producible = Math.min(remainingPieces, Math.max(0, roundedProducible));

            if (producible <= 0) {
                break;
            }

            predictions.push({
                key: lot.id,
                id: lot.id,
                productId: lot.productId,
                productName: formatDefaultLotDisplayName(lot, product),
                remainingPieces,
                plannedPieces: producible,
                standardTime,
            });

            remainingTime -= producible * standardTime;
        }
    }

    if (predictions.length === 0 && fallbackProductId) {
        const fallbackProduct = productMap.get(fallbackProductId) || null;
        const standardTimeRaw = fallbackProduct?.standardTime;
        const standardTime = standardTimeRaw !== undefined ? parseFloat(standardTimeRaw) : NaN;

        if (!Number.isNaN(standardTime) && standardTime > 0 && remainingTime >= standardTime) {
            const producibleFloat = remainingTime / standardTime;
            const producible = Math.max(0, Math.round(producibleFloat));

            if (producible > 0) {
                predictions.push({
                    key: `product-${fallbackProductId}`,
                    id: '',
                    productId: fallbackProductId,
                    productName: fallbackProduct?.name || '',
                    remainingPieces: producible,
                    plannedPieces: producible,
                    standardTime,
                });
            }
        }
    }

    return predictions;
};

const buildRowsFromPredictions = (existingRows = [], predictions = [], lots = [], productMap = new Map()) => {
    if (!predictions || predictions.length === 0) {
        const manualRows = existingRows.filter(row => !row.autoGenerated);
        if (manualRows.length > 0) {
            return manualRows;
        }
        if (existingRows.length > 0) {
            const [first] = existingRows;
            return [{ ...first, autoGenerated: false }];
        }
        return [];
    }

    const nextRows = predictions.map(prediction => {
        const existing = existingRows.find(row => row.key === prediction.key)
            || existingRows.find(row => row.lotId && row.lotId === prediction.id)
            || existingRows.find(row => row.productId && row.productId === prediction.productId);

        const lot = prediction.id ? lots.find(l => l.id === prediction.id) || null : null;
        const product = prediction.productId ? productMap.get(prediction.productId) || null : null;

        return {
            key: prediction.key,
            lotId: prediction.id || '',
            productId: prediction.productId || '',
            productName: prediction.productName
                || formatDefaultLotDisplayName(lot, product)
                || existing?.productName
                || '',
            produced: existing ? existing.produced : '',
            autoGenerated: existing ? existing.autoGenerated : true,
            standardTime: existing?.standardTime
                || prediction.standardTime
                || (product?.standardTime !== undefined ? parseFloat(product.standardTime) || 0 : 0),
            remainingPieces: prediction.remainingPieces ?? prediction.plannedPieces ?? 0,
        };
    });

    const manualRows = existingRows.filter(row => !row.autoGenerated && !nextRows.some(next => next.key === row.key));
    return [...nextRows, ...manualRows];
};

const areProductionRowsEqual = (prevRows = [], nextRows = []) => {
    if (prevRows.length !== nextRows.length) {
        return false;
    }

    for (let index = 0; index < prevRows.length; index++) {
        const prev = prevRows[index];
        const next = nextRows[index];

        if (
            prev.key !== next.key
            || prev.lotId !== next.lotId
            || prev.productId !== next.productId
            || prev.productName !== next.productName
            || String(prev.produced ?? '') !== String(next.produced ?? '')
            || Boolean(prev.autoGenerated) !== Boolean(next.autoGenerated)
            || Number(prev.standardTime || 0) !== Number(next.standardTime || 0)
            || Number(prev.remainingPieces || 0) !== Number(next.remainingPieces || 0)
        ) {
            return false;
        }
    }

    return true;
};

const formatTraveteStandardTimeValue = (value) => {
    if (typeof value !== 'number' || Number.isNaN(value) || value <= 0) return '';
    return parseFloat(value.toFixed(2)).toString();
};

const resolveTraveteLotBaseId = (lot, products) => {
    if (!lot) return null;
    if (lot.productBaseId) return lot.productBaseId;
    if (lot.baseProductId) return lot.baseProductId;
    if (lot.productId) {
        const directProduct = products.find(p => p.id === lot.productId);
        if (directProduct?.baseProductId) return directProduct.baseProductId;
        return lot.productId;
    }
    return null;
};

const findTraveteVariationForLot = (lot, machineType, products, variationLookup) => {
    if (!lot || !machineType) return null;
    const baseId = resolveTraveteLotBaseId(lot, products);
    if (!baseId) return null;

    const variationFromLookup = variationLookup?.get(baseId)?.get(machineType);
    if (variationFromLookup) {
        return variationFromLookup;
    }

    return products.find(p => p.machineType === machineType && (p.baseProductId === baseId || p.id === baseId)) || null;
};

<<<<<<< HEAD
const deriveTraveteStandardTime = (
    lotId,
    machineType,
    lots = [],
    products = [],
    variationLookup = new Map()
) => {
    if (!lotId || !machineType) return '';
    const lot = lots.find(l => l.id === lotId) || null;
    if (!lot) return '';

    const variation = findTraveteVariationForLot(lot, machineType, products, variationLookup);
    const numeric = variation?.standardTime ? parseFloat(variation.standardTime) : NaN;
    if (!Number.isFinite(numeric) || numeric <= 0) return '';

    return formatTraveteStandardTimeValue(numeric);
};

=======
>>>>>>> b733f8e6
const applyTraveteAutoSuggestions = (employeeEntries = [], lotOptions = [], products = [], variationLookup = new Map()) => {
    if (!Array.isArray(employeeEntries) || employeeEntries.length === 0) {
        return { changed: false, employeeEntries: Array.isArray(employeeEntries) ? employeeEntries : [] };
    }

    const primaryLot = lotOptions[0] || null;
    const secondaryLot = lotOptions[1] || null;
    let changed = false;

    const normalizedEntries = employeeEntries.map((entry, index) => {
        const employee = {
            machineType: entry.machineType || TRAVETE_MACHINES[index] || TRAVETE_MACHINES[0],
            standardTime: entry.standardTime || '',
            standardTimeManual: Boolean(entry.standardTimeManual),
            ...entry,
        };

        let productsList = Array.isArray(entry.products) && entry.products.length > 0
            ? entry.products.map(item => ({ ...item }))
            : [createDefaultTraveteProductItem()];

        if (productsList.length === 0) {
            productsList = [createDefaultTraveteProductItem()];
        }

        let employeeChanged = false;

        if (primaryLot) {
            const first = { ...(productsList[0] || createDefaultTraveteProductItem()) };
            const shouldAutoAssignFirst = !first.lotId || first.isAutoSuggested;
            if (shouldAutoAssignFirst && first.lotId !== primaryLot.id) {
                first.lotId = primaryLot.id;
                employeeChanged = true;
            }
            if (shouldAutoAssignFirst) {
                if (!first.isAutoSuggested) {
                    employeeChanged = true;
                }
                first.isAutoSuggested = true;
            }
            productsList[0] = first;
        } else if (productsList[0]?.isAutoSuggested) {
            const first = { ...productsList[0], lotId: '', isAutoSuggested: false };
            productsList[0] = first;
            employeeChanged = true;
        }

        if (secondaryLot) {
            if (productsList.length < 2) {
                productsList.push(createDefaultTraveteProductItem({ isAutoSuggested: true }));
                employeeChanged = true;
            }
            const second = { ...(productsList[1] || createDefaultTraveteProductItem({ isAutoSuggested: true })) };
            const shouldAutoAssignSecond = !second.lotId || second.isAutoSuggested;
            if (shouldAutoAssignSecond && second.lotId !== secondaryLot.id) {
                second.lotId = secondaryLot.id;
                employeeChanged = true;
            }
            if (shouldAutoAssignSecond) {
                if (!second.isAutoSuggested) {
                    employeeChanged = true;
                }
                second.isAutoSuggested = true;
            }
            productsList[1] = second;
        } else if (productsList.length > 1) {
            const filtered = productsList.filter((item, idx) => !(idx > 0 && item.isAutoSuggested));
            if (filtered.length !== productsList.length) {
                productsList = filtered;
                employeeChanged = true;
            } else if (productsList[1]?.isAutoSuggested) {
                const second = { ...productsList[1], lotId: '', isAutoSuggested: false };
                productsList[1] = second;
                employeeChanged = true;
            }
        }

        if (!employee.standardTimeManual) {
            const firstLotId = productsList[0]?.lotId;
            if (firstLotId) {
<<<<<<< HEAD
                const derived = deriveTraveteStandardTime(firstLotId, employee.machineType, lotOptions, products, variationLookup);
                if (derived && derived !== (employee.standardTime || '')) {
                    employee.standardTime = derived;
                    employeeChanged = true;
=======
                const lotReference = lotOptions.find(l => l.id === firstLotId) || null;
                if (lotReference) {
                    const variation = findTraveteVariationForLot(lotReference, employee.machineType, products, variationLookup);
                    const derived = formatTraveteStandardTimeValue(parseFloat(variation?.standardTime));
                    if (derived && derived !== (employee.standardTime || '')) {
                        employee.standardTime = derived;
                        employeeChanged = true;
                    }
>>>>>>> b733f8e6
                }
            }
        }

        if (employeeChanged) {
            changed = true;
        }

        return { ...employee, products: productsList };
    });

    return { changed, employeeEntries: normalizedEntries };
};

const formatTraveteLotDisplayName = (lot, products) => {
    if (!lot) return '';

    const baseId = resolveTraveteLotBaseId(lot, products);
    const productForLot = lot.productId ? products.find(p => p.id === lot.productId) : null;
    const baseProduct = baseId ? products.find(p => p.id === baseId) : null;

    const baseName = (
        lot.baseProductName ||
        productForLot?.baseProductName ||
        baseProduct?.baseProductName ||
        (baseProduct?.name ? baseProduct.name.replace(/\s-\s.*$/, '') : null) ||
        (productForLot?.name ? productForLot.name.replace(/\s-\s.*$/, '') : null) ||
        (lot.productName ? lot.productName.replace(/\s-\s.*$/, '') : null) ||
        lot.name ||
        lot.id ||
        ''
    );

    return lot.customName ? `${baseName} - ${lot.customName}` : baseName;
};

const getTraveteBaseProductName = (product) => {
    if (!product) return '';
    if (product.baseProductName) return product.baseProductName;
    if (product.name) return product.name.replace(/\s-\s.*$/, '');
    return product.id || '';
};


// #####################################################################
// #                                                                   #
// #                       INÍCIO: AUTENTICAÇÃO                        #
// #                                                                   #
// #####################################################################

const AuthContext = createContext();

export const AuthProvider = ({ children }) => {
    const [user, setUser] = useState(null);
    const [loading, setLoading] = useState(true);

    useEffect(() => {
        const unsubscribe = onAuthStateChanged(auth, (currentUser) => {
            setUser(currentUser);
            setLoading(false);
        });
        return unsubscribe;
    }, []);

    const login = async (email, password, persistenceType) => {
        if (persistenceType) {
            await setPersistence(auth, persistenceType);
        }
        return signInWithEmailAndPassword(auth, email, password);
    };
    const logout = () => signOut(auth);

    const value = useMemo(() => ({
        user,
        loading,
        login,
        logout,
    }), [user, loading]);

    return (
        <AuthContext.Provider value={value}>
            {!loading && children}
        </AuthContext.Provider>
    );
};

export const useAuth = () => useContext(AuthContext);

const LoginPage = () => {
    const { login } = useAuth();
    const [email, setEmail] = useState('');
    const [password, setPassword] = useState('');
    const [error, setError] = useState('');
    const [rememberMe, setRememberMe] = useState(() => {
        const stored = localStorage.getItem('rememberLoginPersistence');
        if (stored === null) {
            return true;
        }
        return stored === 'true';
    });

    useEffect(() => {
        localStorage.setItem('rememberLoginPersistence', rememberMe ? 'true' : 'false');
    }, [rememberMe]);

    const handleLogin = async (e) => {
        e.preventDefault();
        setError('');
        try {
            await login(
                email,
                password,
                rememberMe ? browserLocalPersistence : browserSessionPersistence
            );
        } catch (err) {
            setError('Falha no login. Verifique seu e-mail e senha.');
            console.error(err);
        }
    };

    return (
        <div className="flex items-center justify-center min-h-screen bg-gray-100 dark:bg-gray-900">
            <div className="w-full max-w-md p-8 space-y-8 bg-white rounded-lg shadow-lg dark:bg-gray-800">
                <div className="text-center">
                    <img src={raceBullLogoUrl} alt="Race Bull Logo" className="w-32 h-auto mx-auto mb-4 dark:invert" />
                    <h2 className="text-2xl font-bold text-gray-900 dark:text-white">Acessar Sistema</h2>
                </div>
                <form className="mt-8 space-y-6" onSubmit={handleLogin}>
                    <div className="rounded-md shadow-sm -space-y-px">
                        <div>
                            <input
                                id="email-address"
                                name="email"
                                type="email"
                                autoComplete="email"
                                required
                                value={email}
                                onChange={(e) => setEmail(e.target.value)}
                                className="relative block w-full px-3 py-2 text-gray-900 placeholder-gray-500 bg-gray-50 border border-gray-300 rounded-t-md focus:outline-none focus:ring-blue-500 focus:border-blue-500 focus:z-10 sm:text-sm dark:bg-gray-700 dark:border-gray-600 dark:placeholder-gray-400 dark:text-white"
                                placeholder="Email"
                            />
                        </div>
                        <div>
                            <input
                                id="password"
                                name="password"
                                type="password"
                                autoComplete="current-password"
                                required
                                value={password}
                                onChange={(e) => setPassword(e.target.value)}
                                className="relative block w-full px-3 py-2 text-gray-900 placeholder-gray-500 bg-gray-50 border border-gray-300 rounded-b-md focus:outline-none focus:ring-blue-500 focus:border-blue-500 focus:z-10 sm:text-sm dark:bg-gray-700 dark:border-gray-600 dark:placeholder-gray-400 dark:text-white"
                                placeholder="Senha"
                            />
                        </div>
                    </div>

                    {error && <p className="mt-2 text-sm text-center text-red-600">{error}</p>}

                    <div className="flex items-center justify-between">
                        <label className="flex items-center text-sm text-gray-600 dark:text-gray-300">
                            <input
                                type="checkbox"
                                className="w-4 h-4 text-blue-600 border-gray-300 rounded focus:ring-blue-500"
                                checked={rememberMe}
                                onChange={(e) => setRememberMe(e.target.checked)}
                            />
                            <span className="ml-2">Manter-me conectado</span>
                        </label>
                    </div>

                    <div>
                        <button type="submit" className="group relative flex justify-center w-full px-4 py-2 text-sm font-medium text-white bg-blue-600 border border-transparent rounded-md hover:bg-blue-700 focus:outline-none focus:ring-2 focus:ring-offset-2 focus:ring-blue-500">
                            Entrar
                        </button>
                    </div>
                </form>
            </div>
        </div>
    );
};


// #######################################################################
// #       INÍCIO: GERENCIADOR DE ESTOQUE (AGORA COM FIREBASE)         #
// #######################################################################

const StockContext = createContext();

const StockProvider = ({ children }) => {
    const { user } = useAuth();
    const [categories, setCategories] = useState([]);
    const [products, setProducts] = useState([]);
    const [stockMovements, setStockMovements] = useState([]);
    const [loading, setLoading] = useState(true);

    // Listeners em tempo real para os dados do estoque no Firebase
    useEffect(() => {
        if (!user) {
            setLoading(false);
            return;
        };
        setLoading(true);

        const unsubCategories = onSnapshot(query(collection(db, "stock/data/categories"), orderBy("name")), (snap) => {
            setCategories(snap.docs.map(d => ({ id: d.id, ...d.data() })));
        });

        const unsubProducts = onSnapshot(query(collection(db, "stock/data/products"), orderBy("name")), (snap) => {
            setProducts(snap.docs.map(d => ({ id: d.id, ...d.data() })));
        });

        const unsubMovements = onSnapshot(query(collection(db, "stock/data/movements"), orderBy("timestamp", "desc")), (snap) => {
            setStockMovements(snap.docs.map(d => {
                const data = d.data();
                return { 
                    id: d.id, 
                    ...data,
                    timestamp: data.timestamp ? data.timestamp.toDate() : new Date() 
                };
            }));
        });
        
        setLoading(false);

        return () => {
            unsubCategories();
            unsubProducts();
            unsubMovements();
        };
    }, [user]);

    // Funções para manipular os dados no Firebase, agora envolvidas em useCallback
    const addCategory = useCallback(async (categoryName) => {
        const newId = generateId('cat');
        const exists = categories.some(c => c.name.toLowerCase() === categoryName.toLowerCase());
        if (exists) {
            alert("Uma categoria com este nome já existe.");
            return null;
        }
        await setDoc(doc(db, "stock/data/categories", newId), { 
            name: categoryName, 
            createdBy: { uid: user.uid, email: user.email },
            createdAt: Timestamp.now(),
        });
        return newId;
    }, [user, categories]);

    const addProduct = useCallback(async (productData) => {
        const newId = generateId('prod');
        const newProduct = {
            ...productData,
            isDeleted: false,
            createdAt: Timestamp.now(),
            createdBy: { uid: user.uid, email: user.email },
            variations: productData.variations.map(v => ({
                ...v,
                id: generateId('var'),
                currentStock: parseInt(v.initialStock, 10) || 0
            }))
        };
        await setDoc(doc(db, "stock/data/products", newId), newProduct);
    }, [user]);

    const updateProduct = useCallback(async (productId, productData) => {
        const { id, ...dataToUpdate } = productData;
        const productRef = doc(db, "stock/data/products", productId);
        await updateDoc(productRef, {
            ...dataToUpdate,
            lastEditedBy: { uid: user.uid, email: user.email },
            lastEditedAt: Timestamp.now(),
        });
    }, [user]);

    const deleteProduct = useCallback(async (productId) => {
        await updateDoc(doc(db, "stock/data/products", productId), { 
            isDeleted: true,
            deletedAt: Timestamp.now(),
            deletedBy: { uid: user.uid, email: user.email },
        });
    }, [user]);

    const restoreProduct = useCallback(async (productId) => {
        await updateDoc(doc(db, "stock/data/products", productId), { 
            isDeleted: false,
            deletedAt: null,
            deletedBy: null,
        });
    }, []);

    const addStockMovement = useCallback(async ({ productId, variationId, quantity, type }) => {
        const batch = writeBatch(db);
        
        const newMovementId = generateId('mov');
        const movementRef = doc(db, "stock/data/movements", newMovementId);
        batch.set(movementRef, {
            productId,
            variationId,
            quantity: parseInt(quantity, 10),
            type,
            user: user.uid,
            userEmail: user.email,
            timestamp: Timestamp.now()
        });

        const productRef = doc(db, "stock/data/products", productId);
        const productDoc = products.find(p => p.id === productId);
        if (productDoc) {
            const updatedVariations = productDoc.variations.map(v => {
                if (v.id === variationId) {
                    const change = type === 'Entrada' ? parseInt(quantity, 10) : -parseInt(quantity, 10);
                    return { ...v, currentStock: v.currentStock + change };
                }
                return v;
            });
            batch.update(productRef, { variations: updatedVariations });
        }

        await batch.commit();
    }, [user, products]);

    const deleteStockMovement = useCallback(async (movement) => {
        const { id, productId, variationId, quantity, type } = movement;
        if (!id) return;
        
        const batch = writeBatch(db);

        const movementRef = doc(db, "stock/data/movements", id);
        batch.delete(movementRef);

        const productRef = doc(db, "stock/data/products", productId);
        const productDoc = products.find(p => p.id === productId);
        if (productDoc) {
            const updatedVariations = productDoc.variations.map(v => {
                if (v.id === variationId) {
                    const change = type === 'Entrada' ? -parseInt(quantity, 10) : parseInt(quantity, 10);
                    return { ...v, currentStock: v.currentStock + change };
                }
                return v;
            });
            batch.update(productRef, { variations: updatedVariations });
        }

        await batch.commit();
    }, [products]);


    const value = useMemo(() => ({
        loading,
        categories,
        products: products.filter(p => !p.isDeleted),
        deletedProducts: products.filter(p => p.isDeleted),
        stockMovements,
        addCategory,
        addProduct,
        updateProduct,
        deleteProduct,
        restoreProduct,
        addStockMovement,
        deleteStockMovement,
    }), [
        loading, 
        categories, 
        products, 
        stockMovements,
        addCategory,
        addProduct,
        updateProduct,
        deleteProduct,
        restoreProduct,
        addStockMovement,
        deleteStockMovement
    ]);

    return <StockContext.Provider value={value}>{children}</StockContext.Provider>;
};

const useStock = () => useContext(StockContext);

const StockHeader = ({ onNavigateToCrono }) => {
    const { logout } = useAuth();
    return (
        <header className="bg-white dark:bg-gray-900 shadow-md p-4 flex flex-col gap-4 md:flex-row md:items-center md:justify-between sticky top-0 z-40">
            <div className="flex flex-wrap items-center gap-4 w-full md:w-auto">
                <img src={raceBullLogoUrl} alt="Race Bull Logo" className="h-12 w-auto dark:invert" />
                <h1 className="text-xl sm:text-2xl font-bold text-gray-800 dark:text-white">Painel de Estoque</h1>
            </div>
            <div className="flex flex-wrap items-center gap-2 sm:gap-4 w-full md:w-auto md:justify-end">
                <button onClick={onNavigateToCrono} className="p-2 rounded-md hover:bg-gray-200 dark:hover:bg-gray-700 flex items-center gap-2 w-full sm:w-auto justify-center">
                    <Home size={20} />
                    <span className="hidden sm:inline">Quadro de Produção</span>
                </button>
                <button onClick={logout} className="p-2 rounded-md hover:bg-gray-200 dark:hover:bg-gray-700 flex items-center gap-2 text-red-500 w-full sm:w-auto justify-center">
                    <LogOut size={20} />
                    <span className="hidden sm:inline">Sair</span>
                </button>
            </div>
        </header>
    );
};

const StockSidebar = ({ activePage, setActivePage }) => {
    const navItems = [
        { id: 'dashboard', label: 'Dashboard', icon: Home },
        { id: 'movements', label: 'Lançamentos', icon: ArrowUpDown },
        { id: 'products', label: 'Produtos', icon: Box },
        { id: 'trash', label: 'Lixeira', icon: Trash },
    ];
    return (
        <aside className="w-full lg:w-64 bg-white dark:bg-gray-900 p-4 flex flex-col flex-shrink-0">
            <nav className="flex flex-col gap-2">
                {navItems.map(item => (
                    <button key={item.id} onClick={() => setActivePage(item.id)}
                        className={`flex items-center gap-3 p-3 rounded-lg text-lg transition-colors ${activePage === item.id ? 'bg-blue-600 text-white' : 'hover:bg-gray-100 dark:hover:bg-gray-800'}`}>
                        <item.icon size={24} />
                        {item.label}
                    </button>
                ))}
            </nav>
        </aside>
    );
};

const StockDashboardPage = ({ setConfirmation }) => {
    const { products, categories, loading } = useStock();
    const [selectedCategoryId, setSelectedCategoryId] = useState('');
    const [sortOrder, setSortOrder] = useState('asc');

    const getTotalStock = (p) => p.variations.reduce((sum, v) => sum + v.currentStock, 0);

    const displayedProducts = useMemo(() => {
        let filteredProducts = products;

        if (selectedCategoryId) {
            filteredProducts = products.filter(p => p.categoryId === selectedCategoryId);
        }

        return [...filteredProducts].sort((a, b) => {
            if (sortOrder === 'asc') {
                return a.name.localeCompare(b.name);
            } else {
                return b.name.localeCompare(a.name);
            }
        });
    }, [products, selectedCategoryId, sortOrder]);
    
    if (loading) return <div className="p-8 text-center">Carregando dados do estoque...</div>;

    return (
        <div className="p-8">
            <h1 className="text-3xl font-bold mb-6">Visão Geral do Estoque</h1>

            <div className="bg-white dark:bg-gray-900 p-4 mb-6 rounded-2xl shadow-lg flex flex-wrap items-center justify-between gap-4">
                <div className="flex-grow">
                    <label htmlFor="category-filter" className="block text-sm font-medium text-gray-700 dark:text-gray-300">Filtrar por Categoria</label>
                    <select
                        id="category-filter"
                        value={selectedCategoryId}
                        onChange={(e) => setSelectedCategoryId(e.target.value)}
                        className="mt-1 block w-full md:w-auto p-2 rounded-md bg-gray-100 dark:bg-gray-700 border-transparent focus:border-blue-500 focus:bg-white focus:ring-0"
                    >
                        <option value="">Todas as Categorias</option>
                        {categories.map(c => <option key={c.id} value={c.id}>{c.name}</option>)}
                    </select>
                </div>
                <div>
                    <label className="block text-sm font-medium text-gray-700 dark:text-gray-300">Ordenar por Nome</label>
                    <div className="mt-1 flex rounded-md shadow-sm">
                        <button
                            onClick={() => setSortOrder('asc')}
                            className={`px-4 py-2 rounded-l-md border border-gray-300 text-sm font-medium ${sortOrder === 'asc' ? 'bg-blue-600 text-white' : 'bg-white dark:bg-gray-700 hover:bg-gray-50'}`}
                        >
                            A-Z
                        </button>
                        <button
                            onClick={() => setSortOrder('desc')}
                            className={`-ml-px px-4 py-2 rounded-r-md border border-gray-300 text-sm font-medium ${sortOrder === 'desc' ? 'bg-blue-600 text-white' : 'bg-white dark:bg-gray-700 hover:bg-gray-50'}`}
                        >
                            Z-A
                        </button>
                    </div>
                </div>
            </div>

            <div className="bg-white dark:bg-gray-900 p-6 rounded-2xl shadow-lg">
                <table className="w-full">
                    <thead className="border-b-2 dark:border-gray-700">
                        <tr>
                            <th className="p-3 text-left">Produto</th>
                            <th className="p-3 text-center">Estoque Inicial (Total)</th>
                            <th className="p-3 text-center">Estoque Atual (Total)</th>
                            <th className="p-3 text-center">Estoque Mínimo</th>
                        </tr>
                    </thead>
                    <tbody>
                        {displayedProducts.map(p => {
                            const totalCurrentStock = getTotalStock(p);
                            const totalInitialStock = p.variations.reduce((sum, v) => sum + (v.initialStock || 0), 0);
                            const stockStatusColor = totalCurrentStock <= p.minStock ? 'bg-red-500/20 text-red-500' : 'bg-green-500/20 text-green-500';
                            return (
                                <tr key={p.id} className="border-b dark:border-gray-800 hover:bg-gray-50 dark:hover:bg-gray-800/50">
                                    <td className="p-3 font-medium">{p.name}</td>
                                    <td className="p-3 text-center">{totalInitialStock.toLocaleString('pt-BR')}</td>
                                    <td className={`p-3 text-center font-bold`}>
                                        <span className={`px-3 py-1 rounded-full ${stockStatusColor}`}>
                                            {totalCurrentStock.toLocaleString('pt-BR')}
                                        </span>
                                    </td>
                                    <td className="p-3 text-center">{p.minStock.toLocaleString('pt-BR')}</td>
                                </tr>
                            );
                        })}
                    </tbody>
                </table>
            </div>
        </div>
    );
};

const StockCalendarView = ({ selectedDate, setSelectedDate, currentMonth, setCurrentMonth, calendarView, setCalendarView, stockMovements }) => {
    const handleNavigation = (offset) => {
        if (calendarView === 'day') setCurrentMonth(prev => new Date(prev.getFullYear(), prev.getMonth() + offset, 1));
        else if (calendarView === 'month') setCurrentMonth(prev => new Date(prev.getFullYear() + offset, prev.getMonth(), 1));
        else if (calendarView === 'year') setCurrentMonth(prev => new Date(prev.getFullYear() + offset * 10, prev.getMonth(), 1));
    };
    const handleHeaderClick = () => {
        if (calendarView === 'day') setCalendarView('month');
        if (calendarView === 'month') setCalendarView('year');
    };
    const handleMonthSelect = (monthIndex) => { setCurrentMonth(new Date(currentMonth.getFullYear(), monthIndex, 1)); setCalendarView('day'); };
    const handleYearSelect = (year) => { setCurrentMonth(new Date(year, currentMonth.getMonth(), 1)); setCalendarView('month'); };

    const movementsByDate = useMemo(() => {
        const map = new Map();
        stockMovements.forEach(mov => {
            const dateStr = mov.timestamp.toDateString();
            if (!map.has(dateStr)) {
                map.set(dateStr, []);
            }
            map.get(dateStr).push(mov);
        });
        return map;
    }, [stockMovements]);

    const renderHeader = () => {
        let text = '';
        if (calendarView === 'day') text = currentMonth.toLocaleString('pt-BR', { month: 'long', year: 'numeric' });
        else if (calendarView === 'month') text = currentMonth.getFullYear();
        else { const startYear = Math.floor(currentMonth.getFullYear() / 10) * 10; text = `${startYear} - ${startYear + 9}`; }
        return <button onClick={handleHeaderClick} className="text-xl font-semibold hover:text-blue-500">{text}</button>;
    };
    const renderDayView = () => {
        const startOfMonth = new Date(currentMonth.getFullYear(), currentMonth.getMonth(), 1);
        const startDate = new Date(startOfMonth);
        startDate.setDate(startDate.getDate() - startOfMonth.getDay());
        const days = Array.from({ length: 42 }, (_, i) => { const day = new Date(startDate); day.setDate(day.getDate() + i); return day; });
        return (
            <div className="grid grid-cols-7 gap-2 text-center">
                {['D', 'S', 'T', 'Q', 'Q', 'S', 'S'].map((day, i) => <div key={i} className="font-medium text-gray-500 text-sm">{day}</div>)}
                {days.map((day, i) => {
                    const isSelected = day.toDateString() === selectedDate.toDateString();
                    const isCurrentMonth = day.getMonth() === currentMonth.getMonth();
                    const hasData = movementsByDate.has(day.toDateString());
                    return (<button key={i} onClick={() => setSelectedDate(day)} className={`p-2 rounded-full text-sm relative ${isCurrentMonth ? '' : 'text-gray-400 dark:text-gray-600'} ${isSelected ? 'bg-blue-600 text-white' : 'hover:bg-gray-100 dark:hover:bg-gray-700'}`}>{day.getDate()}{hasData && <span className="absolute bottom-1 left-1/2 -translate-x-1/2 w-1.5 h-1.5 bg-green-500 rounded-full"></span>}</button>)
                })}
            </div>
        );
    };
    const renderMonthView = () => {
        const months = Array.from({length: 12}, (_, i) => new Date(0, i).toLocaleString('pt-BR', {month: 'short'}));
        return ( <div className="grid grid-cols-4 gap-2 text-center">{months.map((month, i) => (<button key={month} onClick={() => handleMonthSelect(i)} className="p-3 rounded-lg hover:bg-gray-100 dark:hover:bg-gray-700">{month}</button>))}</div> );
    };
    const renderYearView = () => {
        const startYear = Math.floor(currentMonth.getFullYear() / 10) * 10;
        const years = Array.from({ length: 10 }, (_, i) => startYear + i);
        return ( <div className="grid grid-cols-4 gap-2 text-center">{years.map(year => (<button key={year} onClick={() => handleYearSelect(year)} className="p-3 rounded-lg hover:bg-gray-100 dark:hover:bg-gray-700">{year}</button>))}</div> );
    };
    return (
        <div className="bg-white dark:bg-gray-900 p-6 rounded-2xl shadow-lg">
            <div className="flex justify-between items-center mb-4">
                <button onClick={() => handleNavigation(-1)} title="Anterior"><ChevronLeft/></button>
                {renderHeader()}
                <button onClick={() => handleNavigation(1)} title="Próximo"><ChevronRight/></button>
            </div>
            {calendarView === 'day' && renderDayView()}
            {calendarView === 'month' && renderMonthView()}
            {calendarView === 'year' && renderYearView()}
        </div>
    );
};

const StockMovementsPage = ({ setConfirmation }) => {
    const { products, categories, addStockMovement, stockMovements, deleteStockMovement } = useStock();
    
    const [selectedCategoryId, setSelectedCategoryId] = useState('');
    const [movement, setMovement] = useState({ productId: '', variationId: '', type: 'Saída', quantity: '' });
    
    const [selectedDate, setSelectedDate] = useState(new Date());
    const [currentMonth, setCurrentMonth] = useState(new Date());
    const [calendarView, setCalendarView] = useState('day');

    const isFormValid = useMemo(() => {
        return (
            movement.productId &&
            movement.variationId &&
            movement.quantity &&
            parseInt(movement.quantity, 10) > 0
        );
    }, [movement]);

    const filteredProducts = useMemo(() => {
        if (!selectedCategoryId) return products;
        return products.filter(p => p.categoryId === selectedCategoryId);
    }, [selectedCategoryId, products]);

    const selectedProduct = useMemo(() => products.find(p => p.id === movement.productId), [movement.productId, products]);

    const filteredMovements = useMemo(() => {
        return stockMovements
            .filter(m => m.timestamp.toDateString() === selectedDate.toDateString());
    }, [stockMovements, selectedDate]);

    useEffect(() => {
        setMovement(m => ({ ...m, productId: '', variationId: '' }));
    }, [selectedCategoryId]);

    useEffect(() => {
        setMovement(m => ({ ...m, variationId: '' }));
    }, [movement.productId]);


    const handleSubmit = async (e) => {
        e.preventDefault();
        if(!isFormValid) return;
        await addStockMovement({ ...movement, quantity: parseInt(movement.quantity) });
        setMovement({ productId: '', variationId: '', type: 'Saída', quantity: '' });
    };

    const handleDeleteClick = (mov) => {
        setConfirmation({
            isOpen: true,
            title: "Confirmar Exclusão",
            message: `Tem certeza que deseja apagar este lançamento? A alteração de estoque (${mov.quantity} un.) será revertida.`,
            onConfirm: () => () => deleteStockMovement(mov)
        });
    };

    return (
        <div className="p-8">
            <h1 className="text-3xl font-bold mb-6">Lançamentos de Estoque</h1>
            <div className="grid grid-cols-1 lg:grid-cols-3 gap-8">
                <div className="lg:col-span-1 flex flex-col gap-8">
                    <StockCalendarView
                        selectedDate={selectedDate}
                        setSelectedDate={setSelectedDate}
                        currentMonth={currentMonth}
                        setCurrentMonth={setCurrentMonth}
                        calendarView={calendarView}
                        setCalendarView={setCalendarView}
                        stockMovements={stockMovements}
                    />
                    <form onSubmit={handleSubmit} className="bg-white dark:bg-gray-900 p-6 rounded-2xl shadow-lg flex flex-col gap-4">
                        <h2 className="text-xl font-semibold">Novo Lançamento</h2>
                        
                        <div>
                            <label className="block mb-1">Categoria</label>
                            <select value={selectedCategoryId} onChange={e => setSelectedCategoryId(e.target.value)} className="w-full p-2 rounded-md bg-gray-100 dark:bg-gray-700">
                                <option value="">Todas as Categorias</option>
                                {categories.map(c => <option key={c.id} value={c.id}>{c.name}</option>)}
                            </select>
                        </div>
                        
                        <div>
                            <label className="block mb-1">Produto</label>
                            <select value={movement.productId} onChange={e => setMovement({...movement, productId: e.target.value})} className="w-full p-2 rounded-md bg-gray-100 dark:bg-gray-700">
                                <option value="" disabled>Selecione um produto</option>
                                {filteredProducts.map(p => <option key={p.id} value={p.id}>{p.name}</option>)}
                            </select>
                        </div>

                        {selectedProduct && (
                             <div>
                                 <label className="block mb-1">Variação</label>
                                 <select value={movement.variationId} onChange={e => setMovement({...movement, variationId: e.target.value})} className="w-full p-2 rounded-md bg-gray-100 dark:bg-gray-700">
                                     <option value="" disabled>Selecione uma variação</option>
                                     {selectedProduct.variations.map(v => <option key={v.id} value={v.id}>{v.name} (Est: {v.currentStock})</option>)}
                                 </select>
                             </div>
                        )}
                        
                        <div>
                            <label className="block mb-1">Tipo</label>
                            <select value={movement.type} onChange={e => setMovement({...movement, type: e.target.value})} className="w-full p-2 rounded-md bg-gray-100 dark:bg-gray-700">
                                <option value="Saída">Saída</option>
                                <option value="Entrada">Entrada</option>
                            </select>
                        </div>
                        <div>
                            <label className="block mb-1">Quantidade</label>
                            <input type="number" min="1" value={movement.quantity} onChange={e => setMovement({...movement, quantity: e.target.value})} className="w-full p-2 rounded-md bg-gray-100 dark:bg-gray-700" />
                        </div>
                        <button 
                            type="submit" 
                            disabled={!isFormValid} 
                            className="w-full h-10 bg-blue-600 text-white rounded-md mt-2 transition-colors disabled:bg-gray-400 disabled:cursor-not-allowed"
                        >
                            Registrar
                        </button>
                    </form>
                </div>
                 <div className="lg:col-span-2 bg-white dark:bg-gray-900 p-6 rounded-2xl shadow-lg">
                     <h2 className="text-xl font-semibold mb-4">Histórico de Movimentações ({selectedDate.toLocaleDateString('pt-BR')})</h2>
                     <div className="max-h-[80vh] overflow-y-auto">
                         <table className="w-full">
                             <thead className="border-b-2 dark:border-gray-700 sticky top-0 bg-white dark:bg-gray-900">
                                 <tr>
                                     <th className="p-3 text-left">Hora</th>
                                     <th className="p-3 text-left">Produto (Variação)</th>
                                     <th className="p-3 text-center">Tipo</th>
                                     <th className="p-3 text-center">Quantidade</th>
                                     <th className="p-3 text-left">Usuário</th>
                                     <th className="p-3 text-center">Ações</th>
                                 </tr>
                             </thead>
                             <tbody>
                                 {filteredMovements.length > 0 ? filteredMovements.map(m => {
                                     const product = products.find(p => p.id === m.productId);
                                     const variation = product?.variations.find(v => v.id === m.variationId);
                                     return (
                                         <tr key={m.id} className="border-b dark:border-gray-800">
                                             <td className="p-3">{m.timestamp.toLocaleTimeString('pt-BR')}</td>
                                             <td className="p-3">{product?.name || 'Excluído'} {variation && `(${variation.name})`}</td>
                                             <td className={`p-3 text-center font-semibold ${m.type === 'Entrada' ? 'text-green-500' : 'text-red-500'}`}>{m.type}</td>
                                             <td className="p-3 text-center">{m.quantity}</td>
                                             <td className="p-3 text-left text-xs truncate">{m.userEmail || 'N/A'}</td>
                                             <td className="p-3 text-center">
                                                 <button onClick={() => handleDeleteClick(m)} title="Apagar Lançamento">
                                                     <Trash2 size={18} className="text-red-500 hover:text-red-400"/>
                                                 </button>
                                             </td>
                                         </tr>
                                     );
                                 }) : (
                                     <tr>
                                         <td colSpan="6" className="text-center p-8 text-gray-500">Nenhuma movimentação para esta data.</td>
                                     </tr>
                                 )}
                             </tbody>
                         </table>
                     </div>
                 </div>
            </div>
        </div>
    );
};

const CategoryModal = ({ isOpen, onClose, onCategoryCreated }) => {
    const { addCategory } = useStock();
    const [name, setName] = useState('');
    const modalRef = useRef();
    useClickOutside(modalRef, onClose);

    if (!isOpen) return null;

    const handleSubmit = async (e) => {
        e.preventDefault();
        if (name.trim()) {
            const newId = await addCategory(name.trim());
            if (newId) {
                onCategoryCreated(newId);
                setName('');
                onClose();
            }
        }
    };

    return (
        <div className="fixed inset-0 bg-black bg-opacity-60 flex justify-center items-center z-[60] modal-backdrop">
            <div 
                ref={modalRef} 
                onMouseDown={(e) => e.stopPropagation()}
                className="bg-white dark:bg-gray-900 p-6 rounded-2xl shadow-2xl w-full max-w-sm modal-content"
            >
                <form onSubmit={handleSubmit}>
                    <h2 className="text-xl font-bold mb-4">Criar Nova Categoria</h2>
                    <label htmlFor="category-name" className="block mb-2 text-sm font-medium">Nome da Categoria</label>
                    <input id="category-name" type="text" value={name} onChange={(e) => setName(e.target.value)} className="w-full p-2 rounded-md bg-gray-100 dark:bg-gray-700 mb-4" autoFocus />
                    <div className="flex justify-end gap-4">
                        <button type="button" onClick={onClose} className="px-6 py-2 font-semibold rounded-md bg-gray-200 dark:bg-gray-600 hover:bg-gray-300 dark:hover:bg-gray-500">Cancelar</button>
                        <button type="submit" className="px-6 py-2 font-semibold rounded-md bg-blue-600 text-white hover:bg-blue-700">Criar</button>
                    </div>
                </form>
            </div>
        </div>
    );
};


const ProductModal = ({ isOpen, onClose, productToEdit }) => {
    const { categories, addProduct, updateProduct } = useStock();
    
    const initialProductState = useMemo(() => ({ name: '', categoryId: '', minStock: '', leadTimeInMonths: '', variations: [{ name: '', initialStock: '' }] }), []);
    const [productData, setProductData] = useState(initialProductState);
    const [isCategoryModalOpen, setIsCategoryModalOpen] = useState(false);
    
    const modalRef = useRef();
    useClickOutside(modalRef, onClose);

    useEffect(() => {
        if (isOpen) {
            if (productToEdit) {
                setProductData({
                    id: productToEdit.id, // Manter o ID para edição
                    name: productToEdit.name,
                    categoryId: productToEdit.categoryId,
                    minStock: productToEdit.minStock,
                    leadTimeInMonths: productToEdit.leadTimeInMonths || '',
                    variations: productToEdit.variations.map(v => ({...v}))
                });
            } else {
                setProductData({ ...initialProductState, categoryId: categories[0]?.id || '' });
            }
        }
    }, [isOpen, productToEdit, categories, initialProductState]);

    useEffect(() => {
        if (!productToEdit) return;

        const newLeadTime = parseFloat(productData.leadTimeInMonths);
        const originalLeadTime = productToEdit.leadTimeInMonths;
        const originalMinStock = productToEdit.minStock;

        if (isNaN(newLeadTime) || newLeadTime <= 0 || isNaN(originalLeadTime) || originalLeadTime <= 0 || isNaN(originalMinStock) || originalMinStock <= 0) {
            return;
        }
        
        if (newLeadTime !== originalLeadTime) {
             const impliedConsumptionPerMonth = originalMinStock / originalLeadTime;
             const newMinStock = Math.round(impliedConsumptionPerMonth * newLeadTime);
             
             setProductData(prev => ({ ...prev, minStock: newMinStock.toString() }));
        }
    }, [productData.leadTimeInMonths, productToEdit]);


    if (!isOpen) return null;

    const handleChange = (e) => {
        const { name, value } = e.target;
        setProductData(prev => ({ ...prev, [name]: value }));
    };

    const handleVariationChange = (index, e) => {
        const { name, value } = e.target;
        const variations = [...productData.variations];
        variations[index][name] = value;
        setProductData(prev => ({...prev, variations}));
    };
    
    const addVariation = () => {
        setProductData(prev => ({...prev, variations: [...prev.variations, {name: '', initialStock: ''}]}));
    };
    
    const removeVariation = (index) => {
        if(productData.variations.length <= 1) return;
        const variations = [...productData.variations];
        variations.splice(index, 1);
        setProductData(prev => ({...prev, variations}));
    };

    const handleSubmit = async (e) => {
        e.preventDefault();
        const data = {
            ...productData,
            minStock: parseInt(productData.minStock),
            leadTimeInMonths: parseFloat(productData.leadTimeInMonths) || 0,
            variations: productData.variations.map(v => ({
                ...v,
                initialStock: parseInt(v.initialStock)
            }))
        };
        if (productToEdit) {
            await updateProduct(productToEdit.id, data);
        } else {
            await addProduct(data);
        }
        onClose();
    };

    const handleCategoryCreated = (newCategoryId) => {
      if(newCategoryId) {
        setProductData(prev => ({...prev, categoryId: newCategoryId}));
      }
      setIsCategoryModalOpen(false);
    }

    return (
        <div className="fixed inset-0 bg-black bg-opacity-50 flex justify-center items-center z-50 modal-backdrop p-4">
            <div ref={modalRef} className="bg-white dark:bg-gray-900 p-6 rounded-2xl shadow-2xl w-full max-w-2xl modal-content max-h-[90vh] flex flex-col">
                <form onSubmit={handleSubmit} className="flex flex-col gap-4 flex-grow">
                    <h2 className="text-2xl font-bold mb-2">{productToEdit ? 'Editar Produto' : 'Criar Novo Produto'}</h2>
                    
                    <div className="grid grid-cols-1 md:grid-cols-3 gap-4">
                        <div className="md:col-span-1">
                            <label htmlFor="name">Nome do Produto</label>
                            <input id="name" name="name" type="text" value={productData.name} onChange={handleChange} required className="w-full p-2 rounded-md bg-gray-100 dark:bg-gray-700 mt-1"/>
                        </div>
                         <div>
                            <label htmlFor="leadTimeInMonths">Tempo de Entrega (meses)</label>
                            <input id="leadTimeInMonths" name="leadTimeInMonths" type="number" step="0.5" min="0" value={productData.leadTimeInMonths} onChange={handleChange} required className="w-full p-2 rounded-md bg-gray-100 dark:bg-gray-700 mt-1"/>
                        </div>
                        <div>
                            <label htmlFor="minStock">Estoque Mínimo (Total)</label>
                            <input id="minStock" name="minStock" type="number" min="0" value={productData.minStock} onChange={handleChange} required className="w-full p-2 rounded-md bg-gray-100 dark:bg-gray-700 mt-1"/>
                        </div>
                    </div>
                     <div>
                        <label htmlFor="categoryId">Categoria</label>
                        <div className="flex items-center gap-2">
                            <select id="categoryId" name="categoryId" value={productData.categoryId} onChange={handleChange} required className="w-full p-2 rounded-md bg-gray-100 dark:bg-gray-700 mt-1">
                                {categories.map(c => <option key={c.id} value={c.id}>{c.name}</option>)}
                            </select>
                            <button type="button" onClick={() => setIsCategoryModalOpen(true)} className="p-2 bg-gray-200 dark:bg-gray-600 rounded-md hover:bg-gray-300 dark:hover:bg-gray-500 mt-1"><PlusCircle size={20}/></button>
                        </div>
                    </div>

                    <div className="flex-grow overflow-y-auto pr-2">
                        <h3 className="text-lg font-semibold mt-4 mb-2">Variações do Produto</h3>
                        {productData.variations.map((variation, index) => (
                             <div key={index} className="grid grid-cols-12 gap-2 items-center mb-2 p-2 bg-gray-50 dark:bg-gray-800 rounded-md">
                                 <div className="col-span-6">
                                     <label className="text-xs">Nome da Variação (Ex: Cor, Tamanho)</label>
                                     <input name="name" type="text" value={variation.name} onChange={(e) => handleVariationChange(index, e)} required className="w-full p-2 rounded-md bg-white dark:bg-gray-700"/>
                                 </div>
                                 <div className="col-span-5">
                                     <label className="text-xs">Estoque Inicial</label>
                                     <input name="initialStock" type="number" min="0" value={variation.initialStock} onChange={(e) => handleVariationChange(index, e)} required disabled={!!productToEdit} className="w-full p-2 rounded-md bg-white dark:bg-gray-700 disabled:opacity-50"/>
                                 </div>
                                 <div className="col-span-1">
                                     <label className="text-xs">&nbsp;</label>
                                     <button type="button" onClick={() => removeVariation(index)} disabled={productData.variations.length <= 1} className="p-2 text-red-500 disabled:opacity-30">
                                         <MinusCircle size={20} />
                                     </button>
                                 </div>
                             </div>
                        ))}
                        <button type="button" onClick={addVariation} disabled={!!productToEdit} className="mt-2 text-sm text-blue-600 hover:underline disabled:opacity-50 disabled:cursor-not-allowed">+ Adicionar Variação</button>
                    </div>


                    <div className="flex justify-end gap-4 mt-4 pt-4 border-t dark:border-gray-700">
                        <button type="button" onClick={onClose} className="px-6 py-2 font-semibold rounded-md bg-gray-200 dark:bg-gray-600 hover:bg-gray-300 dark:hover:bg-gray-500">Cancelar</button>
                        <button type="submit" className="px-6 py-2 font-semibold rounded-md bg-blue-600 text-white hover:bg-blue-700">Salvar</button>
                    </div>
                </form>
            </div>
            <CategoryModal isOpen={isCategoryModalOpen} onClose={() => setIsCategoryModalOpen(false)} onCategoryCreated={handleCategoryCreated} />
        </div>
    );
};


const StockProductsPage = ({ setConfirmation }) => {
    const { products, categories, deleteProduct } = useStock();
    const [isModalOpen, setIsModalOpen] = useState(false);
    const [editingProduct, setEditingProduct] = useState(null);
    
    const getCategoryName = (id) => categories.find(c => c.id === id)?.name || 'N/A';
    const getTotalStock = (p) => p.variations.reduce((sum, v) => sum + v.currentStock, 0);

    const handleOpenCreateModal = () => {
        setEditingProduct(null);
        setIsModalOpen(true);
    };
    
    const handleOpenEditModal = (product) => {
        setEditingProduct(product);
        setIsModalOpen(true);
    };

    const handleDeleteClick = (product) => {
        setConfirmation({
            isOpen: true,
            title: `Excluir Produto`,
            message: `Tem certeza que deseja excluir "${product.name}"? O produto será movido para a lixeira.`,
            onConfirm: () => () => deleteProduct(product.id)
        });
    };

    return (
        <div className="p-8">
            <div className="flex justify-between items-center mb-6">
                <h1 className="text-3xl font-bold">Gerenciamento de Produtos</h1>
                <button onClick={handleOpenCreateModal} className="flex items-center gap-2 px-4 py-2 bg-blue-600 text-white rounded-lg hover:bg-blue-700">
                    <PlusCircle size={20}/> Adicionar Novo Produto
                </button>
            </div>
            
            <div className="bg-white dark:bg-gray-900 p-6 rounded-2xl shadow-lg">
                <table className="w-full">
                    <thead className="border-b-2 dark:border-gray-700">
                        <tr>
                            <th className="p-3 text-left">Nome</th>
                            <th className="p-3 text-left">Categoria</th>
                            <th className="p-3 text-center">Estoque Atual</th>
                            <th className="p-3 text-left">Criado por</th>
                            <th className="p-3 text-left">Última Edição</th>
                            <th className="p-3 text-center">Ações</th>
                        </tr>
                    </thead>
                    <tbody>
                        {products.map(p => (
                            <tr key={p.id} className="border-b dark:border-gray-800 hover:bg-gray-50 dark:hover:bg-gray-800/50">
                                <td className="p-3 font-medium">
                                    {p.name}
                                    <div className="text-xs text-gray-500">
                                        {p.variations.map(v => `${v.name}: ${v.currentStock}`).join(' | ')}
                                    </div>
                                </td>
                                <td className="p-3">{getCategoryName(p.categoryId)}</td>
                                <td className="p-3 text-center font-bold">{getTotalStock(p).toLocaleString('pt-BR')}</td>
                                <td className="p-3 text-xs">{p.createdBy?.email || 'N/A'}</td>
                                <td className="p-3 text-xs">{p.lastEditedBy?.email || 'N/A'}</td>
                                <td className="p-3">
                                    <div className="flex gap-2 justify-center">
                                        <button onClick={() => handleOpenEditModal(p)} title="Editar"><Edit size={18} className="text-yellow-500 hover:text-yellow-400"/></button>
                                        <button onClick={() => handleDeleteClick(p)} title="Excluir"><Trash2 size={18} className="text-red-500 hover:text-red-400"/></button>
                                    </div>
                                </td>
                            </tr>
                        ))}
                    </tbody>
                </table>
            </div>

            <ProductModal 
                isOpen={isModalOpen}
                onClose={() => setIsModalOpen(false)}
                productToEdit={editingProduct}
            />
        </div>
    );
};

const StockTrashPage = () => {
    const { deletedProducts, restoreProduct } = useStock();

    return (
        <div className="p-8">
            <h1 className="text-3xl font-bold mb-6">Lixeira de Estoque</h1>
            <div className="bg-white dark:bg-gray-900 p-6 rounded-2xl shadow-lg">
                {deletedProducts.map(p => {
                    return (
                        <div key={p.id} className="flex justify-between items-center p-4 border-b dark:border-gray-800">
                            <div>
                                <p className="font-bold">{p.name}</p>
                                <p className="text-sm text-gray-500">Excluído por: {p.deletedBy?.email || 'Desconhecido'} em: {p.deletedAt ? p.deletedAt.toDate().toLocaleString('pt-BR') : 'Data desconhecida'}</p>
                            </div>
                            <button onClick={() => restoreProduct(p.id)} className="p-2 bg-green-500 text-white rounded-md">Restaurar</button>
                        </div>
                    );
                })}
                {deletedProducts.length === 0 && <p>A lixeira está vazia.</p>}
            </div>
        </div>
    );
};


const StockManagementApp = ({ onNavigateToCrono }) => {
    const [activePage, setActivePage] = useState('dashboard');
    const [confirmation, setConfirmation] = useState({ isOpen: false, title: '', message: '', onConfirm: () => {} });

    const renderPage = () => {
        const props = { setConfirmation };
        switch (activePage) {
            case 'dashboard': return <StockDashboardPage {...props} />;
            case 'movements': return <StockMovementsPage {...props} />;
            case 'products': return <StockProductsPage {...props} />;
            case 'trash': return <StockTrashPage {...props} />;
            default: return <StockDashboardPage {...props} />;
        }
    };

    const handleConfirm = () => {
        if (confirmation.onConfirm) {
            confirmation.onConfirm()();
        }
        setConfirmation({ isOpen: false });
    };

    return (
        <StockProvider>
            <div className="responsive-root min-h-screen bg-gray-100 dark:bg-black text-gray-800 dark:text-gray-200 font-sans flex flex-col">
                <ConfirmationModal 
                    isOpen={confirmation.isOpen}
                    onClose={() => setConfirmation({ isOpen: false, title: '', message: '', onConfirm: () => {} })}
                    onConfirm={handleConfirm}
                    title={confirmation.title}
                    message={confirmation.message}
                />
                <StockHeader onNavigateToCrono={onNavigateToCrono} />
                <div className="flex flex-col lg:flex-row flex-grow">
                    <StockSidebar activePage={activePage} setActivePage={setActivePage} />
                    <main className="flex-grow bg-gray-50 dark:bg-gray-800/50 responsive-main">
                        {renderPage()}
                    </main>
                </div>
            </div>
        </StockProvider>
    );
};

// #####################################################################
// #                                                                   #
// #       FIM: GERENCIADOR DE ESTOQUE (AGORA COM FIREBASE)            #
// #                                                                   #
// #####################################################################



// #####################################################################
// #                                                                   #
// #               INÍCIO: COMPONENTES DE MODAIS E AUXILIARES            #
// #                                                                   #
// #####################################################################

const EditEntryModal = ({
    isOpen,
    onClose,
    entry,
    onSave,
    products,
    productsForSelectedDate = [],
    lots = [],
    traveteMachines = TRAVETE_MACHINES,
    traveteVariationLookup = new Map(),
}) => {
    const [entryData, setEntryData] = useState(null);
    const modalRef = useRef();
    useClickOutside(modalRef, onClose);

    const productMap = useMemo(() => {
        const map = new Map();
        (products || []).forEach(product => {
            if (product?.id) {
                map.set(product.id, product);
            }
        });
        (productsForSelectedDate || []).forEach(product => {
            if (product?.id) {
                const existing = map.get(product.id) || {};
                map.set(product.id, { ...existing, ...product });
            }
        });
        return map;
    }, [products, productsForSelectedDate]);

    useEffect(() => {
        if (isOpen && entry) {
            if (Array.isArray(entry.employeeEntries) && entry.employeeEntries.length > 0) {
                setEntryData({
                    type: 'travete',
                    availableTime: entry.availableTime || 0,
                    observation: entry.observation || '',
                    employeeEntries: entry.employeeEntries.map((emp, idx) => {
                        const baseProducts = Array.isArray(emp.products) && emp.products.length > 0
                            ? emp.products
                            : (emp.productionDetails || []);
                        const normalizedProducts = baseProducts.map(detail => ({
                            lotId: detail.lotId || '',
                            productId: detail.productId || '',
                            produced: detail.produced !== undefined ? String(detail.produced) : '',
                            isAutoSuggested: false,
                        }));
                        if (normalizedProducts.length === 0) {
                            normalizedProducts.push(createDefaultTraveteProductItem());
                        }
                        const standardTimeValue = emp.standardTime !== undefined && emp.standardTime !== null
                            ? String(emp.standardTime)
                            : '';
                        return {
                            employeeId: emp.employeeId || idx + 1,
                            machineType: emp.machineType || traveteMachines[idx] || traveteMachines[0],
                            standardTime: standardTimeValue,
                            standardTimeManual: standardTimeValue !== '',
                            products: normalizedProducts,
                        };
                    }),
                });
            } else {
                const productionDetails = Array.isArray(entry.productionDetails)
                    ? entry.productionDetails
                    : [];
                const productionRows = productionDetails
                    .map(detail => createProductionRowFromDetail(detail, productMap, lots))
                    .filter(Boolean);

                setEntryData({
                    type: 'default',
                    people: entry.people !== undefined && entry.people !== null
                        ? String(entry.people)
                        : '',
                    availableTime: entry.availableTime !== undefined && entry.availableTime !== null
                        ? String(entry.availableTime)
                        : '',
                    productionRows,
                    previousGoalDisplay: entry.goalDisplay || '',
                });
            }
        } else if (!isOpen) {
            setEntryData(null);
        }
    }, [isOpen, entry, traveteMachines, lots, productMap]);

    const traveteLotOptions = useMemo(
        () => lots.filter(lot => lot.status !== 'completed'),
        [lots]
    );

    useEffect(() => {
        if (!isOpen || !entryData || entryData.type !== 'travete') return;
        setEntryData(prev => {
            if (!prev || prev.type !== 'travete') return prev;
            const { changed, employeeEntries } = applyTraveteAutoSuggestions(
                prev.employeeEntries,
                traveteLotOptions,
                products,
                traveteVariationLookup
            );
            if (!changed) {
                return prev;
            }
            return { ...prev, employeeEntries };
        });
    }, [isOpen, entryData, traveteLotOptions, products, traveteVariationLookup]);

    const isTraveteEntry = entryData?.type === 'travete';

    const handleProductionRowChange = (index, value) => {
        setEntryData(prev => {
            if (!prev || prev.type !== 'default') return prev;
            const rows = prev.productionRows || [];
            if (index < 0 || index >= rows.length) return prev;
            const nextRows = rows.map((row, idx) => (
                idx === index
                    ? { ...row, produced: value }
                    : row
            ));
            return { ...prev, productionRows: nextRows };
        });
    };

    const entryPrimaryProductId = useMemo(() => (
        entry?.primaryProductId
        || entry?.productionDetails?.[0]?.productId
        || ''
    ), [entry]);

    const fallbackProductId = !isTraveteEntry
        ? (entryData?.productionRows?.[0]?.productId || entryPrimaryProductId)
        : '';

    const defaultPredictions = useMemo(() => {
        if (isTraveteEntry) {
            return [];
        }

        return computeDefaultPredictionsForEdit({
            peopleValue: entryData?.people,
            availableTimeValue: entryData?.availableTime,
            lots,
            productMap,
            fallbackProductId,
        });
    }, [isTraveteEntry, entryData?.people, entryData?.availableTime, lots, productMap, fallbackProductId]);

    useEffect(() => {
        if (!isOpen || isTraveteEntry) return;

        setEntryData(prev => {
            if (!prev || prev.type !== 'default') return prev;
            const existingRows = prev.productionRows || [];
            const nextRows = buildRowsFromPredictions(existingRows, defaultPredictions, lots, productMap);
            if (areProductionRowsEqual(existingRows, nextRows)) {
                return prev;
            }
            return { ...prev, productionRows: nextRows };
        });
    }, [isOpen, isTraveteEntry, defaultPredictions, lots, productMap]);

    const defaultGoalPreview = useMemo(() => {
        if (isTraveteEntry) {
            return '';
        }

        if (!defaultPredictions || defaultPredictions.length === 0) {
            const fallbackDisplay = entryData?.previousGoalDisplay || entry?.goalDisplay || '';
            return fallbackDisplay && fallbackDisplay.trim().length > 0 ? fallbackDisplay : '0';
        }

        const segments = defaultPredictions
            .map(prediction => Math.max(0, prediction.remainingPieces ?? prediction.plannedPieces ?? 0))
            .filter((value, index) => value > 0 || index === 0);

        return segments.length > 0
            ? segments.map(value => value.toLocaleString('pt-BR')).join(' / ')
            : '0';
    }, [isTraveteEntry, defaultPredictions, entryData?.previousGoalDisplay, entry?.goalDisplay]);

    const defaultPredictedLotLabel = useMemo(() => {
        if (isTraveteEntry || !defaultPredictions || defaultPredictions.length === 0) {
            return '';
        }

        return defaultPredictions
            .map(prediction => prediction.productName)
            .filter(Boolean)
            .join(' / ');
    }, [isTraveteEntry, defaultPredictions]);

    const traveteMetaPreview = useMemo(() => {
        if (!isTraveteEntry) return null;
        const availableTime = parseFloat(entryData?.availableTime) || 0;
        return (entryData?.employeeEntries || []).map(emp => {
            const standardTime = parseFloat(emp.standardTime) || 0;
            if (availableTime <= 0 || standardTime <= 0) return 0;
            return Math.round(availableTime / standardTime);
        });
    }, [isTraveteEntry, entryData]);

    const traveteMetaDisplay = useMemo(() => {
        if (!Array.isArray(traveteMetaPreview)) return '';
        return traveteMetaPreview
            .map(value => value.toLocaleString('pt-BR'))
            .join(' // ');
    }, [traveteMetaPreview]);

    if (!isOpen || !entryData) return null;

<<<<<<< HEAD
=======
    const deriveTraveteEditStandardTime = (lotId, machineType) => {
        const lot = lots.find(l => l.id === lotId) || null;
        if (!lot || !machineType) return '';
        const variation = findTraveteVariationForLot(lot, machineType, products, traveteVariationLookup);
        const numeric = variation?.standardTime ? parseFloat(variation.standardTime) : NaN;
        if (!Number.isFinite(numeric) || numeric <= 0) return '';
        return formatTraveteStandardTimeValue(numeric);
    };

>>>>>>> b733f8e6
    const handleTraveteEmployeeChange = (index, field, value) => {
        setEntryData(prev => {
            if (!prev || prev.type !== 'travete') return prev;
            const updatedEmployees = prev.employeeEntries.map((emp, empIdx) => {
                if (empIdx !== index) return emp;
                const updated = { ...emp };
                switch (field) {
                    case 'machineType': {
                        updated.machineType = value;
                        if (!updated.standardTimeManual) {
                            const firstLotId = updated.products.find(item => item.lotId)?.lotId;
                            if (firstLotId) {
<<<<<<< HEAD
                                const derived = deriveTraveteStandardTime(
                                    firstLotId,
                                    value,
                                    lots,
                                    products,
                                    traveteVariationLookup
                                );
=======
                                const derived = deriveTraveteEditStandardTime(firstLotId, value);
>>>>>>> b733f8e6
                                updated.standardTime = derived;
                            }
                        }
                        break;
                    }
                    case 'standardTime': {
                        updated.standardTime = value;
                        updated.standardTimeManual = value !== '';
                        break;
                    }
                    default: {
                        updated[field] = value;
                    }
                }
                return updated;
            });
            return { ...prev, employeeEntries: updatedEmployees };
        });
    };

    const handleTraveteProductChange = (employeeIndex, productIndex, field, value) => {
        setEntryData(prev => {
            if (!prev || prev.type !== 'travete') return prev;
            const updatedEmployees = prev.employeeEntries.map((emp, empIdx) => {
                if (empIdx !== employeeIndex) return emp;
                const updatedProducts = emp.products.map((product, prodIdx) => {
                    if (prodIdx !== productIndex) return product;
                    const nextProduct = { ...product, [field]: value };
                    if (field === 'lotId') {
                        nextProduct.isAutoSuggested = false;
                    }
                    return nextProduct;
                });
                const updatedEmployee = { ...emp, products: updatedProducts };
                if (field === 'lotId' && !emp.standardTimeManual) {
<<<<<<< HEAD
                    const derived = deriveTraveteStandardTime(
                        value,
                        emp.machineType,
                        lots,
                        products,
                        traveteVariationLookup
                    );
=======
                    const derived = deriveTraveteEditStandardTime(value, emp.machineType);
>>>>>>> b733f8e6
                    if (derived) {
                        updatedEmployee.standardTime = derived;
                    }
                }
                return updatedEmployee;
            });
            return { ...prev, employeeEntries: updatedEmployees };
        });
    };

    const handleTraveteAddProduct = (employeeIndex) => {
        setEntryData(prev => {
            if (!prev || prev.type !== 'travete') return prev;
            const updatedEmployees = prev.employeeEntries.map((emp, empIdx) => {
                if (empIdx !== employeeIndex) return emp;
                return { ...emp, products: [...emp.products, createDefaultTraveteProductItem()] };
            });
            return { ...prev, employeeEntries: updatedEmployees };
        });
    };

    const handleTraveteRemoveProduct = (employeeIndex, productIndex) => {
        setEntryData(prev => {
            if (!prev || prev.type !== 'travete') return prev;
            const updatedEmployees = prev.employeeEntries.map((emp, empIdx) => {
                if (empIdx !== employeeIndex) return emp;
                const remaining = emp.products.filter((_, idx) => idx !== productIndex);
                return { ...emp, products: remaining.length > 0 ? remaining : [createDefaultTraveteProductItem()] };
            });
            return { ...prev, employeeEntries: updatedEmployees };
        });
    };

    const handleSave = () => {
        if (isTraveteEntry) {
            const normalizedEmployees = entryData.employeeEntries.map(emp => ({
                employeeId: emp.employeeId,
                machineType: emp.machineType,
                standardTime: emp.standardTime,
                products: emp.products.map(product => ({
                    ...product,
                    produced: parseInt(product.produced, 10) || 0,
                })),
            }));

            onSave(entry.id, {
                type: 'travete',
                availableTime: parseFloat(entryData.availableTime) || 0,
                employeeEntries: normalizedEmployees,
                observation: entryData.observation || '',
            });
            onClose();
            return;
        }

        const numericPeople = parseFloat(entryData.people) || 0;
        const numericAvailableTime = parseFloat(entryData.availableTime) || 0;
        const updatedProductions = (entryData.productionRows || [])
            .filter(row => row.productId)
            .map(row => ({
                productId: row.productId,
                produced: parseInt(row.produced, 10) || 0,
            }))
            .filter(detail => detail.produced > 0);

        const primaryProductId = updatedProductions[0]?.productId
            || entry?.primaryProductId
            || entry?.productionDetails?.[0]?.productId
            || '';

        const goalDisplayValue = defaultGoalPreview && defaultGoalPreview.trim().length > 0
            ? defaultGoalPreview
            : entry?.goalDisplay || '0';

        onSave(entry.id, {
            type: 'default',
            people: numericPeople,
            availableTime: numericAvailableTime,
            productions: updatedProductions,
            goalDisplay: goalDisplayValue,
            primaryProductId,
        });
    };

    return (
        <div className="fixed inset-0 bg-black bg-opacity-60 flex justify-center items-center z-40 modal-backdrop">
            <div ref={modalRef} className="bg-white dark:bg-gray-800 p-6 rounded-lg shadow-xl w-full max-w-3xl modal-content max-h-[90vh] overflow-y-auto">
                <h2 className="text-xl font-bold mb-4">Editar Lançamento: {entry.period}</h2>
                {isTraveteEntry ? (
                    <div className="space-y-6">
                        <div className="grid grid-cols-1 md:grid-cols-3 gap-4">
                            <div className="flex flex-col">
                                <label htmlFor="travete-edit-time" className="text-sm font-medium">Tempo Disp. (min)</label>
                                <input
                                    id="travete-edit-time"
                                    type="number"
                                    value={entryData.availableTime}
                                    onChange={(e) => setEntryData(prev => ({ ...prev, availableTime: e.target.value }))}
                                    className="mt-1 w-full p-2 rounded-md bg-gray-100 dark:bg-gray-700"
                                />
                            </div>
                            <div className="md:col-span-2 flex flex-col">
                                <label htmlFor="travete-edit-observation" className="text-sm font-medium">Observação</label>
                                <textarea
                                    id="travete-edit-observation"
                                    value={entryData.observation}
                                    onChange={(e) => setEntryData(prev => ({ ...prev, observation: e.target.value }))}
                                    className="mt-1 w-full p-2 rounded-md bg-gray-100 dark:bg-gray-700"
                                    rows={2}
                                />
                            </div>
                        </div>
                        <div className="grid grid-cols-1 lg:grid-cols-2 gap-4">
                            {entryData.employeeEntries.map((employee, index) => (
                                <div key={employee.employeeId || index} className="p-4 border border-gray-200 dark:border-gray-700 rounded-xl bg-gray-50 dark:bg-gray-800/60 space-y-4">
                                    <div className="flex items-center justify-between">
                                        <h3 className="text-lg font-semibold">Funcionário {employee.employeeId}</h3>
                                    </div>
                                    <div className="grid grid-cols-1 md:grid-cols-2 gap-3">
                                        <div className="flex flex-col">
                                            <label className="text-sm font-medium">Máquina</label>
                                            <select
                                                value={employee.machineType}
                                                onChange={(e) => handleTraveteEmployeeChange(index, 'machineType', e.target.value)}
                                                className="p-2 rounded-md bg-gray-100 dark:bg-gray-700"
                                            >
                                                {traveteMachines.map(machine => (
                                                    <option key={machine} value={machine}>{machine}</option>
                                                ))}
                                            </select>
                                        </div>
                                        <div className="flex flex-col">
                                            <label className="text-sm font-medium">Tempo por Peça (min)</label>
                                            <input
                                                type="number"
                                                step="0.01"
                                                value={employee.standardTime}
                                                onChange={(e) => handleTraveteEmployeeChange(index, 'standardTime', e.target.value)}
                                                className="p-2 rounded-md bg-gray-100 dark:bg-gray-700"
                                            />
                                        </div>
                                    </div>
                                    <div className="space-y-3">
                                        {employee.products.map((productItem, productIdx) => (
                                            <div key={`${employee.employeeId}-${productIdx}`} className="p-3 rounded-lg bg-white dark:bg-gray-900/60 border border-gray-200 dark:border-gray-700 space-y-3">
                                                        <div className="flex items-center justify-between">
                                                            <label className="text-sm font-semibold">
                                                                {productIdx === 0
                                                                    ? 'Produto / Lote (Prioridade)'
                                                                    : productItem.isAutoSuggested
                                                                        ? 'Próximo Lote (Automático)'
                                                                        : 'Produto / Lote'}
                                                            </label>
                                                            {employee.products.length > 1 && (
                                                                <button
                                                                    type="button"
                                                                    onClick={() => handleTraveteRemoveProduct(index, productIdx)}
                                                                    className="text-red-500 hover:text-red-400"
                                                        >
                                                            <Trash size={16} />
                                                        </button>
                                                    )}
                                                </div>
                                                <select
                                                    value={productItem.lotId}
                                                    onChange={(e) => handleTraveteProductChange(index, productIdx, 'lotId', e.target.value)}
                                                    className="p-2 rounded-md bg-gray-100 dark:bg-gray-700"
                                                >
                                                    <option value="">Selecione...</option>
                                                    {traveteLotOptions.map(lotOption => (
                                                        <option key={lotOption.id} value={lotOption.id}>
                                                            {formatTraveteLotDisplayName(lotOption, products)}
                                                        </option>
                                                    ))}
                                                </select>
                                                <div className="flex flex-col">
                                                    <label className="text-sm">Quantidade Produzida</label>
                                                    <input
                                                        type="number"
                                                        min="0"
                                                        value={productItem.produced}
                                                        onChange={(e) => handleTraveteProductChange(index, productIdx, 'produced', e.target.value)}
                                                        className="p-2 rounded-md bg-gray-100 dark:bg-gray-700"
                                                    />
                                                </div>
                                            </div>
                                        ))}
                                        <button
                                            type="button"
                                            onClick={() => handleTraveteAddProduct(index)}
                                            className="flex items-center gap-2 text-sm text-blue-600 hover:text-blue-500"
                                        >
                                            <PlusCircle size={16} /> Adicionar item fora de ordem
                                        </button>
                                    </div>
                                </div>
                            ))}
                        </div>
                        <div className="grid grid-cols-1 md:grid-cols-2 gap-4">
                            <div className="flex flex-col justify-center items-center bg-blue-100 dark:bg-blue-900/50 p-3 rounded-md shadow-inner">
                                <span className="text-sm font-medium text-gray-700 dark:text-gray-200">Meta Prevista</span>
                                <span className="font-bold text-lg text-blue-600 dark:text-blue-300 text-center">
                                    {traveteMetaDisplay || '- // -'}
                                </span>
                            </div>
                        </div>
                    </div>
                ) : (
                    <div className="space-y-4">
                        <div className="grid grid-cols-2 gap-4">
                            <div>
                                <label htmlFor="edit-people" className="block text-sm font-medium">Nº Pessoas</label>
                                <input
                                    id="edit-people"
                                    type="number"
                                    value={entryData.people}
                                    onChange={(e) => setEntryData({ ...entryData, people: e.target.value })}
                                    className="mt-1 w-full p-2 rounded-md bg-gray-100 dark:bg-gray-700"
                                />
                            </div>
                            <div>
                                <label htmlFor="edit-time" className="block text-sm font-medium">Tempo Disp. (min)</label>
                                <input
                                    id="edit-time"
                                    type="number"
                                    value={entryData.availableTime}
                                    onChange={(e) => setEntryData({ ...entryData, availableTime: e.target.value })}
                                    className="mt-1 w-full p-2 rounded-md bg-gray-100 dark:bg-gray-700"
                                />
                            </div>
                        </div>
                        <div>
                            <h3 className="text-sm font-semibold mb-2">Produções</h3>
                            <div className="space-y-2 max-h-64 overflow-y-auto">
                                {(entryData.productionRows || []).map((row, index) => (
                                    <div key={row.key || `${row.productId}-${index}`} className="flex items-center justify-between gap-4">
                                        <span className="text-sm font-medium truncate">{row.productName || row.productId || 'Produto'}</span>
                                        <input
                                            type="number"
                                            value={row.produced || ''}
                                            onChange={(e) => handleProductionRowChange(index, e.target.value)}
                                            className="w-24 p-2 rounded-md bg-gray-100 dark:bg-gray-700"
                                        />
                                    </div>
                                ))}
                                {(!entryData.productionRows || entryData.productionRows.length === 0) && (
                                    <p className="text-sm text-gray-500">Nenhum lote previsto para este horário.</p>
                                )}
                            </div>
                            <div className="grid grid-cols-1 sm:grid-cols-2 gap-4 pt-2">
                                {defaultPredictedLotLabel && (
                                    <div className="flex flex-col justify-center items-center bg-blue-50 dark:bg-blue-900/40 p-3 rounded-md shadow-inner">
                                        <span className="text-sm font-medium text-gray-700 dark:text-gray-200">Lotes Previstos</span>
                                        <span className="font-semibold text-base text-blue-700 dark:text-blue-200 text-center">{defaultPredictedLotLabel}</span>
                                    </div>
                                )}
                                <div className="flex flex-col justify-center items-center bg-blue-100 dark:bg-blue-900/50 p-3 rounded-md shadow-inner">
                                    <span className="text-sm font-medium text-gray-700 dark:text-gray-200">Meta Prevista</span>
                                    <span className="font-bold text-lg text-blue-600 dark:text-blue-400">{defaultGoalPreview}</span>
                                </div>
                            </div>
                        </div>
                    </div>
                )}
                <div className="mt-6 flex justify-end gap-3">
                    <button onClick={onClose} className="px-4 py-2 bg-gray-200 hover:bg-gray-300 rounded-md">Cancelar</button>
                    <button onClick={handleSave} className="px-4 py-2 bg-blue-600 text-white rounded-md hover:bg-blue-700">Salvar</button>
                </div>
            </div>
        </div>
    );
};



const DashboardActionModal = ({ isOpen, onClose, onConfirm, mode, initialName }) => {
    const [name, setName] = useState('');
    const modalRef = useRef();
    useClickOutside(modalRef, onClose);

    const defaultPredictions = useMemo(() => {
        if (isTraveteEntry) {
            return [];
        }

        return computeDefaultPredictionsForEdit({
            peopleValue: entryData?.people,
            availableTimeValue: entryData?.availableTime,
            lots,
            productMap,
            fallbackProductId,
        });
    }, [isTraveteEntry, entryData?.people, entryData?.availableTime, lots, productMap, fallbackProductId]);

    useEffect(() => {
        if (!isOpen || isTraveteEntry) return;

        setEntryData(prev => {
            if (!prev || prev.type !== 'default') return prev;
            const existingRows = prev.productionRows || [];
            const nextRows = buildRowsFromPredictions(existingRows, defaultPredictions, lots, productMap);
            if (areProductionRowsEqual(existingRows, nextRows)) {
                return prev;
            }
            return { ...prev, productionRows: nextRows };
        });
    }, [isOpen, isTraveteEntry, defaultPredictions, lots, productMap]);

    const defaultGoalPreview = useMemo(() => {
        if (isTraveteEntry) {
            return '';
        }

        if (!defaultPredictions || defaultPredictions.length === 0) {
            const fallbackDisplay = entryData?.previousGoalDisplay || entry?.goalDisplay || '';
            return fallbackDisplay && fallbackDisplay.trim().length > 0 ? fallbackDisplay : '0';
        }

        const segments = defaultPredictions
            .map(prediction => Math.max(0, prediction.remainingPieces ?? prediction.plannedPieces ?? 0))
            .filter((value, index) => value > 0 || index === 0);

        return segments.length > 0
            ? segments.map(value => value.toLocaleString('pt-BR')).join(' / ')
            : '0';
    }, [isTraveteEntry, defaultPredictions, entryData?.previousGoalDisplay, entry?.goalDisplay]);

    const defaultPredictedLotLabel = useMemo(() => {
        if (isTraveteEntry || !defaultPredictions || defaultPredictions.length === 0) {
            return '';
        }

        return defaultPredictions
            .map(prediction => prediction.productName)
            .filter(Boolean)
            .join(' / ');
    }, [isTraveteEntry, defaultPredictions]);

    const traveteMetaPreview = useMemo(() => {
        if (!isTraveteEntry) return null;
        const availableTime = parseFloat(entryData?.availableTime) || 0;
        return (entryData?.employeeEntries || []).map(emp => {
            const standardTime = parseFloat(emp.standardTime) || 0;
            if (availableTime <= 0 || standardTime <= 0) return 0;
            return Math.round(availableTime / standardTime);
        });
    }, [isTraveteEntry, entryData]);

    const traveteMetaDisplay = useMemo(() => {
        if (!Array.isArray(traveteMetaPreview)) return '';
        return traveteMetaPreview
            .map(value => value.toLocaleString('pt-BR'))
            .join(' // ');
    }, [traveteMetaPreview]);

    if (!isOpen || !entryData) return null;

    const deriveTraveteStandardTime = (lotId, machineType) => {
        const lot = lots.find(l => l.id === lotId) || null;
        if (!lot || !machineType) return '';
        const variation = findTraveteVariationForLot(lot, machineType, products, traveteVariationLookup);
        const numeric = variation?.standardTime ? parseFloat(variation.standardTime) : NaN;
        if (!Number.isFinite(numeric) || numeric <= 0) return '';
        return formatTraveteStandardTimeValue(numeric);
    };

    const handleTraveteEmployeeChange = (index, field, value) => {
        setEntryData(prev => {
            if (!prev || prev.type !== 'travete') return prev;
            const updatedEmployees = prev.employeeEntries.map((emp, empIdx) => {
                if (empIdx !== index) return emp;
                const updated = { ...emp };
                switch (field) {
                    case 'machineType': {
                        updated.machineType = value;
                        if (!updated.standardTimeManual) {
                            const firstLotId = updated.products.find(item => item.lotId)?.lotId;
                            if (firstLotId) {
                                const derived = deriveTraveteStandardTime(firstLotId, value);
                                updated.standardTime = derived;
                            }
                        }
                        break;
                    }
                    case 'standardTime': {
                        updated.standardTime = value;
                        updated.standardTimeManual = value !== '';
                        break;
                    }
                    default: {
                        updated[field] = value;
                    }
                }
                return updated;
            });
            return { ...prev, employeeEntries: updatedEmployees };
        });
    };

    const handleTraveteProductChange = (employeeIndex, productIndex, field, value) => {
        setEntryData(prev => {
            if (!prev || prev.type !== 'travete') return prev;
            const updatedEmployees = prev.employeeEntries.map((emp, empIdx) => {
                if (empIdx !== employeeIndex) return emp;
                const updatedProducts = emp.products.map((product, prodIdx) => {
                    if (prodIdx !== productIndex) return product;
                    const nextProduct = { ...product, [field]: value };
                    if (field === 'lotId') {
                        nextProduct.isAutoSuggested = false;
                    }
                    return nextProduct;
                });
                const updatedEmployee = { ...emp, products: updatedProducts };
                if (field === 'lotId' && !emp.standardTimeManual) {
                    const derived = deriveTraveteStandardTime(value, emp.machineType);
                    if (derived) {
                        updatedEmployee.standardTime = derived;
                    }
                }
                return updatedEmployee;
            });
            return { ...prev, employeeEntries: updatedEmployees };
        });
    };

    const handleTraveteAddProduct = (employeeIndex) => {
        setEntryData(prev => {
            if (!prev || prev.type !== 'travete') return prev;
            const updatedEmployees = prev.employeeEntries.map((emp, empIdx) => {
                if (empIdx !== employeeIndex) return emp;
                return { ...emp, products: [...emp.products, createDefaultTraveteProductItem()] };
            });
            return { ...prev, employeeEntries: updatedEmployees };
        });
    };

    const handleTraveteRemoveProduct = (employeeIndex, productIndex) => {
        setEntryData(prev => {
            if (!prev || prev.type !== 'travete') return prev;
            const updatedEmployees = prev.employeeEntries.map((emp, empIdx) => {
                if (empIdx !== employeeIndex) return emp;
                const remaining = emp.products.filter((_, idx) => idx !== productIndex);
                return { ...emp, products: remaining.length > 0 ? remaining : [createDefaultTraveteProductItem()] };
            });
            return { ...prev, employeeEntries: updatedEmployees };
        });
    };

    const deriveTraveteStandardTime = (lotId, machineType) => {
        const lot = lots.find(l => l.id === lotId) || null;
        if (!lot || !machineType) return '';
        const variation = findTraveteVariationForLot(lot, machineType, products, traveteVariationLookup);
        const numeric = variation?.standardTime ? parseFloat(variation.standardTime) : NaN;
        if (!Number.isFinite(numeric) || numeric <= 0) return '';
        return formatTraveteStandardTimeValue(numeric);
    };

    const handleTraveteEmployeeChange = (index, field, value) => {
        setEntryData(prev => {
            if (!prev || prev.type !== 'travete') return prev;
            const updatedEmployees = prev.employeeEntries.map((emp, empIdx) => {
                if (empIdx !== index) return emp;
                const updated = { ...emp };
                switch (field) {
                    case 'machineType': {
                        updated.machineType = value;
                        if (!updated.standardTimeManual) {
                            const firstLotId = updated.products.find(item => item.lotId)?.lotId;
                            if (firstLotId) {
                                const derived = deriveTraveteStandardTime(firstLotId, value);
                                updated.standardTime = derived;
                            }
                        }
                        break;
                    }
                    case 'standardTime': {
                        updated.standardTime = value;
                        updated.standardTimeManual = value !== '';
                        break;
                    }
                    default: {
                        updated[field] = value;
                    }
                }
                return updated;
            });
            return { ...prev, employeeEntries: updatedEmployees };
        });
    };

    const handleTraveteProductChange = (employeeIndex, productIndex, field, value) => {
        setEntryData(prev => {
            if (!prev || prev.type !== 'travete') return prev;
            const updatedEmployees = prev.employeeEntries.map((emp, empIdx) => {
                if (empIdx !== employeeIndex) return emp;
                const updatedProducts = emp.products.map((product, prodIdx) => {
                    if (prodIdx !== productIndex) return product;
                    const nextProduct = { ...product, [field]: value };
                    if (field === 'lotId') {
                        nextProduct.isAutoSuggested = false;
                    }
                    return nextProduct;
                });
                const updatedEmployee = { ...emp, products: updatedProducts };
                if (field === 'lotId' && !emp.standardTimeManual) {
                    const derived = deriveTraveteStandardTime(value, emp.machineType);
                    if (derived) {
                        updatedEmployee.standardTime = derived;
                    }
                }
                return updatedEmployee;
            });
            return { ...prev, employeeEntries: updatedEmployees };
        });
    };

    const handleTraveteAddProduct = (employeeIndex) => {
        setEntryData(prev => {
            if (!prev || prev.type !== 'travete') return prev;
            const updatedEmployees = prev.employeeEntries.map((emp, empIdx) => {
                if (empIdx !== employeeIndex) return emp;
                return { ...emp, products: [...emp.products, createDefaultTraveteProductItem()] };
            });
            return { ...prev, employeeEntries: updatedEmployees };
        });
    };

    const handleTraveteRemoveProduct = (employeeIndex, productIndex) => {
        setEntryData(prev => {
            if (!prev || prev.type !== 'travete') return prev;
            const updatedEmployees = prev.employeeEntries.map((emp, empIdx) => {
                if (empIdx !== employeeIndex) return emp;
                const remaining = emp.products.filter((_, idx) => idx !== productIndex);
                return { ...emp, products: remaining.length > 0 ? remaining : [createDefaultTraveteProductItem()] };
            });
            return { ...prev, employeeEntries: updatedEmployees };
        });
    };

    const handleSave = () => {
        if (isTraveteEntry) {
            const normalizedEmployees = entryData.employeeEntries.map(emp => ({
                employeeId: emp.employeeId,
                machineType: emp.machineType,
                standardTime: emp.standardTime,
                products: emp.products.map(product => ({
                    ...product,
                    produced: parseInt(product.produced, 10) || 0,
                })),
            }));

            onSave(entry.id, {
                type: 'travete',
                availableTime: parseFloat(entryData.availableTime) || 0,
                employeeEntries: normalizedEmployees,
                observation: entryData.observation || '',
            });
            onClose();
            return;
        }

        const numericPeople = parseFloat(entryData.people) || 0;
        const numericAvailableTime = parseFloat(entryData.availableTime) || 0;
        const updatedProductions = (entryData.productionRows || [])
            .filter(row => row.productId)
            .map(row => ({
                productId: row.productId,
                produced: parseInt(row.produced, 10) || 0,
            }))
            .filter(detail => detail.produced > 0);

        const primaryProductId = updatedProductions[0]?.productId
            || entry?.primaryProductId
            || entry?.productionDetails?.[0]?.productId
            || '';

        const goalDisplayValue = defaultGoalPreview && defaultGoalPreview.trim().length > 0
            ? defaultGoalPreview
            : entry?.goalDisplay || '0';

        onSave(entry.id, {
            type: 'default',
            people: numericPeople,
            availableTime: numericAvailableTime,
            productions: updatedProductions,
            goalDisplay: goalDisplayValue,
            primaryProductId,
        });
        onClose();
    };

    return (
        <div className="fixed inset-0 bg-black bg-opacity-60 flex justify-center items-center z-40 modal-backdrop">
            <div ref={modalRef} className="bg-white dark:bg-gray-800 p-6 rounded-lg shadow-xl w-full max-w-3xl modal-content max-h-[90vh] overflow-y-auto">
                <h2 className="text-xl font-bold mb-4">Editar Lançamento: {entry.period}</h2>
                {isTraveteEntry ? (
                    <div className="space-y-6">
                        <div className="grid grid-cols-1 md:grid-cols-3 gap-4">
                            <div className="flex flex-col">
                                <label htmlFor="travete-edit-time" className="text-sm font-medium">Tempo Disp. (min)</label>
                                <input
                                    id="travete-edit-time"
                                    type="number"
                                    value={entryData.availableTime}
                                    onChange={(e) => setEntryData(prev => ({ ...prev, availableTime: e.target.value }))}
                                    className="mt-1 w-full p-2 rounded-md bg-gray-100 dark:bg-gray-700"
                                />
                            </div>
                            <div className="md:col-span-2 flex flex-col">
                                <label htmlFor="travete-edit-observation" className="text-sm font-medium">Observação</label>
                                <textarea
                                    id="travete-edit-observation"
                                    value={entryData.observation}
                                    onChange={(e) => setEntryData(prev => ({ ...prev, observation: e.target.value }))}
                                    className="mt-1 w-full p-2 rounded-md bg-gray-100 dark:bg-gray-700"
                                    rows={2}
                                />
                            </div>
                        </div>
                        <div className="grid grid-cols-1 lg:grid-cols-2 gap-4">
                            {entryData.employeeEntries.map((employee, index) => (
                                <div key={employee.employeeId || index} className="p-4 border border-gray-200 dark:border-gray-700 rounded-xl bg-gray-50 dark:bg-gray-800/60 space-y-4">
                                    <div className="flex items-center justify-between">
                                        <h3 className="text-lg font-semibold">Funcionário {employee.employeeId}</h3>
                                    </div>
                                    <div className="grid grid-cols-1 md:grid-cols-2 gap-3">
                                        <div className="flex flex-col">
                                            <label className="text-sm font-medium">Máquina</label>
                                            <select
                                                value={employee.machineType}
                                                onChange={(e) => handleTraveteEmployeeChange(index, 'machineType', e.target.value)}
                                                className="p-2 rounded-md bg-gray-100 dark:bg-gray-700"
                                            >
                                                {traveteMachines.map(machine => (
                                                    <option key={machine} value={machine}>{machine}</option>
                                                ))}
                                            </select>
                                        </div>
                                        <div className="flex flex-col">
                                            <label className="text-sm font-medium">Tempo por Peça (min)</label>
                                            <input
                                                type="number"
                                                step="0.01"
                                                value={employee.standardTime}
                                                onChange={(e) => handleTraveteEmployeeChange(index, 'standardTime', e.target.value)}
                                                className="p-2 rounded-md bg-gray-100 dark:bg-gray-700"
                                            />
                                        </div>
                                    </div>
                                    <div className="space-y-3">
                                        {employee.products.map((productItem, productIdx) => (
                                            <div key={`${employee.employeeId}-${productIdx}`} className="p-3 rounded-lg bg-white dark:bg-gray-900/60 border border-gray-200 dark:border-gray-700 space-y-3">
                                                        <div className="flex items-center justify-between">
                                                            <label className="text-sm font-semibold">
                                                                {productIdx === 0
                                                                    ? 'Produto / Lote (Prioridade)'
                                                                    : productItem.isAutoSuggested
                                                                        ? 'Próximo Lote (Automático)'
                                                                        : 'Produto / Lote'}
                                                            </label>
                                                            {employee.products.length > 1 && (
                                                                <button
                                                                    type="button"
                                                                    onClick={() => handleTraveteRemoveProduct(index, productIdx)}
                                                                    className="text-red-500 hover:text-red-400"
                                                        >
                                                            <Trash size={16} />
                                                        </button>
                                                    )}
                                                </div>
                                                <select
                                                    value={productItem.lotId}
                                                    onChange={(e) => handleTraveteProductChange(index, productIdx, 'lotId', e.target.value)}
                                                    className="p-2 rounded-md bg-gray-100 dark:bg-gray-700"
                                                >
                                                    <option value="">Selecione...</option>
                                                    {traveteLotOptions.map(lotOption => (
                                                        <option key={lotOption.id} value={lotOption.id}>
                                                            {formatTraveteLotDisplayName(lotOption, products)}
                                                        </option>
                                                    ))}
                                                </select>
                                                <div className="flex flex-col">
                                                    <label className="text-sm">Quantidade Produzida</label>
                                                    <input
                                                        type="number"
                                                        min="0"
                                                        value={productItem.produced}
                                                        onChange={(e) => handleTraveteProductChange(index, productIdx, 'produced', e.target.value)}
                                                        className="p-2 rounded-md bg-gray-100 dark:bg-gray-700"
                                                    />
                                                </div>
                                            </div>
                                        ))}
                                        <button
                                            type="button"
                                            onClick={() => handleTraveteAddProduct(index)}
                                            className="flex items-center gap-2 text-sm text-blue-600 hover:text-blue-500"
                                        >
                                            <PlusCircle size={16} /> Adicionar item fora de ordem
                                        </button>
                                    </div>
                                </div>
                            ))}
                        </div>
                        <div className="grid grid-cols-1 md:grid-cols-2 gap-4">
                            <div className="flex flex-col justify-center items-center bg-blue-100 dark:bg-blue-900/50 p-3 rounded-md shadow-inner">
                                <span className="text-sm font-medium text-gray-700 dark:text-gray-200">Meta Prevista</span>
                                <span className="font-bold text-lg text-blue-600 dark:text-blue-300 text-center">
                                    {traveteMetaDisplay || '- // -'}
                                </span>
                            </div>
                        </div>
                    </div>
                ) : (
                    <div className="space-y-4">
                        <div className="grid grid-cols-2 gap-4">
                            <div>
                                <label htmlFor="edit-people" className="block text-sm font-medium">Nº Pessoas</label>
                                <input
                                    id="edit-people"
                                    type="number"
                                    value={entryData.people}
                                    onChange={(e) => setEntryData({ ...entryData, people: e.target.value })}
                                    className="mt-1 w-full p-2 rounded-md bg-gray-100 dark:bg-gray-700"
                                />
                            </div>
                            <div>
                                <label htmlFor="edit-time" className="block text-sm font-medium">Tempo Disp. (min)</label>
                                <input
                                    id="edit-time"
                                    type="number"
                                    value={entryData.availableTime}
                                    onChange={(e) => setEntryData({ ...entryData, availableTime: e.target.value })}
                                    className="mt-1 w-full p-2 rounded-md bg-gray-100 dark:bg-gray-700"
                                />
                            </div>
                        </div>
                        <div>
                            <h3 className="text-sm font-semibold mb-2">Produções</h3>
                            <div className="space-y-2 max-h-64 overflow-y-auto">
                                {(entryData.productionRows || []).map((row, index) => (
                                    <div key={row.key || `${row.productId}-${index}`} className="flex items-center justify-between gap-4">
                                        <span className="text-sm font-medium truncate">{row.productName || row.productId || 'Produto'}</span>
                                        <input
                                            type="number"
                                            value={row.produced || ''}
                                            onChange={(e) => handleProductionRowChange(index, e.target.value)}
                                            className="w-24 p-2 rounded-md bg-gray-100 dark:bg-gray-700"
                                        />
                                    </div>
                                ))}
                                {(!entryData.productionRows || entryData.productionRows.length === 0) && (
                                    <p className="text-sm text-gray-500">Nenhum lote previsto para este horário.</p>
                                )}
                            </div>
                            <div className="grid grid-cols-1 sm:grid-cols-2 gap-4 pt-2">
                                {defaultPredictedLotLabel && (
                                    <div className="flex flex-col justify-center items-center bg-blue-50 dark:bg-blue-900/40 p-3 rounded-md shadow-inner">
                                        <span className="text-sm font-medium text-gray-700 dark:text-gray-200">Lotes Previstos</span>
                                        <span className="font-semibold text-base text-blue-700 dark:text-blue-200 text-center">{defaultPredictedLotLabel}</span>
                                    </div>
                                )}
                                <div className="flex flex-col justify-center items-center bg-blue-100 dark:bg-blue-900/50 p-3 rounded-md shadow-inner">
                                    <span className="text-sm font-medium text-gray-700 dark:text-gray-200">Meta Prevista</span>
                                    <span className="font-bold text-lg text-blue-600 dark:text-blue-400">{defaultGoalPreview}</span>
                                </div>
                            </div>
                        </div>
                    </div>
                )}
                <div className="mt-6 flex justify-end gap-3">
                    <button onClick={onClose} className="px-4 py-2 bg-gray-200 hover:bg-gray-300 rounded-md">Cancelar</button>
                    <button onClick={handleSave} className="px-4 py-2 bg-blue-600 text-white rounded-md hover:bg-blue-700">Salvar</button>
                </div>
            </div>
        </div>
    );
};



const DashboardActionModal = ({ isOpen, onClose, onConfirm, mode, initialName }) => {
    const [name, setName] = useState('');
    const modalRef = useRef();
    useClickOutside(modalRef, onClose);

    useEffect(() => {
        if (isOpen) {
            setName(mode === 'rename' ? initialName : '');
        }
    }, [isOpen, mode, initialName]);

    if (!isOpen) return null;

    const handleSubmit = async (e) => {
        e.preventDefault();
        if (name.trim()) {
            const success = await onConfirm(name.trim());
            if (success) {
                onClose();
            } else {
                alert("Um quadro com este nome já existe.");
            }
        }
    };

    const title = mode === 'create' ? 'Criar Novo Quadro' : 'Renomear Quadro';

    return (
        <div className="fixed inset-0 bg-black bg-opacity-60 flex justify-center items-center z-30 modal-backdrop">
            <div ref={modalRef} className="bg-white dark:bg-gray-800 p-6 rounded-lg shadow-xl w-full max-w-md modal-content">
                <form onSubmit={handleSubmit}>
                    <h2 className="text-xl font-bold mb-4">{title}</h2>
                    <input
                        type="text"
                        value={name}
                        onChange={(e) => setName(e.target.value)}
                        className="w-full p-2 rounded-md bg-gray-100 dark:bg-gray-700 mb-4"
                        placeholder="Nome do quadro"
                        autoFocus
                    />
                    <div className="flex justify-end gap-4">
                        <button type="button" onClick={onClose} className="px-4 py-2 rounded-md bg-gray-200 dark:bg-gray-600">Cancelar</button>
                        <button type="submit" className="px-4 py-2 rounded-md bg-blue-600 text-white">Salvar</button>
                    </div>
                </form>
            </div>
        </div>
    );
};

const ConfirmationModal = ({ isOpen, onClose, onConfirm, title, message }) => {
    const modalRef = useRef();
    useClickOutside(modalRef, onClose);

    if (!isOpen) return null;

    return (
        <div className="fixed inset-0 bg-black bg-opacity-60 flex justify-center items-center z-50 modal-backdrop">
            <div ref={modalRef} className="bg-white dark:bg-gray-800 p-6 rounded-lg shadow-xl w-full max-w-md modal-content">
                <h2 className="text-xl font-bold mb-4">{title || 'Confirmar Ação'}</h2>
                <p className="mb-6">{message || 'Você tem certeza?'}</p>
                <div className="flex justify-end gap-4">
                    <button onClick={onClose} className="px-4 py-2 rounded-md bg-gray-200 dark:bg-gray-600">Cancelar</button>
                    <button onClick={() => { onConfirm(); onClose(); }} className="px-4 py-2 rounded-md bg-red-600 text-white">Confirmar</button>
                </div>
            </div>
        </div>
    );
};

const ObservationModal = ({ isOpen, onClose, entry, onSave }) => {
    const [observation, setObservation] = useState('');
    const modalRef = useRef();
    useClickOutside(modalRef, onClose);

    useEffect(() => {
        if (entry) {
            setObservation(entry.observation || '');
        }
    }, [entry]);

    if (!isOpen) return null;

    const handleSave = () => {
        onSave(entry.id, observation);
        onClose();
    };

    return (
        <div className="fixed inset-0 bg-black bg-opacity-60 flex justify-center items-center z-30 modal-backdrop">
            <div ref={modalRef} className="bg-white dark:bg-gray-800 p-6 rounded-lg shadow-xl w-full max-w-lg modal-content">
                <h2 className="text-xl font-bold mb-4">Observação do Período: {entry?.period}</h2>
                <textarea
                    value={observation}
                    onChange={(e) => setObservation(e.target.value)}
                    rows="5"
                    className="w-full p-2 rounded-md bg-gray-100 dark:bg-gray-700 mb-4"
                    placeholder="Digite suas observações aqui..."
                />
                <div className="flex justify-end gap-4">
                    <button onClick={onClose} className="px-4 py-2 rounded-md bg-gray-200 dark:bg-gray-600">Cancelar</button>
                    <button onClick={handleSave} className="px-4 py-2 rounded-md bg-blue-600 text-white">Salvar</button>
                </div>
            </div>
        </div>
    );
};

const LotObservationModal = ({ isOpen, onClose, lot, onSave }) => {
    const [observation, setObservation] = useState('');
    const modalRef = useRef();
    useClickOutside(modalRef, onClose);

    useEffect(() => {
        if (lot) {
            setObservation(lot.observation || '');
        }
    }, [lot]);

    if (!isOpen) return null;

    const handleSave = () => {
        onSave(lot.id, observation);
        onClose();
    };

    return (
        <div className="fixed inset-0 bg-black bg-opacity-60 flex justify-center items-center z-30 modal-backdrop">
            <div ref={modalRef} className="bg-white dark:bg-gray-800 p-6 rounded-lg shadow-xl w-full max-w-lg modal-content">
                <h2 className="text-xl font-bold mb-4">Observação do Lote: {lot?.productName}</h2>
                <textarea
                    value={observation}
                    onChange={(e) => setObservation(e.target.value)}
                    rows="5"
                    className="w-full p-2 rounded-md bg-gray-100 dark:bg-gray-700 mb-4"
                    placeholder="Digite suas observações aqui..."
                />
                <div className="flex justify-end gap-4">
                    <button onClick={onClose} className="px-4 py-2 rounded-md bg-gray-200 dark:bg-gray-600">Cancelar</button>
                    <button onClick={handleSave} className="px-4 py-2 rounded-md bg-blue-600 text-white">Salvar</button>
                </div>
            </div>
        </div>
    );
};

const PasswordModal = ({ isOpen, onClose, onSuccess, adminConfig }) => {
    const [password, setPassword] = useState('');
    const [error, setError] = useState('');
    const modalRef = useRef();
    useClickOutside(modalRef, onClose);

    useEffect(() => {
        if(isOpen) {
            setPassword('');
            setError('');
        }
    }, [isOpen]);

    if (!isOpen) return null;

    const handleConfirm = async () => {
        setError('');
        const correctPasswordHash = "8c6976e5b5410415bde908bd4dee15dfb167a9c873fc4bb8a81f6f2ab448a918"; // "admin123"
        const inputHash = await sha256Hex(password);

        if (inputHash === correctPasswordHash) {
            if(onSuccess) onSuccess();
            onClose();
        } else {
            setError('Senha incorreta.');
        }
    };

    return (
        <div className="fixed inset-0 bg-black bg-opacity-60 flex justify-center items-center z-30 modal-backdrop">
            <div ref={modalRef} className="bg-white dark:bg-gray-800 p-6 rounded-lg shadow-xl w-full max-w-sm modal-content">
                 <h2 className="text-xl font-bold mb-4">Acesso Restrito</h2>
                 <p className="text-sm mb-4">Por favor, insira a senha de administrador para continuar.</p>
                 <input
                     type="password"
                     value={password}
                     onChange={(e) => setPassword(e.target.value)}
                     className="w-full p-2 rounded-md bg-gray-100 dark:bg-gray-700 mb-2"
                     placeholder="Senha"
                 />
                 {error && <p className="text-red-500 text-sm mb-4">{error}</p>}
                 <div className="flex justify-end gap-4">
                     <button onClick={onClose} className="px-4 py-2 rounded-md bg-gray-200 dark:bg-gray-600">Cancelar</button>
                     <button onClick={handleConfirm} className="px-4 py-2 rounded-md bg-blue-600 text-white">Confirmar</button>
                 </div>
            </div>
        </div>
    );
};

const ReasonModal = ({ isOpen, onClose, onConfirm }) => {
    const [reason, setReason] = useState('');
    const modalRef = useRef();
    useClickOutside(modalRef, onClose);
    
    if (!isOpen) return null;
    
    const handleConfirm = () => {
        onConfirm(reason || 'Nenhum motivo fornecido.');
        setReason('');
        onClose();
    };
    
    return (
        <div className="fixed inset-0 bg-black bg-opacity-60 flex justify-center items-center z-40 modal-backdrop">
            <div ref={modalRef} className="bg-white dark:bg-gray-800 p-6 rounded-lg shadow-xl w-full max-w-md modal-content">
                <h2 className="text-xl font-bold mb-4">Motivo da Exclusão</h2>
                <p className="text-sm text-gray-600 dark:text-gray-300 mb-4">Por favor, forneça um breve motivo para a exclusão deste item. Isso ajuda na rastreabilidade.</p>
                <textarea
                    value={reason}
                    onChange={(e) => setReason(e.target.value)}
                    rows="3"
                    className="w-full p-2 rounded-md bg-gray-100 dark:bg-gray-700 mb-4"
                    placeholder="Ex: Lançamento duplicado, erro de digitação..."
                />
                <div className="flex justify-end gap-4">
                    <button onClick={onClose} className="px-4 py-2 rounded-md bg-gray-200 dark:bg-gray-600">Cancelar</button>
                    <button onClick={handleConfirm} className="px-4 py-2 rounded-md bg-red-600 text-white">Confirmar Exclusão</button>
                </div>
            </div>
        </div>
    );
};
 
const AdminPanelModal = ({ isOpen, onClose, users, roles }) => {
    const modalRef = useRef();
    useClickOutside(modalRef, onClose);
    const [selectedUser, setSelectedUser] = useState(null);
    const [editablePermissions, setEditablePermissions] = useState([]);
    
    useEffect(() => {
        if (isOpen && users.length > 0 && !selectedUser) {
            setSelectedUser(users[0]);
        }
        if (!isOpen) {
            setSelectedUser(null);
        }
    }, [isOpen, users, selectedUser]);
    
    useEffect(() => {
        if (selectedUser) {
            setEditablePermissions(selectedUser.permissions || []);
        }
    }, [selectedUser]);

    if (!isOpen) return null;

    const handlePermissionChange = (permissionKey, isChecked) => {
        setEditablePermissions(prev => {
            const newSet = new Set(prev);
            if (isChecked) {
                newSet.add(permissionKey);
            } else {
                newSet.delete(permissionKey);
            }
            return Array.from(newSet);
        });
    };
    
    const applyRoleTemplate = (roleId) => {
        if (roles[roleId]) {
            setEditablePermissions(roles[roleId].permissions);
        }
    };
    
    const handleSavePermissions = async () => {
        if (!selectedUser) return;
        try {
            const roleRef = doc(db, 'roles', selectedUser.uid);
            await setDoc(roleRef, { permissions: editablePermissions });
            alert(`Permissões do usuário ${selectedUser.email} salvas com sucesso!`);
            onClose();
        } catch (error) {
            console.error("Erro ao salvar permissões:", error);
            alert('Falha ao salvar permissões.');
        }
    };

    return (
        <div className="fixed inset-0 bg-black bg-opacity-60 flex justify-center items-center z-50 p-4 modal-backdrop">
            <div ref={modalRef} className="bg-white dark:bg-gray-900 p-6 rounded-2xl shadow-2xl w-full max-w-6xl h-[90vh] flex flex-col modal-content">
                <div className="flex justify-between items-center mb-4 pb-4 border-b dark:border-gray-700">
                    <h2 className="text-2xl font-bold flex items-center gap-2"><UserCog/> Painel de Administração</h2>
                    <button onClick={onClose} title="Fechar"><XCircle /></button>
                </div>
                <div className="flex-grow flex gap-6 overflow-hidden">
                    <div className="w-1/3 border-r pr-6 dark:border-gray-700 overflow-y-auto">
                        <h3 className="text-lg font-semibold mb-3 sticky top-0 bg-white dark:bg-gray-900 pb-2">Usuários</h3>
                        <div className="space-y-2">
                           {users.map(user => (
                               <button 
                                   key={user.uid} 
                                   onClick={() => setSelectedUser(user)}
                                   className={`w-full text-left p-3 rounded-lg transition-colors ${selectedUser?.uid === user.uid ? 'bg-blue-100 dark:bg-blue-900/50' : 'hover:bg-gray-100 dark:hover:bg-gray-800'}`}
                               >
                                   <p className="font-semibold truncate">{user.email}</p>
                                   <p className="text-xs text-gray-500">{user.permissions.length} permissões</p>
                               </button>
                           ))}
                        </div>
                    </div>
                    <div className="w-2/3 flex-grow overflow-y-auto pr-2">
                       {selectedUser ? (
                           <div>
                               <div className="mb-6">
                                   <h3 className="text-xl font-bold truncate">{selectedUser.email}</h3>
                                   <p className="text-gray-500">Edite as permissões para este usuário.</p>
                               </div>
                               <div className="mb-6">
                                   <label htmlFor="role-template" className="block text-sm font-medium text-gray-700 dark:text-gray-300">Aplicar Modelo</label>
                                   <select 
                                       id="role-template"
                                       onChange={(e) => applyRoleTemplate(e.target.value)}
                                       className="mt-1 block w-full md:w-1/2 p-2 rounded-md bg-gray-100 dark:bg-gray-700"
                                   >
                                       <option value="">Selecione um modelo para começar...</option>
                                       {Object.values(roles).map(role => (
                                           <option key={role.id} value={role.id}>{role.name}</option>
                                       ))}
                                   </select>
                               </div>
                               <div className="space-y-4">
                                     <h4 className="font-semibold">Permissões Individuais</h4>
                                     <div className="grid grid-cols-1 md:grid-cols-2 gap-4">
                                         {Object.entries(ALL_PERMISSIONS).map(([key, description]) => (
                                             <label key={key} className="flex items-center gap-3 p-3 rounded-lg bg-gray-50 dark:bg-gray-800/50 hover:bg-gray-100 dark:hover:bg-gray-800 cursor-pointer">
                                                 <input
                                                     type="checkbox"
                                                     checked={editablePermissions.includes(key)}
                                                     onChange={(e) => handlePermissionChange(key, e.target.checked)}
                                                     className="h-5 w-5 rounded text-blue-600 focus:ring-blue-500"
                                                 />
                                                 <span className="text-sm">{description}</span>
                                             </label>
                                         ))}
                                     </div>
                               </div>
                               <div className="mt-8 pt-4 border-t dark:border-gray-700 flex justify-end">
                                   <button onClick={handleSavePermissions} className="px-6 py-2 rounded-lg bg-blue-600 text-white font-semibold hover:bg-blue-700">
                                       Salvar Permissões
                                   </button>
                               </div>
                           </div>
                       ) : (
                           <div className="flex items-center justify-center h-full text-gray-500">
                               <p>Selecione um usuário na lista para ver e editar suas permissões.</p>
                           </div>
                       )}
                    </div>
                </div>
            </div>
        </div>
    );
};
 
const TvSelectorModal = ({ isOpen, onClose, onSelect, onStartCarousel, dashboards }) => {
    const [carouselSeconds, setCarouselSeconds] = useState(10);
    const [selectedDashboards, setSelectedDashboards] = useState(() => dashboards.map(d => d.id));
    const modalRef = useRef();
    useClickOutside(modalRef, onClose);

    useEffect(() => {
        if (isOpen) {
            setSelectedDashboards(dashboards.map(d => d.id));
        }
    }, [isOpen, dashboards]);

    if (!isOpen) return null;

    const handleToggle = (id) => {
        setSelectedDashboards(prev =>
            prev.includes(id) ? prev.filter(dId => dId !== id) : [...prev, id]
        );
    };

    const handleStart = () => {
        if (selectedDashboards.length > 0) {
            onStartCarousel({
                dashboardIds: selectedDashboards,
                interval: carouselSeconds * 1000,
            });
            onClose();
        }
    };

    return (
        <div className="fixed inset-0 bg-black bg-opacity-50 flex justify-center items-center z-50 modal-backdrop">
            <div ref={modalRef} className="bg-white dark:bg-gray-900 p-8 rounded-2xl shadow-2xl w-full max-w-2xl modal-content">
                <div className="flex justify-between items-center mb-6">
                    <h2 className="text-2xl font-bold flex items-center gap-2">
                        <Monitor size={24} className="text-blue-500" /> Selecionar Modo de Exibição
                    </h2>
                    <button onClick={onClose} title="Fechar"><XCircle size={24} /></button>
                </div>
                <div className="grid grid-cols-1 md:grid-cols-2 gap-8">
                    <div>
                        <h3 className="font-bold text-lg mb-2">Exibição Única</h3>
                        <p className="mb-4 text-gray-600 dark:text-gray-400 text-sm">Escolha um quadro para exibir em tela cheia.</p>
                        <div className="space-y-2 max-h-60 overflow-y-auto pr-2">
                            {dashboards.map(dash => (
                                <button
                                    key={dash.id}
                                    onClick={() => { onSelect(dash.id); onClose(); }}
                                    className="w-full flex items-center justify-between p-3 bg-gray-100 dark:bg-gray-700 rounded-lg hover:bg-blue-100 dark:hover:bg-blue-900/50 transition-colors"
                                >
                                    <span className="font-semibold">{dash.name}</span>
                                    <ArrowRight size={20} className="text-blue-500" />
                                </button>
                            ))}
                        </div>
                    </div>
                    <div className="border-l dark:border-gray-700 pl-8">
                        <h3 className="font-bold text-lg mb-2">Modo Carrossel</h3>
                        <p className="mb-4 text-gray-600 dark:text-gray-400 text-sm">Selecione os quadros e o tempo de exibição.</p>
                        <div className="space-y-2 max-h-48 overflow-y-auto pr-2 mb-4">
                            {dashboards.map(dash => (
                                <label key={dash.id} className="flex items-center gap-3 p-2 rounded-md hover:bg-gray-100 dark:hover:bg-gray-800 cursor-pointer">
                                    <input type="checkbox" checked={selectedDashboards.includes(dash.id)} onChange={() => handleToggle(dash.id)} className="h-5 w-5 rounded text-blue-600 focus:ring-blue-500"/>
                                    <span>{dash.name}</span>
                                </label>
                            ))}
                        </div>
                        <div className="flex items-center gap-4">
                             <div className="flex-grow">
                                <label htmlFor="carousel-time" className="text-sm">Segundos por slide:</label>
                                <input id="carousel-time" type="number" value={carouselSeconds} onChange={e => setCarouselSeconds(Number(e.target.value))} className="w-full p-2 mt-1 rounded-md bg-gray-100 dark:bg-gray-700"/>
                             </div>
                            <button onClick={handleStart} className="self-end h-10 px-4 font-semibold rounded-md bg-green-600 text-white hover:bg-green-700 flex items-center gap-2">
                                <Film size={18} /> Iniciar Carrossel
                            </button>
                        </div>
                    </div>
                </div>
            </div>
        </div>
    );
};

// #####################################################################
// #                                                                   #
// #               FIM: COMPONENTES DE MODAIS E AUXILIARES             #
// #                                                                   #
// #####################################################################



// #####################################################################
// #                                                                   #
// #           INÍCIO: COMPONENTES AUXILIARES DO DASHBOARD             #
// #                                                                   #
// #####################################################################

const StatCard = ({ title, value, unit = '', isEfficiency = false }) => {
    const valueColor = isEfficiency ? (value < 65 ? 'text-red-500' : 'text-green-600') : 'text-gray-800 dark:text-white';
    return (
        <div className="bg-white dark:bg-gray-900 p-6 rounded-2xl shadow-lg">
            <h3 className="text-lg font-medium text-gray-500 dark:text-gray-400">{title}</h3>
            <p className={`text-4xl font-bold ${valueColor} mt-2`}>{value}<span className="text-2xl ml-2">{unit}</span></p>
        </div>
    );
};

const CalendarView = ({ selectedDate, setSelectedDate, currentMonth, setCurrentMonth, calendarView, setCalendarView, allProductionData }) => {
    const handleNavigation = (offset) => {
        if (calendarView === 'day') setCurrentMonth(prev => new Date(prev.getFullYear(), prev.getMonth() + offset, 1));
        else if (calendarView === 'month') setCurrentMonth(prev => new Date(prev.getFullYear() + offset, prev.getMonth(), 1));
        else if (calendarView === 'year') setCurrentMonth(prev => new Date(prev.getFullYear() + offset * 10, prev.getMonth(), 1));
    };
    const handleHeaderClick = () => {
        if (calendarView === 'day') setCalendarView('month');
        if (calendarView === 'month') setCalendarView('year');
    };
    const handleMonthSelect = (monthIndex) => { setCurrentMonth(new Date(currentMonth.getFullYear(), monthIndex, 1)); setCalendarView('day'); };
    const handleYearSelect = (year) => { setCurrentMonth(new Date(year, currentMonth.getMonth(), 1)); setCalendarView('month'); };
    const renderHeader = () => {
        let text = '';
        if (calendarView === 'day') text = currentMonth.toLocaleString('pt-BR', { month: 'long', year: 'numeric' });
        else if (calendarView === 'month') text = currentMonth.getFullYear();
        else { const startYear = Math.floor(currentMonth.getFullYear() / 10) * 10; text = `${startYear} - ${startYear + 9}`; }
        return <button onClick={handleHeaderClick} className="text-xl font-semibold hover:text-blue-500">{text}</button>;
    };
    const renderDayView = () => {
        const startOfMonth = new Date(currentMonth.getFullYear(), currentMonth.getMonth(), 1);
        const startDate = new Date(startOfMonth);
        startDate.setDate(startDate.getDate() - startOfMonth.getDay());
        const days = Array.from({ length: 42 }, (_, i) => { const day = new Date(startDate); day.setDate(day.getDate() + i); return day; });
        return (
            <div className="grid grid-cols-7 gap-2 text-center">
                {['D', 'S', 'T', 'Q', 'Q', 'S', 'S'].map((day, i) => <div key={i} className="font-medium text-gray-500 text-sm">{day}</div>)}
                {days.map((day, i) => {
                    const isSelected = day.toDateString() === selectedDate.toDateString();
                    const isCurrentMonth = day.getMonth() === currentMonth.getMonth();
                    const hasData = !!(allProductionData[day.toISOString().slice(0, 10)] && allProductionData[day.toISOString().slice(0, 10)].length > 0);
                    return (<button key={i} onClick={() => setSelectedDate(day)} className={`p-2 rounded-full text-sm relative ${isCurrentMonth ? '' : 'text-gray-400 dark:text-gray-600'} ${isSelected ? 'bg-blue-600 text-white' : 'hover:bg-gray-100 dark:hover:bg-gray-700'}`}>{day.getDate()}{hasData && <span className="absolute bottom-1 left-1/2 -translate-x-1/2 w-1.5 h-1.5 bg-green-500 rounded-full"></span>}</button>)
                })}
            </div>
        );
    };
    const renderMonthView = () => {
        const months = Array.from({length: 12}, (_, i) => new Date(0, i).toLocaleString('pt-BR', {month: 'short'}));
        return ( <div className="grid grid-cols-4 gap-2 text-center">{months.map((month, i) => (<button key={month} onClick={() => handleMonthSelect(i)} className="p-3 rounded-lg hover:bg-gray-100 dark:hover:bg-gray-700">{month}</button>))}</div> );
    };
    const renderYearView = () => {
        const startYear = Math.floor(currentMonth.getFullYear() / 10) * 10;
        const years = Array.from({ length: 10 }, (_, i) => startYear + i);
        return ( <div className="grid grid-cols-4 gap-2 text-center">{years.map(year => (<button key={year} onClick={() => handleYearSelect(year)} className="p-3 rounded-lg hover:bg-gray-100 dark:hover:bg-gray-700">{year}</button>))}</div> );
    };
    return (
        <div className="bg-white dark:bg-gray-900 p-6 rounded-2xl shadow-lg">
            <div className="flex justify-between items-center mb-4">
                <button onClick={() => handleNavigation(-1)} title="Anterior"><ChevronLeft/></button>
                {renderHeader()}
                <button onClick={() => handleNavigation(1)} title="Próximo"><ChevronRight/></button>
            </div>
            {calendarView === 'day' && renderDayView()}
            {calendarView === 'month' && renderMonthView()}
            {calendarView === 'year' && renderYearView()}
        </div>
    );
};

const TrashItemDisplay = ({ item, products, user, onRestore, canRestore }) => {
    const date = new Date(item.deletedAt).toLocaleString('pt-BR');
    
    const commonHeader = (
      <div className="flex justify-between items-start">
        <div>
            <p className="font-bold text-lg mb-1">{item.itemType === 'product' ? 'PRODUTO DELETADO' : (item.itemType === 'lot' ? 'LOTE DELETADO' : 'LANÇAMENTO DELETADO')}</p>
            <p className="text-sm">Deletado por: <span className="font-semibold">{item.deletedByEmail}</span> em <span className="font-semibold">{date}</span></p>
            <p className="mt-2">Motivo: <span className="italic font-medium">{item.reason || 'Nenhum motivo fornecido.'}</span></p>
        </div>
        {canRestore && <button onClick={() => onRestore(item)} className="p-2 bg-green-500 text-white rounded-md text-sm">Restaurar</button>}
      </div>
    );

    const getStatusText = (status) => {
        switch(status) {
            case 'future': return 'Na Fila';
            case 'ongoing': return 'Em Andamento';
            case 'completed': return 'Concluído';
            case 'completed_missing': return 'Concluído (com Falta)';
            case 'completed_exceeding': return 'Concluído (com Sobra)';
            default: return status;
        }
    };

    if (item.itemType === 'product') {
        const doc = item.originalDoc;
        const lastKnownTime = doc.standardTimeHistory?.[doc.standardTimeHistory.length - 1]?.time || 'N/A';
        return (
            <div className="p-4 bg-red-50 dark:bg-red-900/30 rounded-lg border-2 border-red-500/50">
                {commonHeader}
                <div className="mt-3 p-3 bg-red-100 dark:bg-red-900/80 rounded-md">
                    <p className="font-bold">Detalhes do Produto:</p>
                    <p>Nome/Código: <span className="font-semibold">{doc.name}</span></p>
                    <p>Tempo Padrão (na exclusão): <span className="font-semibold">{lastKnownTime} min</span></p>
                </div>
            </div>
        );
    }

    if (item.itemType === 'lot') {
        const doc = item.originalDoc;
        return (
            <div className="p-4 bg-red-50 dark:bg-red-900/30 rounded-lg border-2 border-red-500/50">
                {commonHeader}
                <div className="mt-3 p-3 bg-red-100 dark:bg-red-900/80 rounded-md">
                    <p className="font-bold">Detalhes do Lote:</p>
                    <p>Produto: <span className="font-semibold">{doc.productName}</span> {doc.customName && `(${doc.customName})`}</p>
                    <p>Lote Sequencial #: <span className="font-semibold">{doc.sequentialId}</span></p>
                    <p>Meta Total: <span className="font-semibold">{doc.target} un.</span></p>
                    <p>Produzido até a Exclusão: <span className="font-semibold">{doc.produced} un.</span></p>
                    <p>Status na Exclusão: <span className="font-semibold">{getStatusText(doc.status)}</span></p>
                </div>
            </div>
        );
    }
    
    if (item.itemType === 'entry') {
        const doc = item.originalDoc;
        const productionList = doc.productionDetails.map(d => {
            const product = products.find(p => p.id === d.productId);
            return `${d.produced} un. (${product?.name || 'Produto Excluído'})`
        }).join(', ');

        return (
             <div className="p-4 bg-red-50 dark:bg-red-900/30 rounded-lg border-2 border-red-500/50">
                {commonHeader}
                <div className="mt-3 p-3 bg-red-100 dark:bg-red-900/80 rounded-md">
                    <p className="font-bold">Detalhes do Lançamento:</p>
                    <p>Período: <span className="font-semibold">{doc.period}</span></p>
                    <p>Pessoas / Tempo: <span className="font-semibold">{doc.people} / {doc.availableTime} min</span></p>
                    <p>Meta Registrada: <span className="font-semibold">{doc.goalDisplay}</span></p>
                    <p>Produção Registrada: <span className="font-semibold">{productionList}</span></p>
                </div>
            </div>
        );
    }

    return null;
};

const LotReport = ({ lots, products }) => {
    const reportData = useMemo(() => {
        const completedLots = lots.filter(l => l.status.startsWith('completed') && l.startDate && l.endDate);
        if (completedLots.length === 0) {
            return { lotDetails: [], overallAverage: 0 };
        }

        let totalPieces = 0;
        let totalDays = 0;

        const lotDetails = completedLots.map(lot => {
            const startDate = new Date(lot.startDate);
            const endDate = new Date(lot.endDate);
            const durationMillis = endDate - startDate;
            const durationDays = Math.max(1, durationMillis / (1000 * 60 * 60 * 24));
            
            const averageDaily = lot.produced > 0 ? (lot.produced / durationDays) : 0;

            totalPieces += lot.produced;
            totalDays += durationDays;

            return {
                ...lot,
                duration: durationDays.toFixed(1),
                averageDaily: averageDaily.toFixed(2),
            };
        });

        const overallAverage = totalDays > 0 ? (totalPieces / totalDays) : 0;

        return { lotDetails, overallAverage: overallAverage.toFixed(2) };
    }, [lots]);

    return (
        <section className="bg-white dark:bg-gray-900 p-6 rounded-2xl shadow-lg">
            <h2 className="text-xl font-semibold mb-4 flex items-center">
                <BarChart className="mr-2 text-blue-500"/> Relatório de Lotes Concluídos
            </h2>
            {reportData.lotDetails.length === 0 ? (
                <p className="text-gray-500 dark:text-gray-400">Nenhum lote concluído para exibir o relatório.</p>
            ) : (
                <>
                <div className="grid grid-cols-1 md:grid-cols-4 gap-4 mb-6">
                    <div className="md:col-span-4 bg-blue-50 dark:bg-blue-900/30 p-4 rounded-lg text-center">
                        <h3 className="font-bold text-lg text-blue-800 dark:text-blue-300">Média Geral de Produção Diária</h3>
                        <p className="text-3xl font-extrabold text-blue-600 dark:text-blue-400">{reportData.overallAverage} <span className="text-lg">peças/dia</span></p>
                    </div>
                </div>

                <div className="overflow-x-auto">
                    <table className="w-full text-left text-sm">
                        <thead className="bg-gray-50 dark:bg-gray-800">
                            <tr>
                                <th className="p-3">Lote</th>
                                <th className="p-3 text-center">Total Produzido</th>
                                <th className="p-3 text-center">Duração (dias)</th>
                                <th className="p-3 text-center">Média Diária (peças)</th>
                            </tr>
                        </thead>
                        <tbody className="divide-y divide-gray-200 dark:divide-gray-600">
                            {reportData.lotDetails.map(lot => (
                                <tr key={lot.id}>
                                    <td className="p-3 font-semibold">{lot.productName}{lot.customName ? ` - ${lot.customName}` : ''} (#{lot.sequentialId})</td>
                                    <td className="p-3 text-center">{lot.produced} / {lot.target}</td>
                                    <td className="p-3 text-center">{lot.duration}</td>
                                    <td className="p-3 text-center font-bold text-green-600 dark:text-green-400">{lot.averageDaily}</td>
                                </tr>
                            ))}
                        </tbody>
                    </table>
                </div>
                </>
            )}
        </section>
    );
};

// #####################################################################
// #                                                                   #
// #           INÍCIO: CRONOANÁLISE DASHBOARD (CÓDIGO PRINCIPAL)         #
// #                                                                   #
// #####################################################################

const CronoanaliseDashboard = ({ onNavigateToStock, user, permissions, startTvMode, dashboards, users, roles, currentDashboardIndex, setCurrentDashboardIndex }) => {
    const { logout } = useAuth();
    const [theme, setTheme] = useState(() => localStorage.getItem('theme') || (window.matchMedia('(prefers-color-scheme: dark)').matches ? 'dark' : 'light'));
    useEffect(() => {
        const root = window.document.documentElement;
        root.classList.toggle('dark', theme === 'dark');
        localStorage.setItem('theme', theme);
    }, [theme]);
    const toggleTheme = () => setTheme(prev => (prev === 'light' ? 'dark' : 'light'));
    
    useEffect(() => { if (currentDashboardIndex >= dashboards.length && dashboards.length > 0) { setCurrentDashboardIndex(dashboards.length - 1); } }, [dashboards, currentDashboardIndex, setCurrentDashboardIndex]);

    const currentDashboard = dashboards[currentDashboardIndex] || null;
    const isTraveteDashboard = currentDashboard?.id === 'travete';
    
    const [products, setProducts] = useState([]);
    const [lots, setLots] = useState([]);
    const [allProductionData, setAllProductionData] = useState({});
    const [trashItems, setTrashItems] = useState([]);
    
    const [selectedDate, setSelectedDate] = useState(new Date());
    const [currentMonth, setCurrentMonth] = useState(new Date());
    const [calendarView, setCalendarView] = useState('day');
    
    const [lotCounter, setLotCounter] = useState(1);
    
    const [lotFilter, setLotFilter] = useState('ongoing');
    const [newLot, setNewLot] = useState({ productId: '', target: '', customName: '' });
    const [editingLotId, setEditingLotId] = useState(null);
    const [editingLotData, setEditingLotData] = useState({ target: '', customName: '' });
    const [newProduct, setNewProduct] = useState({ name: '', standardTime: '' });
    const [editingProductId, setEditingProductId] = useState(null);
    const [editingProductData, setEditingProductData] = useState({ name: '', standardTime: '' });
    
    const [newEntry, setNewEntry] = useState({ period: '', people: '', availableTime: 60, productId: '', productions: [] });
    const [traveteProductForm, setTraveteProductForm] = useState(() => createTraveteDefaultProductForm());
    const resetTraveteProductForm = useCallback(() => {
        setTraveteProductForm(createTraveteDefaultProductForm());
    }, [setTraveteProductForm]);
    const [traveteEntry, setTraveteEntry] = useState({
        period: '',
        availableTime: 60,
        employeeEntries: [createDefaultTraveteEmployee(1), createDefaultTraveteEmployee(2)],
    });
    const traveteMachines = TRAVETE_MACHINES;

    const [goalPreview, setGoalPreview] = useState("0");
    const [predictedLots, setPredictedLots] = useState([]);
    const [modalState, setModalState] = useState({ type: null, data: null });
    const [showUrgent, setShowUrgent] = useState(false);
    const [urgentProduction, setUrgentProduction] = useState({ productId: '', produced: '' });
    const [isNavOpen, setIsNavOpen] = useState(false);
    const navRef = useRef();
    useClickOutside(navRef, () => setIsNavOpen(false));

    const productsForSelectedDate = useMemo(() => {
        const targetDate = new Date(selectedDate);
        targetDate.setHours(23, 59, 59, 999);

        return products
            .map(p => {
                if (!p.standardTimeHistory || p.standardTimeHistory.length === 0) {
                    return null; 
                }
                const validTimeEntry = p.standardTimeHistory
                    .filter(h => new Date(h.effectiveDate) <= targetDate)
                    .pop();

                if (!validTimeEntry) {
                    return null; 
                }
                return { ...p, standardTime: validTimeEntry.time };
            })
            .filter(Boolean);
    }, [products, selectedDate]);

    const traveteVariationLookup = useMemo(() => {
        const lookup = new Map();
        productsForSelectedDate.forEach(product => {
            if (!product?.machineType) return;
            const baseId = product.baseProductId || product.id;
            if (!lookup.has(baseId)) {
                lookup.set(baseId, new Map());
            }
            lookup.get(baseId).set(product.machineType, product);
        });
        return lookup;
    }, [productsForSelectedDate]);
    
    const summarizeTraveteEntry = useCallback((entryDraft) => {
        const defaultResult = {
            employeeSummaries: [],
            goalDisplay: '- // -',
            lotDisplay: '- // -',
            isValid: false,
            productionDetails: [],
            totalMeta: 0,
            totalProduced: 0,
            goalBlocks: [],
            lotBlocks: [],
        };

        if (!entryDraft) {
            return defaultResult;
        }

        const availableTime = parseFloat(entryDraft.availableTime) || 0;
        const period = entryDraft.period;
        const activeLots = getOrderedActiveLots(lots);

        const employeeSummaries = (entryDraft.employeeEntries || []).map((emp) => {
            const manualStandardTime = parseFloat(emp.standardTime);
            let derivedStandardTime = 0;

            const productSummaries = (emp.products || []).map(productItem => {
                const lot = productItem.lotId ? (lots.find(l => l.id === productItem.lotId) || null) : null;
                const produced = parseInt(productItem.produced, 10) || 0;
                const variation = lot
                    ? findTraveteVariationForLot(lot, emp.machineType, productsForSelectedDate, traveteVariationLookup)
                    : null;
                const baseProductId = lot ? resolveTraveteLotBaseId(lot, productsForSelectedDate) : null;
                const variationStandardTime = variation?.standardTime ? parseFloat(variation.standardTime) : NaN;
                if (!Number.isNaN(variationStandardTime) && variationStandardTime > 0 && derivedStandardTime <= 0) {
                    derivedStandardTime = variationStandardTime;
                }

                return {
                    lot,
                    lotId: lot?.id || '',
                    productId: variation?.id || '',
                    productBaseId: baseProductId || '',
                    produced,
                    standardTime: (!Number.isNaN(variationStandardTime) && variationStandardTime > 0)
                        ? variationStandardTime
                        : 0,
                };
            });

            const standardTimeValue = (!Number.isNaN(manualStandardTime) && manualStandardTime > 0)
                ? manualStandardTime
                : derivedStandardTime;

            const produced = productSummaries.reduce((sum, item) => sum + (item.produced || 0), 0);
            const meta = (standardTimeValue > 0 && availableTime > 0)
                ? Math.round(availableTime / standardTimeValue)
                : 0;
            const efficiency = (standardTimeValue > 0 && availableTime > 0 && produced > 0)
                ? parseFloat((((produced * standardTimeValue) / availableTime) * 100).toFixed(2))
                : 0;

            const productionDetails = productSummaries
                .filter(item => item.produced > 0 && item.lotId)
                .map(item => ({
                    lotId: item.lotId,
                    productId: item.productId,
                    produced: item.produced,
                    ...(item.productBaseId ? { productBaseId: item.productBaseId } : {}),
                    standardTime: item.standardTime || standardTimeValue || 0,
                }));

            const productsForSave = productSummaries
                .filter(item => item.produced > 0 && item.lotId)
                .map(item => ({
                    lotId: item.lotId,
                    produced: item.produced,
                    productId: item.productId,
                    productBaseId: item.productBaseId || undefined,
                    standardTime: item.standardTime || standardTimeValue || 0,
                    lotName: item.lot ? formatTraveteLotDisplayName(item.lot, products) : '',
                }));

            const valid = Boolean(
                period &&
                availableTime > 0 &&
                productionDetails.length > 0 &&
                standardTimeValue > 0
            );

            const primaryLot = productSummaries.find(item => item.lot)?.lot || null;
            const manualNextLotItem = productSummaries.slice(1).find(item => item.lot) || null;
            const manualNextLot = manualNextLotItem?.lot || null;

            const currentLot = primaryLot || activeLots[0] || null;
            let nextLotCandidate = manualNextLot || null;

            if (!nextLotCandidate && currentLot) {
                const currentIndex = activeLots.findIndex(l => l.id === currentLot.id);
                if (currentIndex !== -1) {
                    nextLotCandidate = activeLots.slice(currentIndex + 1).find(Boolean) || null;
                }
            }

            if (!nextLotCandidate && !currentLot && activeLots.length > 0) {
                nextLotCandidate = activeLots[0];
            }

            const currentLotName = currentLot ? formatTraveteLotDisplayName(currentLot, products) : '';
            const rawNextLotName = nextLotCandidate ? formatTraveteLotDisplayName(nextLotCandidate, products) : '';
            const remainingInCurrentLot = getLotRemainingPieces(currentLot);
            const nextLotRemaining = getLotRemainingPieces(nextLotCandidate);

            const plannedForCurrentLot = currentLot ? Math.min(meta, remainingInCurrentLot || 0) : 0;
            const leftoverMetaForNext = Math.max(0, meta - plannedForCurrentLot);
            const manualNextProduced = manualNextLotItem ? manualNextLotItem.produced || 0 : 0;
            const nextMetaPieces = manualNextLotItem && manualNextProduced > 0
                ? manualNextProduced
                : nextLotRemaining;

            const shouldShowNextLot = Boolean(nextLotCandidate)
                && (manualNextLotItem || leftoverMetaForNext > 0)
                && (nextMetaPieces > 0);

            const machineSuffix = emp.machineType?.replace('Travete ', '') || '';
            const currentLotLabel = currentLotName
                ? `${currentLotName}${machineSuffix ? ` - ${machineSuffix}` : ''}`
                : '';
            const nextLotName = shouldShowNextLot ? rawNextLotName : '';
            const lotDisplay = currentLotLabel
                ? (shouldShowNextLot && nextLotName ? `${currentLotLabel} / ${nextLotName}` : currentLotLabel)
                : (shouldShowNextLot && nextLotName ? nextLotName : '-');

            const currentMetaValue = currentLot ? remainingInCurrentLot : (meta > 0 ? meta : 0);
            const currentMetaLabel = currentMetaValue > 0
                ? currentMetaValue.toLocaleString('pt-BR')
                : (currentLot ? '0' : (meta > 0 ? meta.toLocaleString('pt-BR') : '0'));
            const nextMetaLabel = shouldShowNextLot
                ? (nextMetaPieces > 0 ? nextMetaPieces.toLocaleString('pt-BR') : '0')
                : '';
            const metaDisplay = nextMetaLabel ? `${currentMetaLabel}/${nextMetaLabel}` : currentMetaLabel;

            const producedSegments = productSummaries.map(item => {
                const producedNumeric = parseInt(item.produced, 10);
                return Number.isNaN(producedNumeric) ? 0 : producedNumeric;
            });
            const formattedProducedSegments = producedSegments.filter((value, idx) => (idx === 0) || value > 0)
                .map(value => value.toLocaleString('pt-BR'));
            const producedDisplay = formattedProducedSegments.length > 0
                ? formattedProducedSegments.join(' / ')
                : produced.toLocaleString('pt-BR');

            return {
                ...emp,
                produced,
                meta,
                efficiency,
                standardTimeValue,
                productionDetails,
                productsForSave,
                productSummaries,
                valid,
                metaDisplay,
                lotDisplay,
                producedDisplay,
                currentLotName,
                nextLotName,
                shouldShowNextLot,
                metaSegments: {
                    current: currentMetaValue,
                    next: shouldShowNextLot ? nextMetaPieces : null,
                    showNext: shouldShowNextLot,
                },
                lotSegments: {
                    current: currentLotName,
                    next: shouldShowNextLot ? nextLotName : '',
                    machineType: emp.machineType || '',
                },
            };
        });

        if (employeeSummaries.length === 0) {
            return defaultResult;
        }

        const goalBlocks = employeeSummaries.map(emp => emp.metaSegments);
        const lotBlocks = employeeSummaries.map(emp => emp.lotSegments);

        const goalDisplay = employeeSummaries
            .map(emp => emp.metaDisplay || '-')
            .join(' // ');

        const lotDisplay = employeeSummaries
            .map(emp => emp.lotDisplay || '-')
            .join(' // ');

        const productionDetails = employeeSummaries.flatMap(emp => emp.productionDetails);
        const totalMeta = employeeSummaries.reduce((sum, emp) => sum + (emp.meta || 0), 0);
        const totalProduced = employeeSummaries.reduce((sum, emp) => sum + (emp.produced || 0), 0);

        const isValid = Boolean(
            period &&
            availableTime > 0 &&
            employeeSummaries.every(emp => emp.valid)
        );

        return {
            employeeSummaries,
            goalDisplay,
            lotDisplay,
            isValid,
            productionDetails,
            totalMeta,
            totalProduced,
            goalBlocks,
            lotBlocks,
        };
    }, [lots, productsForSelectedDate, traveteVariationLookup, products]);

    const traveteComputedEntry = useMemo(() => {
        if (!isTraveteDashboard) {
            return {
                employeeSummaries: [],
                goalDisplay: '- // -',
                lotDisplay: '- // -',
                isValid: false,
                productionDetails: [],
                totalMeta: 0,
                totalProduced: 0,
                goalBlocks: [],
                lotBlocks: [],
            };
        }

        return summarizeTraveteEntry(traveteEntry);
    }, [isTraveteDashboard, summarizeTraveteEntry, traveteEntry]);

    const travetePreviewPending = useMemo(() => {
        if (!isTraveteDashboard) return false;
        if (!traveteEntry.period || !(parseFloat(traveteEntry.availableTime) > 0)) return false;
        return traveteEntry.employeeEntries.some(emp => (emp.products || []).some(item => item.lotId));
    }, [isTraveteDashboard, traveteEntry]);

    const isEntryFormValid = useMemo(() => {
        if (isTraveteDashboard) {
            return traveteComputedEntry.isValid;
        }

        const allFieldsFilled = newEntry.productions.every(p => p !== '' && p !== null);

        const atLeastOneIsPositive = newEntry.productions.some(p => parseInt(p, 10) > 0);

        const hasProduction = allFieldsFilled && atLeastOneIsPositive;

        const hasUrgentProduction = showUrgent && urgentProduction.productId && (parseInt(urgentProduction.produced, 10) || 0) > 0;

        return (
            newEntry.period &&
            (parseFloat(newEntry.people) > 0) &&
            (parseFloat(newEntry.availableTime) > 0) &&
            newEntry.productId &&
            (hasProduction || hasUrgentProduction)
        );
    }, [isTraveteDashboard, traveteComputedEntry, newEntry, showUrgent, urgentProduction]);
    
    useEffect(() => {
        if (!user || !currentDashboard) return;

        const unsubProducts = onSnapshot(query(collection(db, `dashboards/${currentDashboard.id}/products`)), snap => {
            setProducts(snap.docs.map(d => d.data()));
        });
        const unsubLots = onSnapshot(query(collection(db, `dashboards/${currentDashboard.id}/lots`), orderBy("order")), snap => {
            setLots(snap.docs.map(d => d.data()));
        });
        const unsubProdData = onSnapshot(doc(db, `dashboards/${currentDashboard.id}/productionData`, "data"), snap => {
            setAllProductionData(snap.exists() ? snap.data() : {});
        });
        const unsubTrash = onSnapshot(query(collection(db, 'trash')), snap => {
             setTrashItems(snap.docs.map(d => d.data()));
        });

        const clearPreviewOnUnmount = async () => {
            if(currentDashboard?.id) {
                await deleteDoc(doc(db, `dashboards/${currentDashboard.id}/previews/live`));
            }
        };

        return () => {
            unsubProducts();
            unsubLots();
            unsubProdData();
            unsubTrash();
            clearPreviewOnUnmount();
        };

    }, [user, currentDashboard]);
    
    const dateKey = selectedDate.toISOString().slice(0, 10);
    const productionData = useMemo(() => allProductionData[dateKey] || [], [allProductionData, dateKey]);
    
    useEffect(() => { setLotCounter(lots.length > 0 ? Math.max(0, ...lots.map(l => l.sequentialId || 0)) + 1 : 1); }, [lots]);

    useEffect(() => {
        if (!isTraveteDashboard) {
            setTraveteProductForm(createTraveteDefaultProductForm());
            setTraveteEntry({
                period: '',
                availableTime: 60,
                employeeEntries: [createDefaultTraveteEmployee(1), createDefaultTraveteEmployee(2)],
            });
        }
    }, [isTraveteDashboard]);

    const closeModal = () => setModalState({ type: null, data: null });
    
    useEffect(() => {
        if (!currentDashboard?.id) return;

        const previewRef = doc(db, `dashboards/${currentDashboard.id}/previews/live`);

        if (isTraveteDashboard) {
            const hasBasicInfo = traveteEntry.period && parseFloat(traveteEntry.availableTime) > 0;
            const hasAnyProduct = traveteEntry.employeeEntries.some(emp => (emp.products || []).some(item => item.lotId));
            if (hasBasicInfo && hasAnyProduct) {
                const handler = setTimeout(async () => {
                    const employeePreview = traveteComputedEntry.employeeSummaries.map(emp => ({
                        employeeId: emp.employeeId,
                        machineType: emp.machineType,
                        products: (emp.productsForSave || []).map(item => ({
                            lotName: item.lotName || '',
                            produced: item.produced,
                        })),
                    }));

                    const lotNames = Array.from(new Set(employeePreview.flatMap(emp => (emp.products || []).map(p => p.lotName).filter(Boolean))));
                    const lotDisplayValue = traveteComputedEntry.lotDisplay && traveteComputedEntry.lotDisplay.trim().length > 0
                        ? traveteComputedEntry.lotDisplay
                        : lotNames.join(' | ');

                    await setDoc(previewRef, {
                        period: traveteEntry.period,
                        goalDisplay: traveteComputedEntry.goalDisplay,
                        availableTime: traveteEntry.availableTime,
                        people: traveteEntry.employeeEntries.length,
                        employeeEntries: employeePreview,
                        lotDisplayName: lotDisplayValue || '',
                        timestamp: Timestamp.now(),
                    });
                }, 500);

                return () => {
                    clearTimeout(handler);
                };
            }

            deleteDoc(previewRef);
            return;
        }

        if (newEntry.period && newEntry.people > 0 && newEntry.availableTime > 0 && newEntry.productId) {

            const handler = setTimeout(async () => {
                const product = productsForSelectedDate.find(p => p.id === newEntry.productId);

                await setDoc(previewRef, {
                    period: newEntry.period,
                    goalDisplay: goalPreview,
                    productName: product?.name || '',
                    timestamp: Timestamp.now()
                });
            }, 1500);

            return () => {
                clearTimeout(handler);
            };
        }

        deleteDoc(previewRef);
    }, [isTraveteDashboard, goalPreview, newEntry, traveteEntry, traveteComputedEntry, currentDashboard, productsForSelectedDate, products]);


    const handleAddEntry = useCallback(async (e) => {
        e.preventDefault();
        if (!currentDashboard) return;

        if (isTraveteDashboard) {
            if (!traveteComputedEntry.isValid) return;

            const entryId = Date.now().toString();
            const batch = writeBatch(db);
            const prodDataRef = doc(db, `dashboards/${currentDashboard.id}/productionData`, "data");
            const employeeEntries = traveteComputedEntry.employeeSummaries.map(emp => ({
                employeeId: emp.employeeId,
                machineType: emp.machineType,
                produced: emp.produced || 0,
                standardTime: emp.standardTimeValue || 0,
                products: (emp.productsForSave || []).map(product => ({
                    lotId: product.lotId,
                    productId: product.productId,
                    produced: product.produced,
                    standardTime: product.standardTime,
                    ...(product.productBaseId ? { productBaseId: product.productBaseId } : {}),
                })),
            }));

            const newEntryData = {
                id: entryId,
                period: traveteEntry.period,
                people: traveteEntry.employeeEntries.length,
                availableTime: traveteEntry.availableTime,
                goalDisplay: traveteComputedEntry.goalDisplay,
                lotDisplay: traveteComputedEntry.lotDisplay,
                traveteGoalBlocks: traveteComputedEntry.goalBlocks || [],
                traveteLotBlocks: traveteComputedEntry.lotBlocks || [],
                employeeEntries,
                productionDetails: traveteComputedEntry.productionDetails,
                observation: '',
                createdBy: { uid: user.uid, email: user.email },
            };

            const updatedDayData = [...(allProductionData[dateKey] || []), newEntryData];
            batch.set(prodDataRef, { [dateKey]: updatedDayData }, { merge: true });

            for (const detail of traveteComputedEntry.productionDetails) {
                const lotToUpdate = detail.lotId
                    ? lots.find(l => l.id === detail.lotId)
                    : detail.productBaseId
                        ? lots.find(l => resolveTraveteLotBaseId(l, productsForSelectedDate) === detail.productBaseId)
                        : lots.find(l => l.productId === detail.productId);
                if (lotToUpdate) {
                    const lotRef = doc(db, `dashboards/${currentDashboard.id}/lots`, lotToUpdate.id);
                    const newProduced = (lotToUpdate.produced || 0) + detail.produced;
                    const updatePayload = {
                        produced: newProduced,
                        lastEditedBy: { uid: user.uid, email: user.email },
                        lastEditedAt: Timestamp.now(),
                    };
                    if (lotToUpdate.status === 'future' && newProduced > 0) {
                        updatePayload.status = 'ongoing';
                        updatePayload.startDate = new Date().toISOString();
                    }
                    if (newProduced >= lotToUpdate.target && !lotToUpdate.status.startsWith('completed')) {
                        updatePayload.status = 'completed';
                        updatePayload.endDate = new Date().toISOString();
                    }
                    batch.update(lotRef, updatePayload);
                }
            }

            const previewRef = doc(db, `dashboards/${currentDashboard.id}/previews/live`);
            batch.delete(previewRef);

            await batch.commit();

            setTraveteEntry({
                period: '',
                availableTime: 60,
                employeeEntries: [createDefaultTraveteEmployee(1), createDefaultTraveteEmployee(2)],
            });
            return;
        }

        if (!isEntryFormValid) return;

        const productionDetails = [];
        if (showUrgent && urgentProduction.productId && urgentProduction.produced > 0) {
            productionDetails.push({ productId: urgentProduction.productId, produced: parseInt(urgentProduction.produced, 10) });
        }
        predictedLots.filter(p => !p.isUrgent).forEach((lot, index) => {
            const producedAmount = parseInt(newEntry.productions[index], 10) || 0;
            if (lot && producedAmount > 0) {
                productionDetails.push({ productId: lot.productId, produced: producedAmount });
            }
        });

        const newEntryData = {
            id: Date.now().toString(),
            period: newEntry.period,
            people: newEntry.people,
            availableTime: newEntry.availableTime,
            productionDetails,
            observation: '',
            goalDisplay: goalPreview,
            primaryProductId: newEntry.productId,
            createdBy: { uid: user.uid, email: user.email },
        };

        const batch = writeBatch(db);
        const prodDataRef = doc(db, `dashboards/${currentDashboard.id}/productionData`, "data");

        const updatedDayData = [...(allProductionData[dateKey] || []), newEntryData];
        batch.set(prodDataRef, { [dateKey]: updatedDayData }, { merge: true });

        for (const detail of productionDetails) {
            const lotToUpdate = lots.find(l => l.productId === detail.productId);
            if(lotToUpdate){
                const lotRef = doc(db, `dashboards/${currentDashboard.id}/lots`, lotToUpdate.id);
                const newProduced = (lotToUpdate.produced || 0) + detail.produced;
                const updatePayload = {
                    produced: newProduced,
                    lastEditedBy: { uid: user.uid, email: user.email },
                    lastEditedAt: Timestamp.now(),
                };
                if (lotToUpdate.status === 'future' && newProduced > 0) {
                    updatePayload.status = 'ongoing';
                    updatePayload.startDate = new Date().toISOString();
                }
                if (newProduced >= lotToUpdate.target && !lotToUpdate.status.startsWith('completed')) {
                    updatePayload.status = 'completed';
                    updatePayload.endDate = new Date().toISOString();
                }
                batch.update(lotRef, updatePayload);
            }
        }

        const previewRef = doc(db, `dashboards/${currentDashboard.id}/previews/live`);
        batch.delete(previewRef);

        await batch.commit();

        setNewEntry({ period: '', people: '', availableTime: 60, productId: newEntry.productId, productions: [] });
        setUrgentProduction({productId: '', produced: ''});
        setShowUrgent(false);
    }, [currentDashboard, isTraveteDashboard, traveteComputedEntry, traveteEntry, allProductionData, dateKey, lots, user, isEntryFormValid, showUrgent, urgentProduction, predictedLots, newEntry, goalPreview, productsForSelectedDate]);
    
    
    const handleSaveTraveteEntry = async (entryId, updatedData) => {
        const originalEntry = productionData.find(e => e.id === entryId);
        if (!originalEntry) {
            console.error('Lançamento do Travete não encontrado para editar.');
            return;
        }

        const entryDraft = {
            period: originalEntry.period,
            availableTime: updatedData.availableTime,
            employeeEntries: (updatedData.employeeEntries || []).map((emp, index) => ({
                employeeId: emp.employeeId || index + 1,
                machineType: emp.machineType,
                standardTime: emp.standardTime,
                products: (emp.products || []).map(product => ({
                    lotId: product.lotId || '',
                    produced: product.produced || 0,
                })),
            })),
        };

        const computed = summarizeTraveteEntry(entryDraft);
        if (!computed.isValid || computed.employeeSummaries.length === 0) {
            console.error('Dados do Travete inválidos para salvar edição.');
            return;
        }

        const batch = writeBatch(db);
        const prodDataRef = doc(db, `dashboards/${currentDashboard.id}/productionData`, 'data');

        const productionDeltas = new Map();
        const accumulateDetail = (detail, sign) => {
            const lotTarget = detail.lotId
                ? lots.find(l => l.id === detail.lotId)
                : detail.productBaseId
                    ? lots.find(l => resolveTraveteLotBaseId(l, productsForSelectedDate) === detail.productBaseId)
                    : lots.find(l => l.productId === detail.productId);
            if (!lotTarget) return;
            productionDeltas.set(lotTarget.id, (productionDeltas.get(lotTarget.id) || 0) + sign * detail.produced);
        };

        (originalEntry.productionDetails || []).forEach(detail => accumulateDetail(detail, -1));
        computed.productionDetails.forEach(detail => accumulateDetail(detail, 1));

        for (const [lotId, delta] of productionDeltas.entries()) {
            if (delta === 0) continue;
            const lotRef = doc(db, `dashboards/${currentDashboard.id}/lots`, lotId);
            batch.update(lotRef, {
                produced: increment(delta),
                lastEditedBy: { uid: user.uid, email: user.email },
                lastEditedAt: Timestamp.now(),
            });
        }

        const updatedDayData = productionData.map(entry => {
            if (entry.id !== entryId) return entry;

            const employeeEntries = computed.employeeSummaries.map(emp => ({
                employeeId: emp.employeeId,
                machineType: emp.machineType,
                produced: emp.produced || 0,
                standardTime: emp.standardTimeValue || 0,
                products: (emp.productsForSave || []).map(product => ({
                    lotId: product.lotId,
                    productId: product.productId,
                    produced: product.produced,
                    standardTime: product.standardTime,
                    ...(product.productBaseId ? { productBaseId: product.productBaseId } : {}),
                })),
            }));

            return {
                ...entry,
                people: employeeEntries.length,
                availableTime: entryDraft.availableTime,
                goalDisplay: computed.goalDisplay,
                lotDisplay: computed.lotDisplay,
                traveteGoalBlocks: computed.goalBlocks || [],
                traveteLotBlocks: computed.lotBlocks || [],
                employeeEntries,
                productionDetails: computed.productionDetails,
                observation: updatedData.observation || entry.observation || '',
                lastEditedBy: { uid: user.uid, email: user.email },
                lastEditedAt: Timestamp.now(),
            };
        });

        batch.set(prodDataRef, { [dateKey]: updatedDayData }, { merge: true });

        try {
            await batch.commit();
        } catch (error) {
            console.error('Erro ao salvar edição do Travete:', error);
        }
    };

    const handleSaveEntry = async (entryId, updatedData) => {
      if (isTraveteDashboard || updatedData?.type === 'travete') {
          await handleSaveTraveteEntry(entryId, updatedData);
          return;
      }

      const originalEntry = productionData.find(e => e.id === entryId);
      if (!originalEntry) {
          console.error("Lançamento original não encontrado para editar.");
          return;
      }
 
      const batch = writeBatch(db);
      const prodDataRef = doc(db, `dashboards/${currentDashboard.id}/productionData`, "data");
 
      const productionDeltas = new Map();
      const updatedProductions = Array.isArray(updatedData.productions) ? updatedData.productions : [];

      (originalEntry.productionDetails || []).forEach(detail => {
          productionDeltas.set(detail.productId, (productionDeltas.get(detail.productId) || 0) - detail.produced);
      });

      updatedProductions.forEach(detail => {
          productionDeltas.set(detail.productId, (productionDeltas.get(detail.productId) || 0) + detail.produced);
      });
 
      for (const [productId, delta] of productionDeltas.entries()) {
          if (delta === 0) continue;
 
          const lotToUpdate = lots.find(l => l.productId === productId);
          if (lotToUpdate) {
              const lotRef = doc(db, `dashboards/${currentDashboard.id}/lots`, lotToUpdate.id);
              batch.update(lotRef, {
                  produced: increment(delta),
                  lastEditedBy: { uid: user.uid, email: user.email },
                  lastEditedAt: Timestamp.now(),
              });
          }
      }
      
      const updatedDayData = productionData.map(e => {
          if (e.id === entryId) {
              return {
                  ...e,
                  people: updatedData.people,
                  availableTime: updatedData.availableTime,
                  productionDetails: updatedProductions,
                  goalDisplay: updatedData.goalDisplay !== undefined ? updatedData.goalDisplay : e.goalDisplay,
                  primaryProductId: updatedData.primaryProductId !== undefined ? updatedData.primaryProductId : e.primaryProductId,
                  lastEditedBy: { uid: user.uid, email: user.email },
                  lastEditedAt: Timestamp.now(),
              };
          }
          return e;
      });
      
      batch.set(prodDataRef, { [dateKey]: updatedDayData }, { merge: true });
 
      try {
          await batch.commit();
          console.log("Lançamento atualizado com sucesso.");
      } catch (error) {
          console.error("Erro ao salvar lançamento editado:", error);
      }
    };


    const executeSoftDelete = async (reason, itemId, itemType, itemDoc) => {
        try {
            const trashId = Date.now().toString();
            const trashItem = {
                id: trashId,
                originalId: itemId,
                itemType: itemType,
                originalDoc: itemDoc,
                deletedByEmail: user.email,
                deletedAt: new Date().toISOString(),
                reason,
                dashboardId: currentDashboard.id,
            };

            const batch = writeBatch(db);
            batch.set(doc(db, "trash", trashId), trashItem);

            if (itemType === 'lot') {
                batch.delete(doc(db, `dashboards/${currentDashboard.id}/lots`, itemId));
            } else if (itemType === 'product') {
                batch.delete(doc(db, `dashboards/${currentDashboard.id}/products`, itemId));
            } else if (itemType === 'entry') {
                const updatedDayData = productionData.filter(e => e.id !== itemId);
                const updatedProdData = { ...allProductionData, [dateKey]: updatedDayData };
                batch.set(doc(db, `dashboards/${currentDashboard.id}/productionData`, "data"), updatedProdData, { merge: true });
                
                for (const detail of itemDoc.productionDetails) {
                    const lotToUpdate = lots.find(l => l.productId === detail.productId);
                    if(lotToUpdate){
                        const newProduced = Math.max(0, (lotToUpdate.produced || 0) - detail.produced);
                        const newStatus = (lotToUpdate.status.startsWith('completed') && newProduced < lotToUpdate.target) ? 'ongoing' : lotToUpdate.status;
                        batch.update(doc(db, `dashboards/${currentDashboard.id}/lots`, lotToUpdate.id), { produced: newProduced, status: newStatus });
                    }
                }
            }
            await batch.commit();

        } catch (e) { console.error('Erro ao mover item para lixeira:', e); } 
        finally { closeModal(); }
    };

    const handleRestoreItem = async (itemToRestore) => {
      const { itemType, originalDoc, dashboardId, id: trashId } = itemToRestore;
      
      if (dashboardId !== currentDashboard.id) {
          alert("Este item pertence a outro quadro e não pode ser restaurado aqui.");
          return;
      }
      
      const batch = writeBatch(db);
      
      if (itemType === 'product') {
          batch.set(doc(db, `dashboards/${dashboardId}/products`, originalDoc.id), originalDoc);
      } else if (itemType === 'lot') {
          batch.set(doc(db, `dashboards/${dashboardId}/lots`, originalDoc.id), originalDoc);
      } else if (itemType === 'entry') {
          const entryDateKey = new Date(itemToRestore.deletedAt).toISOString().slice(0, 10);
          const dayEntries = allProductionData[entryDateKey] || [];
          const restoredDayEntries = [...dayEntries, originalDoc];
          const updatedProdData = { ...allProductionData, [entryDateKey]: restoredDayEntries };
          batch.set(doc(db, `dashboards/${dashboardId}/productionData`, "data"), updatedProdData, { merge: true });
          
          for (const detail of originalDoc.productionDetails) {
              const lotToUpdate = lots.find(l => l.productId === detail.productId);
               if(lotToUpdate){
                  const newProduced = (lotToUpdate.produced || 0) + detail.produced;
                  const newStatus = (newProduced >= lotToUpdate.target) ? 'completed' : lotToUpdate.status;
                  batch.update(doc(db, `dashboards/${dashboardId}/lots`, lotToUpdate.id), { produced: newProduced, status: newStatus });
              }
          }
      }
      
      batch.delete(doc(db, "trash", trashId));
      await batch.commit();
    };

    const handleDeleteItemFlow = (itemId, itemType) => {
        let itemDoc;
        if (itemType === 'entry') itemDoc = productionData.find(i => i.id === itemId);
        else if (itemType === 'lot') itemDoc = lots.find(i => i.id === itemId);
        else if (itemType === 'product') itemDoc = products.find(i => i.id === itemId);
        if (!itemDoc) return;
        
        const onConfirmReason = (reason) => {
            if(permissions.DELETE_ENTRIES) { 
                executeSoftDelete(reason, itemId, itemType, itemDoc);
            }
        };

        setModalState({ type: 'reason', data: { onConfirm: onConfirmReason } });
    };

    const handleDeleteLot = (lotId) => handleDeleteItemFlow(lotId, 'lot');
    const handleDeleteProduct = (productId) => handleDeleteItemFlow(productId, 'product');
    const handleDeleteEntry = (entryId) => handleDeleteItemFlow(entryId, 'entry');

    const handleAddDashboard = async (name) => {
        if (dashboards.some(d => d.name.toLowerCase() === name.toLowerCase())) return false;
        const newOrder = dashboards.length > 0 ? Math.max(...dashboards.map(d => d.order)) + 1 : 1;
        const id = Date.now().toString();
        await setDoc(doc(db, "dashboards", id), { id, name, order: newOrder });
        return true;
    };
    const handleRenameDashboard = async (id, newName) => {
        if (dashboards.some(d => d.id !== id && d.name.toLowerCase() === newName.toLowerCase())) return false;
        await updateDoc(doc(db, "dashboards", id), { name: newName });
        return true;
    };
    const handleDeleteDashboard = async (id) => {
        if (dashboards.length <= 1) return;
        alert("A exclusão de quadros e seus sub-dados deve ser feita com cuidado, preferencialmente por uma Cloud Function para garantir a limpeza completa. Esta ação apenas removerá o quadro da lista.");
        await deleteDoc(doc(db, "dashboards", id));
    };

    const handleMoveDashboard = async (dashboardId, direction) => {
        const currentIndex = dashboards.findIndex(d => d.id === dashboardId);
        if (currentIndex === -1) return;

        const newIndex = direction === 'up' ? currentIndex - 1 : currentIndex + 1;
        if (newIndex < 0 || newIndex >= dashboards.length) return;

        const currentDash = dashboards[currentIndex];
        const swapDash = dashboards[newIndex];

        const batch = writeBatch(db);
        const currentDashRef = doc(db, "dashboards", currentDash.id);
        const swapDashRef = doc(db, "dashboards", swapDash.id);

        batch.update(currentDashRef, { order: swapDash.order });
        batch.update(swapDashRef, { order: currentDash.order });

        await batch.commit();
    };
    
    const handleSelectTvMode = () => setModalState({ type: 'tvSelector', data: null });
    
    useEffect(() => {
        const validProducts = productsForSelectedDate;
        if (validProducts.length > 0) {
            const isCurrentSelectionValid = validProducts.some(p => p.id === newEntry.productId);
            if (!isCurrentSelectionValid) {
                setNewEntry(prev => ({ ...prev, productId: validProducts[0].id, productions: [] }));
            }
        } else {
             setNewEntry(prev => ({ ...prev, productId: '', productions: [] }));
        }
    }, [newEntry.productId, productsForSelectedDate]);

    const calculatePredictions = useCallback(() => {
        if (isTraveteDashboard) {
            return { allPredictions: [], currentGoalPreview: traveteComputedEntry.goalDisplay || '- // -' };
        }

    const people = parseFloat(newEntry.people) || 0;
    const availableTime = parseFloat(newEntry.availableTime) || 0;
    let timeConsumedByUrgent = 0;
    let urgentPrediction = null;

    const currentProducts = productsForSelectedDate;

    // calcula tempo consumido pela produção urgente (se houver)
    if (showUrgent && urgentProduction.productId && urgentProduction.produced > 0) {
        const urgentProduct = currentProducts.find(p => p.id === urgentProduction.productId);
        if (urgentProduct && urgentProduct.standardTime > 0) {
            timeConsumedByUrgent = urgentProduct.standardTime * urgentProduction.produced;
            const urgentLot = lots.find(l => l.productId === urgentProduct.id);
            urgentPrediction = {
                ...(urgentLot || {}),
                productId: urgentProduct.id,
                productName: urgentProduct.name,
                producible: parseInt(urgentProduction.produced, 10),
                remainingPieces: getLotRemainingPieces(urgentLot),
                isUrgent: true,
            };
        }
    }

    const totalAvailableMinutes = availableTime * people;
    let timeForNormal = totalAvailableMinutes - timeConsumedByUrgent;
    const normalPredictions = [];

    if (timeForNormal > 0) {
        const activeLots = getOrderedActiveLots(lots);

        // 1) Encontrar o primeiro lote incompleto (prioridade real)
        let startIndex = activeLots.findIndex(l => ((l.target || 0) - (l.produced || 0)) > 0);

        // 2) Se não houver lote incompleto, usar fallback para newEntry.productId (como antes)
        if (startIndex === -1 && newEntry.productId) {
            startIndex = activeLots.findIndex(l => l.productId === newEntry.productId);
        }

        // 3) Se encontramos um índice válido, iteramos a partir dele
        if (startIndex !== -1) {
            // opcional: limite de quantos produtos queremos prever (até 10 conforme pediu)
            const MAX_PREDICTIONS = 10;
            for (let i = startIndex; i < activeLots.length && timeForNormal > 0 && normalPredictions.length < MAX_PREDICTIONS; i++) {
                const lot = activeLots[i];
                const productForLot = currentProducts.find(p => p.id === lot.productId);

                if (!productForLot || productForLot.standardTime <= 0) continue;

                const remainingPiecesInLot = getLotRemainingPieces(lot);
                if (remainingPiecesInLot === 0) continue;

                // Se não há tempo sequer para 1 peça (check rápido), para o cálculo.
                if (timeForNormal < productForLot.standardTime) {
                    break;
                }

                // CÁLCULO PRINCIPAL: usar arredondamento para o inteiro mais próximo (Math.round)
                const producibleFloat = timeForNormal / productForLot.standardTime;
                const roundedProducible = Math.round(producibleFloat); // 79.71 -> 80
                // garantir ao menos 1 (mas já garantimos timeForNormal >= standardTime)
                const producible = Math.min(remainingPiecesInLot, Math.max(0, roundedProducible));

                if (producible <= 0) {
                    // nada a produzir (proteção), sai do loop
                    break;
                }

                normalPredictions.push({
                    ...lot,
                    producible,
                    remainingPieces: remainingPiecesInLot,
                    productName: productForLot.name,
                });

                // subtrai o tempo "consumido" por essa previsão
                timeForNormal -= producible * productForLot.standardTime;

                // evita loops estranhos: se o tempo ficar <= 0, encerra
                if (timeForNormal <= 0) break;
            }
        } else if (newEntry.productId) {
            // fallback: usuário escolheu produto que não está em activeLots — calcula o que dá para produzir
            const selectedProduct = currentProducts.find(p => p.id === newEntry.productId);
            if (selectedProduct && selectedProduct.standardTime > 0) {
                const producibleFloat = timeForNormal / selectedProduct.standardTime;
                const producible = Math.round(producibleFloat);
                if (producible > 0) {
                    normalPredictions.push({
                        id: `nolot-${selectedProduct.id}`,
                        productId: selectedProduct.id,
                        productName: selectedProduct.name,
                        producible,
                        remainingPieces: producible,
                    });
                }
            }
        }
    }

    const allPredictions = urgentPrediction ? [urgentPrediction, ...normalPredictions] : normalPredictions;
    const normalGoalSegments = normalPredictions
        .map(prediction => {
            const value = prediction.remainingPieces ?? prediction.producible ?? 0;
            return value > 0 ? value : 0;
        })
        .filter((value, index) => value > 0 || index === 0);
    return {
        allPredictions,
        currentGoalPreview: normalGoalSegments.length > 0
            ? normalGoalSegments.join(' / ')
            : '0',
    };
    }, [isTraveteDashboard, traveteComputedEntry.goalDisplay, newEntry.people, newEntry.availableTime, newEntry.productId, productsForSelectedDate, lots, urgentProduction, showUrgent]);

  
    useEffect(() => {
        if (isTraveteDashboard) {
            setPredictedLots([]);
            setGoalPreview(traveteComputedEntry.goalDisplay || '- // -');
            return;
        }

        const { allPredictions, currentGoalPreview } = calculatePredictions();
        setPredictedLots(allPredictions);
        setGoalPreview(currentGoalPreview);

        const expectedCount = allPredictions.filter(p => !p.isUrgent).length;
        if (newEntry.productions.length !== expectedCount) {
            setNewEntry(prev => ({ ...prev, productions: Array(expectedCount).fill('') }));
        }
    }, [isTraveteDashboard, traveteComputedEntry.goalDisplay, calculatePredictions, newEntry.productions.length]);

    const predictedLotLabel = useMemo(() => {
        if (isTraveteDashboard) return '';
        const labels = predictedLots
            .filter(lot => !lot.isUrgent)
            .map(lot => lot.productName || lot.name || '')
            .filter(Boolean);
        return labels.join(' / ');
    }, [isTraveteDashboard, predictedLots]);

    const productMapForSelectedDate = useMemo(() =>
        new Map(productsForSelectedDate.map(p => [p.id, p])),
    [productsForSelectedDate]);
    
    const processedData = useMemo(() => {
        if (isTraveteDashboard || !productionData || productionData.length === 0) return [];
        let cumulativeProduction = 0, cumulativeGoal = 0, cumulativeEfficiencySum = 0;
        return [...productionData].sort((a, b) => (a.period || "").localeCompare(b.period || "")).map((item, index) => {
            let totalTimeValue = 0, totalProducedInPeriod = 0;
            const producedForDisplay = (item.productionDetails || []).map(d => `${d.produced || 0}`).join(' / ');
            (item.productionDetails || []).forEach(detail => {
                const product = productMapForSelectedDate.get(detail.productId);
                if (product?.standardTime) { totalTimeValue += (detail.produced || 0) * product.standardTime; totalProducedInPeriod += (detail.produced || 0); }
            });
            const totalAvailableTime = (item.people || 0) * (item.availableTime || 0);
            const efficiency = totalAvailableTime > 0 ? parseFloat(((totalTimeValue / totalAvailableTime) * 100).toFixed(2)) : 0;
            const numericGoal = (item.goalDisplay || "0").split(' / ').reduce((acc, val) => acc + (parseInt(val.trim(), 10) || 0), 0);
            const goalSegments = splitGoalSegments(item.goalDisplay || '');
            const goalForDisplay = goalSegments.length > 0
                ? goalSegments.join('/')
                : (numericGoal ? numericGoal.toString() : '0');
            cumulativeProduction += totalProducedInPeriod;
            cumulativeGoal += numericGoal;
            cumulativeEfficiencySum += efficiency;
            const cumulativeEfficiency = parseFloat((cumulativeEfficiencySum / (index + 1)).toFixed(2));
            return { ...item, produced: totalProducedInPeriod, goal: numericGoal, goalForDisplay, producedForDisplay, efficiency, cumulativeProduction, cumulativeGoal, cumulativeEfficiency };
        });
    }, [isTraveteDashboard, productionData, productMapForSelectedDate]);

    const traveteProcessedData = useMemo(() => {
        if (!isTraveteDashboard || !productionData || productionData.length === 0) return [];
        let cumulativeMeta = [];
        let cumulativeProduction = [];
        let cumulativeEfficiencySum = [];
        let cumulativeEntryCounts = [];

        return [...productionData]
            .sort((a, b) => (a.period || "").localeCompare(b.period || ""))
            .map((entry) => {
                const entryGoalSegments = (entry.goalDisplay || '')
                    .split(' // ')
                    .map(segment => segment.trim());
                const employees = (entry.employeeEntries || []).map((emp, empIndex) => {
                    const productsArray = Array.isArray(emp.products) && emp.products.length > 0
                        ? emp.products
                        : (emp.productionDetails || []);
                    const producedFromProducts = productsArray.reduce((sum, detail) => sum + (parseInt(detail.produced, 10) || 0), 0);
                    const producedValue = producedFromProducts || (emp.produced !== undefined ? parseInt(emp.produced, 10) || 0 : 0);
                    const firstProduct = productsArray.find(detail => detail.productId) || (emp.productionDetails || [])[0] || null;
                    const productId = firstProduct?.productId || emp.productId || '';
                    const product = productMapForSelectedDate.get(productId);
                    const parsedStandardTime = parseFloat(emp.standardTime);
                    const fallbackStandardTimeRaw = firstProduct?.standardTime !== undefined
                        ? parseFloat(firstProduct.standardTime)
                        : (product?.standardTime || 0);
                    const fallbackStandardTime = (!Number.isNaN(fallbackStandardTimeRaw) && fallbackStandardTimeRaw > 0)
                        ? fallbackStandardTimeRaw
                        : 0;
                    const standardTime = (!Number.isNaN(parsedStandardTime) && parsedStandardTime > 0)
                        ? parsedStandardTime
                        : fallbackStandardTime;
                    const availableTime = entry.availableTime || 0;
                    const meta = (standardTime > 0 && availableTime > 0) ? Math.round(availableTime / standardTime) : 0;
                    const efficiency = (standardTime > 0 && availableTime > 0 && producedValue > 0)
                        ? parseFloat((((producedValue * standardTime) / availableTime) * 100).toFixed(2))
                        : 0;

                    cumulativeMeta[empIndex] = (cumulativeMeta[empIndex] || 0) + meta;
                    cumulativeProduction[empIndex] = (cumulativeProduction[empIndex] || 0) + producedValue;
                    cumulativeEfficiencySum[empIndex] = (cumulativeEfficiencySum[empIndex] || 0) + efficiency;
                    cumulativeEntryCounts[empIndex] = (cumulativeEntryCounts[empIndex] || 0) + 1;
                    const entriesCount = cumulativeEntryCounts[empIndex] || 1;
                    const cumulativeEfficiency = parseFloat(((cumulativeEfficiencySum[empIndex] || 0) / entriesCount).toFixed(2));
                    const productNames = productsArray
                        .map(detail => {
                            const detailProduct = productMapForSelectedDate.get(detail.productId);
                            return detailProduct?.name || null;
                        })
                        .filter(Boolean)
                        .join(' / ');

                    const producedSegments = productsArray.map(detail => {
                        const producedNumeric = parseInt(detail.produced, 10);
                        return Number.isNaN(producedNumeric) ? 0 : producedNumeric;
                    });
                    const sanitizedProducedSegments = producedSegments.filter((value, idx) => (idx === 0) || value > 0);
                    const producedDisplay = sanitizedProducedSegments.length > 0
                        ? sanitizedProducedSegments.map(value => value.toLocaleString('pt-BR')).join(' / ')
                        : producedValue.toLocaleString('pt-BR');
                    const entryGoalDisplay = entryGoalSegments[empIndex] || '';
                    const metaDisplay = entryGoalDisplay || (meta > 0 ? meta.toLocaleString('pt-BR') : '-');

                    return {
                        ...emp,
                        produced: producedValue,
                        producedDisplay,
                        meta,
                        efficiency,
                        standardTime,
                        cumulativeMeta: cumulativeMeta[empIndex] || 0,
                        cumulativeProduced: cumulativeProduction[empIndex] || 0,
                        cumulativeEfficiency,
                        productName: productNames || product?.name || '',
                        metaDisplay,
                    };
                });

                return {
                    ...entry,
                    employees,
                };
            });
    }, [isTraveteDashboard, productionData, productMapForSelectedDate]);

    const summary = useMemo(() => {
        if (isTraveteDashboard) {
            if (traveteProcessedData.length === 0) {
                return { totalProduced: 0, totalGoal: 0, lastHourEfficiency: 0, averageEfficiency: 0 };
            }
            const lastEntry = traveteProcessedData[traveteProcessedData.length - 1];
            const employees = lastEntry.employees || [];
            const totalProduced = employees.reduce((sum, emp) => sum + (emp.cumulativeProduced || 0), 0);
            const totalGoal = employees.reduce((sum, emp) => sum + (emp.cumulativeMeta || 0), 0);
            const lastHourEfficiency = employees.length > 0
                ? parseFloat((employees.reduce((sum, emp) => sum + (emp.efficiency || 0), 0) / employees.length).toFixed(2))
                : 0;
            const averageEfficiency = employees.length > 0
                ? parseFloat((employees.reduce((sum, emp) => sum + (emp.cumulativeEfficiency || 0), 0) / employees.length).toFixed(2))
                : 0;
            return { totalProduced, totalGoal, lastHourEfficiency, averageEfficiency };
        }

        if (processedData.length === 0) return { totalProduced: 0, totalGoal: 0, lastHourEfficiency: 0, averageEfficiency: 0 };
        const lastEntry = processedData.slice(-1)[0];
        return { totalProduced: lastEntry.cumulativeProduction, totalGoal: lastEntry.cumulativeGoal, lastHourEfficiency: lastEntry.efficiency, averageEfficiency: lastEntry.cumulativeEfficiency };
    }, [isTraveteDashboard, processedData, traveteProcessedData]);

    const monthlySummary = useMemo(() => {
        if (isTraveteDashboard) {
            const year = currentMonth.getFullYear();
            const month = currentMonth.getMonth();
            let totalMonthlyProduction = 0;
            let totalMonthlyGoal = 0;
            let totalDailyEfficiency = 0;
            let productiveDaysCount = 0;

            Object.keys(allProductionData).forEach(dateStr => {
                try {
                    const date = new Date(dateStr + "T00:00:00");
                    if (date.getFullYear() !== year || date.getMonth() !== month) return;

                    const productsForDateMap = new Map(products
                        .map(p => {
                            const validTimeEntry = p.standardTimeHistory?.filter(h => new Date(h.effectiveDate) <= date).pop();
                            if (!validTimeEntry) return null;
                            return [p.id, { ...p, standardTime: validTimeEntry.time }];
                        })
                        .filter(Boolean));

                    const dayData = allProductionData[dateStr];
                    if (!dayData || dayData.length === 0) return;

                    let dayMetaPerEmployee = [];
                    let dayProductionPerEmployee = [];
                    let dayEfficiencyPerEmployee = [];

                    dayData.forEach(entry => {
                        (entry.employeeEntries || []).forEach((emp, index) => {
                            const productsArray = Array.isArray(emp.products) && emp.products.length > 0
                                ? emp.products
                                : (emp.productionDetails || []);
                            const producedFromProducts = productsArray.reduce((sum, detail) => sum + (parseInt(detail.produced, 10) || 0), 0);
                            const produced = producedFromProducts || (emp.produced !== undefined ? parseInt(emp.produced, 10) || 0 : 0);
                            const firstProduct = productsArray.find(detail => detail.productId) || (emp.productionDetails || [])[0] || null;
                            const productId = firstProduct?.productId || emp.productId || '';
                            const product = productsForDateMap.get(productId);
                            const parsedStandardTime = parseFloat(emp.standardTime);
                            const fallbackStandardTimeRaw = firstProduct?.standardTime !== undefined
                                ? parseFloat(firstProduct.standardTime)
                                : (product?.standardTime || 0);
                            const standardTime = (!Number.isNaN(parsedStandardTime) && parsedStandardTime > 0)
                                ? parsedStandardTime
                                : ((!Number.isNaN(fallbackStandardTimeRaw) && fallbackStandardTimeRaw > 0) ? fallbackStandardTimeRaw : 0);
                            const availableTime = entry.availableTime || 0;
                            const meta = (standardTime > 0 && availableTime > 0) ? Math.round(availableTime / standardTime) : 0;
                            const efficiency = (standardTime > 0 && availableTime > 0 && produced > 0)
                                ? (produced * standardTime) / availableTime * 100
                                : 0;

                            dayMetaPerEmployee[index] = (dayMetaPerEmployee[index] || 0) + meta;
                            dayProductionPerEmployee[index] = (dayProductionPerEmployee[index] || 0) + produced;
                            dayEfficiencyPerEmployee[index] = (dayEfficiencyPerEmployee[index] || 0) + efficiency;
                        });
                    });

                    const employeesCount = Math.max(dayMetaPerEmployee.length, dayEfficiencyPerEmployee.length);
                    if (employeesCount > 0) {
                        productiveDaysCount++;
                        totalMonthlyGoal += dayMetaPerEmployee.reduce((sum, value) => sum + (value || 0), 0);
                        totalMonthlyProduction += dayProductionPerEmployee.reduce((sum, value) => sum + (value || 0), 0);
                        const dailyAverageEfficiency = dayEfficiencyPerEmployee.reduce((sum, value) => sum + (value || 0), 0) /
                            (employeesCount * (dayData.length || 1));
                        totalDailyEfficiency += dailyAverageEfficiency || 0;
                    }
                } catch (e) {
                    console.error("Data inválida no sumário mensal:", dateStr);
                }
            });

            const averageMonthlyEfficiency = productiveDaysCount > 0
                ? parseFloat((totalDailyEfficiency / productiveDaysCount).toFixed(2))
                : 0;

            return { totalProduction: totalMonthlyProduction, totalGoal: totalMonthlyGoal, averageEfficiency: averageMonthlyEfficiency };
        }

        const year = currentMonth.getFullYear();
        const month = currentMonth.getMonth();
        let totalMonthlyProduction = 0, totalMonthlyGoal = 0, totalDailyAverageEfficiencies = 0, productiveDaysCount = 0;
        Object.keys(allProductionData).forEach(dateStr => {
            try {
                const date = new Date(dateStr + "T00:00:00");
                const productsForDateMap = new Map(products
                    .map(p => {
                        const validTimeEntry = p.standardTimeHistory?.filter(h => new Date(h.effectiveDate) <= date).pop();
                        if (!validTimeEntry) return null;
                        return [p.id, { ...p, standardTime: validTimeEntry.time }];
                    })
                    .filter(Boolean));


                if(date.getFullYear() === year && date.getMonth() === month) {
                    const dayData = allProductionData[dateStr];
                    if (dayData && dayData.length > 0) {
                        productiveDaysCount++;
                        let dailyProduction = 0, dailyGoal = 0, dailyEfficiencySum = 0;
                        dayData.forEach(item => {
                            let periodProduction = 0, totalTimeValue = 0;
                            (item.productionDetails || []).forEach(detail => {
                                periodProduction += (detail.produced || 0);
                                const product = productsForDateMap.get(detail.productId);
                                if (product?.standardTime) totalTimeValue += (detail.produced || 0) * product.standardTime;
                            });
                            if (item.goalDisplay) dailyGoal += item.goalDisplay.split(' / ').reduce((acc, val) => acc + (parseInt(val.trim(), 10) || 0), 0);
                            dailyProduction += periodProduction;
                            const totalAvailableTime = (item.people || 0) * (item.availableTime || 0);
                            dailyEfficiencySum += totalAvailableTime > 0 ? (totalTimeValue / totalAvailableTime) * 100 : 0;
                        });
                        totalDailyAverageEfficiencies += dayData.length > 0 ? dailyEfficiencySum / dayData.length : 0;
                        totalMonthlyProduction += dailyProduction;
                        totalMonthlyGoal += dailyGoal;
                    }
                }
            } catch(e) { console.error("Data inválida no sumário mensal:", dateStr); }
        });
        const averageMonthlyEfficiency = productiveDaysCount > 0 ? parseFloat((totalDailyAverageEfficiencies / productiveDaysCount).toFixed(2)) : 0;
        return { totalProduction: totalMonthlyProduction, totalGoal: totalMonthlyGoal, averageEfficiency: averageMonthlyEfficiency };
    }, [isTraveteDashboard, allProductionData, currentMonth, products]);

    const traveteGroupedProducts = useMemo(() => {
        if (!isTraveteDashboard) return [];
        const groups = new Map();

        products.forEach(product => {
            const baseName = getTraveteBaseProductName(product);
            const baseId = product.baseProductId || product.baseProductName || baseName || product.id;
            if (!groups.has(baseId)) {
                groups.set(baseId, { baseId, baseName, variations: [] });
            }
            groups.get(baseId).variations.push(product);
        });

        return Array.from(groups.values()).map(group => ({
            ...group,
            variations: group.variations.sort((a, b) => (a.variationMultiplier || 0) - (b.variationMultiplier || 0)),
        })).sort((a, b) => a.baseName.localeCompare(b.baseName));
    }, [isTraveteDashboard, products]);

    const traveteLotOptions = useMemo(() => {
        if (!isTraveteDashboard) return [];
        return lots
            .filter(lot => lot.status !== 'completed')
            .slice()
            .sort((a, b) => (a.order || 0) - (b.order || 0));
    }, [isTraveteDashboard, lots]);

    useEffect(() => {
        if (!isTraveteDashboard) return;
        setTraveteEntry(prev => {
            const { changed, employeeEntries } = applyTraveteAutoSuggestions(
                prev.employeeEntries,
                traveteLotOptions,
                productsForSelectedDate,
                traveteVariationLookup
            );
            if (!changed) {
                return prev;
            }
            return { ...prev, employeeEntries };
        });
    }, [
        isTraveteDashboard,
        traveteEntry.period,
        traveteEntry.availableTime,
        traveteEntry.employeeEntries,
        traveteLotOptions,
        productsForSelectedDate,
        traveteVariationLookup,
    ]);

    const availablePeriods = useMemo(() => FIXED_PERIODS.filter(p => !productionData.some(e => e.period === p)), [productionData]);
    const filteredLots = useMemo(() => [...lots].filter(l => lotFilter === 'ongoing' ? (l.status === 'ongoing' || l.status === 'future') : l.status.startsWith('completed')), [lots, lotFilter]);


    const handleInputChange = (e) => { const { name, value } = e.target; setNewEntry(prev => ({ ...prev, [name]: value, ...(name === 'productId' && { productions: [] }) })); };
    const handleUrgentChange = (e) => setUrgentProduction(prev => ({...prev, [e.target.name]: e.target.value}));
    const handleProductionChange = (index, value) => { const newProductions = [...newEntry.productions]; newProductions[index] = value; setNewEntry(prev => ({ ...prev, productions: newProductions })); };
    const handleTraveteBaseTimeChange = (value) => {
        setTraveteProductForm(prev => {
            const numericValue = parseFloat(value);
            const isValid = !Number.isNaN(numericValue) && numericValue > 0;
            const nextState = { ...prev, baseTime: value };
            if (!prev.oneNeedleManual) {
                nextState.oneNeedleTime = isValid ? (numericValue * 2).toFixed(2) : '';
            }
            if (!prev.conventionalManual) {
                nextState.conventionalTime = isValid ? (numericValue * 3).toFixed(2) : '';
            }
            return nextState;
        });
    };
    const handleTraveteVariationToggle = (field, checked) => {
        setTraveteProductForm(prev => {
            const nextState = { ...prev, [field]: checked };
            if (checked) {
                if (field === 'createOneNeedle' && !prev.oneNeedleManual && !prev.oneNeedleTime) {
                    const numericValue = parseFloat(prev.baseTime);
                    nextState.oneNeedleTime = (!Number.isNaN(numericValue) && numericValue > 0) ? (numericValue * 2).toFixed(2) : '';
                }
                if (field === 'createConventional' && !prev.conventionalManual && !prev.conventionalTime) {
                    const numericValue = parseFloat(prev.baseTime);
                    nextState.conventionalTime = (!Number.isNaN(numericValue) && numericValue > 0) ? (numericValue * 3).toFixed(2) : '';
                }
            }
            return nextState;
        });
    };
    const handleTraveteVariationTimeChange = (field, value) => {
        const manualField = field === 'oneNeedleTime' ? 'oneNeedleManual' : 'conventionalManual';
        setTraveteProductForm(prev => ({
            ...prev,
            [field]: value,
            [manualField]: value !== '',
        }));
    };
    const handleTraveteVariationTimeBlur = (field) => {
        const manualField = field === 'oneNeedleTime' ? 'oneNeedleManual' : 'conventionalManual';
        const multiplier = field === 'oneNeedleTime' ? 2 : 3;
        setTraveteProductForm(prev => {
            if (prev[field]) {
                return prev;
            }
            const numericValue = parseFloat(prev.baseTime);
            const isValid = !Number.isNaN(numericValue) && numericValue > 0;
            return {
                ...prev,
                [manualField]: false,
                [field]: isValid ? (numericValue * multiplier).toFixed(2) : '',
            };
        });
    };
    const handleTraveteFieldChange = (field, value) => {
        setTraveteEntry(prev => ({ ...prev, [field]: value }));
    };
    const handleTraveteEmployeeChange = (index, field, value) => {
        setTraveteEntry(prev => ({
            ...prev,
            employeeEntries: prev.employeeEntries.map((emp, empIndex) => {
                if (empIndex !== index) return emp;
                const updated = { ...emp };

                switch (field) {
                    case 'machineType': {
                        updated.machineType = value;
                        updated.standardTimeManual = false;
                        if (!updated.standardTimeManual) {
                            const firstLotId = (updated.products || []).find(item => item.lotId)?.lotId;
                            if (firstLotId) {
<<<<<<< HEAD
                                const derivedTime = deriveTraveteStandardTime(
                                    firstLotId,
                                    value,
                                    lots,
                                    productsForSelectedDate,
                                    traveteVariationLookup
                                );
=======
                                const lot = lots.find(l => l.id === firstLotId) || null;
                                const variation = findTraveteVariationForLot(lot, value, productsForSelectedDate, traveteVariationLookup);
                                const derivedTime = formatTraveteStandardTimeValue(parseFloat(variation?.standardTime));
>>>>>>> b733f8e6
                                updated.standardTime = derivedTime;
                            } else {
                                updated.standardTime = '';
                            }
                        }
                        break;
                    }
                    case 'standardTime': {
                        updated.standardTime = value;
                        updated.standardTimeManual = value !== '';
                        break;
                    }
                    default: {
                        updated[field] = value;
                    }
                }
                return updated;
            }),
        }));
    };
    const handleTraveteStandardTimeBlur = (index) => {
        setTraveteEntry(prev => ({
            ...prev,
            employeeEntries: prev.employeeEntries.map((emp, empIndex) => {
                if (empIndex !== index) return emp;
                if (emp.standardTime) return emp;
                const firstLotId = (emp.products || []).find(item => item.lotId)?.lotId;
                if (!firstLotId) return emp;
<<<<<<< HEAD
                const derivedTime = deriveTraveteStandardTime(
                    firstLotId,
                    emp.machineType,
                    lots,
                    productsForSelectedDate,
                    traveteVariationLookup
                );
=======
                const lot = lots.find(l => l.id === firstLotId) || null;
                if (!lot) return emp;
                const variation = findTraveteVariationForLot(lot, emp.machineType, productsForSelectedDate, traveteVariationLookup);
                const derivedTime = formatTraveteStandardTimeValue(parseFloat(variation?.standardTime));
>>>>>>> b733f8e6
                if (!derivedTime) return emp;
                return { ...emp, standardTime: derivedTime, standardTimeManual: false };
            }),
        }));
    };
    const handleTraveteProductChange = (employeeIndex, productIndex, field, value) => {
        setTraveteEntry(prev => ({
            ...prev,
            employeeEntries: prev.employeeEntries.map((emp, empIdx) => {
                if (empIdx !== employeeIndex) return emp;
                const updatedProducts = (emp.products || []).map((product, prodIdx) => {
                    if (prodIdx !== productIndex) return product;
                    const nextProduct = { ...product, [field]: value };
                    if (field === 'lotId') {
                        nextProduct.isAutoSuggested = false;
                    }
                    return nextProduct;
                });
                const updatedEmployee = { ...emp, products: updatedProducts };
                if (field === 'lotId' && !emp.standardTimeManual) {
<<<<<<< HEAD
                    const derivedTime = deriveTraveteStandardTime(
                        value,
                        emp.machineType,
                        lots,
                        productsForSelectedDate,
                        traveteVariationLookup
                    );
                    if (derivedTime) {
                        updatedEmployee.standardTime = derivedTime;
=======
                    const lot = lots.find(l => l.id === value) || null;
                    if (lot) {
                        const variation = findTraveteVariationForLot(lot, emp.machineType, productsForSelectedDate, traveteVariationLookup);
                        const derivedTime = formatTraveteStandardTimeValue(parseFloat(variation?.standardTime));
                        if (derivedTime) {
                            updatedEmployee.standardTime = derivedTime;
                        }
>>>>>>> b733f8e6
                    }
                }
                return updatedEmployee;
            }),
        }));
    };
    const handleTraveteAddProduct = (employeeIndex) => {
        setTraveteEntry(prev => ({
            ...prev,
            employeeEntries: prev.employeeEntries.map((emp, empIdx) => {
                if (empIdx !== employeeIndex) return emp;
                return { ...emp, products: [...(emp.products || []), createDefaultTraveteProductItem()] };
            }),
        }));
    };
    const handleTraveteRemoveProduct = (employeeIndex, productIndex) => {
        setTraveteEntry(prev => ({
            ...prev,
            employeeEntries: prev.employeeEntries.map((emp, empIdx) => {
                if (empIdx !== employeeIndex) return emp;
                const remaining = (emp.products || []).filter((_, idx) => idx !== productIndex);
                return { ...emp, products: remaining.length > 0 ? remaining : [createDefaultTraveteProductItem()] };
            }),
        }));
    };
    
    const handleAddProduct = async (e) => {
        e.preventDefault();
        if (!currentDashboard) return;

        if (isTraveteDashboard) {
            const trimmedName = traveteProductForm.baseName.trim();
            if (!trimmedName) return;

            const variationConfigs = [
                { key: 'createTwoNeedle', suffix: '2 Agulhas', machineType: 'Travete 2 Agulhas', timeField: 'baseTime', defaultMultiplier: 1 },
                { key: 'createOneNeedle', suffix: '1 Agulha', machineType: 'Travete 1 Agulha', timeField: 'oneNeedleTime', defaultMultiplier: 2 },
                { key: 'createConventional', suffix: 'Convencional', machineType: 'Travete Convencional', timeField: 'conventionalTime', defaultMultiplier: 3 },
            ];

            const baseTimeNumeric = parseFloat(traveteProductForm.baseTime);
            let hasInvalid = false;
            const variationsToCreate = variationConfigs.reduce((acc, config) => {
                if (!traveteProductForm[config.key]) {
                    return acc;
                }
                const rawTime = traveteProductForm[config.timeField];
                const parsedTime = parseFloat(rawTime);
                if (Number.isNaN(parsedTime) || parsedTime <= 0) {
                    hasInvalid = true;
                    return acc;
                }
                acc.push({
                    suffix: config.suffix,
                    machineType: config.machineType,
                    timeValue: parseFloat(parsedTime.toFixed(2)),
                    defaultMultiplier: config.defaultMultiplier,
                });
                return acc;
            }, []);

            if (hasInvalid || variationsToCreate.length === 0) return;

            const baseId = generateId('traveteBase');
            const creationIso = new Date().toISOString();
            const batch = writeBatch(db);

            variationsToCreate.forEach((variation) => {
                const id = `${baseId}_${variation.suffix.replace(/\s+/g, '').toLowerCase()}`;
                const referenceBase = (!Number.isNaN(baseTimeNumeric) && baseTimeNumeric > 0) ? baseTimeNumeric : null;
                const multiplier = referenceBase
                    ? parseFloat((variation.timeValue / referenceBase).toFixed(4))
                    : variation.defaultMultiplier;
                const productData = {
                    id,
                    name: `${trimmedName} - ${variation.suffix}`,
                    baseProductId: baseId,
                    baseProductName: trimmedName,
                    machineType: variation.machineType,
                    variationMultiplier: multiplier,
                    standardTimeHistory: [{
                        time: variation.timeValue,
                        effectiveDate: creationIso,
                        changedBy: { uid: user.uid, email: user.email },
                    }],
                    createdBy: { uid: user.uid, email: user.email },
                };
                batch.set(doc(db, `dashboards/${currentDashboard.id}/products`, id), productData);
            });

            await batch.commit();
            resetTraveteProductForm();
            return;
        }

        if (!newProduct.name || !newProduct.standardTime) return;
        const id = Date.now().toString();
        const newProductData = {
            id,
            name: newProduct.name,
            standardTimeHistory: [{
                time: parseFloat(newProduct.standardTime),
                effectiveDate: new Date().toISOString(),
                changedBy: { uid: user.uid, email: user.email },
            }],
            createdBy: { uid: user.uid, email: user.email },
        };
        await setDoc(doc(db, `dashboards/${currentDashboard.id}/products`, id), newProductData);
        setNewProduct({ name: '', standardTime: '' });
    };

    const handleStartEditProduct = (p) => { 
        setEditingProductId(p.id); 
        const currentTime = p.standardTimeHistory[p.standardTimeHistory.length - 1].time;
        setEditingProductData({ name: p.name, standardTime: currentTime }); 
    };

    const handleSaveProduct = async (id) => { 
        if (!editingProductData.name || !editingProductData.standardTime || !currentDashboard) return;
        
        const productDoc = products.find(p => p.id === id);
        if(!productDoc) return;
        
        const latestTime = productDoc.standardTimeHistory[productDoc.standardTimeHistory.length - 1].time;
        const newTime = parseFloat(editingProductData.standardTime);
        const newHistory = [...productDoc.standardTimeHistory];

        if (latestTime !== newTime) {
            newHistory.push({
                time: newTime,
                effectiveDate: new Date().toISOString(),
                changedBy: { uid: user.uid, email: user.email },
            });
        }
        
        await updateDoc(doc(db, `dashboards/${currentDashboard.id}/products`, id), {
            name: editingProductData.name,
            standardTimeHistory: newHistory,
            lastEditedBy: { uid: user.uid, email: user.email },
        });
        
        setEditingProductId(null); 
    };

    const handleSaveObservation = async (entryId, observation) => {
        const updatedDayData = productionData.map(e => e.id === entryId ? { ...e, observation } : e);
        await updateDoc(doc(db, `dashboards/${currentDashboard.id}/productionData`, "data"), { 
            [dateKey]: updatedDayData,
        });
    };
    const handleSaveLotObservation = async (lotId, observation) => {
        await updateDoc(doc(db, `dashboards/${currentDashboard.id}/lots`, lotId), { 
            observation,
            lastEditedBy: { uid: user.uid, email: user.email },
            lastEditedAt: Timestamp.now(),
        });
    };
    const handleAddLot = async (e) => {
        e.preventDefault();
        if (!newLot.productId || !newLot.target || !currentDashboard) return;

        let product = null;
        let lotBaseMetadata = {};

        if (isTraveteDashboard) {
            const selectedGroup = traveteGroupedProducts.find(group => group.baseId === newLot.productId);
            if (!selectedGroup) return;

            product = selectedGroup.variations.find(variation => variation.machineType === 'Travete 2 Agulhas')
                || selectedGroup.variations[0]
                || null;

            lotBaseMetadata = {
                productBaseId: selectedGroup.baseId,
                productBaseName: selectedGroup.baseName,
            };

            if (!product) {
                product = {
                    id: selectedGroup.baseId,
                    name: selectedGroup.baseName,
                };
            }
        } else {
            product = products.find(p => p.id === newLot.productId);
        }

        if (!product) return;
        const id = Date.now().toString();
        const newLotData = {
            id,
            sequentialId: lotCounter,
            ...newLot,
            productId: product.id,
            productName: isTraveteDashboard ? (lotBaseMetadata.productBaseName || product.name) : product.name,
            target: parseInt(newLot.target, 10),
            produced: 0,
            status: 'future',
            order: Date.now(),
            observation: '',
            startDate: null,
            endDate: null,
            createdBy: { uid: user.uid, email: user.email },
            ...(isTraveteDashboard ? lotBaseMetadata : { machineType: product.machineType }),
        };
        await setDoc(doc(db, `dashboards/${currentDashboard.id}/lots`, id), newLotData);
        setNewLot({ productId: '', target: '', customName: '' });
    };
    const handleStartEditLot = (lot) => { setEditingLotId(lot.id); setEditingLotData({ target: lot.target, customName: lot.customName || '' }); };
    const handleSaveLotEdit = async (lotId) => { 
        const lot = lots.find(l => l.id === lotId);
        if(!lot) return;

        const newTarget = parseInt(editingLotData.target, 10);
        const wasCompleted = lot.status.startsWith('completed');
        const isCompletingNow = lot.produced >= newTarget && !wasCompleted;

        const updatePayload = {
            target: newTarget,
            customName: editingLotData.customName,
            lastEditedBy: { uid: user.uid, email: user.email },
            lastEditedAt: Timestamp.now(),
        };

        if (isCompletingNow) {
            updatePayload.status = 'completed';
            updatePayload.endDate = new Date().toISOString();
        } else if (wasCompleted && lot.produced < newTarget) {
            updatePayload.status = 'ongoing';
            updatePayload.endDate = null;
        }

        await updateDoc(doc(db, `dashboards/${currentDashboard.id}/lots`, lotId), updatePayload);
        setEditingLotId(null);
    };
    const handleLotStatusChange = async (lotId, newStatus) => {
        const lot = lots.find(l => l.id === lotId);
        if(!lot) return;
        
        const updatePayload = { 
            status: newStatus,
            lastEditedBy: { uid: user.uid, email: user.email },
            lastEditedAt: Timestamp.now(),
        };
        const isCompleting = newStatus.startsWith('completed');
        const wasCompleted = lot.status.startsWith('completed');

        if (isCompleting && !wasCompleted) {
            updatePayload.endDate = new Date().toISOString();
        } else if (!isCompleting && wasCompleted) {
            updatePayload.endDate = null;
        }

        await updateDoc(doc(db, `dashboards/${currentDashboard.id}/lots`, lotId), updatePayload);
    };
    const handleMoveLot = async (lotId, direction) => {
        const sorted = lots.filter(l => ['ongoing', 'future'].includes(l.status)).sort((a, b) => a.order - b.order);
        const currentIndex = sorted.findIndex(l => l.id === lotId);
        if ((direction === 'up' && currentIndex > 0) || (direction === 'down' && currentIndex < sorted.length - 1)) {
            const swapIndex = direction === 'up' ? currentIndex - 1 : currentIndex + 1;
            const currentLot = sorted[currentIndex];
            const swapLot = sorted[swapIndex];
            
            const batch = writeBatch(db);
            batch.update(doc(db, `dashboards/${currentDashboard.id}/lots`, currentLot.id), { order: swapLot.order });
            batch.update(doc(db, `dashboards/${currentDashboard.id}/lots`, swapLot.id), { order: currentLot.order });
            await batch.commit();
        }
    };
        
    if (!currentDashboard) {
        return <div className="min-h-screen bg-gray-100 dark:bg-black flex justify-center items-center"><p className="text-xl">Carregando quadros...</p></div>;
    }

    return (
        <div className="responsive-root min-h-screen bg-gray-100 dark:bg-black text-gray-800 dark:text-gray-200 font-sans">
            <GlobalStyles/>
            <EditEntryModal
                isOpen={modalState.type === 'editEntry'}
                onClose={closeModal}
                entry={modalState.data}
                onSave={handleSaveEntry}
                products={products}
                productsForSelectedDate={productsForSelectedDate}
                lots={lots}
                traveteMachines={TRAVETE_MACHINES}
                traveteVariationLookup={traveteVariationLookup}
            />
            
            <DashboardActionModal isOpen={modalState.type === 'dashboardAction'} onClose={closeModal} onConfirm={modalState.data?.onConfirm} mode={modalState.data?.mode} initialName={modalState.data?.initialName}/>
            <ConfirmationModal isOpen={modalState.type === 'confirmation'} onClose={closeModal} onConfirm={modalState.data?.onConfirm} title={modalState.data?.title} message={modalState.data?.message} />
            <ObservationModal isOpen={modalState.type === 'observation'} onClose={closeModal} entry={modalState.data} onSave={handleSaveObservation} />
            <LotObservationModal isOpen={modalState.type === 'lotObservation'} onClose={closeModal} lot={modalState.data} onSave={handleSaveLotObservation} />
            <PasswordModal isOpen={modalState.type === 'password'} onClose={closeModal} onSuccess={modalState.data?.onSuccess} adminConfig={{}} />
            <ReasonModal isOpen={modalState.type === 'reason'} onClose={closeModal} onConfirm={modalState.data?.onConfirm} />
            <AdminPanelModal isOpen={modalState.type === 'adminSettings'} onClose={closeModal} users={users} roles={roles} />
            <TvSelectorModal isOpen={modalState.type === 'tvSelector'} onClose={closeModal} onSelect={startTvMode} onStartCarousel={startTvMode} dashboards={dashboards} />

            <header className="bg-white dark:bg-gray-900 shadow-md p-4 flex flex-col gap-4 md:flex-row md:items-center md:justify-between sticky top-0 z-20">
                <div className="flex flex-wrap items-center gap-4 w-full md:w-auto">
                    <img src={raceBullLogoUrl} alt="Race Bull Logo" className="h-12 w-auto dark:invert" />
                    <div ref={navRef} className="relative w-full md:w-auto">
                        <button onClick={() => setIsNavOpen(!isNavOpen)} title="Mudar Quadro" className="flex w-full items-center justify-between gap-2 p-2 rounded-md hover:bg-gray-200 dark:hover:bg-gray-700">
                            <h1 className="text-xl sm:text-2xl font-bold text-gray-800 dark:text-white tracking-wider text-center">{currentDashboard.name}</h1>
                            <ChevronDownIcon size={20} className={`transition-transform ${isNavOpen ? 'rotate-180' : ''}`} />
                        </button>
                        {isNavOpen && (
                            <div className="absolute top-full mt-2 w-72 bg-white dark:bg-gray-800 rounded-lg shadow-xl py-2 z-30 dropdown-content">
                                {dashboards.map((dash, index) => (
                                    <div key={dash.id} className="flex items-center justify-between px-4 py-2 text-sm text-gray-700 dark:text-gray-200 hover:bg-gray-100 dark:hover:bg-gray-700">
                                        <div className="flex items-center gap-2">
                                            {permissions.MANAGE_DASHBOARDS && (
                                                <div className="flex flex-col">
                                                    <button onClick={() => handleMoveDashboard(dash.id, 'up')} disabled={index === 0} className="disabled:opacity-20"><ChevronUp size={16} /></button>
                                                    <button onClick={() => handleMoveDashboard(dash.id, 'down')} disabled={index === dashboards.length - 1} className="disabled:opacity-20"><ChevronDown size={16} /></button>
                                                </div>
                                            )}
                                            <button onClick={() => { setCurrentDashboardIndex(index); setIsNavOpen(false); }} className="flex-grow text-left">{dash.name}</button>
                                        </div>
                                        <div className="flex items-center gap-3">
                                            {permissions.MANAGE_DASHBOARDS && <button onClick={() => { setIsNavOpen(false); setModalState({ type: 'dashboardAction', data: { mode: 'rename', initialName: dash.name, onConfirm: (newName) => handleRenameDashboard(dash.id, newName) } })}} title="Renomear Quadro"><Edit size={16} className="text-yellow-500 hover:text-yellow-400" /></button>}
                                            {permissions.MANAGE_DASHBOARDS && <button onClick={() => { setIsNavOpen(false); setModalState({ type: 'confirmation', data: { title: 'Confirmar Exclusão', message: `Tem certeza que deseja excluir o quadro "${dash.name}"?`, onConfirm: () => handleDeleteDashboard(dash.id) } }); }} title="Excluir Quadro"><Trash2 size={16} className="text-red-500 hover:text-red-400" /></button>}
                                        </div>
                                    </div>
                                ))}
                                <div className="border-t my-2 dark:border-gray-600"></div>
                                {permissions.MANAGE_DASHBOARDS && <button onClick={() => { setIsNavOpen(false); setModalState({ type: 'dashboardAction', data: { mode: 'create', onConfirm: handleAddDashboard } })}} className="w-full text-left px-4 py-2 text-sm text-blue-600 dark:text-blue-400 font-semibold hover:bg-gray-100 dark:hover:bg-gray-700">+ Criar Novo Quadro</button>}
                            </div>
                        )}
                    </div>
                </div>
                <div className="flex flex-wrap items-center gap-2 sm:gap-4 w-full md:w-auto md:justify-end">
                    <button onClick={onNavigateToStock} className="p-2 rounded-md hover:bg-gray-200 dark:hover:bg-gray-700 flex items-center gap-2 w-full sm:w-auto justify-center">
                        <Warehouse size={20} />
                        <span className="hidden sm:inline">Gerenciamento de Estoque</span>
                    </button>
                    <span className='text-sm text-gray-500 dark:text-gray-400 hidden md:block'>{user.email}</span>
                    <button onClick={logout} title="Sair" className="p-2 rounded-full bg-red-100 text-red-600 hover:bg-red-200 dark:bg-red-900/50 dark:text-red-400 dark:hover:bg-red-900"><LogOut size={20} /></button>
                    <button onClick={handleSelectTvMode} title="Modo TV" className="p-2 rounded-full bg-blue-600 text-white hover:bg-blue-700"><Monitor size={20} /></button>
                    {permissions.MANAGE_SETTINGS && <button onClick={() => setModalState({ type: 'adminSettings' })} title="Configurações" className="p-2 rounded-full bg-gray-200 dark:bg-gray-700 text-gray-600 dark:text-gray-300 hover:bg-gray-300 dark:hover:bg-gray-600"><Settings size={20} /></button>}
                    <button onClick={toggleTheme} title={theme === 'light' ? "Mudar para Tema Escuro" : "Mudar para Tema Claro"} className="p-2 rounded-full bg-gray-200 dark:bg-gray-700">{theme === 'light' ? <Moon size={20}/> : <Sun size={20}/>}</button>
                </div>
            </header>
            
            <main className="p-4 md:p-8 grid grid-cols-1 gap-8 responsive-main">
                 <section className="grid grid-cols-1 lg:grid-cols-3 gap-8">
                     <div className="lg:col-span-1">
                         <CalendarView selectedDate={selectedDate} setSelectedDate={setSelectedDate} currentMonth={currentMonth} setCurrentMonth={setCurrentMonth} calendarView={calendarView} setCalendarView={setCalendarView} allProductionData={allProductionData} />
                     </div>
                    <div className="lg:col-span-2 grid grid-cols-1 sm:grid-cols-2 gap-4 content-start">
                        <div className="bg-white dark:bg-gray-900 p-4 rounded-2xl shadow-lg text-center">
                            <h3 className="font-semibold">Resumo Mensal</h3>
                            {isTraveteDashboard ? (
                                <>
                                    <p>Produção Total: {monthlySummary.totalProduction.toLocaleString('pt-BR')} un.</p>
                                    <p>Meta Total: {monthlySummary.totalGoal.toLocaleString('pt-BR')} un.</p>
                                    <p>Eficiência Média Mensal: {monthlySummary.averageEfficiency}%</p>
                                </>
                            ) : (
                                <>
                                    <p>Produção: {monthlySummary.totalProduction.toLocaleString('pt-BR')} un.</p>
                                    <p>Meta: {monthlySummary.totalGoal.toLocaleString('pt-BR')} un.</p>
                                    <p>Eficiência Média: {monthlySummary.averageEfficiency}%</p>
                                </>
                            )}
                        </div>
                        <div className="bg-white dark:bg-gray-900 p-4 rounded-2xl shadow-lg text-center">
                            <h3 className="font-semibold">Resumo do Dia</h3>
                            {isTraveteDashboard ? (
                                <>
                                    <p>Produção Combinada: {summary.totalProduced.toLocaleString('pt-BR')} un.</p>
                                    <p>Meta Combinada: {summary.totalGoal.toLocaleString('pt-BR')} un.</p>
                                    <p>Média de Eficiência Geral: {summary.averageEfficiency}%</p>
                                </>
                            ) : (
                                <>
                                    <p>Produção: {summary.totalProduced.toLocaleString('pt-BR')} un.</p>
                                    <p>Meta: {summary.totalGoal.toLocaleString('pt-BR')} un.</p>
                                    <p>Eficiência Média: {summary.averageEfficiency}%</p>
                                </>
                            )}
                        </div>
                    </div>
                 </section>
                 <h2 className="text-2xl font-bold border-b-2 border-blue-500 pb-2">Resultados de: {selectedDate.toLocaleDateString('pt-BR', { day: '2-digit', month: 'long' })}</h2>
                 <LotReport lots={lots} products={productsForSelectedDate}/>
                <section className="grid grid-cols-1 sm:grid-cols-2 lg:grid-cols-4 gap-6">
                    <StatCard title="Produção Acumulada (Dia)" value={summary.totalProduced.toLocaleString('pt-BR')} unit="un." />
                    <StatCard title="Meta Acumulada (Dia)" value={summary.totalGoal.toLocaleString('pt-BR')} unit="un." />
                    <StatCard title="Eficiência da Última Hora" value={summary.lastHourEfficiency} unit="%" isEfficiency />
                    <StatCard title="Média de Eficiência (Dia)" value={summary.averageEfficiency} unit="%" isEfficiency />
                </section>
                 
 
                 <section className="bg-white dark:bg-gray-900 p-6 rounded-2xl shadow-lg">
                     <h2 className="text-xl font-semibold mb-4 flex items-center"><List className="mr-2 text-blue-500"/> Detalhamento por Período</h2>
                     <div className="overflow-x-auto">
                         {isTraveteDashboard ? (
                             <table className="w-full text-sm">
                                 <thead className="bg-gray-50 dark:bg-gray-800">
                                     <tr>
                                         <th className="p-3 text-left border-r dark:border-gray-600">Período</th>
                                         <th className="p-3 text-center border-r dark:border-gray-600">Meta F1</th>
                                         <th className="p-3 text-center border-r dark:border-gray-600">Produção F1</th>
                                         <th className="p-3 text-center border-r dark:border-gray-600">Eficiência F1</th>
                                         <th className="p-3 text-center border-r dark:border-gray-600">Meta Acum. F1</th>
                                         <th className="p-3 text-center border-r dark:border-gray-600">Prod. Acum. F1</th>
                                         <th className="p-3 text-center border-r dark:border-gray-600">Eficiência Média F1</th>
                                         <th className="p-3 text-center border-r dark:border-gray-600 font-bold">{'//'}</th>
                                         <th className="p-3 text-center border-r dark:border-gray-600">Meta F2</th>
                                         <th className="p-3 text-center border-r dark:border-gray-600">Produção F2</th>
                                         <th className="p-3 text-center border-r dark:border-gray-600">Eficiência F2</th>
                                         <th className="p-3 text-center border-r dark:border-gray-600">Meta Acum. F2</th>
                                         <th className="p-3 text-center border-r dark:border-gray-600">Prod. Acum. F2</th>
                                         <th className="p-3 text-center border-r dark:border-gray-600">Eficiência Média F2</th>
                                         <th className="p-3 text-left border-r dark:border-gray-600">Lançado por</th>
                                         <th className="p-3 text-center border-r dark:border-gray-600">Obs.</th>
                                         <th className="p-3 text-center">Ações</th>
                                     </tr>
                                 </thead>
                                 <tbody className="divide-y divide-x divide-gray-200 dark:divide-gray-600">
                                     {traveteProcessedData.map((entry) => {
                                         const employeeOne = entry.employees?.[0] || {};
                                         const employeeTwo = entry.employees?.[1] || {};
                                         const formatNumber = (value) => Number(value || 0).toLocaleString('pt-BR');
                                         const formatEfficiency = (value) => `${Number(value || 0).toFixed(2)}%`;
                                         const machinesLabel = [employeeOne.machineType, employeeTwo.machineType].filter(Boolean).join(' & ');
                                         return (
                                             <tr key={entry.id} className="hover:bg-gray-50 dark:hover:bg-gray-800/50">
                                                 <td className="p-3 border-r dark:border-gray-600 align-top">
                                                 <div className="font-semibold">{entry.period}</div>
                                                 <div className="text-xs text-gray-500">Tempo: {formatNumber(entry.availableTime)} min</div>
                                                 {machinesLabel && <div className="text-xs text-gray-500">Máquinas: {machinesLabel}</div>}
                                                 {entry.lotDisplay && <div className="text-xs text-gray-500">Lotes: {entry.lotDisplay}</div>}
                                                </td>
                                                 <td className="p-3 text-center border-r dark:border-gray-600">{employeeOne.metaDisplay || formatNumber(employeeOne.meta)}</td>
                                                 <td className="p-3 text-center border-r dark:border-gray-600">{employeeOne.producedDisplay || formatNumber(employeeOne.produced)}</td>
                                                 <td className={`p-3 text-center border-r dark:border-gray-600 ${Number(employeeOne.efficiency || 0) < 65 ? 'text-red-500' : 'text-green-600'}`}>{formatEfficiency(employeeOne.efficiency)}</td>
                                                 <td className="p-3 text-center border-r dark:border-gray-600">{formatNumber(employeeOne.cumulativeMeta)}</td>
                                                 <td className="p-3 text-center border-r dark:border-gray-600">{formatNumber(employeeOne.cumulativeProduced)}</td>
                                                 <td className="p-3 text-center border-r dark:border-gray-600">{formatEfficiency(employeeOne.cumulativeEfficiency)}</td>
                                                 <td className="p-3 text-center border-r dark:border-gray-600 font-bold">{'//'}</td>
                                                 <td className="p-3 text-center border-r dark:border-gray-600">{employeeTwo.metaDisplay || formatNumber(employeeTwo.meta)}</td>
                                                 <td className="p-3 text-center border-r dark:border-gray-600">{employeeTwo.producedDisplay || formatNumber(employeeTwo.produced)}</td>
                                                 <td className={`p-3 text-center border-r dark:border-gray-600 ${Number(employeeTwo.efficiency || 0) < 65 ? 'text-red-500' : 'text-green-600'}`}>{formatEfficiency(employeeTwo.efficiency)}</td>
                                                 <td className="p-3 text-center border-r dark:border-gray-600">{formatNumber(employeeTwo.cumulativeMeta)}</td>
                                                 <td className="p-3 text-center border-r dark:border-gray-600">{formatNumber(employeeTwo.cumulativeProduced)}</td>
                                                 <td className="p-3 text-center border-r dark:border-gray-600">{formatEfficiency(employeeTwo.cumulativeEfficiency)}</td>
                                                 <td className="p-3 text-left text-xs truncate border-r dark:border-gray-600">{entry.createdBy?.email}</td>
                                                 <td className="p-3 text-center border-r dark:border-gray-600">
                                                     <button onClick={() => setModalState({ type: 'observation', data: entry })} title="Observação">
                                                         <MessageSquare size={18} className={entry.observation ? 'text-blue-500 hover:text-blue-400' : 'text-gray-500 hover:text-blue-400'}/>
                                                     </button>
                                                 </td>
                                                 <td className="p-3">
                                                     <div className="flex gap-2 justify-center">
                                                         {permissions.EDIT_ENTRIES && (
                                                             <button
                                                                 onClick={() => setModalState({ type: 'editEntry', data: entry })}
                                                                 title="Editar Lançamento"
                                                                 className="text-yellow-500 hover:text-yellow-400"
                                                             >
                                                                 <Edit size={18} />
                                                             </button>
                                                         )}
                                                         {permissions.DELETE_ENTRIES && <button onClick={() => handleDeleteEntry(entry.id)} title="Excluir Lançamento"><Trash2 size={18} className="text-red-500 hover:text-red-400"/></button>}
                                                     </div>
                                                 </td>
                                             </tr>
                                         );
                                     })}
                                 </tbody>
                             </table>
                         ) : (
                             <table className="w-full text-sm">
                                 <thead className="bg-gray-50 dark:bg-gray-800">
                                     <tr>
                                         <th className="p-3 text-left border-r dark:border-gray-600">Período</th>
                                         <th className="p-3 text-center border-r dark:border-gray-600">Pessoas / Tempo</th>
                                         <th className="p-3 text-center border-r dark:border-gray-600">Meta</th>
                                         <th className="p-3 text-center border-r dark:border-gray-600">Produção</th>
                                         <th className="p-3 text-center border-r dark:border-gray-600">Eficiência</th>
                                         <th className="p-3 text-center border-r dark:border-gray-600">Meta Acum.</th>
                                         <th className="p-3 text-center border-r dark:border-gray-600">Prod. Acum.</th>
                                         <th className="p-3 text-center border-r dark:border-gray-600">Efic. Acum.</th>
                                         <th className="p-3 text-left border-r dark:border-gray-600">Lançado por</th>
                                         <th className="p-3 text-center border-r dark:border-gray-600">Obs.</th>
                                         <th className="p-3 text-center">Ações</th>
                                     </tr>
                                 </thead>
                                 <tbody className="divide-y divide-x divide-gray-200 dark:divide-gray-600">
                                     {processedData.map((d) => (
                                         <tr key={d.id} className="hover:bg-gray-50 dark:hover:bg-gray-800/50">
                                             <td className="p-3 font-semibold border-r dark:border-gray-600">{d.period}</td>
                                             <td className="p-3 text-center border-r dark:border-gray-600">{d.people} / {d.availableTime} min</td>
                                             <td className="p-3 text-center border-r dark:border-gray-600">{d.goalForDisplay || d.goal}</td>
                                             <td className="p-3 text-center border-r dark:border-gray-600">{d.producedForDisplay || d.produced}</td>
                                             <td className={`p-3 text-center font-semibold border-r dark:border-gray-600 ${d.efficiency < 65 ? 'text-red-500' : 'text-green-600'}`}>{d.efficiency}%</td>
                                             <td className="p-3 text-center border-r dark:border-gray-600">{d.cumulativeGoal}</td>
                                             <td className="p-3 text-center border-r dark:border-gray-600">{d.cumulativeProduction}</td>
                                             <td className={`p-3 text-center font-semibold border-r dark:border-gray-600 ${d.cumulativeEfficiency < 65 ? 'text-red-500' : 'text-green-600'}`}>{d.cumulativeEfficiency}%</td>
                                             <td className="p-3 text-left text-xs truncate border-r dark:border-gray-600">{d.createdBy?.email}</td>
                                             <td className="p-3 text-center border-r dark:border-gray-600">
                                                 <button onClick={() => setModalState({ type: 'observation', data: d })} title="Observação">
                                                     <MessageSquare size={18} className={d.observation ? 'text-blue-500 hover:text-blue-400' : 'text-gray-500 hover:text-blue-400'}/>
                                                 </button>
                                             </td>
                                             <td className="p-3">
                                                 <div className="flex gap-2 justify-center">
                                                     {permissions.EDIT_ENTRIES &&
                                                         <button
                                                             onClick={() => setModalState({ type: 'editEntry', data: d })}
                                                             title="Editar Lançamento"
                                                             className="text-yellow-500 hover:text-yellow-400"
                                                         >
                                                             <Edit size={18} />
                                                         </button>
                                                     }
                                                     {permissions.DELETE_ENTRIES && <button onClick={() => handleDeleteEntry(d.id)} title="Excluir Lançamento"><Trash2 size={18} className="text-red-500 hover:text-red-400"/></button>}
                                                 </div>
                                             </td>
                                         </tr>
                                     ))}
                                 </tbody>
                             </table>
                         )}
                     </div>
                 </section>

                 {permissions.ADD_ENTRIES && (
                     <section className="bg-white dark:bg-gray-900 p-6 rounded-2xl shadow-lg">
                         <h2 className="text-xl font-semibold mb-4 flex items-center"><PlusCircle className="mr-2 text-blue-500"/> Adicionar Novo Lançamento</h2>
                         {isTraveteDashboard ? (
                             <form onSubmit={handleAddEntry} className="space-y-6">
                                <div className="grid grid-cols-1 md:grid-cols-2 gap-4">
                                    <div className="flex flex-col">
                                        <label htmlFor="travete-period">Período</label>
                                        <select
                                            id="travete-period"
                                            value={traveteEntry.period}
                                             onChange={(e) => handleTraveteFieldChange('period', e.target.value)}
                                             required
                                             className="p-2 rounded-md bg-gray-100 dark:bg-gray-700"
                                         >
                                             <option value="" disabled>Selecione...</option>
                                             {availablePeriods.map(time => (<option key={time} value={time}>{time}</option>))}
                                         </select>
                                     </div>
                                    <div className="flex flex-col">
                                        <label htmlFor="travete-time">Tempo Disponível (min)</label>
                                        <input
                                            id="travete-time"
                                            type="number"
                                             min="1"
                                             value={traveteEntry.availableTime}
                                             onChange={(e) => handleTraveteFieldChange('availableTime', e.target.value)}
                                             required
                                            className="p-2 rounded-md bg-gray-100 dark:bg-gray-700"
                                        />
                                    </div>
                                </div>
                                <div className="grid grid-cols-1 lg:grid-cols-2 gap-4">
                                   {traveteEntry.employeeEntries.map((employee, index) => {
                                        const metaInfo = traveteComputedEntry.employeeSummaries[index] || {};
                                        const formatTime = (value) => {
                                            if (!value || Number.isNaN(Number(value))) return '--';
                                            return `${Number(value).toLocaleString('pt-BR', { minimumFractionDigits: 0, maximumFractionDigits: 2 })} min`;
                                        };
                                        return (
                                             <div key={employee.employeeId} className="p-4 border border-gray-200 dark:border-gray-700 rounded-xl bg-gray-50 dark:bg-gray-800/50 space-y-4">
                                                 <div className="flex items-center justify-between">
                                                     <h3 className="text-lg font-semibold">Funcionário {employee.employeeId}</h3>
                                                     <span className="text-xs uppercase tracking-wide text-gray-500">{employee.machineType}</span>
                                                 </div>
                                                <div className="grid grid-cols-1 md:grid-cols-2 gap-4">
                                                    <div className="flex flex-col">
                                                        <label>Máquina</label>
                                                        <select
                                                            value={employee.machineType}
                                                            onChange={(e) => handleTraveteEmployeeChange(index, 'machineType', e.target.value)}
                                                            className="p-2 rounded-md bg-gray-100 dark:bg-gray-700"
                                                        >
                                                            {traveteMachines.map(machine => (<option key={machine} value={machine}>{machine}</option>))}
                                                        </select>
                                                    </div>
                                                    <div className="flex flex-col">
                                                        <label>Tempo por Peça (min)</label>
                                                        <input
                                                            type="number"
                                                            step="0.01"
                                                            min="0"
                                                            value={employee.standardTime ?? ''}
                                                            onChange={(e) => handleTraveteEmployeeChange(index, 'standardTime', e.target.value)}
                                                            onBlur={() => handleTraveteStandardTimeBlur(index)}
                                                            className="p-2 rounded-md bg-gray-100 dark:bg-gray-700"
                                                            required
                                                        />
                                                    </div>
                                                </div>
                                                <div className="space-y-4">
                                                    {(employee.products || []).map((productItem, productIdx) => {
                                                        const lot = productItem.lotId ? traveteLotOptions.find(option => option.id === productItem.lotId) || null : null;
                                                        const lotName = lot ? formatTraveteLotDisplayName(lot, products) : '--';
                                                        return (
                                                            <div key={`${employee.employeeId}-${productIdx}`} className="p-3 rounded-lg bg-white/60 dark:bg-gray-900/40 border border-gray-200 dark:border-gray-700 space-y-3">
                                                                <div className="flex items-center justify-between">
                                                                    <label className="text-sm font-semibold">
                                                                        {productIdx === 0
                                                                            ? 'Produto / Lote (Prioridade)'
                                                                            : productItem.isAutoSuggested
                                                                                ? 'Próximo Lote (Automático)'
                                                                                : 'Produto / Lote'}
                                                                    </label>
                                                                    {employee.products.length > 1 && (
                                                                        <button
                                                                            type="button"
                                                                            onClick={() => handleTraveteRemoveProduct(index, productIdx)}
                                                                            className="text-red-500 hover:text-red-400"
                                                                            title="Remover este item"
                                                                        >
                                                                            <Trash size={16} />
                                                                        </button>
                                                                    )}
                                                                </div>
                                                                <select
                                                                    value={productItem.lotId}
                                                                    onChange={(e) => handleTraveteProductChange(index, productIdx, 'lotId', e.target.value)}
                                                                    className="p-2 rounded-md bg-gray-100 dark:bg-gray-700"
                                                                >
                                                                    <option value="">Selecione...</option>
                                                                    {traveteLotOptions.map(lotOption => (
                                                                        <option key={lotOption.id} value={lotOption.id}>
                                                                            {formatTraveteLotDisplayName(lotOption, products)}
                                                                        </option>
                                                                    ))}
                                                                </select>
                                                                <div className="grid grid-cols-1 md:grid-cols-2 gap-3">
                                                                    <div className="flex flex-col">
                                                                        <label className="text-sm">Quantidade Produzida</label>
                                                                        <input
                                                                            type="number"
                                                                            min="0"
                                                                            value={productItem.produced}
                                                                            onChange={(e) => handleTraveteProductChange(index, productIdx, 'produced', e.target.value)}
                                                                            className="p-2 rounded-md bg-gray-100 dark:bg-gray-700"
                                                                        />
                                                                    </div>
                                                                    <div className="flex flex-col text-xs text-gray-600 dark:text-gray-300 bg-blue-50 dark:bg-blue-900/30 p-3 rounded-md">
                                                                        <span className="font-semibold text-sm">Tempo Padrão Atual</span>
                                                                        <span>{formatTime(metaInfo.standardTimeValue || employee.standardTime)}</span>
                                                                        <span className="mt-1 text-[11px]">Lote Selecionado: {lotName}</span>
                                                                    </div>
                                                                </div>
                                                            </div>
                                                        );
                                                    })}
                                                    <button
                                                        type="button"
                                                        onClick={() => handleTraveteAddProduct(index)}
                                                        className="flex items-center gap-2 text-sm text-blue-600 hover:text-blue-500"
                                                    >
                                                        <PlusCircle size={16} /> Adicionar item fora de ordem
                                                    </button>
                                                </div>
                                                <div className="text-xs text-gray-500">
                                                    <span className="block">Meta Individual: {metaInfo.meta || 0}</span>
                                                    <span className="block">Eficiência Prevista: {metaInfo.efficiency ? `${Number(metaInfo.efficiency).toFixed(2)}%` : '0%'}</span>
                                                </div>
                                            </div>
                                         );
                                     })}
                                 </div>
                                 <div className="flex flex-col md:flex-row md:items-center md:justify-between gap-4 border-t pt-4 dark:border-gray-700">
                                     <div className="flex flex-col justify-center items-center bg-blue-50 dark:bg-blue-900/40 p-3 rounded-md shadow-inner w-full md:w-64">
                                         <label className="text-sm font-medium text-gray-800 dark:text-gray-200">Lotes Previstos</label>
                                         <span className="font-bold text-base text-blue-700 dark:text-blue-200 text-center">{traveteComputedEntry.lotDisplay || '- // -'}</span>
                                     </div>
                                    <div className="flex flex-col justify-center items-center bg-blue-100 dark:bg-blue-900/50 p-3 rounded-md shadow-inner w-full md:w-64">
                                        <label className="text-sm font-medium text-gray-800 dark:text-gray-200">Meta Prevista</label>
                                        <span className={`font-bold text-xl ${travetePreviewPending ? 'text-yellow-500 dark:text-yellow-300' : 'text-blue-600 dark:text-blue-300'}`}>
                                            {traveteComputedEntry.goalDisplay || '- // -'}
                                        </span>
                                    </div>
                                    <button
                                        type="submit"
                                        disabled={!isEntryFormValid}
                                        className="h-10 px-6 font-semibold rounded-md bg-blue-600 text-white hover:bg-blue-700 disabled:opacity-50 disabled:cursor-not-allowed w-full sm:w-auto"
                                    >
                                        Adicionar
                                    </button>
                                </div>
                            </form>
                         ) : (
                             <form onSubmit={handleAddEntry} className="grid grid-cols-1 gap-4 items-end">
                                 <div className="grid grid-cols-1 sm:grid-cols-2 md:grid-cols-4 gap-4">
                                     <div className="flex flex-col">
                                         <label htmlFor="entry-period">Período</label>
                                         <select id="entry-period" name="period" value={newEntry.period} onChange={handleInputChange} required className="p-2 rounded-md bg-gray-100 dark:bg-gray-700">
                                             <option value="" disabled>Selecione...</option>
                                             {availablePeriods.map(time => (<option key={time} value={time}>{time}</option>))}
                                         </select>
                                     </div>
                                     <div className="flex flex-col"><label htmlFor="entry-people">Nº Pessoas</label><input id="entry-people" type="number" name="people" value={newEntry.people} onChange={handleInputChange} required className="p-2 rounded-md bg-gray-100 dark:bg-gray-700" /></div>
                                     <div className="flex flex-col"><label htmlFor="entry-available-time">Tempo Disp.</label><input id="entry-available-time" type="number" name="availableTime" value={newEntry.availableTime} onChange={handleInputChange} required className="p-2 rounded-md bg-gray-100 dark:bg-gray-700"/></div>
                                     <div className="flex flex-col">
                                         <label htmlFor="entry-product">Produto (Prioridade)</label>
                                         <select id="entry-product" name="productId" value={newEntry.productId} onChange={handleInputChange} required className="p-2 rounded-md bg-gray-100 dark:bg-gray-700">
                                             <option value="">Selecione...</option>
                                             {[...productsForSelectedDate].sort((a,b)=>a.name.localeCompare(b.name)).map(p=>(<option key={p.id} value={p.id}>{p.name}</option>))}
                                         </select>
                                     </div>
                                 </div>
                                 <div className="flex flex-col space-y-4">
                                     <div className="flex flex-wrap gap-4 items-end">
                                         <div className='flex flex-wrap gap-4 items-end'>
                                             {predictedLots.filter(p => !p.isUrgent).map((lot, index) => (
                                                 <div key={lot.id || index} className="flex flex-col min-w-[100px]">
                                                     <label className="text-sm truncate" htmlFor={`prod-input-${index}`}>Prod. ({lot.productName})</label>
                                                     <input id={`prod-input-${index}`} type="number" value={newEntry.productions[index] || ''} onChange={(e) => handleProductionChange(index, e.target.value)} className="p-2 rounded-md bg-gray-100 dark:bg-gray-700" />
                                                 </div>
                                             ))}
                                         </div>
                                         <div className="min-w-[150px] ml-auto">
                                             <button type="button" onClick={() => setShowUrgent(p => !p)} className="text-sm text-blue-500 hover:underline mb-2 flex items-center gap-1">
                                                 <PlusCircle size={14} />{showUrgent ? 'Remover item fora de ordem' : 'Adicionar item fora de ordem'}
                                             </button>
                                             {showUrgent && (
                                                 <div className="grid grid-cols-1 sm:grid-cols-2 gap-4 p-3 bg-blue-50 dark:bg-gray-800 rounded-lg">
                                                     <div className="flex flex-col">
                                                         <label htmlFor="urgent-lot">Lote Urgente</label>
                                                         <select id="urgent-lot" name="productId" value={urgentProduction.productId} onChange={handleUrgentChange} className="p-2 rounded-md bg-gray-100 dark:bg-gray-700">
                                                             <option value="">Selecione...</option>
                                                             {lots.filter(l=>l.status!=='completed').map(l=>(<option key={l.id} value={l.productId}>{l.productName}{l.customName?` - ${l.customName}`:''}</option>))}
                                                         </select>
                                                     </div>
                                                     <div className="flex flex-col"><label htmlFor="urgent-produced">Produzido (Urgente)</label><input id="urgent-produced" type="number" name="produced" value={urgentProduction.produced} onChange={handleUrgentChange} className="p-2 rounded-md bg-gray-100 dark:bg-gray-700"/></div>
                                                 </div>
                                             )}
                                         </div>
                                     </div>
                                    <div className="flex justify-end gap-4 items-center pt-4 border-t dark:border-gray-700">
                                        {predictedLotLabel && (
                                            <div className="flex flex-col justify-center items-center bg-blue-50 dark:bg-blue-900/30 p-2 rounded-md shadow-inner h-full min-h-[60px] w-48 text-center">
                                                <label className="text-sm font-medium text-gray-800 dark:text-gray-200">Lotes Previstos</label>
                                                <span className="font-semibold text-base text-blue-600 dark:text-blue-300">{predictedLotLabel}</span>
                                            </div>
                                        )}
                                        <div className="flex flex-col justify-center items-center bg-blue-100 dark:bg-blue-900/50 p-2 rounded-md shadow-inner h-full min-h-[60px] w-48">
                                            <label className="text-sm font-medium text-gray-800 dark:text-gray-200">Meta Prevista</label>
                                            <span className="font-bold text-xl text-blue-600 dark:text-blue-400">{goalPreview || '0'}</span>
                                        </div>
                                        <button type="submit" disabled={!isEntryFormValid} className="h-10 px-6 font-semibold rounded-md bg-blue-600 text-white hover:bg-blue-700 disabled:opacity-50 disabled:cursor-not-allowed w-full sm:w-auto">Adicionar</button>
                                    </div>
                                </div>
                            </form>
                        )}
                     </section>
                 )}
                  <section className="bg-white dark:bg-gray-900 p-6 rounded-2xl shadow-lg">
                      <h2 className="text-xl font-semibold mb-4 flex items-center"><Layers className="mr-2 text-blue-500"/> Controle de Lotes de Produção</h2>
                      {permissions.MANAGE_LOTS && <div className="mb-6 border-b pb-6 dark:border-gray-700">
                          <h3 className="text-lg font-medium mb-4">Criar Novo Lote</h3>
                          <form onSubmit={handleAddLot} className="grid grid-cols-1 md:grid-cols-4 gap-4 items-end">
                               <div className="flex flex-col">
                                   <label htmlFor="newLotProduct">Produto</label>
                                  <select id="newLotProduct" name="productId" value={newLot.productId} onChange={e => setNewLot({...newLot, productId: e.target.value})} required className="p-2 rounded-md bg-gray-100 dark:bg-gray-700">
                                      <option value="">Selecione...</option>
                                      {isTraveteDashboard ? (
                                          traveteGroupedProducts.map(group => (
                                              <option key={group.baseId} value={group.baseId}>
                                                  {group.baseName}
                                              </option>
                                          ))
                                      ) : (
                                          [...products]
                                              .sort((a,b)=>a.name.localeCompare(b.name))
                                              .map(p => (
                                                  <option key={p.id} value={p.id}>
                                                      {p.name}
                                                  </option>
                                              ))
                                      )}
                                  </select>
                               </div>
                               <div className="flex flex-col"><label htmlFor="newLotTarget">Quantidade</label><input type="number" id="newLotTarget" name="target" value={newLot.target} onChange={e => setNewLot({...newLot, target: e.target.value})} required className="p-2 rounded-md bg-gray-100 dark:bg-gray-700"/></div>
                               <div className="flex flex-col"><label htmlFor="newLotCustomName">Nome (Opcional)</label><input type="text" id="newLotCustomName" name="customName" value={newLot.customName} onChange={e => setNewLot({...newLot, customName: e.target.value})} className="p-2 rounded-md bg-gray-100 dark:bg-gray-700"/></div>
                               <button type="submit" className="h-10 px-6 font-semibold rounded-md bg-green-500 text-white hover:bg-green-600 w-full sm:w-auto">Criar Lote</button>
                          </form>
                      </div>}
                      <div className="flex gap-2 mb-4 border-b pb-2 dark:border-gray-700 flex-wrap">
                          <button onClick={() => setLotFilter('ongoing')} className={`px-3 py-1 text-sm rounded-full ${lotFilter==='ongoing' ? 'bg-blue-600 text-white' : 'bg-gray-200 dark:bg-gray-700'}`}>Em Andamento</button>
                          <button onClick={() => setLotFilter('completed')} className={`px-3 py-1 text-sm rounded-full ${lotFilter==='completed' ? 'bg-green-600 text-white' : 'bg-gray-200 dark:bg-gray-700'}`}>Concluídos</button>
                      </div>
                      <div className="space-y-4 max-h-96 overflow-y-auto pr-2">
                          {filteredLots.map((lot, index, arr) => {
                              let lotBgClass = 'bg-gray-50 dark:bg-gray-800';
                              if (lot.status === 'completed_missing' || lot.status === 'completed_exceeding') {
                                  lotBgClass = 'bg-gradient-to-r from-green-200 to-red-200 dark:from-green-800/50 dark:to-red-800/50';
                              } else if (lot.status === 'completed') {
                                  lotBgClass = 'bg-green-100 dark:bg-green-900/50';
                              }
                              return (
                              <div key={lot.id} className={`${lotBgClass} p-4 rounded-lg`}>
                                  <div className="flex justify-between items-start">
                                      <div className="flex items-center gap-2">
                                          {permissions.MANAGE_LOTS && !lot.status.startsWith('completed') && (
                                              <div className="flex flex-col"><button onClick={() => handleMoveLot(lot.id, 'up')} disabled={index===0} className="disabled:opacity-20"><ChevronUp size={16}/></button><button onClick={() => handleMoveLot(lot.id, 'down')} disabled={index===arr.length-1} className="disabled:opacity-20"><ChevronDown size={16}/></button></div>
                                          )}
                                          <div>
                                              <h4 className="font-bold text-lg">
                                                  {isTraveteDashboard
                                                      ? formatTraveteLotDisplayName(lot, products)
                                                      : `${lot.productName}${lot.customName ? ' - ' + lot.customName : ''}`}
                                              </h4>
                                              <div className="text-xs text-gray-500 dark:text-gray-400">
                                                  <p>Lote #{lot.sequentialId} | Prioridade: {index+1}</p>
                                                  <p>Criado por: {lot.createdBy?.email || 'N/A'}</p>
                                                  {lot.lastEditedBy && <p>Editado por: {lot.lastEditedBy.email}</p>}
                                              </div>
                                              {(lot.startDate || lot.endDate) && (
                                                  <p className="text-xs text-gray-500 dark:text-gray-400 mt-1">
                                                      {lot.startDate && `Início: ${new Date(lot.startDate).toLocaleString('pt-BR', { day: '2-digit', month: '2-digit', hour: '2-digit', minute: '2-digit' })}`}
                                                      {lot.endDate && ` | Fim: ${new Date(lot.endDate).toLocaleString('pt-BR', { day: '2-digit', month: '2-digit', hour: '2-digit', minute: '2-digit' })}`}
                                                  </p>
                                              )}
                                          </div>
                                      </div>
                                      <div className="flex items-center gap-4">
                                          {permissions.MANAGE_LOTS && <select 
                                              value={lot.status} 
                                              onChange={(e) => handleLotStatusChange(lot.id, e.target.value)} 
                                              className="text-xs font-semibold p-1 rounded-full bg-gray-200 dark:bg-gray-600 border-none appearance-none text-center"
                                          >
                                              { (lot.status === 'ongoing' || lot.status === 'future') ? ( 
                                                  <> 
                                                      <option value={lot.status}>{lot.status === 'future' ? 'Na Fila' : 'Em Andamento'}</option> 
                                                      <option value="completed">Concluir</option> 
                                                      <option value="completed_missing">Concluir c/ Falta</option>
                                                      <option value="completed_exceeding">Concluir c/ Sobra</option>
                                                  </> 
                                              ) : ( 
                                                  <> 
                                                      <option value={lot.status}>{
                                                          lot.status === 'completed' ? 'Concluído' :
                                                          lot.status === 'completed_missing' ? 'Com Falta' :
                                                          'Com Sobra'
                                                      }</option>
                                                      <option value="ongoing">Reabrir</option>
                                                  </> 
                                              )}
                                          </select>}
                                          <div className="flex gap-2">
                                              <button onClick={()=>setModalState({type:'lotObservation', data:lot})} title="Observação">
                                                  <MessageSquare size={18} className={lot.observation ? 'text-blue-500 hover:text-blue-400' : 'text-gray-500 hover:text-blue-400'}/>
                                              </button>
                                              {permissions.MANAGE_LOTS && <button onClick={()=>handleStartEditLot(lot)} title="Editar Lote"><Edit size={18} className="text-yellow-500 hover:text-yellow-400"/></button>}
                                              {permissions.MANAGE_LOTS && <button onClick={()=>handleDeleteLot(lot.id)} title="Excluir Lote"><Trash2 size={18} className="text-red-500 hover:text-red-400"/></button>}
                                          </div>
                                      </div>
                                  </div>
                                  <div className="mt-2">
                                      <div className="flex justify-between text-sm mb-1 items-center">
                                          <span>Progresso</span>
                                          {editingLotId === lot.id ? (
                                              <div className="flex items-center gap-2 flex-wrap">
                                                  <span>{lot.produced||0} / </span>
                                                  <input type="number" value={editingLotData.target} onChange={e=>setEditingLotData({...editingLotData,target:e.target.value})} className="p-1 w-24"/>
                                                  <input type="text" value={editingLotData.customName} onChange={e=>setEditingLotData({...editingLotData,customName:e.target.value})} className="p-1 w-32"/>
                                                  <button onClick={()=>handleSaveLotEdit(lot.id)}><Save size={16}/></button><button onClick={()=>setEditingLotId(null)}><XCircle size={16}/></button>
                                              </div>
                                          ) : (<span>{lot.produced||0} / {lot.target||0}</span>)}
                                      </div>
                                      <div className="w-full bg-gray-200 dark:bg-gray-600 h-2.5 rounded-full"><div className="bg-blue-600 h-2.5 rounded-full" style={{width: `${((lot.produced||0)/(lot.target||1))*100}%`}}></div></div>
                                  </div>
                              </div>
                          )})}
                      </div>
                  </section>

 
                  <section className="bg-white dark:bg-gray-900 p-6 rounded-2xl shadow-lg">
                      <h2 className="text-xl font-semibold mb-4 flex items-center"><Package className="mr-2 text-blue-500"/> Gerenciamento de Produtos</h2>
                      {isTraveteDashboard ? (
                          <div className="grid grid-cols-1 lg:grid-cols-2 gap-8">
                              {permissions.MANAGE_PRODUCTS && (
                                  <div className="space-y-4">
                                      <h3 className="text-lg font-medium">Cadastrar Produto Base</h3>
                                      <form onSubmit={handleAddProduct} className="space-y-4">
                                          <div>
                                              <label htmlFor="travete-base-name">Nome do Produto Base</label>
                                              <input
                                                  id="travete-base-name"
                                                  type="text"
                                                  value={traveteProductForm.baseName}
                                                  onChange={(e) => setTraveteProductForm(prev => ({ ...prev, baseName: e.target.value }))}
                                                  required
                                                  className="w-full p-2 rounded-md bg-gray-100 dark:bg-gray-700"
                                              />
                                          </div>
                                          <div className="space-y-3">
                                              <span className="text-sm font-semibold text-gray-700 dark:text-gray-200">Variações e Tempos</span>
                                              <div className="grid grid-cols-1 md:grid-cols-3 gap-4">
                                                  <div className="space-y-2">
                                                      <label className="flex items-center gap-2 text-sm font-medium">
                                                          <input
                                                              type="checkbox"
                                                              checked={traveteProductForm.createTwoNeedle}
                                                              onChange={(e) => handleTraveteVariationToggle('createTwoNeedle', e.target.checked)}
                                                          />
                                                          Travete 2 Agulhas
                                                      </label>
                                                      <input
                                                          type="number"
                                                          step="0.01"
                                                          min="0"
                                                          value={traveteProductForm.baseTime}
                                                          onChange={(e) => handleTraveteBaseTimeChange(e.target.value)}
                                                          className="w-full p-2 rounded-md bg-gray-100 dark:bg-gray-700"
                                                          placeholder="Tempo (min)"
                                                          required={traveteProductForm.createTwoNeedle}
                                                      />
                                                  </div>
                                                  <div className="space-y-2">
                                                      <label className="flex items-center gap-2 text-sm font-medium">
                                                          <input
                                                              type="checkbox"
                                                              checked={traveteProductForm.createOneNeedle}
                                                              onChange={(e) => handleTraveteVariationToggle('createOneNeedle', e.target.checked)}
                                                          />
                                                          Travete 1 Agulha
                                                      </label>
                                                      <input
                                                          type="number"
                                                          step="0.01"
                                                          min="0"
                                                          value={traveteProductForm.oneNeedleTime}
                                                          onChange={(e) => handleTraveteVariationTimeChange('oneNeedleTime', e.target.value)}
                                                          onBlur={() => handleTraveteVariationTimeBlur('oneNeedleTime')}
                                                          className={`w-full p-2 rounded-md bg-gray-100 dark:bg-gray-700 ${!traveteProductForm.createOneNeedle ? 'opacity-60' : ''}`}
                                                          placeholder="Tempo (min)"
                                                          required={traveteProductForm.createOneNeedle}
                                                          disabled={!traveteProductForm.createOneNeedle}
                                                      />
                                                  </div>
                                                  <div className="space-y-2">
                                                      <label className="flex items-center gap-2 text-sm font-medium">
                                                          <input
                                                              type="checkbox"
                                                              checked={traveteProductForm.createConventional}
                                                              onChange={(e) => handleTraveteVariationToggle('createConventional', e.target.checked)}
                                                          />
                                                          Travete Convencional
                                                      </label>
                                                      <input
                                                          type="number"
                                                          step="0.01"
                                                          min="0"
                                                          value={traveteProductForm.conventionalTime}
                                                          onChange={(e) => handleTraveteVariationTimeChange('conventionalTime', e.target.value)}
                                                          onBlur={() => handleTraveteVariationTimeBlur('conventionalTime')}
                                                          className={`w-full p-2 rounded-md bg-gray-100 dark:bg-gray-700 ${!traveteProductForm.createConventional ? 'opacity-60' : ''}`}
                                                          placeholder="Tempo (min)"
                                                          required={traveteProductForm.createConventional}
                                                          disabled={!traveteProductForm.createConventional}
                                                      />
                                                  </div>
                                              </div>
                                          </div>
                                          <button type="submit" className="w-full h-10 bg-green-600 text-white rounded-md hover:bg-green-700">Salvar</button>
                                      </form>
                                      <p className="text-xs text-gray-500 dark:text-gray-400">Escolha quais variações criar e ajuste os tempos caso precise personalizar algum cenário específico.</p>
                                  </div>
                              )}
                              <div className={!permissions.MANAGE_PRODUCTS ? 'lg:col-span-2' : ''}>
                                  <h3 className="text-lg font-medium mb-4">Produtos Base e Variações ({traveteGroupedProducts.length})</h3>
                                  <div className="space-y-4 max-h-72 overflow-y-auto pr-2">
                                      {traveteGroupedProducts.length > 0 ? (
                                          traveteGroupedProducts.map(group => (
                                              <div key={group.baseId} className="border border-gray-200 dark:border-gray-700 rounded-xl p-4 bg-gray-50 dark:bg-gray-800/40 space-y-3">
                                                  <div className="flex items-center justify-between">
                                                      <h4 className="text-lg font-semibold">{group.baseName}</h4>
                                                      <span className="text-xs uppercase tracking-wide text-gray-500">{group.variations.length} variações</span>
                                                  </div>
                                                  <table className="w-full text-sm">
                                                      <thead className="text-left text-xs uppercase tracking-wide text-gray-500 dark:text-gray-400">
                                                          <tr>
                                                              <th className="pb-1">Máquina</th>
                                                              <th className="pb-1">Produto</th>
                                                              <th className="pb-1">Tempo Atual</th>
                                                              <th className="pb-1">Criado Por</th>
                                                              <th className="pb-1">Última Edição</th>
                                                              {permissions.MANAGE_PRODUCTS && <th className="pb-1 text-center">Ações</th>}
                                                          </tr>
                                                      </thead>
                                                      <tbody className="divide-y divide-gray-200 dark:divide-gray-700">
                                                          {group.variations.map(variation => {
                                                              const history = variation.standardTimeHistory || [];
                                                              const latest = history[history.length - 1] || {};
                                                              const createdBy = variation.createdBy?.email || '--';
                                                              const editedBy = variation.lastEditedBy?.email || createdBy;
                                                              const isEditing = editingProductId === variation.id;
                                                              return (
                                                                  <tr key={variation.id} className="text-sm">
                                                                      <td className="py-2">{variation.machineType || '-'}</td>
                                                                      {isEditing ? (
                                                                          <>
                                                                              <td className="py-2">
                                                                                  <input
                                                                                      type="text"
                                                                                      value={editingProductData.name}
                                                                                      onChange={(e) => setEditingProductData(prev => ({ ...prev, name: e.target.value }))}
                                                                                      className="w-full p-1 rounded bg-gray-100 dark:bg-gray-600"
                                                                                  />
                                                                              </td>
                                                                              <td className="py-2">
                                                                                  <input
                                                                                      type="number"
                                                                                      step="0.01"
                                                                                      value={editingProductData.standardTime}
                                                                                      onChange={(e) => setEditingProductData(prev => ({ ...prev, standardTime: e.target.value }))}
                                                                                      className="w-full p-1 rounded bg-gray-100 dark:bg-gray-600"
                                                                                  />
                                                                              </td>
                                                                              <td className="py-2" colSpan={2}></td>
                                                                          </>
                                                                      ) : (
                                                                          <>
                                                                              <td className="py-2">{variation.name}</td>
                                                                              <td className="py-2">{latest.time ? `${latest.time} min` : 'N/A'}</td>
                                                                              <td className="py-2 text-xs truncate">{createdBy}</td>
                                                                              <td className="py-2 text-xs truncate">{editedBy}</td>
                                                                          </>
                                                                      )}
                                                                      {permissions.MANAGE_PRODUCTS && (
                                                                          <td className="py-2">
                                                                              <div className="flex gap-2 justify-center">
                                                                                  {isEditing ? (
                                                                                      <>
                                                                                          <button onClick={() => handleSaveProduct(variation.id)} title="Salvar"><Save size={18} className="text-green-500" /></button>
                                                                                          <button onClick={() => setEditingProductId(null)} title="Cancelar"><XCircle size={18} className="text-gray-500" /></button>
                                                                                      </>
                                                                                  ) : (
                                                                                      <>
                                                                                          <button onClick={() => handleStartEditProduct(variation)} title="Editar"><Edit size={18} className="text-yellow-500 hover:text-yellow-400" /></button>
                                                                                          <button onClick={() => handleDeleteProduct(variation.id)} title="Excluir"><Trash2 size={18} className="text-red-500 hover:text-red-400" /></button>
                                                                                      </>
                                                                                  )}
                                                                              </div>
                                                                          </td>
                                                                      )}
                                                                  </tr>
                                                              );
                                                          })}
                                                      </tbody>
                                                  </table>
                                              </div>
                                          ))
                                      ) : (
                                          <p>Nenhum produto cadastrado.</p>
                                      )}
                                  </div>
                              </div>
                          </div>
                      ) : (
                          <div className="grid grid-cols-1 lg:grid-cols-2 gap-8">
                           {permissions.MANAGE_PRODUCTS && <div>
                               <h3 className="text-lg font-medium mb-4">Cadastrar Novo Produto</h3>
                               <form onSubmit={handleAddProduct} className="space-y-3">
                                   <div><label htmlFor="newProductName">Nome</label><input type="text" id="newProductName" value={newProduct.name} onChange={e=>setNewProduct({...newProduct,name:e.target.value})} required className="w-full p-2 rounded-md bg-gray-100 dark:bg-gray-700"/></div>
                                   <div><label htmlFor="newProductTime">Tempo Padrão (min)</label><input type="number" id="newProductTime" value={newProduct.standardTime} onChange={e=>setNewProduct({...newProduct,standardTime:e.target.value})} step="0.01" required className="w-full p-2 rounded-md bg-gray-100 dark:bg-gray-700"/></div>
                                   <button type="submit" className="w-full h-10 bg-green-600 text-white rounded-md">Salvar</button>
                               </form>
                           </div>}
                           <div className={!permissions.MANAGE_PRODUCTS ? 'lg:col-span-2' : ''}>
                               <h3 className="text-lg font-medium mb-4">Produtos Cadastrados ({products.length})</h3>
                               <div className="overflow-auto max-h-60 rounded-lg border dark:border-gray-700">
                                   <table className="w-full text-left">
                                        <thead className="bg-gray-100 dark:bg-gray-700"><tr>
                                          <th className="p-3">Nome/Código</th>
                                          <th className="p-3">Tempo Padrão (na data)</th>
                                          <th className="p-3">Criado Por</th>
                                          <th className="p-3">Última Edição</th>
                                          {permissions.MANAGE_PRODUCTS && <th className="p-3 text-center">Ações</th>}
                                       </tr></thead>
                                       <tbody className="divide-y divide-gray-200 dark:divide-gray-600">
{[...products].sort((a, b) => a.name.localeCompare(b.name)).map(p => {
    const history = p.standardTimeHistory || [];
    const currentTime = history.length > 0 ? history[history.length - 1].time : 'N/A';

    const targetDateEnd = new Date(selectedDate);
    targetDateEnd.setHours(23, 59, 59, 999);
    const historicalEntry = history.filter(h => new Date(h.effectiveDate) <= targetDateEnd).pop();

    const didExistOnDate = !!historicalEntry;
    const historicalTime = historicalEntry ? historicalEntry.time : 'N/A';

    return (
    <tr key={p.id} className={!didExistOnDate ? 'bg-red-50 dark:bg-red-900/20' : ''}>
        {editingProductId === p.id ? (
            <>
                <td className="p-2"><input type="text" value={editingProductData.name} onChange={e => setEditingProductData({ ...editingProductData, name: e.target.value })} className="w-full p-1 rounded bg-gray-100 dark:bg-gray-600" /></td>
                <td className="p-2"><input type="number" step="0.01" value={editingProductData.standardTime} onChange={e => setEditingProductData({ ...editingProductData, standardTime: e.target.value })} className="w-full p-1 rounded bg-gray-100 dark:bg-gray-600" /></td>
                <td colSpan="2"></td>
                {permissions.MANAGE_PRODUCTS && <td className="p-3">
                    <div className="flex gap-2 justify-center">
                        <button onClick={() => handleSaveProduct(p.id)} title="Salvar"><Save size={18} className="text-green-500" /></button>
                        <button onClick={() => setEditingProductId(null)} title="Cancelar"><XCircle size={18} className="text-gray-500" /></button>
                    </div>
                </td>}
            </>
        ) : (
            <>
                <td className={`p-3 font-semibold ${!didExistOnDate ? 'text-red-500' : ''}`}>{p.name}{!didExistOnDate && ' (Não existia)'}</td>
                <td className="p-3">
                    {historicalTime} min
                    {didExistOnDate && currentTime !== historicalTime && <span className="text-xs text-gray-500 ml-2">(Atual: {currentTime} min)</span>}
                </td>
                <td className="p-3 text-xs truncate">{p.createdBy?.email}</td>
                <td className="p-3 text-xs truncate">{p.lastEditedBy?.email}</td>
                {permissions.MANAGE_PRODUCTS && <td className="p-3">
                    <div className="flex gap-2 justify-center">
                        <button onClick={() => handleStartEditProduct(p)} title="Editar"><Edit size={18} className="text-yellow-500 hover:text-yellow-400" /></button>
                        <button onClick={() => handleDeleteProduct(p.id)} title="Excluir"><Trash2 size={18} className="text-red-500 hover:text-red-400" /></button>
                    </div>
                </td>}
            </>
        )}
    </tr>
)})}
</tbody>
                                   </table>
                               </div>
                           </div>
                       </div>
                   )}
                  </section>

                   
                 {permissions.VIEW_TRASH && <section className="bg-white dark:bg-gray-900 p-6 rounded-2xl shadow-lg mt-8">
                     <h2 className="text-xl font-semibold mb-4 flex items-center"><Trash2 className="mr-2 text-red-500"/> Lixeira</h2>
                     <div className="space-y-4 max-h-96 overflow-y-auto pr-2">
                         {trashItems.filter(item => item.dashboardId === currentDashboard.id).length > 0 
                             ? trashItems.filter(item => item.dashboardId === currentDashboard.id).map(item=>(
                                 <TrashItemDisplay 
                                     key={item.id} 
                                     item={item} 
                                     products={products} 
                                     user={user} 
                                     onRestore={handleRestoreItem} 
                                     canRestore={permissions.RESTORE_TRASH} 
                                 />
                               )) 
                             : <p>Lixeira vazia.</p>}
                     </div>
                 </section>}
            </main>
        </div>
    );
};


const FullScreenAlert = ({ isOpen }) => {
    if (!isOpen) return null;

    return (
        <div className="fixed inset-0 bg-black bg-opacity-70 flex flex-col justify-center items-center z-[100] text-white animate-pulse">
            <span className="text-9xl" role="img" aria-label="Alerta">⚠️</span>
            <h1 className="text-6xl font-extrabold mt-4 text-red-500">EFICIÊNCIA ABAIXO DO ESPERADO!</h1>
        </div>
    );
};


const TvModeDisplay = ({ tvOptions, stopTvMode, dashboards }) => {
    const [theme] = useState(() => localStorage.getItem('theme') || 'dark');
    const [transitioning, setTransitioning] = useState(false);
    useEffect(() => { document.documentElement.classList.toggle('dark', theme === 'dark'); }, [theme]);

    const isCarousel = typeof tvOptions === 'object';
    const initialDashboardId = isCarousel ? tvOptions.dashboardIds[0] : tvOptions;

    const [currentDashboardId, setCurrentDashboardId] = useState(initialDashboardId);
    
    const [showFullScreenAlert, setShowFullScreenAlert] = useState(false);

    const changeDashboard = useCallback((newId) => {
        setTransitioning(true);
        setTimeout(() => {
            setCurrentDashboardId(newId);
            setTransitioning(false);
        }, 300);
    }, []);

    useEffect(() => {
        if (!isCarousel || tvOptions.dashboardIds.length <= 1) return;
        
        const interval = setInterval(() => {
            const currentIndex = tvOptions.dashboardIds.indexOf(currentDashboardId);
            const nextIndex = (currentIndex + 1) % tvOptions.dashboardIds.length;
            changeDashboard(tvOptions.dashboardIds[nextIndex]);
        }, tvOptions.interval);

        return () => clearInterval(interval);
    }, [tvOptions, isCarousel, currentDashboardId, changeDashboard]);

    const currentDashboard = useMemo(() => dashboards.find(d => d.id === currentDashboardId), [currentDashboardId, dashboards]);
    const isTraveteDashboard = currentDashboard?.id === 'travete';
    
    const [products, setProducts] = useState([]);
    const [allProductionData, setAllProductionData] = useState({});
    const [previewData, setPreviewData] = useState(null);

    useEffect(() => {
        if (!currentDashboard) return;

        const unsubProducts = onSnapshot(query(collection(db, `dashboards/${currentDashboard.id}/products`)), snap => {
            setProducts(snap.docs.map(d => d.data()));
        });
        
        const unsubProdData = onSnapshot(doc(db, `dashboards/${currentDashboard.id}/productionData`, "data"), snap => {
            setAllProductionData(snap.exists() ? snap.data() : {});
        });

        const unsubPreview = onSnapshot(doc(db, `dashboards/${currentDashboard.id}/previews/live`), (doc) => {
            if (doc.exists()) {
                setPreviewData(doc.data());
            } else {
                setPreviewData(null);
            }
        });

        return () => {
            unsubProducts();
            unsubProdData();
            unsubPreview();
        };

    }, [currentDashboard]);

    
    const [selectedDate, setSelectedDate] = useState(() => {
        const initial = new Date();
        initial.setHours(0, 0, 0, 0);
        return initial;
    });

    const handlePrevDay = useCallback(() => {
        setSelectedDate(prev => {
            const next = new Date(prev);
            next.setDate(prev.getDate() - 1);
            return next;
        });
    }, []);

    const handleNextDay = useCallback(() => {
        setSelectedDate(prev => {
            const next = new Date(prev);
            next.setDate(prev.getDate() + 1);
            return next;
        });
    }, []);

    const selectedDateLabel = useMemo(() => selectedDate.toLocaleDateString('pt-BR'), [selectedDate]);

    const isTodaySelected = useMemo(() => {
        const todayReference = new Date();
        todayReference.setHours(0, 0, 0, 0);
        return selectedDate.toDateString() === todayReference.toDateString();
    }, [selectedDate]);

    const productsForSelectedDate = useMemo(() => {
        const targetDate = new Date(selectedDate);
        targetDate.setHours(23, 59, 59, 999);

        return products
            .map(p => {
                if (!p.standardTimeHistory || p.standardTimeHistory.length === 0) return null;
                const validTimeEntry = p.standardTimeHistory.filter(h => new Date(h.effectiveDate) <= targetDate).pop();
                if (!validTimeEntry) return null;
                return { ...p, standardTime: validTimeEntry.time };
            })
            .filter(Boolean);
    }, [products, selectedDate]);

    const dateKey = selectedDate.toISOString().slice(0, 10);
    const productionData = useMemo(() => allProductionData[dateKey] || [], [allProductionData, dateKey]);

    const productMapForSelectedDate = useMemo(() => new Map(productsForSelectedDate.map(p => [p.id, p])), [productsForSelectedDate]);

    const processedData = useMemo(() => {
        if (isTraveteDashboard || !productionData || productionData.length === 0) return [];
        let cumulativeProduction = 0, cumulativeGoal = 0, cumulativeEfficiencySum = 0;
        return [...productionData].sort((a,b)=>(a.period||"").localeCompare(b.period||"")).map((item, index) => {
            let totalTimeValue = 0, totalProducedInPeriod = 0;
            const producedForDisplay = (item.productionDetails || []).map(d => `${d.produced || 0}`).join(' / ');
            (item.productionDetails || []).forEach(detail => {
                const product = productMapForSelectedDate.get(detail.productId);
                if (product?.standardTime) {
                    totalTimeValue += (detail.produced || 0) * product.standardTime;
                    totalProducedInPeriod += (detail.produced || 0);
                }
            });
            const totalAvailableTime = (item.people || 0) * (item.availableTime || 0);
            const efficiency = totalAvailableTime > 0 ? parseFloat(((totalTimeValue / totalAvailableTime) * 100).toFixed(2)) : 0;
            const numericGoal = (item.goalDisplay||"0").split(' / ').reduce((a,v)=>a+(parseInt(v.trim(),10)||0),0);
            const goalSegments = splitGoalSegments(item.goalDisplay || '');
            const goalForDisplay = goalSegments.length > 0
                ? goalSegments.join('/')
                : (numericGoal ? numericGoal.toString() : '0');
            cumulativeProduction += totalProducedInPeriod;
            cumulativeGoal += numericGoal;
            cumulativeEfficiencySum += efficiency;
            const cumulativeEfficiency = parseFloat((cumulativeEfficiencySum / (index + 1)).toFixed(2));
            return { ...item, produced:totalProducedInPeriod, goal:numericGoal, goalForDisplay, producedForDisplay, efficiency, cumulativeProduction, cumulativeGoal, cumulativeEfficiency };
        });
    }, [isTraveteDashboard, productionData, productMapForSelectedDate]);

    const traveteProcessedData = useMemo(() => {
        if (!isTraveteDashboard || !productionData || productionData.length === 0) return [];

        let cumulativeMeta = [];
        let cumulativeProduction = [];
        let cumulativeEfficiencySum = [];
        let cumulativeEntryCounts = [];

        return [...productionData]
            .sort((a, b) => (a.period || "").localeCompare(b.period || ""))
            .map((entry) => {
                const availableTime = parseFloat(entry.availableTime) || 0;

                const storedGoalBlocks = Array.isArray(entry.traveteGoalBlocks) ? entry.traveteGoalBlocks : null;
                const storedLotBlocks = Array.isArray(entry.traveteLotBlocks) ? entry.traveteLotBlocks : null;
                const entryGoalSegments = (entry.goalDisplay || '')
                    .split(' // ')
                    .map(segment => segment.trim());

                const employees = (entry.employeeEntries || []).map((emp, empIndex) => {
                    const productsArray = Array.isArray(emp.products) && emp.products.length > 0
                        ? emp.products
                        : (emp.productionDetails || []);
                    const producedFromProducts = productsArray.reduce((sum, detail) => sum + (parseInt(detail.produced, 10) || 0), 0);
                    const producedValue = producedFromProducts || (emp.produced !== undefined ? parseInt(emp.produced, 10) || 0 : 0);
                    const firstProduct = productsArray.find(detail => detail.productId) || (emp.productionDetails || [])[0] || null;
                    const productId = firstProduct?.productId || emp.productId || '';
                    const product = productMapForSelectedDate.get(productId);
                    const parsedStandardTime = parseFloat(emp.standardTime);
                    const fallbackStandardTimeRaw = firstProduct?.standardTime !== undefined
                        ? parseFloat(firstProduct.standardTime)
                        : (product?.standardTime || 0);
                    const fallbackStandardTime = (!Number.isNaN(fallbackStandardTimeRaw) && fallbackStandardTimeRaw > 0)
                        ? fallbackStandardTimeRaw
                        : 0;
                    const standardTime = (!Number.isNaN(parsedStandardTime) && parsedStandardTime > 0)
                        ? parsedStandardTime
                        : fallbackStandardTime;
                    const meta = (standardTime > 0 && availableTime > 0) ? Math.round(availableTime / standardTime) : 0;
                    const efficiency = (standardTime > 0 && availableTime > 0 && producedValue > 0)
                        ? parseFloat((((producedValue * standardTime) / availableTime) * 100).toFixed(2))
                        : 0;

                    cumulativeMeta[empIndex] = (cumulativeMeta[empIndex] || 0) + meta;
                    cumulativeProduction[empIndex] = (cumulativeProduction[empIndex] || 0) + producedValue;
                    cumulativeEfficiencySum[empIndex] = (cumulativeEfficiencySum[empIndex] || 0) + efficiency;
                    cumulativeEntryCounts[empIndex] = (cumulativeEntryCounts[empIndex] || 0) + 1;

                    const entriesCount = cumulativeEntryCounts[empIndex] || 1;
                    const cumulativeEfficiency = parseFloat(((cumulativeEfficiencySum[empIndex] || 0) / entriesCount).toFixed(2));
                    const productNames = productsArray
                        .map(detail => {
                            const detailProduct = productMapForSelectedDate.get(detail.productId);
                            return detailProduct?.name || null;
                        })
                        .filter(Boolean)
                        .join(' / ');

                    const goalBlock = storedGoalBlocks?.[empIndex] || null;
                    const lotBlock = storedLotBlocks?.[empIndex] || null;
                    const entryGoalDisplay = entryGoalSegments[empIndex] || '';
                    const goalBlockCurrent = goalBlock ? Number(goalBlock.current || 0) : meta;
                    const goalBlockNext = goalBlock ? Number(goalBlock.next || 0) : 0;
                    const goalBlockShowNext = goalBlock ? Boolean(goalBlock.showNext) && (goalBlock.next !== undefined && goalBlock.next !== null) : false;
                    const goalDisplayForEmployee = goalBlock
                        ? (() => {
                            const currentLabel = goalBlockCurrent > 0 ? goalBlockCurrent.toLocaleString('pt-BR') : '0';
                            const nextLabel = goalBlockShowNext
                                ? (goalBlockNext > 0 ? goalBlockNext.toLocaleString('pt-BR') : currentLabel)
                                : '';
                            if (goalBlockShowNext && nextLabel) return `${currentLabel}/${nextLabel}`;
                            if (goalBlockCurrent > 0) return currentLabel;
                            return '-';
                        })()
                        : (entryGoalDisplay || (meta > 0 ? meta.toLocaleString('pt-BR') : '-'));

                    const lotDisplayForEmployee = lotBlock
                        ? (() => {
                            const suffix = (lotBlock.machineType || '').replace(/^Travete\s*/i, '').trim();
                            const currentLabel = lotBlock.current
                                ? `${lotBlock.current}${suffix ? ` - ${suffix}` : ''}`
                                : '';
                            const nextLabel = lotBlock.next || '';
                            if (currentLabel) {
                                return nextLabel ? `${currentLabel}/${nextLabel}` : currentLabel;
                            }
                            return nextLabel || '-';
                        })()
                        : ((productNames || product?.name) ? (productNames || product?.name) : '-');

                    const producedSegments = productsArray.map(detail => {
                        const producedNumeric = parseInt(detail.produced, 10);
                        return Number.isNaN(producedNumeric) ? 0 : producedNumeric;
                    });
                    const sanitizedProducedSegments = producedSegments.filter((value, idx) => (idx === 0) || value > 0);
                    const producedDisplay = sanitizedProducedSegments.length > 0
                        ? sanitizedProducedSegments.map(value => value.toLocaleString('pt-BR')).join(' / ')
                        : producedValue.toLocaleString('pt-BR');

                    return {
                        ...emp,
                        produced: producedValue,
                        producedDisplay,
                        standardTime,
                        meta,
                        efficiency,
                        cumulativeMeta: cumulativeMeta[empIndex] || 0,
                        cumulativeProduced: cumulativeProduction[empIndex] || 0,
                        cumulativeEfficiency,
                        productName: productNames || product?.name || '',
                        metaDisplay: goalDisplayForEmployee,
                        lotDisplay: lotDisplayForEmployee,
                    };
                });

                return {
                    ...entry,
                    employees,
                };
            });
    }, [isTraveteDashboard, productionData, productMapForSelectedDate]);
 useMemo(() => {
        if (!isTraveteDashboard || !productionData || productionData.length === 0) return [];

        let cumulativeMeta = [];
        let cumulativeProduction = [];
        let cumulativeEfficiencySum = [];
        let cumulativeEntryCounts = [];

        return [...productionData]
            .sort((a, b) => (a.period || "").localeCompare(b.period || ""))
            .map((entry) => {
                const availableTime = parseFloat(entry.availableTime) || 0;

                const storedGoalBlocks = Array.isArray(entry.traveteGoalBlocks) ? entry.traveteGoalBlocks : null;
                const storedLotBlocks = Array.isArray(entry.traveteLotBlocks) ? entry.traveteLotBlocks : null;

                const employees = (entry.employeeEntries || []).map((emp, empIndex) => {
                    const productsArray = Array.isArray(emp.products) && emp.products.length > 0
                        ? emp.products
                        : (emp.productionDetails || []);
                    const producedFromProducts = productsArray.reduce((sum, detail) => sum + (parseInt(detail.produced, 10) || 0), 0);
                    const producedValue = producedFromProducts || (emp.produced !== undefined ? parseInt(emp.produced, 10) || 0 : 0);
                    const firstProduct = productsArray.find(detail => detail.productId) || (emp.productionDetails || [])[0] || null;
                    const productId = firstProduct?.productId || emp.productId || '';
                    const product = productMapForSelectedDate.get(productId);
                    const parsedStandardTime = parseFloat(emp.standardTime);
                    const fallbackStandardTimeRaw = firstProduct?.standardTime !== undefined
                        ? parseFloat(firstProduct.standardTime)
                        : (product?.standardTime || 0);
                    const fallbackStandardTime = (!Number.isNaN(fallbackStandardTimeRaw) && fallbackStandardTimeRaw > 0)
                        ? fallbackStandardTimeRaw
                        : 0;
                    const standardTime = (!Number.isNaN(parsedStandardTime) && parsedStandardTime > 0)
                        ? parsedStandardTime
                        : fallbackStandardTime;
                    const meta = (standardTime > 0 && availableTime > 0) ? Math.round(availableTime / standardTime) : 0;
                    const efficiency = (standardTime > 0 && availableTime > 0 && producedValue > 0)
                        ? parseFloat((((producedValue * standardTime) / availableTime) * 100).toFixed(2))
                        : 0;

                    cumulativeMeta[empIndex] = (cumulativeMeta[empIndex] || 0) + meta;
                    cumulativeProduction[empIndex] = (cumulativeProduction[empIndex] || 0) + producedValue;
                    cumulativeEfficiencySum[empIndex] = (cumulativeEfficiencySum[empIndex] || 0) + efficiency;
                    cumulativeEntryCounts[empIndex] = (cumulativeEntryCounts[empIndex] || 0) + 1;

                    const entriesCount = cumulativeEntryCounts[empIndex] || 1;
                    const cumulativeEfficiency = parseFloat(((cumulativeEfficiencySum[empIndex] || 0) / entriesCount).toFixed(2));
                    const productNames = productsArray
                        .map(detail => {
                            const detailProduct = productMapForSelectedDate.get(detail.productId);
                            return detailProduct?.name || null;
                        })
                        .filter(Boolean)
                        .join(' / ');

                    const goalBlock = storedGoalBlocks?.[empIndex] || null;
                    const lotBlock = storedLotBlocks?.[empIndex] || null;
                    const goalBlockCurrent = goalBlock ? Number(goalBlock.current || 0) : meta;
                    const goalBlockNext = goalBlock ? Number(goalBlock.next || 0) : 0;
                    const goalBlockShowNext = goalBlock ? Boolean(goalBlock.showNext) && (goalBlock.next !== undefined && goalBlock.next !== null) : false;
                    const goalDisplayForEmployee = goalBlock
                        ? (() => {
                            const currentLabel = goalBlockCurrent > 0 ? goalBlockCurrent.toLocaleString('pt-BR') : '0';
                            const nextLabel = goalBlockShowNext
                                ? (goalBlockNext > 0 ? goalBlockNext.toLocaleString('pt-BR') : currentLabel)
                                : '';
                            if (goalBlockShowNext && nextLabel) return `${currentLabel}/${nextLabel}`;
                            if (goalBlockCurrent > 0) return currentLabel;
                            return '-';
                        })()
                        : (meta > 0 ? meta.toLocaleString('pt-BR') : '-');

                    const lotDisplayForEmployee = lotBlock
                        ? (() => {
                            const suffix = (lotBlock.machineType || '').replace(/^Travete\s*/i, '').trim();
                            const currentLabel = lotBlock.current
                                ? `${lotBlock.current}${suffix ? ` - ${suffix}` : ''}`
                                : '';
                            const nextLabel = lotBlock.next || '';
                            if (currentLabel) {
                                return nextLabel ? `${currentLabel}/${nextLabel}` : currentLabel;
                            }
                            return nextLabel || '-';
                        })()
                        : ((productNames || product?.name) ? (productNames || product?.name) : '-');

                    return {
                        ...emp,
                        produced: producedValue,
                        standardTime,
                        meta,
                        efficiency,
                        cumulativeMeta: cumulativeMeta[empIndex] || 0,
                        cumulativeProduced: cumulativeProduction[empIndex] || 0,
                        cumulativeEfficiency,
                        productName: productNames || product?.name || '',
                        metaDisplay: goalDisplayForEmployee,
                        lotDisplay: lotDisplayForEmployee,
                    };
                });

                const metaBlockStrings = employees.length > 0
                    ? employees.map(emp => emp.metaDisplay || '-')
                    : [];
                const goalDisplay = entry.goalDisplay || (metaBlockStrings.length > 0 ? metaBlockStrings.join(' // ') : '- // -');
                const lotBlockStrings = employees.length > 0
                    ? employees.map(emp => emp.lotDisplay || '-')
                    : [];
                const lotDisplay = entry.lotDisplay || (lotBlockStrings.length > 0 ? lotBlockStrings.join(' // ') : '- // -');

                const producedDisplay = employees.length > 0
                    ? employees.map(emp => (emp.produced || 0).toLocaleString('pt-BR')).join(' // ')
                    : '0 // 0';

                const efficiencyDisplay = employees.length > 0
                    ? employees.map(emp => `${Number(emp.efficiency || 0).toFixed(2)}%`).join(' // ')
                    : '0% // 0%';

                const cumulativeMetaDisplay = employees.length > 0
                    ? employees.map(emp => (emp.cumulativeMeta || 0).toLocaleString('pt-BR')).join(' // ')
                    : '0 // 0';

                const cumulativeProducedDisplay = employees.length > 0
                    ? employees.map(emp => (emp.cumulativeProduced || 0).toLocaleString('pt-BR')).join(' // ')
                    : '0 // 0';

                const cumulativeEfficiencyDisplay = employees.length > 0
                    ? employees.map(emp => `${Number(emp.cumulativeEfficiency || 0).toFixed(2)}%`).join(' // ')
                    : '0% // 0%';

                const totalMeta = employees.reduce((sum, emp) => sum + (emp.meta || 0), 0);
                const totalProduced = employees.reduce((sum, emp) => sum + (emp.produced || 0), 0);
                const totalEfficiency = employees.length > 0
                    ? parseFloat((employees.reduce((sum, emp) => sum + (emp.efficiency || 0), 0) / employees.length).toFixed(2))
                    : 0;
                const totalCumulativeMeta = employees.reduce((sum, emp) => sum + (emp.cumulativeMeta || 0), 0);
                const totalCumulativeProduced = employees.reduce((sum, emp) => sum + (emp.cumulativeProduced || 0), 0);
                const totalCumulativeEfficiency = employees.length > 0
                    ? parseFloat((employees.reduce((sum, emp) => sum + (emp.cumulativeEfficiency || 0), 0) / employees.length).toFixed(2))
                    : 0;

                return {
                    ...entry,
                    employees,
                    goalDisplay,
                    producedDisplay,
                    efficiencyDisplay,
                    cumulativeMetaDisplay,
                    cumulativeProducedDisplay,
                    cumulativeEfficiencyDisplay,
                    lotDisplay,
                    totalMeta,
                    totalProduced,
                    totalEfficiency,
                    totalCumulativeMeta,
                    totalCumulativeProduced,
                    totalCumulativeEfficiency,
                    goalForDisplay: goalDisplay,
                };
            });
    }, [isTraveteDashboard, productionData, productMapForSelectedDate]);

    const traveteDataByPeriod = useMemo(() => {
        if (!isTraveteDashboard) return {};
        return traveteProcessedData.reduce((acc, entry) => {
            if (entry?.period) {
                acc[entry.period] = entry;
            }
            return acc;
        }, {});
    }, [isTraveteDashboard, traveteProcessedData]);
    
    const prevProductionData = usePrevious(productionData);
    
    useEffect(() => {
        if (prevProductionData && productionData.length > prevProductionData.length) {
            if (isTraveteDashboard) {
                const newTraveteEntry = traveteProcessedData[traveteProcessedData.length - 1];
                const efficiencyToCheck = newTraveteEntry?.totalEfficiency ?? 0;
                if (newTraveteEntry && efficiencyToCheck < 65) {
                    setShowFullScreenAlert(true);
                }
            } else {
                const newEntry = processedData[processedData.length - 1];
                if (newEntry && newEntry.efficiency < 65) {
                    setShowFullScreenAlert(true);
                }
            }
        }
    }, [productionData, prevProductionData, processedData, traveteProcessedData, isTraveteDashboard]);

    useEffect(() => {
        if (showFullScreenAlert) {
            const timer = setTimeout(() => {
                setShowFullScreenAlert(false);
            }, 5000);
            return () => clearTimeout(timer);
        }
    }, [showFullScreenAlert]);


    const monthlySummary = useMemo(() => {
        const referenceDate = new Date(selectedDate);
        const year = referenceDate.getFullYear();
        const month = referenceDate.getMonth();

        if (isTraveteDashboard) {
            let totalMonthlyProduction = 0;
            let totalMonthlyGoal = 0;
            let totalDailyEfficiency = 0;
            let productiveDaysCount = 0;

            Object.keys(allProductionData).forEach(dateStr => {
                try {
                    const date = new Date(dateStr + "T00:00:00");
                    if (date.getFullYear() !== year || date.getMonth() !== month) return;

                    const productsForDateMap = new Map(products
                        .map(p => {
                            const validTimeEntry = p.standardTimeHistory?.filter(h => new Date(h.effectiveDate) <= date).pop();
                            if (!validTimeEntry) return null;
                            return [p.id, { ...p, standardTime: validTimeEntry.time }];
                        })
                        .filter(Boolean));

                    const dayData = allProductionData[dateStr];
                    if (!dayData || dayData.length === 0) return;

                    let dayMetaPerEmployee = [];
                    let dayProductionPerEmployee = [];
                    let dayEfficiencyPerEmployee = [];

                    dayData.forEach(entry => {
                        (entry.employeeEntries || []).forEach((emp, index) => {
                            const producedFromDetails = (emp.productionDetails || []).reduce((sum, detail) => sum + (detail.produced || 0), 0);
                            const produced = emp.produced !== undefined ? parseInt(emp.produced, 10) || 0 : producedFromDetails;
                            const product = productsForDateMap.get(emp.productId);
                            const standardTime = product?.standardTime || 0;
                            const availableTime = entry.availableTime || 0;
                            const meta = (standardTime > 0 && availableTime > 0) ? Math.round(availableTime / standardTime) : 0;
                            const efficiency = (standardTime > 0 && availableTime > 0 && produced > 0)
                                ? (produced * standardTime) / availableTime * 100
                                : 0;

                            dayMetaPerEmployee[index] = (dayMetaPerEmployee[index] || 0) + meta;
                            dayProductionPerEmployee[index] = (dayProductionPerEmployee[index] || 0) + produced;
                            dayEfficiencyPerEmployee[index] = (dayEfficiencyPerEmployee[index] || 0) + efficiency;
                        });
                    });

                    const employeesCount = Math.max(dayMetaPerEmployee.length, dayEfficiencyPerEmployee.length);
                    if (employeesCount > 0) {
                        productiveDaysCount++;
                        totalMonthlyGoal += dayMetaPerEmployee.reduce((sum, value) => sum + (value || 0), 0);
                        totalMonthlyProduction += dayProductionPerEmployee.reduce((sum, value) => sum + (value || 0), 0);
                        const dailyAverageEfficiency = dayEfficiencyPerEmployee.reduce((sum, value) => sum + (value || 0), 0) /
                            (employeesCount * (dayData.length || 1));
                        totalDailyEfficiency += dailyAverageEfficiency || 0;
                    }
                } catch (e) {
                    console.error("Data inválida no sumário mensal:", dateStr);
                }
            });

            const averageMonthlyEfficiency = productiveDaysCount > 0
                ? parseFloat((totalDailyEfficiency / productiveDaysCount).toFixed(2))
                : 0;

            return { totalProduction: totalMonthlyProduction, totalGoal: totalMonthlyGoal, averageEfficiency: averageMonthlyEfficiency };
        }

        let totalMonthlyProduction = 0, totalMonthlyGoal = 0, totalDailyAverageEfficiencies = 0, productiveDaysCount = 0;

        Object.keys(allProductionData).forEach(dateStr => {
            try {
                const date = new Date(dateStr + "T00:00:00");
                const productsForDateMap = new Map(products
                    .map(p => {
                        const validTimeEntry = p.standardTimeHistory?.filter(h => new Date(h.effectiveDate) <= date).pop();
                        if (!validTimeEntry) return null;
                        return [p.id, { ...p, standardTime: validTimeEntry.time }];
                    })
                    .filter(Boolean));
                if(date.getFullYear() === year && date.getMonth() === month) {
                    const dayData = allProductionData[dateStr];
                    if (dayData && dayData.length > 0) {
                        productiveDaysCount++;
                        let dailyProduction = 0, dailyGoal = 0, dailyEfficiencySum = 0;
                        dayData.forEach(item => {
                            let periodProduction = 0, totalTimeValue = 0;
                            (item.productionDetails || []).forEach(detail => {
                                periodProduction += (detail.produced || 0);
                                const product = productsForDateMap.get(detail.productId);
                                if (product?.standardTime) totalTimeValue += (detail.produced || 0) * product.standardTime;
                            });
                            if (item.goalDisplay) dailyGoal += item.goalDisplay.split(' / ').reduce((acc, val) => acc + (parseInt(val.trim(), 10) || 0), 0);
                            dailyProduction += periodProduction;
                            const totalAvailableTime = (item.people || 0) * (item.availableTime || 0);
                            dailyEfficiencySum += totalAvailableTime > 0 ? (totalTimeValue / totalAvailableTime) * 100 : 0;
                        });
                        totalDailyAverageEfficiencies += dayData.length > 0 ? dailyEfficiencySum / dayData.length : 0;
                        totalMonthlyProduction += dailyProduction;
                        totalMonthlyGoal += dailyGoal;
                    }
                }
            } catch(e) { console.error("Data inválida no sumário mensal:", dateStr); }
        });
        const averageMonthlyEfficiency = productiveDaysCount > 0 ? parseFloat((totalDailyAverageEfficiencies / productiveDaysCount).toFixed(2)) : 0;
        return { totalProduction: totalMonthlyProduction, totalGoal: totalMonthlyGoal, averageEfficiency: averageMonthlyEfficiency };
    }, [isTraveteDashboard, allProductionData, selectedDate, products]);

    const handleNextDash = () => {
        const i = dashboards.findIndex(d=>d.id===currentDashboardId);
        const nextId = dashboards[(i+1)%dashboards.length].id;
        changeDashboard(nextId);
    };
    const handlePrevDash = () => {
        const i = dashboards.findIndex(d=>d.id===currentDashboardId);
        const prevId = dashboards[(i-1+dashboards.length)%dashboards.length].id;
        changeDashboard(prevId);
    };
    
    const renderTvTable = () => {
        if (isTraveteDashboard) {
            const getPeopleTimeValue = (period) => {
                const entry = traveteDataByPeriod[period];
                if (entry) {
                    const peopleCount = entry.employeeEntries?.length || entry.people || entry.employees?.length || 0;
                    const availableTime = entry.availableTime || 0;
                    return `${peopleCount} / ${availableTime} min`;
                }
                if (isTodaySelected && previewData && previewData.period === period) {
                    const peopleCount = previewData.people || (previewData.employeeEntries?.length || 0);
                    const availableTime = previewData.availableTime || 0;
                    return `${peopleCount} / ${availableTime} min`;
                }
                return '- / -';
            };

            const getAlteracaoValue = (period) => {
                const entry = traveteDataByPeriod[period];
                if (entry) {
                    if (entry.lotDisplay) {
                        return entry.lotDisplay;
                    }
                    if (entry.employees?.length) {
                        const names = entry.employees
                            .map(emp => emp.lotDisplay || emp.productName || '')
                            .filter(Boolean);
                        if (names.length) {
                            return names.join(' // ');
                        }
                    }
                }
                if (isTodaySelected && previewData && previewData.period === period) {
                    if (previewData.lotDisplayName) {
                        return previewData.lotDisplayName;
                    }
                    const previewNames = (previewData.employeeEntries || [])
                        .map(emp => {
                            const productLots = (emp.products || [])
                                .map(item => item.lotName || '')
                                .filter(Boolean)
                                .join(' / ');
                            if (productLots) return productLots;
                            return emp.machineType;
                        })
                        .filter(Boolean);
                    if (previewNames.length) {
                        return previewNames.join(' // ');
                    }
                }
                return '-';
            };

            const formatTraveteEmployeeProduction = (employee) => {
                const productDetails = Array.isArray(employee.products) && employee.products.length > 0
                    ? employee.products
                    : (employee.productionDetails || []);

                if (productDetails.length > 0) {
                    const producedSegments = productDetails.map(detail => parseInt(detail.produced, 10) || 0);
                    const sanitizedSegments = producedSegments.filter((value, idx) => (idx === 0) || value > 0);

                    if (sanitizedSegments.length > 1) {
                        return sanitizedSegments
                            .map(value => value.toLocaleString('pt-BR'))
                            .join(' / ');
                    }

                    if (sanitizedSegments.length === 1) {
                        return sanitizedSegments[0].toLocaleString('pt-BR');
                    }
                }

                const producedValue = employee.produced !== undefined
                    ? parseInt(employee.produced, 10) || 0
                    : 0;

                return producedValue.toLocaleString('pt-BR');
            };

            const joinTraveteEmployees = (entry, mapper, fallbackValue = '-') => {
                const employees = entry?.employees || [];
                if (employees.length === 0) {
                    return null;
                }

                const formattedValues = employees.map((employee, index) => {
                    const rawValue = mapper(employee, index);
                    if (rawValue === null || rawValue === undefined) {
                        return '';
                    }
                    if (typeof rawValue === 'number') {
                        return rawValue.toLocaleString('pt-BR');
                    }
                    return String(rawValue);
                });

                const hasContent = formattedValues.some(value => value !== '');
                if (!hasContent) {
                    if (fallbackValue === null) {
                        return null;
                    }
                    return employees.map(() => fallbackValue).join(' // ');
                }

                return formattedValues.map(value => (value === '' ? fallbackValue : value)).join(' // ');
            };

            const getTraveteCellContent = (period, rowKey) => {
                const entry = traveteDataByPeriod[period];
                if (entry) {
                    switch (rowKey) {
                        case 'goalDisplay': {
                            const directValue = entry.goalDisplay;
                            if (directValue) return directValue;
                            const fallback = joinTraveteEmployees(entry, (emp) => {
                                if (emp.metaDisplay) return emp.metaDisplay;
                                if (typeof emp.meta === 'number' && emp.meta > 0) {
                                    return emp.meta;
                                }
                                return null;
                            });
                            return fallback || '-';
                        }
                        case 'producedDisplay': {
                            const directValue = entry.producedDisplay;
                            if (directValue) return directValue;
                            const fallback = joinTraveteEmployees(entry, (emp) => {
                                if (emp.producedDisplay) return emp.producedDisplay;
                                return formatTraveteEmployeeProduction(emp);
                            }, '0');
                            return fallback || '0 // 0';
                        }
                        case 'efficiencyDisplay': {
                            const directValue = entry.efficiencyDisplay;
                            if (directValue) return directValue;
                            const fallback = joinTraveteEmployees(entry, (emp) => {
                                const raw = typeof emp.efficiency === 'number'
                                    ? emp.efficiency
                                    : parseFloat(emp.efficiency);
                                const value = Number.isFinite(raw) ? raw : 0;
                                return `${value.toFixed(2)}%`;
                            }, '0%');
                            return fallback || '0% // 0%';
                        }
                        case 'cumulativeMetaDisplay': {
                            const directValue = entry.cumulativeMetaDisplay;
                            if (directValue) return directValue;
                            const fallback = joinTraveteEmployees(entry, (emp) => {
                                const raw = typeof emp.cumulativeMeta === 'number'
                                    ? emp.cumulativeMeta
                                    : parseInt(emp.cumulativeMeta, 10);
                                const value = Number.isFinite(raw) ? raw : 0;
                                return value;
                            }, '0');
                            return fallback || '0 // 0';
                        }
                        case 'cumulativeProducedDisplay': {
                            const directValue = entry.cumulativeProducedDisplay;
                            if (directValue) return directValue;
                            const fallback = joinTraveteEmployees(entry, (emp) => {
                                const raw = typeof emp.cumulativeProduced === 'number'
                                    ? emp.cumulativeProduced
                                    : parseInt(emp.cumulativeProduced, 10);
                                const value = Number.isFinite(raw) ? raw : 0;
                                return value;
                            }, '0');
                            return fallback || '0 // 0';
                        }
                        case 'cumulativeEfficiencyDisplay': {
                            const directValue = entry.cumulativeEfficiencyDisplay;
                            if (directValue) return directValue;
                            const fallback = joinTraveteEmployees(entry, (emp) => {
                                const raw = typeof emp.cumulativeEfficiency === 'number'
                                    ? emp.cumulativeEfficiency
                                    : parseFloat(emp.cumulativeEfficiency);
                                const value = Number.isFinite(raw) ? raw : 0;
                                return `${value.toFixed(2)}%`;
                            }, '0%');
                            return fallback || '0% // 0%';
                        }
                        default:
                            return '-';
                    }
                }
                if (rowKey === 'goalDisplay' && isTodaySelected && previewData && previewData.period === period) {
                    return previewData.goalDisplay || '-';
                }
                return '-';
            };

            const traveteRows = [
                { key: 'goalDisplay', label: 'Meta', highlight: 'text-blue-600', previewHighlight: 'text-yellow-500' },
                { key: 'producedDisplay', label: 'Produção' },
                { key: 'efficiencyDisplay', label: 'Eficiência', isColor: true, getValues: (entry) => entry.employees?.map(emp => emp.efficiency || 0) || [] },
                { key: 'cumulativeMetaDisplay', label: 'Meta Acum.' },
                { key: 'cumulativeProducedDisplay', label: 'Prod. Acum.' },
                { key: 'cumulativeEfficiencyDisplay', label: 'Efic. Acum.', isColor: true, getValues: (entry) => entry.employees?.map(emp => emp.cumulativeEfficiency || 0) || [] },
                { key: 'monthlyGoal', label: 'Meta Mês', isMonthly: true, value: monthlySummary.totalGoal.toLocaleString('pt-BR') },
                { key: 'monthlyProduction', label: 'Prod. Mês', isMonthly: true, value: monthlySummary.totalProduction.toLocaleString('pt-BR') },
                { key: 'monthlyEfficiency', label: 'Efic. Mês', isMonthly: true, isColor: true, value: `${monthlySummary.averageEfficiency}%` },
            ];

            const shouldWarnLowEfficiency = (entry) => entry?.employees?.some(emp => (emp.efficiency || 0) < 70);

            return (
                <div className="overflow-x-auto w-full text-center p-6 border-4 border-blue-900 rounded-xl shadow-2xl bg-white text-gray-900 responsive-tv">
                    <table className="min-w-full table-fixed">
                        <thead className="text-white bg-blue-500">
                            <tr>
                                <th colSpan={FIXED_PERIODS.length + 1} className="p-4 text-5xl relative">
                                    <div className="absolute top-2 left-2 flex items-center gap-2">
                                        <button onClick={stopTvMode} className="p-2 bg-red-600 text-white rounded-full flex items-center gap-1 text-sm"><XCircle size={18} /> SAIR</button>
                                        {!isCarousel && (
                                            <>
                                                <button onClick={handlePrevDash} className="p-2 bg-blue-700 text-white rounded-full"><ArrowLeft size={18} /></button>
                                                <button onClick={handleNextDash} className="p-2 bg-blue-700 text-white rounded-full"><ArrowRight size={18} /></button>
                                            </>
                                        )}
                                    </div>
                                    {!isCarousel && (
                                        <div className="absolute top-2 right-2 flex items-center gap-2">
                                            <button onClick={handlePrevDay} className="px-3 py-1 bg-blue-700 text-white rounded-full text-sm">⬅ Dia anterior</button>
                                            <button onClick={handleNextDay} className="px-3 py-1 bg-blue-700 text-white rounded-full text-sm">Dia seguinte ➡</button>
                                        </div>
                                    )}
                                    {currentDashboard.name.toUpperCase()} - {selectedDateLabel}
                                </th>
                            </tr>
                            <tr>
                                <th className="p-2 text-left">Resumo</th>
                                {FIXED_PERIODS.map(period => {
                                    const entry = traveteDataByPeriod[period];
                                    const isPreviewSlot = !entry && previewData && previewData.period === period;
                                    return (
                                        <th key={period} className={`p-2 text-sm ${isPreviewSlot ? 'text-yellow-300' : ''}`}>
                                            {getPeopleTimeValue(period)}
                                        </th>
                                    );
                                })}
                            </tr>
                            <tr>
                                <th className="p-2 text-left">Alteração</th>
                                {FIXED_PERIODS.map(period => {
                                    const entry = traveteDataByPeriod[period];
                                    const isPreviewSlot = !entry && previewData && previewData.period === period;
                                    return (
                                        <th key={period} className={`p-2 text-base ${isPreviewSlot ? 'text-yellow-300' : ''}`}>
                                            {getAlteracaoValue(period)}
                                        </th>
                                    );
                                })}
                            </tr>
                            <tr>
                                <th className="p-3 text-left">Hora</th>
                                {FIXED_PERIODS.map(period => (
                                    <th key={period} className="p-3 text-3xl">{period}</th>
                                ))}
                            </tr>
                        </thead>
                        <tbody className="text-2xl divide-y divide-gray-200">
                            {traveteRows.map(row => (
                                <tr key={row.key} className={row.isMonthly ? 'bg-gray-100' : ''}>
                                    <td className="p-3 font-bold text-left sticky left-0 bg-gray-200">{row.label}</td>
                                    {row.isMonthly ? (
                                        <td colSpan={FIXED_PERIODS.length} className={`p-3 font-extrabold ${row.isColor ? (parseFloat(row.value) < 65 ? 'text-red-500' : 'text-green-600') : ''}`}>
                                            {row.value}
                                        </td>
                                    ) : (
                                        FIXED_PERIODS.map(period => {
                                            const entry = traveteDataByPeriod[period];
                                            const isPreviewSlot = !entry && isTodaySelected && previewData && previewData.period === period;
                                            let cellClass = 'p-3 font-extrabold';
                                            let cellContent = getTraveteCellContent(period, row.key);

                                            if (row.key === 'goalDisplay') {
                                                if (entry) {
                                                    cellClass += ` ${row.highlight}`;
                                                } else if (isPreviewSlot) {
                                                    cellClass += ` ${row.previewHighlight || 'text-yellow-500'}`;
                                                }
                                            } else if (row.isColor && entry && cellContent !== '-') {
                                                const values = row.getValues ? row.getValues(entry) : [];
                                                const hasLow = values.some(value => Number(value) < 65);
                                                cellClass += hasLow ? ' text-red-500' : ' text-green-600';
                                            }

                                            const warningNeeded = row.key === 'producedDisplay' && entry && shouldWarnLowEfficiency(entry);

                                            return (
                                                <td key={period} className={cellClass}>
                                                    {warningNeeded && (
                                                        <span role="img" aria-label="Alerta" className="text-yellow-400 text-3xl">⚠️ </span>
                                                    )}
                                                    {cellContent}
                                                </td>
                                            );
                                        })
                                    )}
                                </tr>
                            ))}
                        </tbody>
                    </table>
                </div>
            );
        }

        const dataByPeriod = processedData.reduce((acc, curr) => ({ ...acc, [curr.period]: curr }), {});

        const getPeopleTimeValue = (p) => dataByPeriod[p] ? `${dataByPeriod[p].people} / ${dataByPeriod[p].availableTime} min` : '- / -';
        const getProductionValue = (p) => dataByPeriod[p]?.producedForDisplay || '-';
        const getAlteracaoValue = (p) => {
            const launched = dataByPeriod[p];
            if (launched && launched.productionDetails?.length > 0) {
                return launched.productionDetails.map(d => productMapForSelectedDate.get(d.productId)?.name).filter(Boolean).join(' / ');
            }
            if (isTodaySelected && previewData && previewData.period === p) {
                return previewData.productName;
            }
            return '-';
        };

        const TV_ROWS = [
            { key: 'meta', label: 'Meta', formatter: (p) => dataByPeriod[p]?.goalForDisplay || dataByPeriod[p]?.goal || '-' },
            { key: 'producedForDisplay', label: 'Produção', formatter: getProductionValue },
            { key: 'efficiency', label: 'Eficiência', isColor: true, formatter: (p) => dataByPeriod[p] ? `${dataByPeriod[p].efficiency}%` : '-' },
            { key: 'cumulativeGoal', label: 'Meta Acum.', formatter: (p) => dataByPeriod[p]?.cumulativeGoal.toLocaleString('pt-BR') || '-' },
            { key: 'cumulativeProduction', label: 'Prod. Acum.', formatter: (p) => dataByPeriod[p]?.cumulativeProduction.toLocaleString('pt-BR') || '-' },
            { key: 'cumulativeEfficiency', label: 'Efic. Acum.', isColor: true, formatter: (p) => dataByPeriod[p] ? `${dataByPeriod[p].cumulativeEfficiency}%` : '-' },
            { key: 'monthlyGoal', label: 'Meta Mês', isMonthly: true, value: monthlySummary.totalGoal.toLocaleString('pt-BR') },
            { key: 'monthlyProduction', label: 'Prod. Mês', isMonthly: true, value: monthlySummary.totalProduction.toLocaleString('pt-BR') },
            { key: 'monthlyEfficiency', label: 'Efic. Mês', isMonthly: true, isColor: true, value: `${monthlySummary.averageEfficiency}%` },
        ];

        return (
            <div className="overflow-x-auto w-full text-center p-6 border-4 border-blue-900 rounded-xl shadow-2xl bg-white text-gray-900">
                <table className="min-w-full table-fixed">
                    <thead className="text-white bg-blue-500">
                        <tr><th colSpan={FIXED_PERIODS.length + 1} className="p-4 text-5xl relative">
                            <div className="absolute top-2 left-2 flex items-center gap-2">
                                <button onClick={stopTvMode} className="p-2 bg-red-600 text-white rounded-full flex items-center gap-1 text-sm"><XCircle size={18} /> SAIR</button>
                                {!isCarousel && (
                                    <>
                                        <button onClick={handlePrevDash} className="p-2 bg-blue-700 text-white rounded-full"><ArrowLeft size={18} /></button>
                                        <button onClick={handleNextDash} className="p-2 bg-blue-700 text-white rounded-full"><ArrowRight size={18} /></button>
                                    </>
                                )}
                            </div>
                            {!isCarousel && (
                                <div className="absolute top-2 right-2 flex items-center gap-2">
                                    <button onClick={handlePrevDay} className="px-3 py-1 bg-blue-700 text-white rounded-full text-sm">⬅ Dia anterior</button>
                                    <button onClick={handleNextDay} className="px-3 py-1 bg-blue-700 text-white rounded-full text-sm">Dia seguinte ➡</button>
                                </div>
                            )}
                            {currentDashboard.name.toUpperCase()} - {selectedDateLabel}
                        </th></tr>
                        <tr><th className="p-2 text-left">Resumo</th>{FIXED_PERIODS.map(p => <th key={p} className="p-2 text-sm">{getPeopleTimeValue(p)}</th>)}</tr>
                        <tr><th className="p-2 text-left">Alteração</th>{FIXED_PERIODS.map(p => {
                            const launched = dataByPeriod[p];
                            const isPreviewSlot = isTodaySelected && previewData && previewData.period === p && !launched;
                            return <th key={p} className={`p-2 text-base ${isPreviewSlot ? 'text-yellow-300' : ''}`}>{getAlteracaoValue(p)}</th>
                        })}</tr>
                        <tr><th className="p-3 text-left">Hora</th>{FIXED_PERIODS.map(p => <th key={p} className="p-3 text-3xl">{p}</th>)}</tr>
                    </thead>
                    <tbody className="text-2xl divide-y divide-gray-200">
                        {TV_ROWS.map(row => (
                            <tr key={row.key} className={row.isMonthly ? 'bg-gray-100' : ''}>
                                <td className="p-3 font-bold text-left sticky left-0 bg-gray-200">{row.label}</td>
                                {row.isMonthly ? (
                                    <td colSpan={FIXED_PERIODS.length} className={`p-3 font-extrabold ${row.isColor ? (parseFloat(row.value) < 65 ? 'text-red-500' : 'text-green-600') : ''}`}>{row.value}</td>
                                ) : (
                                    FIXED_PERIODS.map(p => {
                                        const launched = dataByPeriod[p];
                                        let cellContent, cellClass = 'p-3 font-extrabold';

                                        if (row.key === 'meta') {
                                            if (launched) {
                                                cellContent = launched.goalForDisplay;
                                                cellClass += ' text-blue-600';
                                            } else if (previewData && previewData.period === p) {
                                                cellContent = previewData.goalDisplay;
                                                cellClass += ' text-yellow-500';
                                            } else {
                                                cellContent = '-';
                                            }
                                        } else {
                                            cellContent = row.formatter(p);
                                            if (row.isColor && cellContent !== '-') {
                                                const numericVal = dataByPeriod[p]?.[row.key];
                                                cellClass += parseFloat(numericVal) < 65 ? ' text-red-500' : ' text-green-600';
                                            }
                                        }

                                        const efficiency = dataByPeriod[p]?.efficiency;

                                        return <td key={p} className={cellClass}>
                                            {row.key === 'producedForDisplay' && launched && efficiency != null && efficiency < 70 && (
                                              <span role="img" aria-label="Alerta" className="text-yellow-400 text-3xl">⚠️ </span>
                                            )}
                                            {cellContent}
                                        </td>;
                                    })
                                )}
                            </tr>
                        ))}
                    </tbody>
                </table>
            </div>
        );
    };

    if (!currentDashboard) {
        return <div className="min-h-screen bg-gray-100 dark:bg-black flex justify-center items-center"><p className="text-xl">Carregando...</p></div>;
    }

    return (
        <div className="min-h-screen p-4 md:p-8 bg-gray-100 dark:bg-gray-900 flex flex-col items-center justify-center font-sans space-y-8">
            <FullScreenAlert isOpen={showFullScreenAlert} />
            <div className={`w-full transition-opacity duration-300 ${transitioning ? 'opacity-0' : 'opacity-100'}`}>
                {renderTvTable()}
            </div>
            <p className="text-sm text-gray-500 mt-4">Última atualização: {new Date().toLocaleTimeString('pt-BR')}</p>
        </div>
    );
};


// #####################################################################
// #                                                                   #
// #               COMPONENTE RAIZ E LÓGICA DE NAVEGAÇÃO               #
// #                                                                   #
// #####################################################################

const AppContent = () => {
    const { user, loading } = useAuth();
    const [currentApp, setCurrentApp] = useState('cronoanalise');
    const [tvMode, setTvMode] = useState(null);
    const [currentDashboardIndex, setCurrentDashboardIndex] = useState(() => {
        const savedIndex = localStorage.getItem('lastDashboardIndex');
        return savedIndex ? parseInt(savedIndex, 10) : 0;
    });

    const [dashboards, setDashboards] = useState([]);
    const [usersWithRoles, setUsersWithRoles] = useState([]);
    const [userPermissions, setUserPermissions] = useState({});

    useEffect(() => {
        localStorage.setItem('lastDashboardIndex', currentDashboardIndex);
    }, [currentDashboardIndex]);
    
    useEffect(() => {
        if (!user) {
            setUserPermissions({});
            setDashboards([]);
            setUsersWithRoles([]);
            return;
        }

        let unsubDashboards; 

        const setupDataAndListeners = async () => {
            try {
                // --- Etapa 1: Verificar e criar dashboards iniciais (apenas uma vez) ---
                const dashboardsQuery = query(collection(db, "dashboards"), orderBy("order"));
                const initialDashboardsSnap = await getDocs(dashboardsQuery);
                
                if (initialDashboardsSnap.empty) {
                    console.log("Nenhum dashboard encontrado, criando dados iniciais...");
                    const batch = writeBatch(db);
                    initialDashboards.forEach(dash => {
                        const docRef = doc(db, "dashboards", dash.id);
                        batch.set(docRef, dash);
                    });
                    await batch.commit();
                    console.log("Dashboards iniciais criados com sucesso.");
                }

                // --- Etapa 2: Iniciar o listener em tempo real para dashboards ---
                unsubDashboards = onSnapshot(dashboardsQuery, (snap) => {
                    const fetchedDashboards = snap.docs.map(d => d.data());
                    setDashboards(fetchedDashboards);
                }, (error) => {
                    console.error("Erro no listener de Dashboards:", error);
                });

                // --- Etapa 3: Buscar dados de usuários e permissões (apenas uma vez) ---
                const rolesSnap = await getDocs(collection(db, "roles"));
                const rolesData = new Map(rolesSnap.docs.map(d => [d.id, d.data()]));

                const usersSnap = await getDocs(collection(db, "users"));
                const usersData = usersSnap.docs.map(d => ({ uid: d.id, ...d.data() }));
                
                const combinedUsers = usersData.map(u => ({ ...u, permissions: rolesData.get(u.uid)?.permissions || [] }));
                setUsersWithRoles(combinedUsers);

                const currentUserPermissionsDoc = rolesData.get(user.uid);
                let permissionsList = currentUserPermissionsDoc?.permissions || [];
                
                if (currentUserPermissionsDoc?.role === 'admin') {
                     permissionsList = Object.keys(ALL_PERMISSIONS);
                }
                
                const permissionsMap = {};
                for (const key in ALL_PERMISSIONS) {
                    permissionsMap[key] = permissionsList.includes(key);
                }
                
                setUserPermissions(permissionsMap);

            } catch (error) {
                console.error("ERRO CRÍTICO AO CONFIGURAR DADOS:", error);
            }
        };

        setupDataAndListeners();

        return () => {
            if (unsubDashboards) {
                unsubDashboards();
            }
        };
    }, [user]);


    const startTvMode = useCallback((options) => setTvMode(options), []);
    const stopTvMode = useCallback(() => setTvMode(null), []);

    if (loading) {
        return <div className="min-h-screen bg-gray-100 dark:bg-black flex justify-center items-center"><p className="text-xl">Carregando autenticação...</p></div>;
    }
    
    if (!user) {
        return <LoginPage />;
    }

    if (dashboards.length === 0 || Object.keys(userPermissions).length === 0) {
        return <div className="min-h-screen bg-gray-100 dark:bg-black flex justify-center items-center"><p className="text-xl">Carregando dados do usuário...</p></div>;
    }

    if (tvMode && currentApp === 'cronoanalise') {
        return <TvModeDisplay tvOptions={tvMode} stopTvMode={stopTvMode} dashboards={dashboards} />;
    }

    if (currentApp === 'stock') {
        return <StockManagementApp onNavigateToCrono={() => setCurrentApp('cronoanalise')} />;
    }
    
    return <CronoanaliseDashboard 
        onNavigateToStock={() => setCurrentApp('stock')}
        user={user}
        permissions={userPermissions}
        startTvMode={startTvMode} 
        dashboards={dashboards}
        users={usersWithRoles}
        roles={defaultRoles}
        currentDashboardIndex={currentDashboardIndex}
        setCurrentDashboardIndex={setCurrentDashboardIndex}
    />;
};

const App = () => {
    return (
        <AuthProvider>
            <AppContent />
        </AuthProvider>
    );
};


export default App;<|MERGE_RESOLUTION|>--- conflicted
+++ resolved
@@ -443,7 +443,6 @@
     return products.find(p => p.machineType === machineType && (p.baseProductId === baseId || p.id === baseId)) || null;
 };
 
-<<<<<<< HEAD
 const deriveTraveteStandardTime = (
     lotId,
     machineType,
@@ -462,8 +461,6 @@
     return formatTraveteStandardTimeValue(numeric);
 };
 
-=======
->>>>>>> b733f8e6
 const applyTraveteAutoSuggestions = (employeeEntries = [], lotOptions = [], products = [], variationLookup = new Map()) => {
     if (!Array.isArray(employeeEntries) || employeeEntries.length === 0) {
         return { changed: false, employeeEntries: Array.isArray(employeeEntries) ? employeeEntries : [] };
@@ -544,21 +541,10 @@
         if (!employee.standardTimeManual) {
             const firstLotId = productsList[0]?.lotId;
             if (firstLotId) {
-<<<<<<< HEAD
                 const derived = deriveTraveteStandardTime(firstLotId, employee.machineType, lotOptions, products, variationLookup);
                 if (derived && derived !== (employee.standardTime || '')) {
                     employee.standardTime = derived;
                     employeeChanged = true;
-=======
-                const lotReference = lotOptions.find(l => l.id === firstLotId) || null;
-                if (lotReference) {
-                    const variation = findTraveteVariationForLot(lotReference, employee.machineType, products, variationLookup);
-                    const derived = formatTraveteStandardTimeValue(parseFloat(variation?.standardTime));
-                    if (derived && derived !== (employee.standardTime || '')) {
-                        employee.standardTime = derived;
-                        employeeChanged = true;
-                    }
->>>>>>> b733f8e6
                 }
             }
         }
@@ -1899,18 +1885,6 @@
 
     if (!isOpen || !entryData) return null;
 
-<<<<<<< HEAD
-=======
-    const deriveTraveteEditStandardTime = (lotId, machineType) => {
-        const lot = lots.find(l => l.id === lotId) || null;
-        if (!lot || !machineType) return '';
-        const variation = findTraveteVariationForLot(lot, machineType, products, traveteVariationLookup);
-        const numeric = variation?.standardTime ? parseFloat(variation.standardTime) : NaN;
-        if (!Number.isFinite(numeric) || numeric <= 0) return '';
-        return formatTraveteStandardTimeValue(numeric);
-    };
-
->>>>>>> b733f8e6
     const handleTraveteEmployeeChange = (index, field, value) => {
         setEntryData(prev => {
             if (!prev || prev.type !== 'travete') return prev;
@@ -1923,7 +1897,6 @@
                         if (!updated.standardTimeManual) {
                             const firstLotId = updated.products.find(item => item.lotId)?.lotId;
                             if (firstLotId) {
-<<<<<<< HEAD
                                 const derived = deriveTraveteStandardTime(
                                     firstLotId,
                                     value,
@@ -1931,9 +1904,6 @@
                                     products,
                                     traveteVariationLookup
                                 );
-=======
-                                const derived = deriveTraveteEditStandardTime(firstLotId, value);
->>>>>>> b733f8e6
                                 updated.standardTime = derived;
                             }
                         }
@@ -1969,7 +1939,6 @@
                 });
                 const updatedEmployee = { ...emp, products: updatedProducts };
                 if (field === 'lotId' && !emp.standardTimeManual) {
-<<<<<<< HEAD
                     const derived = deriveTraveteStandardTime(
                         value,
                         emp.machineType,
@@ -1977,9 +1946,6 @@
                         products,
                         traveteVariationLookup
                     );
-=======
-                    const derived = deriveTraveteEditStandardTime(value, emp.machineType);
->>>>>>> b733f8e6
                     if (derived) {
                         updatedEmployee.standardTime = derived;
                     }
@@ -4913,7 +4879,6 @@
                         if (!updated.standardTimeManual) {
                             const firstLotId = (updated.products || []).find(item => item.lotId)?.lotId;
                             if (firstLotId) {
-<<<<<<< HEAD
                                 const derivedTime = deriveTraveteStandardTime(
                                     firstLotId,
                                     value,
@@ -4921,11 +4886,6 @@
                                     productsForSelectedDate,
                                     traveteVariationLookup
                                 );
-=======
-                                const lot = lots.find(l => l.id === firstLotId) || null;
-                                const variation = findTraveteVariationForLot(lot, value, productsForSelectedDate, traveteVariationLookup);
-                                const derivedTime = formatTraveteStandardTimeValue(parseFloat(variation?.standardTime));
->>>>>>> b733f8e6
                                 updated.standardTime = derivedTime;
                             } else {
                                 updated.standardTime = '';
@@ -4954,7 +4914,6 @@
                 if (emp.standardTime) return emp;
                 const firstLotId = (emp.products || []).find(item => item.lotId)?.lotId;
                 if (!firstLotId) return emp;
-<<<<<<< HEAD
                 const derivedTime = deriveTraveteStandardTime(
                     firstLotId,
                     emp.machineType,
@@ -4962,12 +4921,6 @@
                     productsForSelectedDate,
                     traveteVariationLookup
                 );
-=======
-                const lot = lots.find(l => l.id === firstLotId) || null;
-                if (!lot) return emp;
-                const variation = findTraveteVariationForLot(lot, emp.machineType, productsForSelectedDate, traveteVariationLookup);
-                const derivedTime = formatTraveteStandardTimeValue(parseFloat(variation?.standardTime));
->>>>>>> b733f8e6
                 if (!derivedTime) return emp;
                 return { ...emp, standardTime: derivedTime, standardTimeManual: false };
             }),
@@ -4988,7 +4941,6 @@
                 });
                 const updatedEmployee = { ...emp, products: updatedProducts };
                 if (field === 'lotId' && !emp.standardTimeManual) {
-<<<<<<< HEAD
                     const derivedTime = deriveTraveteStandardTime(
                         value,
                         emp.machineType,
@@ -4998,15 +4950,6 @@
                     );
                     if (derivedTime) {
                         updatedEmployee.standardTime = derivedTime;
-=======
-                    const lot = lots.find(l => l.id === value) || null;
-                    if (lot) {
-                        const variation = findTraveteVariationForLot(lot, emp.machineType, productsForSelectedDate, traveteVariationLookup);
-                        const derivedTime = formatTraveteStandardTimeValue(parseFloat(variation?.standardTime));
-                        if (derivedTime) {
-                            updatedEmployee.standardTime = derivedTime;
-                        }
->>>>>>> b733f8e6
                     }
                 }
                 return updatedEmployee;
