--- conflicted
+++ resolved
@@ -2859,7 +2859,6 @@
         } finally {
             setIsExportingReport(false);
         }
-<<<<<<< HEAD
     }, [
         currentDashboard,
         selectedDate,
@@ -2873,9 +2872,6 @@
         lotSummaryForPdf,
         monthlyBreakdownForPdf,
     ]);
-=======
-    }, [currentDashboard, selectedDate, currentMonth, isTraveteDashboard, summary, monthlySummary, processedData, traveteProcessedData, lotSummaryForPdf, monthlyBreakdownForPdf, resolvedExportSettings, exportFormat]);
->>>>>>> 9e45d24c
 
     const traveteGroupedProducts = useMemo(() => {
         if (!isTraveteDashboard) return [];
