import React, { useState, useEffect, useMemo, useCallback, useRef, createContext, useContext } from 'react';
import { Sun, Moon, PlusCircle, List, Edit, Trash2, Save, XCircle, ChevronLeft, ChevronRight, MessageSquare, Layers, ChevronUp, ChevronDown, LogOut, Settings, ChevronDown as ChevronDownIcon, Package, Monitor, ArrowLeft, ArrowRight, UserCog, BarChart, Film, Warehouse, Home, ArrowUpDown, Box, Trash, MinusCircle } from 'lucide-react';
import { db, auth } from './firebase';
import {
  collection,
  doc,
  setDoc,
  updateDoc,
  deleteDoc,
  onSnapshot,
  writeBatch,
  query,
  orderBy,
  getDocs,
  increment,
  Timestamp
} from 'firebase/firestore';
import {
  signInWithEmailAndPassword,
  signOut,
  onAuthStateChanged,
  setPersistence,
  browserLocalPersistence,
  browserSessionPersistence,
} from 'firebase/auth';

// =====================================================================
// == CONSTANTES E FUNÇÕES AUXILIARES GLOBAIS ==
// =====================================================================
const raceBullLogoUrl = "https://firebasestorage.googleapis.com/v0/b/quadrodeproducao.firebasestorage.app/o/assets%2FLOGO%20PROPRIET%C3%81RIA.png?alt=media&token=a16d015f-e8ca-4b3c-b744-7cef3ab6504b";

const initialDashboards = [
    { id: 'producao', name: 'Quadro da Produção', order: 1 },
    { id: 'acabamento', name: 'Quadro do Acabamento', order: 2 },
    { id: 'estoque', name: 'Quadro do Estoque', order: 3 },
    { id: 'corte', name: 'Quadro do Corte', order: 4 },
    { id: 'travete', name: 'Quadro do Travete', order: 5 },
];

const FIXED_PERIODS = ["08:00", "09:00", "10:00", "11:00", "11:45", "14:00", "15:00", "16:00", "17:00"];
const TRAVETE_MACHINES = ['Travete 2 Agulhas', 'Travete 1 Agulha', 'Travete Convencional'];

const ALL_PERMISSIONS = {
    MANAGE_DASHBOARDS: 'Gerenciar Quadros (Criar/Renomear/Excluir/Reordenar)',
    MANAGE_PRODUCTS: 'Gerenciar Produtos (Criar/Editar/Excluir)',
    MANAGE_LOTS: 'Gerenciar Lotes (Criar/Editar/Excluir/Reordenar)',
    ADD_ENTRIES: 'Adicionar Lançamentos de Produção',
    EDIT_ENTRIES: 'Editar Lançamentos de Produção',
    DELETE_ENTRIES: 'Excluir Lançamentos de Produção',
    VIEW_TRASH: 'Visualizar Lixeira',
    RESTORE_TRASH: 'Restaurar Itens da Lixeira',
    MANAGE_SETTINGS: 'Acessar e Gerenciar Configurações de Administrador',
};

const defaultRoles = {
    'admin': { id: 'admin', name: 'Administrador', permissions: Object.keys(ALL_PERMISSIONS) },
    'editor': { id: 'editor', name: 'Editor', permissions: ['MANAGE_PRODUCTS', 'MANAGE_LOTS', 'ADD_ENTRIES', 'EDIT_ENTRIES', 'DELETE_ENTRIES'] },
    'viewer': { id: 'viewer', name: 'Visualizador', permissions: [] },
};

const generateId = (prefix) => `${prefix}_${Date.now()}_${Math.random().toString(36).substr(2, 9)}`;

async function sha256Hex(message) {
    const data = new TextEncoder().encode(message);
    const hashBuffer = await crypto.subtle.digest('SHA-256', data);
    const hashArray = Array.from(new Uint8Array(hashBuffer));
    return hashArray.map(b => b.toString(16).padStart(2, '0')).join('');
}


// --- ESTILOS GLOBAIS E ANIMAÇÕES ---
const GlobalStyles = () => (
    <style>{`
        :root {
            --font-size-title: clamp(18px, 1.8vw, 28px);
            --font-size-text: clamp(13px, 1.2vw, 18px);
            --container-padding: clamp(12px, 2vw, 32px);
            --container-gap: clamp(12px, 2vw, 32px);
            --app-max-width: 1600px;
        }
        body {
            font-size: var(--font-size-text);
            margin: 0;
        }
        .responsive-root {
            padding-inline: var(--container-padding);
        }
        .responsive-main {
            width: min(100%, var(--app-max-width));
            margin: 0 auto;
        }
        .responsive-main,
        .dashboard-grid,
        .responsive-grid {
            gap: var(--container-gap);
        }
        .dashboard-grid {
            display: grid;
            grid-template-columns: 1fr;
        }
        .responsive-card,
        .dashboard-card {
            width: 100%;
        }
        .responsive-actions {
            display: flex;
            flex-direction: column;
            gap: 0.75rem;
        }
        .responsive-actions > * {
            width: 100%;
        }
        .responsive-form-grid {
            display: grid;
            grid-template-columns: 1fr;
            gap: 1rem;
        }
        .responsive-tv {
            height: calc(100vh - 120px);
            overflow-y: auto;
        }
        @media (min-width: 769px) {
            .responsive-actions {
                flex-direction: row;
                align-items: center;
            }
            .responsive-actions > * {
                width: auto;
            }
            .responsive-form-grid {
                grid-template-columns: repeat(2, minmax(0, 1fr));
            }
        }
        @media (min-width: 1025px) {
            .dashboard-grid {
                grid-template-columns: repeat(2, minmax(0, 1fr));
            }
        }
        @media (min-width: 1280px) {
            .dashboard-grid {
                grid-template-columns: repeat(3, minmax(0, 1fr));
            }
        }
        @media (min-width: 1536px) {
            .responsive-main {
                width: min(100%, var(--app-max-width));
            }
        }
        @keyframes fadeIn { from { opacity: 0; } to { opacity: 1; } }
        @keyframes scaleUp { from { transform: scale(0.95) translateY(10px); opacity: 0; } to { transform: scale(1) translateY(0); opacity: 1; } }
        @keyframes slideDown { from { opacity: 0; transform: translateY(-10px); } to { opacity: 1; transform: translateY(0); } }
        @keyframes blinking-red {
            0% { background-color: transparent; }
            50% { background-color: rgba(239, 68, 68, 0.5); }
            100% { background-color: transparent; }
        }
        .blinking-red {
            animation: blinking-red 1s infinite;
        }
        .modal-backdrop { animation: fadeIn 0.2s ease-out forwards; }
        .modal-content { animation: scaleUp 0.2s ease-out forwards; }
        .dropdown-content { animation: slideDown 0.2s ease-out forwards; }
    `}</style>
);

// --- HOOKS CUSTOMIZADOS ---
const useClickOutside = (ref, handler) => {
    useEffect(() => {
        const listener = (event) => {
            if (!ref.current || ref.current.contains(event.target)) return;
            handler(event);
        };
        document.addEventListener('mousedown', listener);
        document.addEventListener('touchstart', listener);
        return () => {
            document.removeEventListener('mousedown', listener);
            document.removeEventListener('touchstart', listener);
        };
    }, [ref, handler]);
};

const usePrevious = (value) => {
    const ref = useRef();
    useEffect(() => {
        ref.current = value;
    });
    return ref.current;
}

const createTraveteDefaultProductForm = () => ({
    baseName: '',
    baseTime: '',
    createTwoNeedle: true,
    createOneNeedle: true,
    createConventional: true,
    oneNeedleTime: '',
    conventionalTime: '',
    oneNeedleManual: false,
    conventionalManual: false,
});

const createDefaultTraveteProductItem = (overrides = {}) => ({
    lotId: '',
    produced: '',
    isAutoSuggested: false,
    ...overrides,
});

const createDefaultTraveteEmployee = (employeeId) => ({
    employeeId,
    machineType: employeeId === 1 ? 'Travete 2 Agulhas' : 'Travete 1 Agulha',
    standardTime: '',
    standardTimeManual: false,
    products: [createDefaultTraveteProductItem()],
});

const getOrderedActiveLots = (lots = []) =>
    [...lots]
        .filter(lot => lot && (lot.status === 'ongoing' || lot.status === 'future'))
        .sort((a, b) => (a.order || 0) - (b.order || 0));

const getLotRemainingPieces = (lot) => {
    if (!lot) return 0;
    return Math.max(0, (lot.target || 0) - (lot.produced || 0));
};

const splitGoalSegments = (goalDisplay = '') => goalDisplay
    .split('/')
    .map(segment => segment.trim())
    .filter(Boolean);

const formatDefaultLotDisplayName = (lot, product) => {
    if (!lot) {
        return product?.name || '';
    }

    const baseName = lot.productName || product?.name || lot.name || lot.id || '';
    return lot.customName ? `${baseName} - ${lot.customName}` : baseName;
};

const createProductionRowFromDetail = (detail, productMap, lots) => {
    if (!detail) return null;

    const lot = detail.lotId ? lots.find(l => l.id === detail.lotId) || null : null;
    const product = detail.productId ? productMap.get(detail.productId) || null : null;
    const productName = formatDefaultLotDisplayName(lot, product) || detail.productName || detail.productId || 'Produto';
    const standardTimeRaw = detail.standardTime !== undefined ? detail.standardTime : product?.standardTime;
    const standardTime = standardTimeRaw !== undefined ? parseFloat(standardTimeRaw) || 0 : 0;

    return {
        key: detail.lotId || detail.productId || generateId('production-row'),
        lotId: detail.lotId || '',
        productId: detail.productId || '',
        productName,
        produced: detail.produced !== undefined ? String(detail.produced) : '',
        autoGenerated: false,
        standardTime,
        remainingPieces: lot ? getLotRemainingPieces(lot) : 0,
    };
};

const computeDefaultPredictionsForEdit = ({ peopleValue, availableTimeValue, lots, productMap, fallbackProductId }) => {
    const people = parseFloat(peopleValue) || 0;
    const availableTime = parseFloat(availableTimeValue) || 0;

    if (people <= 0 || availableTime <= 0) {
        return [];
    }

    const activeLots = getOrderedActiveLots(lots);
    let remainingTime = people * availableTime;
    const predictions = [];

    let startIndex = activeLots.findIndex(lot => getLotRemainingPieces(lot) > 0);
    if (startIndex === -1 && fallbackProductId) {
        startIndex = activeLots.findIndex(lot => lot.productId === fallbackProductId);
    }

    const MAX_PREDICTIONS = 10;
    if (startIndex !== -1) {
        for (let index = startIndex; index < activeLots.length && remainingTime > 0 && predictions.length < MAX_PREDICTIONS; index++) {
            const lot = activeLots[index];
            const product = lot?.productId ? productMap.get(lot.productId) || null : null;
            const standardTimeRaw = product?.standardTime;
            const standardTime = standardTimeRaw !== undefined ? parseFloat(standardTimeRaw) : NaN;

            if (!product || Number.isNaN(standardTime) || standardTime <= 0) {
                continue;
            }

            const remainingPieces = getLotRemainingPieces(lot);
            if (remainingPieces <= 0) {
                continue;
            }

            if (remainingTime < standardTime) {
                break;
            }

            const producibleFloat = remainingTime / standardTime;
            const roundedProducible = Math.round(producibleFloat);
            const producible = Math.min(remainingPieces, Math.max(0, roundedProducible));

            if (producible <= 0) {
                break;
            }

            predictions.push({
                key: lot.id,
                id: lot.id,
                productId: lot.productId,
                productName: formatDefaultLotDisplayName(lot, product),
                remainingPieces,
                plannedPieces: producible,
                standardTime,
            });

            remainingTime -= producible * standardTime;
        }
    }

    if (predictions.length === 0 && fallbackProductId) {
        const fallbackProduct = productMap.get(fallbackProductId) || null;
        const standardTimeRaw = fallbackProduct?.standardTime;
        const standardTime = standardTimeRaw !== undefined ? parseFloat(standardTimeRaw) : NaN;

        if (!Number.isNaN(standardTime) && standardTime > 0 && remainingTime >= standardTime) {
            const producibleFloat = remainingTime / standardTime;
            const producible = Math.max(0, Math.round(producibleFloat));

            if (producible > 0) {
                predictions.push({
                    key: `product-${fallbackProductId}`,
                    id: '',
                    productId: fallbackProductId,
                    productName: fallbackProduct?.name || '',
                    remainingPieces: producible,
                    plannedPieces: producible,
                    standardTime,
                });
            }
        }
    }

    return predictions;
};

const buildRowsFromPredictions = (existingRows = [], predictions = [], lots = [], productMap = new Map()) => {
    if (!predictions || predictions.length === 0) {
        const manualRows = existingRows.filter(row => !row.autoGenerated);
        if (manualRows.length > 0) {
            return manualRows;
        }
        if (existingRows.length > 0) {
            const [first] = existingRows;
            return [{ ...first, autoGenerated: false }];
        }
        return [];
    }

    const nextRows = predictions.map(prediction => {
        const existing = existingRows.find(row => row.key === prediction.key)
            || existingRows.find(row => row.lotId && row.lotId === prediction.id)
            || existingRows.find(row => row.productId && row.productId === prediction.productId);

        const lot = prediction.id ? lots.find(l => l.id === prediction.id) || null : null;
        const product = prediction.productId ? productMap.get(prediction.productId) || null : null;

        return {
            key: prediction.key,
            lotId: prediction.id || '',
            productId: prediction.productId || '',
            productName: prediction.productName
                || formatDefaultLotDisplayName(lot, product)
                || existing?.productName
                || '',
            produced: existing ? existing.produced : '',
            autoGenerated: existing ? existing.autoGenerated : true,
            standardTime: existing?.standardTime
                || prediction.standardTime
                || (product?.standardTime !== undefined ? parseFloat(product.standardTime) || 0 : 0),
            remainingPieces: prediction.remainingPieces ?? prediction.plannedPieces ?? 0,
        };
    });

    const manualRows = existingRows.filter(row => !row.autoGenerated && !nextRows.some(next => next.key === row.key));
    return [...nextRows, ...manualRows];
};

const areProductionRowsEqual = (prevRows = [], nextRows = []) => {
    if (prevRows.length !== nextRows.length) {
        return false;
    }

    for (let index = 0; index < prevRows.length; index++) {
        const prev = prevRows[index];
        const next = nextRows[index];

        if (
            prev.key !== next.key
            || prev.lotId !== next.lotId
            || prev.productId !== next.productId
            || prev.productName !== next.productName
            || String(prev.produced ?? '') !== String(next.produced ?? '')
            || Boolean(prev.autoGenerated) !== Boolean(next.autoGenerated)
            || Number(prev.standardTime || 0) !== Number(next.standardTime || 0)
            || Number(prev.remainingPieces || 0) !== Number(next.remainingPieces || 0)
        ) {
            return false;
        }
    }

    return true;
};

const formatTraveteStandardTimeValue = (value) => {
    if (typeof value !== 'number' || Number.isNaN(value) || value <= 0) return '';
    return parseFloat(value.toFixed(2)).toString();
};

const resolveTraveteLotBaseId = (lot, products) => {
    if (!lot) return null;
    if (lot.productBaseId) return lot.productBaseId;
    if (lot.baseProductId) return lot.baseProductId;
    if (lot.productId) {
        const directProduct = products.find(p => p.id === lot.productId);
        if (directProduct?.baseProductId) return directProduct.baseProductId;
        return lot.productId;
    }
    return null;
};

const findTraveteVariationForLot = (lot, machineType, products, variationLookup) => {
    if (!lot || !machineType) return null;
    const baseId = resolveTraveteLotBaseId(lot, products);
    if (!baseId) return null;

    const variationFromLookup = variationLookup?.get(baseId)?.get(machineType);
    if (variationFromLookup) {
        return variationFromLookup;
    }

    return products.find(p => p.machineType === machineType && (p.baseProductId === baseId || p.id === baseId)) || null;
};

const applyTraveteAutoSuggestions = (employeeEntries = [], lotOptions = [], products = [], variationLookup = new Map()) => {
    if (!Array.isArray(employeeEntries) || employeeEntries.length === 0) {
        return { changed: false, employeeEntries: Array.isArray(employeeEntries) ? employeeEntries : [] };
    }

    const primaryLot = lotOptions[0] || null;
    const secondaryLot = lotOptions[1] || null;
    let changed = false;

    const normalizedEntries = employeeEntries.map((entry, index) => {
        const employee = {
            machineType: entry.machineType || TRAVETE_MACHINES[index] || TRAVETE_MACHINES[0],
            standardTime: entry.standardTime || '',
            standardTimeManual: Boolean(entry.standardTimeManual),
            ...entry,
        };

        let productsList = Array.isArray(entry.products) && entry.products.length > 0
            ? entry.products.map(item => ({ ...item }))
            : [createDefaultTraveteProductItem()];

        if (productsList.length === 0) {
            productsList = [createDefaultTraveteProductItem()];
        }

        let employeeChanged = false;

        if (primaryLot) {
            const first = { ...(productsList[0] || createDefaultTraveteProductItem()) };
            const shouldAutoAssignFirst = !first.lotId || first.isAutoSuggested;
            if (shouldAutoAssignFirst && first.lotId !== primaryLot.id) {
                first.lotId = primaryLot.id;
                employeeChanged = true;
            }
            if (shouldAutoAssignFirst) {
                if (!first.isAutoSuggested) {
                    employeeChanged = true;
                }
                first.isAutoSuggested = true;
            }
            productsList[0] = first;
        } else if (productsList[0]?.isAutoSuggested) {
            const first = { ...productsList[0], lotId: '', isAutoSuggested: false };
            productsList[0] = first;
            employeeChanged = true;
        }

        if (secondaryLot) {
            if (productsList.length < 2) {
                productsList.push(createDefaultTraveteProductItem({ isAutoSuggested: true }));
                employeeChanged = true;
            }
            const second = { ...(productsList[1] || createDefaultTraveteProductItem({ isAutoSuggested: true })) };
            const shouldAutoAssignSecond = !second.lotId || second.isAutoSuggested;
            if (shouldAutoAssignSecond && second.lotId !== secondaryLot.id) {
                second.lotId = secondaryLot.id;
                employeeChanged = true;
            }
            if (shouldAutoAssignSecond) {
                if (!second.isAutoSuggested) {
                    employeeChanged = true;
                }
                second.isAutoSuggested = true;
            }
            productsList[1] = second;
        } else if (productsList.length > 1) {
            const filtered = productsList.filter((item, idx) => !(idx > 0 && item.isAutoSuggested));
            if (filtered.length !== productsList.length) {
                productsList = filtered;
                employeeChanged = true;
            } else if (productsList[1]?.isAutoSuggested) {
                const second = { ...productsList[1], lotId: '', isAutoSuggested: false };
                productsList[1] = second;
                employeeChanged = true;
            }
        }

        if (!employee.standardTimeManual) {
            const firstLotId = productsList[0]?.lotId;
            if (firstLotId) {
                const lotReference = lotOptions.find(l => l.id === firstLotId) || null;
                if (lotReference) {
                    const variation = findTraveteVariationForLot(lotReference, employee.machineType, products, variationLookup);
                    const derived = formatTraveteStandardTimeValue(parseFloat(variation?.standardTime));
                    if (derived && derived !== (employee.standardTime || '')) {
                        employee.standardTime = derived;
                        employeeChanged = true;
                    }
                }
            }
        }

        if (employeeChanged) {
            changed = true;
        }

        return { ...employee, products: productsList };
    });

    return { changed, employeeEntries: normalizedEntries };
};

const formatTraveteLotDisplayName = (lot, products) => {
    if (!lot) return '';

    const baseId = resolveTraveteLotBaseId(lot, products);
    const productForLot = lot.productId ? products.find(p => p.id === lot.productId) : null;
    const baseProduct = baseId ? products.find(p => p.id === baseId) : null;

    const baseName = (
        lot.baseProductName ||
        productForLot?.baseProductName ||
        baseProduct?.baseProductName ||
        (baseProduct?.name ? baseProduct.name.replace(/\s-\s.*$/, '') : null) ||
        (productForLot?.name ? productForLot.name.replace(/\s-\s.*$/, '') : null) ||
        (lot.productName ? lot.productName.replace(/\s-\s.*$/, '') : null) ||
        lot.name ||
        lot.id ||
        ''
    );

    return lot.customName ? `${baseName} - ${lot.customName}` : baseName;
};

const getTraveteBaseProductName = (product) => {
    if (!product) return '';
    if (product.baseProductName) return product.baseProductName;
    if (product.name) return product.name.replace(/\s-\s.*$/, '');
    return product.id || '';
};


// #####################################################################
// #                                                                   #
// #                       INÍCIO: AUTENTICAÇÃO                        #
// #                                                                   #
// #####################################################################

const AuthContext = createContext();

export const AuthProvider = ({ children }) => {
    const [user, setUser] = useState(null);
    const [loading, setLoading] = useState(true);

    useEffect(() => {
        const unsubscribe = onAuthStateChanged(auth, (currentUser) => {
            setUser(currentUser);
            setLoading(false);
        });
        return unsubscribe;
    }, []);

    const login = async (email, password, persistenceType) => {
        if (persistenceType) {
            await setPersistence(auth, persistenceType);
        }
        return signInWithEmailAndPassword(auth, email, password);
    };
    const logout = () => signOut(auth);

    const value = useMemo(() => ({
        user,
        loading,
        login,
        logout,
    }), [user, loading]);

    return (
        <AuthContext.Provider value={value}>
            {!loading && children}
        </AuthContext.Provider>
    );
};

export const useAuth = () => useContext(AuthContext);

const LoginPage = () => {
    const { login } = useAuth();
    const [email, setEmail] = useState('');
    const [password, setPassword] = useState('');
    const [error, setError] = useState('');
    const [rememberMe, setRememberMe] = useState(() => {
        const stored = localStorage.getItem('rememberLoginPersistence');
        if (stored === null) {
            return true;
        }
        return stored === 'true';
    });

    useEffect(() => {
        localStorage.setItem('rememberLoginPersistence', rememberMe ? 'true' : 'false');
    }, [rememberMe]);

    const handleLogin = async (e) => {
        e.preventDefault();
        setError('');
        try {
            await login(
                email,
                password,
                rememberMe ? browserLocalPersistence : browserSessionPersistence
            );
        } catch (err) {
            setError('Falha no login. Verifique seu e-mail e senha.');
            console.error(err);
        }
    };

    return (
        <div className="flex items-center justify-center min-h-screen bg-gray-100 dark:bg-gray-900">
            <div className="w-full max-w-md p-8 space-y-8 bg-white rounded-lg shadow-lg dark:bg-gray-800">
                <div className="text-center">
                    <img src={raceBullLogoUrl} alt="Race Bull Logo" className="w-32 h-auto mx-auto mb-4 dark:invert" />
                    <h2 className="text-2xl font-bold text-gray-900 dark:text-white">Acessar Sistema</h2>
                </div>
                <form className="mt-8 space-y-6" onSubmit={handleLogin}>
                    <div className="rounded-md shadow-sm -space-y-px">
                        <div>
                            <input
                                id="email-address"
                                name="email"
                                type="email"
                                autoComplete="email"
                                required
                                value={email}
                                onChange={(e) => setEmail(e.target.value)}
                                className="relative block w-full px-3 py-2 text-gray-900 placeholder-gray-500 bg-gray-50 border border-gray-300 rounded-t-md focus:outline-none focus:ring-blue-500 focus:border-blue-500 focus:z-10 sm:text-sm dark:bg-gray-700 dark:border-gray-600 dark:placeholder-gray-400 dark:text-white"
                                placeholder="Email"
                            />
                        </div>
                        <div>
                            <input
                                id="password"
                                name="password"
                                type="password"
                                autoComplete="current-password"
                                required
                                value={password}
                                onChange={(e) => setPassword(e.target.value)}
                                className="relative block w-full px-3 py-2 text-gray-900 placeholder-gray-500 bg-gray-50 border border-gray-300 rounded-b-md focus:outline-none focus:ring-blue-500 focus:border-blue-500 focus:z-10 sm:text-sm dark:bg-gray-700 dark:border-gray-600 dark:placeholder-gray-400 dark:text-white"
                                placeholder="Senha"
                            />
                        </div>
                    </div>

                    {error && <p className="mt-2 text-sm text-center text-red-600">{error}</p>}

                    <div className="flex items-center justify-between">
                        <label className="flex items-center text-sm text-gray-600 dark:text-gray-300">
                            <input
                                type="checkbox"
                                className="w-4 h-4 text-blue-600 border-gray-300 rounded focus:ring-blue-500"
                                checked={rememberMe}
                                onChange={(e) => setRememberMe(e.target.checked)}
                            />
                            <span className="ml-2">Manter-me conectado</span>
                        </label>
                    </div>

                    <div>
                        <button type="submit" className="group relative flex justify-center w-full px-4 py-2 text-sm font-medium text-white bg-blue-600 border border-transparent rounded-md hover:bg-blue-700 focus:outline-none focus:ring-2 focus:ring-offset-2 focus:ring-blue-500">
                            Entrar
                        </button>
                    </div>
                </form>
            </div>
        </div>
    );
};


// #######################################################################
// #       INÍCIO: GERENCIADOR DE ESTOQUE (AGORA COM FIREBASE)         #
// #######################################################################

const StockContext = createContext();

const StockProvider = ({ children }) => {
    const { user } = useAuth();
    const [categories, setCategories] = useState([]);
    const [products, setProducts] = useState([]);
    const [stockMovements, setStockMovements] = useState([]);
    const [loading, setLoading] = useState(true);

    // Listeners em tempo real para os dados do estoque no Firebase
    useEffect(() => {
        if (!user) {
            setLoading(false);
            return;
        };
        setLoading(true);

        const unsubCategories = onSnapshot(query(collection(db, "stock/data/categories"), orderBy("name")), (snap) => {
            setCategories(snap.docs.map(d => ({ id: d.id, ...d.data() })));
        });

        const unsubProducts = onSnapshot(query(collection(db, "stock/data/products"), orderBy("name")), (snap) => {
            setProducts(snap.docs.map(d => ({ id: d.id, ...d.data() })));
        });

        const unsubMovements = onSnapshot(query(collection(db, "stock/data/movements"), orderBy("timestamp", "desc")), (snap) => {
            setStockMovements(snap.docs.map(d => {
                const data = d.data();
                return { 
                    id: d.id, 
                    ...data,
                    timestamp: data.timestamp ? data.timestamp.toDate() : new Date() 
                };
            }));
        });
        
        setLoading(false);

        return () => {
            unsubCategories();
            unsubProducts();
            unsubMovements();
        };
    }, [user]);

    // Funções para manipular os dados no Firebase, agora envolvidas em useCallback
    const addCategory = useCallback(async (categoryName) => {
        const newId = generateId('cat');
        const exists = categories.some(c => c.name.toLowerCase() === categoryName.toLowerCase());
        if (exists) {
            alert("Uma categoria com este nome já existe.");
            return null;
        }
        await setDoc(doc(db, "stock/data/categories", newId), { 
            name: categoryName, 
            createdBy: { uid: user.uid, email: user.email },
            createdAt: Timestamp.now(),
        });
        return newId;
    }, [user, categories]);

    const addProduct = useCallback(async (productData) => {
        const newId = generateId('prod');
        const newProduct = {
            ...productData,
            isDeleted: false,
            createdAt: Timestamp.now(),
            createdBy: { uid: user.uid, email: user.email },
            variations: productData.variations.map(v => ({
                ...v,
                id: generateId('var'),
                currentStock: parseInt(v.initialStock, 10) || 0
            }))
        };
        await setDoc(doc(db, "stock/data/products", newId), newProduct);
    }, [user]);

    const updateProduct = useCallback(async (productId, productData) => {
        const { id, ...dataToUpdate } = productData;
        const productRef = doc(db, "stock/data/products", productId);
        await updateDoc(productRef, {
            ...dataToUpdate,
            lastEditedBy: { uid: user.uid, email: user.email },
            lastEditedAt: Timestamp.now(),
        });
    }, [user]);

    const deleteProduct = useCallback(async (productId) => {
        await updateDoc(doc(db, "stock/data/products", productId), { 
            isDeleted: true,
            deletedAt: Timestamp.now(),
            deletedBy: { uid: user.uid, email: user.email },
        });
    }, [user]);

    const restoreProduct = useCallback(async (productId) => {
        await updateDoc(doc(db, "stock/data/products", productId), { 
            isDeleted: false,
            deletedAt: null,
            deletedBy: null,
        });
    }, []);

    const addStockMovement = useCallback(async ({ productId, variationId, quantity, type }) => {
        const batch = writeBatch(db);
        
        const newMovementId = generateId('mov');
        const movementRef = doc(db, "stock/data/movements", newMovementId);
        batch.set(movementRef, {
            productId,
            variationId,
            quantity: parseInt(quantity, 10),
            type,
            user: user.uid,
            userEmail: user.email,
            timestamp: Timestamp.now()
        });

        const productRef = doc(db, "stock/data/products", productId);
        const productDoc = products.find(p => p.id === productId);
        if (productDoc) {
            const updatedVariations = productDoc.variations.map(v => {
                if (v.id === variationId) {
                    const change = type === 'Entrada' ? parseInt(quantity, 10) : -parseInt(quantity, 10);
                    return { ...v, currentStock: v.currentStock + change };
                }
                return v;
            });
            batch.update(productRef, { variations: updatedVariations });
        }

        await batch.commit();
    }, [user, products]);

    const deleteStockMovement = useCallback(async (movement) => {
        const { id, productId, variationId, quantity, type } = movement;
        if (!id) return;
        
        const batch = writeBatch(db);

        const movementRef = doc(db, "stock/data/movements", id);
        batch.delete(movementRef);

        const productRef = doc(db, "stock/data/products", productId);
        const productDoc = products.find(p => p.id === productId);
        if (productDoc) {
            const updatedVariations = productDoc.variations.map(v => {
                if (v.id === variationId) {
                    const change = type === 'Entrada' ? -parseInt(quantity, 10) : parseInt(quantity, 10);
                    return { ...v, currentStock: v.currentStock + change };
                }
                return v;
            });
            batch.update(productRef, { variations: updatedVariations });
        }

        await batch.commit();
    }, [products]);


    const value = useMemo(() => ({
        loading,
        categories,
        products: products.filter(p => !p.isDeleted),
        deletedProducts: products.filter(p => p.isDeleted),
        stockMovements,
        addCategory,
        addProduct,
        updateProduct,
        deleteProduct,
        restoreProduct,
        addStockMovement,
        deleteStockMovement,
    }), [
        loading, 
        categories, 
        products, 
        stockMovements,
        addCategory,
        addProduct,
        updateProduct,
        deleteProduct,
        restoreProduct,
        addStockMovement,
        deleteStockMovement
    ]);

    return <StockContext.Provider value={value}>{children}</StockContext.Provider>;
};

const useStock = () => useContext(StockContext);

const StockHeader = ({ onNavigateToCrono }) => {
    const { logout } = useAuth();
    return (
        <header className="bg-white dark:bg-gray-900 shadow-md p-4 flex flex-col gap-4 md:flex-row md:items-center md:justify-between sticky top-0 z-40">
            <div className="flex flex-wrap items-center gap-4 w-full md:w-auto">
                <img src={raceBullLogoUrl} alt="Race Bull Logo" className="h-12 w-auto dark:invert" />
                <h1 className="text-xl sm:text-2xl font-bold text-gray-800 dark:text-white">Painel de Estoque</h1>
            </div>
            <div className="flex flex-wrap items-center gap-2 sm:gap-4 w-full md:w-auto md:justify-end">
                <button onClick={onNavigateToCrono} className="p-2 rounded-md hover:bg-gray-200 dark:hover:bg-gray-700 flex items-center gap-2 w-full sm:w-auto justify-center">
                    <Home size={20} />
                    <span className="hidden sm:inline">Quadro de Produção</span>
                </button>
                <button onClick={logout} className="p-2 rounded-md hover:bg-gray-200 dark:hover:bg-gray-700 flex items-center gap-2 text-red-500 w-full sm:w-auto justify-center">
                    <LogOut size={20} />
                    <span className="hidden sm:inline">Sair</span>
                </button>
            </div>
        </header>
    );
};

const StockSidebar = ({ activePage, setActivePage }) => {
    const navItems = [
        { id: 'dashboard', label: 'Dashboard', icon: Home },
        { id: 'movements', label: 'Lançamentos', icon: ArrowUpDown },
        { id: 'products', label: 'Produtos', icon: Box },
        { id: 'trash', label: 'Lixeira', icon: Trash },
    ];
    return (
        <aside className="w-full lg:w-64 bg-white dark:bg-gray-900 p-4 flex flex-col flex-shrink-0">
            <nav className="flex flex-col gap-2">
                {navItems.map(item => (
                    <button key={item.id} onClick={() => setActivePage(item.id)}
                        className={`flex items-center gap-3 p-3 rounded-lg text-lg transition-colors ${activePage === item.id ? 'bg-blue-600 text-white' : 'hover:bg-gray-100 dark:hover:bg-gray-800'}`}>
                        <item.icon size={24} />
                        {item.label}
                    </button>
                ))}
            </nav>
        </aside>
    );
};

const StockDashboardPage = ({ setConfirmation }) => {
    const { products, categories, loading } = useStock();
    const [selectedCategoryId, setSelectedCategoryId] = useState('');
    const [sortOrder, setSortOrder] = useState('asc');

    const getTotalStock = (p) => p.variations.reduce((sum, v) => sum + v.currentStock, 0);

    const displayedProducts = useMemo(() => {
        let filteredProducts = products;

        if (selectedCategoryId) {
            filteredProducts = products.filter(p => p.categoryId === selectedCategoryId);
        }

        return [...filteredProducts].sort((a, b) => {
            if (sortOrder === 'asc') {
                return a.name.localeCompare(b.name);
            } else {
                return b.name.localeCompare(a.name);
            }
        });
    }, [products, selectedCategoryId, sortOrder]);
    
    if (loading) return <div className="p-8 text-center">Carregando dados do estoque...</div>;

    return (
        <div className="p-8">
            <h1 className="text-3xl font-bold mb-6">Visão Geral do Estoque</h1>

            <div className="bg-white dark:bg-gray-900 p-4 mb-6 rounded-2xl shadow-lg flex flex-wrap items-center justify-between gap-4">
                <div className="flex-grow">
                    <label htmlFor="category-filter" className="block text-sm font-medium text-gray-700 dark:text-gray-300">Filtrar por Categoria</label>
                    <select
                        id="category-filter"
                        value={selectedCategoryId}
                        onChange={(e) => setSelectedCategoryId(e.target.value)}
                        className="mt-1 block w-full md:w-auto p-2 rounded-md bg-gray-100 dark:bg-gray-700 border-transparent focus:border-blue-500 focus:bg-white focus:ring-0"
                    >
                        <option value="">Todas as Categorias</option>
                        {categories.map(c => <option key={c.id} value={c.id}>{c.name}</option>)}
                    </select>
                </div>
                <div>
                    <label className="block text-sm font-medium text-gray-700 dark:text-gray-300">Ordenar por Nome</label>
                    <div className="mt-1 flex rounded-md shadow-sm">
                        <button
                            onClick={() => setSortOrder('asc')}
                            className={`px-4 py-2 rounded-l-md border border-gray-300 text-sm font-medium ${sortOrder === 'asc' ? 'bg-blue-600 text-white' : 'bg-white dark:bg-gray-700 hover:bg-gray-50'}`}
                        >
                            A-Z
                        </button>
                        <button
                            onClick={() => setSortOrder('desc')}
                            className={`-ml-px px-4 py-2 rounded-r-md border border-gray-300 text-sm font-medium ${sortOrder === 'desc' ? 'bg-blue-600 text-white' : 'bg-white dark:bg-gray-700 hover:bg-gray-50'}`}
                        >
                            Z-A
                        </button>
                    </div>
                </div>
            </div>

            <div className="bg-white dark:bg-gray-900 p-6 rounded-2xl shadow-lg">
                <table className="w-full">
                    <thead className="border-b-2 dark:border-gray-700">
                        <tr>
                            <th className="p-3 text-left">Produto</th>
                            <th className="p-3 text-center">Estoque Inicial (Total)</th>
                            <th className="p-3 text-center">Estoque Atual (Total)</th>
                            <th className="p-3 text-center">Estoque Mínimo</th>
                        </tr>
                    </thead>
                    <tbody>
                        {displayedProducts.map(p => {
                            const totalCurrentStock = getTotalStock(p);
                            const totalInitialStock = p.variations.reduce((sum, v) => sum + (v.initialStock || 0), 0);
                            const stockStatusColor = totalCurrentStock <= p.minStock ? 'bg-red-500/20 text-red-500' : 'bg-green-500/20 text-green-500';
                            return (
                                <tr key={p.id} className="border-b dark:border-gray-800 hover:bg-gray-50 dark:hover:bg-gray-800/50">
                                    <td className="p-3 font-medium">{p.name}</td>
                                    <td className="p-3 text-center">{totalInitialStock.toLocaleString('pt-BR')}</td>
                                    <td className={`p-3 text-center font-bold`}>
                                        <span className={`px-3 py-1 rounded-full ${stockStatusColor}`}>
                                            {totalCurrentStock.toLocaleString('pt-BR')}
                                        </span>
                                    </td>
                                    <td className="p-3 text-center">{p.minStock.toLocaleString('pt-BR')}</td>
                                </tr>
                            );
                        })}
                    </tbody>
                </table>
            </div>
        </div>
    );
};

const StockCalendarView = ({ selectedDate, setSelectedDate, currentMonth, setCurrentMonth, calendarView, setCalendarView, stockMovements }) => {
    const handleNavigation = (offset) => {
        if (calendarView === 'day') setCurrentMonth(prev => new Date(prev.getFullYear(), prev.getMonth() + offset, 1));
        else if (calendarView === 'month') setCurrentMonth(prev => new Date(prev.getFullYear() + offset, prev.getMonth(), 1));
        else if (calendarView === 'year') setCurrentMonth(prev => new Date(prev.getFullYear() + offset * 10, prev.getMonth(), 1));
    };
    const handleHeaderClick = () => {
        if (calendarView === 'day') setCalendarView('month');
        if (calendarView === 'month') setCalendarView('year');
    };
    const handleMonthSelect = (monthIndex) => { setCurrentMonth(new Date(currentMonth.getFullYear(), monthIndex, 1)); setCalendarView('day'); };
    const handleYearSelect = (year) => { setCurrentMonth(new Date(year, currentMonth.getMonth(), 1)); setCalendarView('month'); };

    const movementsByDate = useMemo(() => {
        const map = new Map();
        stockMovements.forEach(mov => {
            const dateStr = mov.timestamp.toDateString();
            if (!map.has(dateStr)) {
                map.set(dateStr, []);
            }
            map.get(dateStr).push(mov);
        });
        return map;
    }, [stockMovements]);

    const renderHeader = () => {
        let text = '';
        if (calendarView === 'day') text = currentMonth.toLocaleString('pt-BR', { month: 'long', year: 'numeric' });
        else if (calendarView === 'month') text = currentMonth.getFullYear();
        else { const startYear = Math.floor(currentMonth.getFullYear() / 10) * 10; text = `${startYear} - ${startYear + 9}`; }
        return <button onClick={handleHeaderClick} className="text-xl font-semibold hover:text-blue-500">{text}</button>;
    };
    const renderDayView = () => {
        const startOfMonth = new Date(currentMonth.getFullYear(), currentMonth.getMonth(), 1);
        const startDate = new Date(startOfMonth);
        startDate.setDate(startDate.getDate() - startOfMonth.getDay());
        const days = Array.from({ length: 42 }, (_, i) => { const day = new Date(startDate); day.setDate(day.getDate() + i); return day; });
        return (
            <div className="grid grid-cols-7 gap-2 text-center">
                {['D', 'S', 'T', 'Q', 'Q', 'S', 'S'].map((day, i) => <div key={i} className="font-medium text-gray-500 text-sm">{day}</div>)}
                {days.map((day, i) => {
                    const isSelected = day.toDateString() === selectedDate.toDateString();
                    const isCurrentMonth = day.getMonth() === currentMonth.getMonth();
                    const hasData = movementsByDate.has(day.toDateString());
                    return (<button key={i} onClick={() => setSelectedDate(day)} className={`p-2 rounded-full text-sm relative ${isCurrentMonth ? '' : 'text-gray-400 dark:text-gray-600'} ${isSelected ? 'bg-blue-600 text-white' : 'hover:bg-gray-100 dark:hover:bg-gray-700'}`}>{day.getDate()}{hasData && <span className="absolute bottom-1 left-1/2 -translate-x-1/2 w-1.5 h-1.5 bg-green-500 rounded-full"></span>}</button>)
                })}
            </div>
        );
    };
    const renderMonthView = () => {
        const months = Array.from({length: 12}, (_, i) => new Date(0, i).toLocaleString('pt-BR', {month: 'short'}));
        return ( <div className="grid grid-cols-4 gap-2 text-center">{months.map((month, i) => (<button key={month} onClick={() => handleMonthSelect(i)} className="p-3 rounded-lg hover:bg-gray-100 dark:hover:bg-gray-700">{month}</button>))}</div> );
    };
    const renderYearView = () => {
        const startYear = Math.floor(currentMonth.getFullYear() / 10) * 10;
        const years = Array.from({ length: 10 }, (_, i) => startYear + i);
        return ( <div className="grid grid-cols-4 gap-2 text-center">{years.map(year => (<button key={year} onClick={() => handleYearSelect(year)} className="p-3 rounded-lg hover:bg-gray-100 dark:hover:bg-gray-700">{year}</button>))}</div> );
    };
    return (
        <div className="bg-white dark:bg-gray-900 p-6 rounded-2xl shadow-lg">
            <div className="flex justify-between items-center mb-4">
                <button onClick={() => handleNavigation(-1)} title="Anterior"><ChevronLeft/></button>
                {renderHeader()}
                <button onClick={() => handleNavigation(1)} title="Próximo"><ChevronRight/></button>
            </div>
            {calendarView === 'day' && renderDayView()}
            {calendarView === 'month' && renderMonthView()}
            {calendarView === 'year' && renderYearView()}
        </div>
    );
};

const StockMovementsPage = ({ setConfirmation }) => {
    const { products, categories, addStockMovement, stockMovements, deleteStockMovement } = useStock();
    
    const [selectedCategoryId, setSelectedCategoryId] = useState('');
    const [movement, setMovement] = useState({ productId: '', variationId: '', type: 'Saída', quantity: '' });
    
    const [selectedDate, setSelectedDate] = useState(new Date());
    const [currentMonth, setCurrentMonth] = useState(new Date());
    const [calendarView, setCalendarView] = useState('day');

    const isFormValid = useMemo(() => {
        return (
            movement.productId &&
            movement.variationId &&
            movement.quantity &&
            parseInt(movement.quantity, 10) > 0
        );
    }, [movement]);

    const filteredProducts = useMemo(() => {
        if (!selectedCategoryId) return products;
        return products.filter(p => p.categoryId === selectedCategoryId);
    }, [selectedCategoryId, products]);

    const selectedProduct = useMemo(() => products.find(p => p.id === movement.productId), [movement.productId, products]);

    const filteredMovements = useMemo(() => {
        return stockMovements
            .filter(m => m.timestamp.toDateString() === selectedDate.toDateString());
    }, [stockMovements, selectedDate]);

    useEffect(() => {
        setMovement(m => ({ ...m, productId: '', variationId: '' }));
    }, [selectedCategoryId]);

    useEffect(() => {
        setMovement(m => ({ ...m, variationId: '' }));
    }, [movement.productId]);


    const handleSubmit = async (e) => {
        e.preventDefault();
        if(!isFormValid) return;
        await addStockMovement({ ...movement, quantity: parseInt(movement.quantity) });
        setMovement({ productId: '', variationId: '', type: 'Saída', quantity: '' });
    };

    const handleDeleteClick = (mov) => {
        setConfirmation({
            isOpen: true,
            title: "Confirmar Exclusão",
            message: `Tem certeza que deseja apagar este lançamento? A alteração de estoque (${mov.quantity} un.) será revertida.`,
            onConfirm: () => () => deleteStockMovement(mov)
        });
    };

    return (
        <div className="p-8">
            <h1 className="text-3xl font-bold mb-6">Lançamentos de Estoque</h1>
            <div className="grid grid-cols-1 lg:grid-cols-3 gap-8">
                <div className="lg:col-span-1 flex flex-col gap-8">
                    <StockCalendarView
                        selectedDate={selectedDate}
                        setSelectedDate={setSelectedDate}
                        currentMonth={currentMonth}
                        setCurrentMonth={setCurrentMonth}
                        calendarView={calendarView}
                        setCalendarView={setCalendarView}
                        stockMovements={stockMovements}
                    />
                    <form onSubmit={handleSubmit} className="bg-white dark:bg-gray-900 p-6 rounded-2xl shadow-lg flex flex-col gap-4">
                        <h2 className="text-xl font-semibold">Novo Lançamento</h2>
                        
                        <div>
                            <label className="block mb-1">Categoria</label>
                            <select value={selectedCategoryId} onChange={e => setSelectedCategoryId(e.target.value)} className="w-full p-2 rounded-md bg-gray-100 dark:bg-gray-700">
                                <option value="">Todas as Categorias</option>
                                {categories.map(c => <option key={c.id} value={c.id}>{c.name}</option>)}
                            </select>
                        </div>
                        
                        <div>
                            <label className="block mb-1">Produto</label>
                            <select value={movement.productId} onChange={e => setMovement({...movement, productId: e.target.value})} className="w-full p-2 rounded-md bg-gray-100 dark:bg-gray-700">
                                <option value="" disabled>Selecione um produto</option>
                                {filteredProducts.map(p => <option key={p.id} value={p.id}>{p.name}</option>)}
                            </select>
                        </div>

                        {selectedProduct && (
                             <div>
                                 <label className="block mb-1">Variação</label>
                                 <select value={movement.variationId} onChange={e => setMovement({...movement, variationId: e.target.value})} className="w-full p-2 rounded-md bg-gray-100 dark:bg-gray-700">
                                     <option value="" disabled>Selecione uma variação</option>
                                     {selectedProduct.variations.map(v => <option key={v.id} value={v.id}>{v.name} (Est: {v.currentStock})</option>)}
                                 </select>
                             </div>
                        )}
                        
                        <div>
                            <label className="block mb-1">Tipo</label>
                            <select value={movement.type} onChange={e => setMovement({...movement, type: e.target.value})} className="w-full p-2 rounded-md bg-gray-100 dark:bg-gray-700">
                                <option value="Saída">Saída</option>
                                <option value="Entrada">Entrada</option>
                            </select>
                        </div>
                        <div>
                            <label className="block mb-1">Quantidade</label>
                            <input type="number" min="1" value={movement.quantity} onChange={e => setMovement({...movement, quantity: e.target.value})} className="w-full p-2 rounded-md bg-gray-100 dark:bg-gray-700" />
                        </div>
                        <button 
                            type="submit" 
                            disabled={!isFormValid} 
                            className="w-full h-10 bg-blue-600 text-white rounded-md mt-2 transition-colors disabled:bg-gray-400 disabled:cursor-not-allowed"
                        >
                            Registrar
                        </button>
                    </form>
                </div>
                 <div className="lg:col-span-2 bg-white dark:bg-gray-900 p-6 rounded-2xl shadow-lg">
                     <h2 className="text-xl font-semibold mb-4">Histórico de Movimentações ({selectedDate.toLocaleDateString('pt-BR')})</h2>
                     <div className="max-h-[80vh] overflow-y-auto">
                         <table className="w-full">
                             <thead className="border-b-2 dark:border-gray-700 sticky top-0 bg-white dark:bg-gray-900">
                                 <tr>
                                     <th className="p-3 text-left">Hora</th>
                                     <th className="p-3 text-left">Produto (Variação)</th>
                                     <th className="p-3 text-center">Tipo</th>
                                     <th className="p-3 text-center">Quantidade</th>
                                     <th className="p-3 text-left">Usuário</th>
                                     <th className="p-3 text-center">Ações</th>
                                 </tr>
                             </thead>
                             <tbody>
                                 {filteredMovements.length > 0 ? filteredMovements.map(m => {
                                     const product = products.find(p => p.id === m.productId);
                                     const variation = product?.variations.find(v => v.id === m.variationId);
                                     return (
                                         <tr key={m.id} className="border-b dark:border-gray-800">
                                             <td className="p-3">{m.timestamp.toLocaleTimeString('pt-BR')}</td>
                                             <td className="p-3">{product?.name || 'Excluído'} {variation && `(${variation.name})`}</td>
                                             <td className={`p-3 text-center font-semibold ${m.type === 'Entrada' ? 'text-green-500' : 'text-red-500'}`}>{m.type}</td>
                                             <td className="p-3 text-center">{m.quantity}</td>
                                             <td className="p-3 text-left text-xs truncate">{m.userEmail || 'N/A'}</td>
                                             <td className="p-3 text-center">
                                                 <button onClick={() => handleDeleteClick(m)} title="Apagar Lançamento">
                                                     <Trash2 size={18} className="text-red-500 hover:text-red-400"/>
                                                 </button>
                                             </td>
                                         </tr>
                                     );
                                 }) : (
                                     <tr>
                                         <td colSpan="6" className="text-center p-8 text-gray-500">Nenhuma movimentação para esta data.</td>
                                     </tr>
                                 )}
                             </tbody>
                         </table>
                     </div>
                 </div>
            </div>
        </div>
    );
};

const CategoryModal = ({ isOpen, onClose, onCategoryCreated }) => {
    const { addCategory } = useStock();
    const [name, setName] = useState('');
    const modalRef = useRef();
    useClickOutside(modalRef, onClose);

    if (!isOpen) return null;

    const handleSubmit = async (e) => {
        e.preventDefault();
        if (name.trim()) {
            const newId = await addCategory(name.trim());
            if (newId) {
                onCategoryCreated(newId);
                setName('');
                onClose();
            }
        }
    };

    return (
        <div className="fixed inset-0 bg-black bg-opacity-60 flex justify-center items-center z-[60] modal-backdrop">
            <div 
                ref={modalRef} 
                onMouseDown={(e) => e.stopPropagation()}
                className="bg-white dark:bg-gray-900 p-6 rounded-2xl shadow-2xl w-full max-w-sm modal-content"
            >
                <form onSubmit={handleSubmit}>
                    <h2 className="text-xl font-bold mb-4">Criar Nova Categoria</h2>
                    <label htmlFor="category-name" className="block mb-2 text-sm font-medium">Nome da Categoria</label>
                    <input id="category-name" type="text" value={name} onChange={(e) => setName(e.target.value)} className="w-full p-2 rounded-md bg-gray-100 dark:bg-gray-700 mb-4" autoFocus />
                    <div className="flex justify-end gap-4">
                        <button type="button" onClick={onClose} className="px-6 py-2 font-semibold rounded-md bg-gray-200 dark:bg-gray-600 hover:bg-gray-300 dark:hover:bg-gray-500">Cancelar</button>
                        <button type="submit" className="px-6 py-2 font-semibold rounded-md bg-blue-600 text-white hover:bg-blue-700">Criar</button>
                    </div>
                </form>
            </div>
        </div>
    );
};


const ProductModal = ({ isOpen, onClose, productToEdit }) => {
    const { categories, addProduct, updateProduct } = useStock();
    
    const initialProductState = useMemo(() => ({ name: '', categoryId: '', minStock: '', leadTimeInMonths: '', variations: [{ name: '', initialStock: '' }] }), []);
    const [productData, setProductData] = useState(initialProductState);
    const [isCategoryModalOpen, setIsCategoryModalOpen] = useState(false);
    
    const modalRef = useRef();
    useClickOutside(modalRef, onClose);

    useEffect(() => {
        if (isOpen) {
            if (productToEdit) {
                setProductData({
                    id: productToEdit.id, // Manter o ID para edição
                    name: productToEdit.name,
                    categoryId: productToEdit.categoryId,
                    minStock: productToEdit.minStock,
                    leadTimeInMonths: productToEdit.leadTimeInMonths || '',
                    variations: productToEdit.variations.map(v => ({...v}))
                });
            } else {
                setProductData({ ...initialProductState, categoryId: categories[0]?.id || '' });
            }
        }
    }, [isOpen, productToEdit, categories, initialProductState]);

    useEffect(() => {
        if (!productToEdit) return;

        const newLeadTime = parseFloat(productData.leadTimeInMonths);
        const originalLeadTime = productToEdit.leadTimeInMonths;
        const originalMinStock = productToEdit.minStock;

        if (isNaN(newLeadTime) || newLeadTime <= 0 || isNaN(originalLeadTime) || originalLeadTime <= 0 || isNaN(originalMinStock) || originalMinStock <= 0) {
            return;
        }
        
        if (newLeadTime !== originalLeadTime) {
             const impliedConsumptionPerMonth = originalMinStock / originalLeadTime;
             const newMinStock = Math.round(impliedConsumptionPerMonth * newLeadTime);
             
             setProductData(prev => ({ ...prev, minStock: newMinStock.toString() }));
        }
    }, [productData.leadTimeInMonths, productToEdit]);


    if (!isOpen) return null;

    const handleChange = (e) => {
        const { name, value } = e.target;
        setProductData(prev => ({ ...prev, [name]: value }));
    };

    const handleVariationChange = (index, e) => {
        const { name, value } = e.target;
        const variations = [...productData.variations];
        variations[index][name] = value;
        setProductData(prev => ({...prev, variations}));
    };
    
    const addVariation = () => {
        setProductData(prev => ({...prev, variations: [...prev.variations, {name: '', initialStock: ''}]}));
    };
    
    const removeVariation = (index) => {
        if(productData.variations.length <= 1) return;
        const variations = [...productData.variations];
        variations.splice(index, 1);
        setProductData(prev => ({...prev, variations}));
    };

    const handleSubmit = async (e) => {
        e.preventDefault();
        const data = {
            ...productData,
            minStock: parseInt(productData.minStock),
            leadTimeInMonths: parseFloat(productData.leadTimeInMonths) || 0,
            variations: productData.variations.map(v => ({
                ...v,
                initialStock: parseInt(v.initialStock)
            }))
        };
        if (productToEdit) {
            await updateProduct(productToEdit.id, data);
        } else {
            await addProduct(data);
        }
        onClose();
    };

    const handleCategoryCreated = (newCategoryId) => {
      if(newCategoryId) {
        setProductData(prev => ({...prev, categoryId: newCategoryId}));
      }
      setIsCategoryModalOpen(false);
    }

    return (
        <div className="fixed inset-0 bg-black bg-opacity-50 flex justify-center items-center z-50 modal-backdrop p-4">
            <div ref={modalRef} className="bg-white dark:bg-gray-900 p-6 rounded-2xl shadow-2xl w-full max-w-2xl modal-content max-h-[90vh] flex flex-col">
                <form onSubmit={handleSubmit} className="flex flex-col gap-4 flex-grow">
                    <h2 className="text-2xl font-bold mb-2">{productToEdit ? 'Editar Produto' : 'Criar Novo Produto'}</h2>
                    
                    <div className="grid grid-cols-1 md:grid-cols-3 gap-4">
                        <div className="md:col-span-1">
                            <label htmlFor="name">Nome do Produto</label>
                            <input id="name" name="name" type="text" value={productData.name} onChange={handleChange} required className="w-full p-2 rounded-md bg-gray-100 dark:bg-gray-700 mt-1"/>
                        </div>
                         <div>
                            <label htmlFor="leadTimeInMonths">Tempo de Entrega (meses)</label>
                            <input id="leadTimeInMonths" name="leadTimeInMonths" type="number" step="0.5" min="0" value={productData.leadTimeInMonths} onChange={handleChange} required className="w-full p-2 rounded-md bg-gray-100 dark:bg-gray-700 mt-1"/>
                        </div>
                        <div>
                            <label htmlFor="minStock">Estoque Mínimo (Total)</label>
                            <input id="minStock" name="minStock" type="number" min="0" value={productData.minStock} onChange={handleChange} required className="w-full p-2 rounded-md bg-gray-100 dark:bg-gray-700 mt-1"/>
                        </div>
                    </div>
                     <div>
                        <label htmlFor="categoryId">Categoria</label>
                        <div className="flex items-center gap-2">
                            <select id="categoryId" name="categoryId" value={productData.categoryId} onChange={handleChange} required className="w-full p-2 rounded-md bg-gray-100 dark:bg-gray-700 mt-1">
                                {categories.map(c => <option key={c.id} value={c.id}>{c.name}</option>)}
                            </select>
                            <button type="button" onClick={() => setIsCategoryModalOpen(true)} className="p-2 bg-gray-200 dark:bg-gray-600 rounded-md hover:bg-gray-300 dark:hover:bg-gray-500 mt-1"><PlusCircle size={20}/></button>
                        </div>
                    </div>

                    <div className="flex-grow overflow-y-auto pr-2">
                        <h3 className="text-lg font-semibold mt-4 mb-2">Variações do Produto</h3>
                        {productData.variations.map((variation, index) => (
                             <div key={index} className="grid grid-cols-12 gap-2 items-center mb-2 p-2 bg-gray-50 dark:bg-gray-800 rounded-md">
                                 <div className="col-span-6">
                                     <label className="text-xs">Nome da Variação (Ex: Cor, Tamanho)</label>
                                     <input name="name" type="text" value={variation.name} onChange={(e) => handleVariationChange(index, e)} required className="w-full p-2 rounded-md bg-white dark:bg-gray-700"/>
                                 </div>
                                 <div className="col-span-5">
                                     <label className="text-xs">Estoque Inicial</label>
                                     <input name="initialStock" type="number" min="0" value={variation.initialStock} onChange={(e) => handleVariationChange(index, e)} required disabled={!!productToEdit} className="w-full p-2 rounded-md bg-white dark:bg-gray-700 disabled:opacity-50"/>
                                 </div>
                                 <div className="col-span-1">
                                     <label className="text-xs">&nbsp;</label>
                                     <button type="button" onClick={() => removeVariation(index)} disabled={productData.variations.length <= 1} className="p-2 text-red-500 disabled:opacity-30">
                                         <MinusCircle size={20} />
                                     </button>
                                 </div>
                             </div>
                        ))}
                        <button type="button" onClick={addVariation} disabled={!!productToEdit} className="mt-2 text-sm text-blue-600 hover:underline disabled:opacity-50 disabled:cursor-not-allowed">+ Adicionar Variação</button>
                    </div>


                    <div className="flex justify-end gap-4 mt-4 pt-4 border-t dark:border-gray-700">
                        <button type="button" onClick={onClose} className="px-6 py-2 font-semibold rounded-md bg-gray-200 dark:bg-gray-600 hover:bg-gray-300 dark:hover:bg-gray-500">Cancelar</button>
                        <button type="submit" className="px-6 py-2 font-semibold rounded-md bg-blue-600 text-white hover:bg-blue-700">Salvar</button>
                    </div>
                </form>
            </div>
            <CategoryModal isOpen={isCategoryModalOpen} onClose={() => setIsCategoryModalOpen(false)} onCategoryCreated={handleCategoryCreated} />
        </div>
    );
};


const StockProductsPage = ({ setConfirmation }) => {
    const { products, categories, deleteProduct } = useStock();
    const [isModalOpen, setIsModalOpen] = useState(false);
    const [editingProduct, setEditingProduct] = useState(null);
    
    const getCategoryName = (id) => categories.find(c => c.id === id)?.name || 'N/A';
    const getTotalStock = (p) => p.variations.reduce((sum, v) => sum + v.currentStock, 0);

    const handleOpenCreateModal = () => {
        setEditingProduct(null);
        setIsModalOpen(true);
    };
    
    const handleOpenEditModal = (product) => {
        setEditingProduct(product);
        setIsModalOpen(true);
    };

    const handleDeleteClick = (product) => {
        setConfirmation({
            isOpen: true,
            title: `Excluir Produto`,
            message: `Tem certeza que deseja excluir "${product.name}"? O produto será movido para a lixeira.`,
            onConfirm: () => () => deleteProduct(product.id)
        });
    };

    return (
        <div className="p-8">
            <div className="flex justify-between items-center mb-6">
                <h1 className="text-3xl font-bold">Gerenciamento de Produtos</h1>
                <button onClick={handleOpenCreateModal} className="flex items-center gap-2 px-4 py-2 bg-blue-600 text-white rounded-lg hover:bg-blue-700">
                    <PlusCircle size={20}/> Adicionar Novo Produto
                </button>
            </div>
            
            <div className="bg-white dark:bg-gray-900 p-6 rounded-2xl shadow-lg">
                <table className="w-full">
                    <thead className="border-b-2 dark:border-gray-700">
                        <tr>
                            <th className="p-3 text-left">Nome</th>
                            <th className="p-3 text-left">Categoria</th>
                            <th className="p-3 text-center">Estoque Atual</th>
                            <th className="p-3 text-left">Criado por</th>
                            <th className="p-3 text-left">Última Edição</th>
                            <th className="p-3 text-center">Ações</th>
                        </tr>
                    </thead>
                    <tbody>
                        {products.map(p => (
                            <tr key={p.id} className="border-b dark:border-gray-800 hover:bg-gray-50 dark:hover:bg-gray-800/50">
                                <td className="p-3 font-medium">
                                    {p.name}
                                    <div className="text-xs text-gray-500">
                                        {p.variations.map(v => `${v.name}: ${v.currentStock}`).join(' | ')}
                                    </div>
                                </td>
                                <td className="p-3">{getCategoryName(p.categoryId)}</td>
                                <td className="p-3 text-center font-bold">{getTotalStock(p).toLocaleString('pt-BR')}</td>
                                <td className="p-3 text-xs">{p.createdBy?.email || 'N/A'}</td>
                                <td className="p-3 text-xs">{p.lastEditedBy?.email || 'N/A'}</td>
                                <td className="p-3">
                                    <div className="flex gap-2 justify-center">
                                        <button onClick={() => handleOpenEditModal(p)} title="Editar"><Edit size={18} className="text-yellow-500 hover:text-yellow-400"/></button>
                                        <button onClick={() => handleDeleteClick(p)} title="Excluir"><Trash2 size={18} className="text-red-500 hover:text-red-400"/></button>
                                    </div>
                                </td>
                            </tr>
                        ))}
                    </tbody>
                </table>
            </div>

            <ProductModal 
                isOpen={isModalOpen}
                onClose={() => setIsModalOpen(false)}
                productToEdit={editingProduct}
            />
        </div>
    );
};

const StockTrashPage = () => {
    const { deletedProducts, restoreProduct } = useStock();

    return (
        <div className="p-8">
            <h1 className="text-3xl font-bold mb-6">Lixeira de Estoque</h1>
            <div className="bg-white dark:bg-gray-900 p-6 rounded-2xl shadow-lg">
                {deletedProducts.map(p => {
                    return (
                        <div key={p.id} className="flex justify-between items-center p-4 border-b dark:border-gray-800">
                            <div>
                                <p className="font-bold">{p.name}</p>
                                <p className="text-sm text-gray-500">Excluído por: {p.deletedBy?.email || 'Desconhecido'} em: {p.deletedAt ? p.deletedAt.toDate().toLocaleString('pt-BR') : 'Data desconhecida'}</p>
                            </div>
                            <button onClick={() => restoreProduct(p.id)} className="p-2 bg-green-500 text-white rounded-md">Restaurar</button>
                        </div>
                    );
                })}
                {deletedProducts.length === 0 && <p>A lixeira está vazia.</p>}
            </div>
        </div>
    );
};


const StockManagementApp = ({ onNavigateToCrono }) => {
    const [activePage, setActivePage] = useState('dashboard');
    const [confirmation, setConfirmation] = useState({ isOpen: false, title: '', message: '', onConfirm: () => {} });

    const renderPage = () => {
        const props = { setConfirmation };
        switch (activePage) {
            case 'dashboard': return <StockDashboardPage {...props} />;
            case 'movements': return <StockMovementsPage {...props} />;
            case 'products': return <StockProductsPage {...props} />;
            case 'trash': return <StockTrashPage {...props} />;
            default: return <StockDashboardPage {...props} />;
        }
    };

    const handleConfirm = () => {
        if (confirmation.onConfirm) {
            confirmation.onConfirm()();
        }
        setConfirmation({ isOpen: false });
    };

    return (
        <StockProvider>
            <div className="responsive-root min-h-screen bg-gray-100 dark:bg-black text-gray-800 dark:text-gray-200 font-sans flex flex-col">
                <ConfirmationModal 
                    isOpen={confirmation.isOpen}
                    onClose={() => setConfirmation({ isOpen: false, title: '', message: '', onConfirm: () => {} })}
                    onConfirm={handleConfirm}
                    title={confirmation.title}
                    message={confirmation.message}
                />
                <StockHeader onNavigateToCrono={onNavigateToCrono} />
                <div className="flex flex-col lg:flex-row flex-grow">
                    <StockSidebar activePage={activePage} setActivePage={setActivePage} />
                    <main className="flex-grow bg-gray-50 dark:bg-gray-800/50 responsive-main">
                        {renderPage()}
                    </main>
                </div>
            </div>
        </StockProvider>
    );
};

// #####################################################################
// #                                                                   #
// #       FIM: GERENCIADOR DE ESTOQUE (AGORA COM FIREBASE)            #
// #                                                                   #
// #####################################################################



// #####################################################################
// #                                                                   #
// #               INÍCIO: COMPONENTES DE MODAIS E AUXILIARES            #
// #                                                                   #
// #####################################################################

const EditEntryModal = ({
    isOpen,
    onClose,
    entry,
    onSave,
    products,
    productsForSelectedDate = [],
    lots = [],
    traveteMachines = TRAVETE_MACHINES,
    traveteVariationLookup = new Map(),
}) => {
    const [entryData, setEntryData] = useState(null);
    const modalRef = useRef();
    useClickOutside(modalRef, onClose);

    const productMap = useMemo(() => {
        const map = new Map();
        (products || []).forEach(product => {
            if (product?.id) {
                map.set(product.id, product);
            }
        });
        (productsForSelectedDate || []).forEach(product => {
            if (product?.id) {
                const existing = map.get(product.id) || {};
                map.set(product.id, { ...existing, ...product });
            }
        });
        return map;
    }, [products, productsForSelectedDate]);

    useEffect(() => {
        if (isOpen && entry) {
            if (Array.isArray(entry.employeeEntries) && entry.employeeEntries.length > 0) {
                setEntryData({
                    type: 'travete',
                    availableTime: entry.availableTime || 0,
                    observation: entry.observation || '',
                    employeeEntries: entry.employeeEntries.map((emp, idx) => {
                        const baseProducts = Array.isArray(emp.products) && emp.products.length > 0
                            ? emp.products
                            : (emp.productionDetails || []);
                        const normalizedProducts = baseProducts.map(detail => ({
                            lotId: detail.lotId || '',
                            productId: detail.productId || '',
                            produced: detail.produced !== undefined ? String(detail.produced) : '',
                            isAutoSuggested: false,
                        }));
                        if (normalizedProducts.length === 0) {
                            normalizedProducts.push(createDefaultTraveteProductItem());
                        }
                        const standardTimeValue = emp.standardTime !== undefined && emp.standardTime !== null
                            ? String(emp.standardTime)
                            : '';
                        return {
                            employeeId: emp.employeeId || idx + 1,
                            machineType: emp.machineType || traveteMachines[idx] || traveteMachines[0],
                            standardTime: standardTimeValue,
                            standardTimeManual: standardTimeValue !== '',
                            products: normalizedProducts,
                        };
                    }),
                });
            } else {
                const productionDetails = Array.isArray(entry.productionDetails)
                    ? entry.productionDetails
                    : [];
                const productionRows = productionDetails
                    .map(detail => createProductionRowFromDetail(detail, productMap, lots))
                    .filter(Boolean);

                setEntryData({
                    type: 'default',
                    people: entry.people !== undefined && entry.people !== null
                        ? String(entry.people)
                        : '',
                    availableTime: entry.availableTime !== undefined && entry.availableTime !== null
                        ? String(entry.availableTime)
                        : '',
                    productionRows,
                    previousGoalDisplay: entry.goalDisplay || '',
                });
            }
        } else if (!isOpen) {
            setEntryData(null);
        }
    }, [isOpen, entry, traveteMachines, lots, productMap]);

    const traveteLotOptions = useMemo(
        () => lots.filter(lot => lot.status !== 'completed'),
        [lots]
    );

    useEffect(() => {
        if (!isOpen || !entryData || entryData.type !== 'travete') return;
        setEntryData(prev => {
            if (!prev || prev.type !== 'travete') return prev;
            const { changed, employeeEntries } = applyTraveteAutoSuggestions(
                prev.employeeEntries,
                traveteLotOptions,
                products,
                traveteVariationLookup
            );
            if (!changed) {
                return prev;
            }
            return { ...prev, employeeEntries };
        });
    }, [isOpen, entryData, traveteLotOptions, products, traveteVariationLookup]);

    const isTraveteEntry = entryData?.type === 'travete';

    const handleProductionRowChange = (index, value) => {
        setEntryData(prev => {
            if (!prev || prev.type !== 'default') return prev;
            const rows = prev.productionRows || [];
            if (index < 0 || index >= rows.length) return prev;
            const nextRows = rows.map((row, idx) => (
                idx === index
                    ? { ...row, produced: value }
                    : row
            ));
            return { ...prev, productionRows: nextRows };
<<<<<<< HEAD
        });
    };

    const entryPrimaryProductId = useMemo(() => (
        entry?.primaryProductId
        || entry?.productionDetails?.[0]?.productId
        || ''
    ), [entry]);

    const fallbackProductId = !isTraveteEntry
        ? (entryData?.productionRows?.[0]?.productId || entryPrimaryProductId)
        : '';

    const defaultPredictions = useMemo(() => {
        if (isTraveteEntry) {
            return [];
        }

        return computeDefaultPredictionsForEdit({
            peopleValue: entryData?.people,
            availableTimeValue: entryData?.availableTime,
            lots,
            productMap,
            fallbackProductId,
        });
    }, [isTraveteEntry, entryData?.people, entryData?.availableTime, lots, productMap, fallbackProductId]);

    useEffect(() => {
        if (!isOpen || isTraveteEntry) return;

        setEntryData(prev => {
            if (!prev || prev.type !== 'default') return prev;
            const existingRows = prev.productionRows || [];
            const nextRows = buildRowsFromPredictions(existingRows, defaultPredictions, lots, productMap);
            if (areProductionRowsEqual(existingRows, nextRows)) {
                return prev;
            }
            return { ...prev, productionRows: nextRows };
        });
    }, [isOpen, isTraveteEntry, defaultPredictions, lots, productMap]);

    const defaultGoalPreview = useMemo(() => {
        if (isTraveteEntry) {
            return '';
        }

        if (!defaultPredictions || defaultPredictions.length === 0) {
            const fallbackDisplay = entryData?.previousGoalDisplay || entry?.goalDisplay || '';
            return fallbackDisplay && fallbackDisplay.trim().length > 0 ? fallbackDisplay : '0';
        }

        const segments = defaultPredictions
            .map(prediction => Math.max(0, prediction.remainingPieces ?? prediction.plannedPieces ?? 0))
            .filter((value, index) => value > 0 || index === 0);

        return segments.length > 0
            ? segments.map(value => value.toLocaleString('pt-BR')).join(' / ')
            : '0';
    }, [isTraveteEntry, defaultPredictions, entryData?.previousGoalDisplay, entry?.goalDisplay]);

    const defaultPredictedLotLabel = useMemo(() => {
        if (isTraveteEntry || !defaultPredictions || defaultPredictions.length === 0) {
            return '';
        }

        return defaultPredictions
            .map(prediction => prediction.productName)
            .filter(Boolean)
            .join(' / ');
    }, [isTraveteEntry, defaultPredictions]);

    const traveteMetaPreview = useMemo(() => {
        if (!isTraveteEntry) return null;
        const availableTime = parseFloat(entryData?.availableTime) || 0;
        return (entryData?.employeeEntries || []).map(emp => {
            const standardTime = parseFloat(emp.standardTime) || 0;
            if (availableTime <= 0 || standardTime <= 0) return 0;
            return Math.round(availableTime / standardTime);
        });
    }, [isTraveteEntry, entryData]);

    const traveteMetaDisplay = useMemo(() => {
        if (!Array.isArray(traveteMetaPreview)) return '';
        return traveteMetaPreview
            .map(value => value.toLocaleString('pt-BR'))
            .join(' // ');
    }, [traveteMetaPreview]);

    if (!isOpen || !entryData) return null;

    const deriveTraveteEditStandardTime = (lotId, machineType) => {
        const lot = lots.find(l => l.id === lotId) || null;
        if (!lot || !machineType) return '';
        const variation = findTraveteVariationForLot(lot, machineType, products, traveteVariationLookup);
        const numeric = variation?.standardTime ? parseFloat(variation.standardTime) : NaN;
        if (!Number.isFinite(numeric) || numeric <= 0) return '';
        return formatTraveteStandardTimeValue(numeric);
    };

    const handleTraveteEmployeeChange = (index, field, value) => {
        setEntryData(prev => {
            if (!prev || prev.type !== 'travete') return prev;
            const updatedEmployees = prev.employeeEntries.map((emp, empIdx) => {
                if (empIdx !== index) return emp;
                const updated = { ...emp };
                switch (field) {
                    case 'machineType': {
                        updated.machineType = value;
                        if (!updated.standardTimeManual) {
                            const firstLotId = updated.products.find(item => item.lotId)?.lotId;
                            if (firstLotId) {
                                const derived = deriveTraveteEditStandardTime(firstLotId, value);
                                updated.standardTime = derived;
                            }
                        }
                        break;
                    }
                    case 'standardTime': {
                        updated.standardTime = value;
                        updated.standardTimeManual = value !== '';
                        break;
                    }
                    default: {
                        updated[field] = value;
                    }
                }
                return updated;
            });
            return { ...prev, employeeEntries: updatedEmployees };
        });
    };

    const handleTraveteProductChange = (employeeIndex, productIndex, field, value) => {
        setEntryData(prev => {
            if (!prev || prev.type !== 'travete') return prev;
            const updatedEmployees = prev.employeeEntries.map((emp, empIdx) => {
                if (empIdx !== employeeIndex) return emp;
                const updatedProducts = emp.products.map((product, prodIdx) => {
                    if (prodIdx !== productIndex) return product;
                    const nextProduct = { ...product, [field]: value };
                    if (field === 'lotId') {
                        nextProduct.isAutoSuggested = false;
                    }
                    return nextProduct;
                });
                const updatedEmployee = { ...emp, products: updatedProducts };
                if (field === 'lotId' && !emp.standardTimeManual) {
                    const derived = deriveTraveteEditStandardTime(value, emp.machineType);
                    if (derived) {
                        updatedEmployee.standardTime = derived;
                    }
                }
                return updatedEmployee;
            });
            return { ...prev, employeeEntries: updatedEmployees };
        });
    };

    const handleTraveteAddProduct = (employeeIndex) => {
        setEntryData(prev => {
            if (!prev || prev.type !== 'travete') return prev;
            const updatedEmployees = prev.employeeEntries.map((emp, empIdx) => {
                if (empIdx !== employeeIndex) return emp;
                return { ...emp, products: [...emp.products, createDefaultTraveteProductItem()] };
            });
            return { ...prev, employeeEntries: updatedEmployees };
        });
    };

    const handleTraveteRemoveProduct = (employeeIndex, productIndex) => {
        setEntryData(prev => {
            if (!prev || prev.type !== 'travete') return prev;
            const updatedEmployees = prev.employeeEntries.map((emp, empIdx) => {
                if (empIdx !== employeeIndex) return emp;
                const remaining = emp.products.filter((_, idx) => idx !== productIndex);
                return { ...emp, products: remaining.length > 0 ? remaining : [createDefaultTraveteProductItem()] };
            });
            return { ...prev, employeeEntries: updatedEmployees };
        });
    };

    const handleSave = () => {
        if (isTraveteEntry) {
            const normalizedEmployees = entryData.employeeEntries.map(emp => ({
                employeeId: emp.employeeId,
                machineType: emp.machineType,
                standardTime: emp.standardTime,
                products: emp.products.map(product => ({
                    ...product,
                    produced: parseInt(product.produced, 10) || 0,
                })),
            }));

            onSave(entry.id, {
                type: 'travete',
                availableTime: parseFloat(entryData.availableTime) || 0,
                employeeEntries: normalizedEmployees,
                observation: entryData.observation || '',
            });
            onClose();
            return;
        }

        const numericPeople = parseFloat(entryData.people) || 0;
        const numericAvailableTime = parseFloat(entryData.availableTime) || 0;
        const updatedProductions = (entryData.productionRows || [])
            .filter(row => row.productId)
            .map(row => ({
                productId: row.productId,
                produced: parseInt(row.produced, 10) || 0,
            }))
            .filter(detail => detail.produced > 0);

        const primaryProductId = updatedProductions[0]?.productId
            || entry?.primaryProductId
            || entry?.productionDetails?.[0]?.productId
            || '';

        const goalDisplayValue = defaultGoalPreview && defaultGoalPreview.trim().length > 0
            ? defaultGoalPreview
            : entry?.goalDisplay || '0';

        onSave(entry.id, {
            type: 'default',
            people: numericPeople,
            availableTime: numericAvailableTime,
            productions: updatedProductions,
            goalDisplay: goalDisplayValue,
            primaryProductId,
=======
>>>>>>> 0add4dc8
        });
    };

<<<<<<< HEAD
    return (
        <div className="fixed inset-0 bg-black bg-opacity-60 flex justify-center items-center z-40 modal-backdrop">
            <div ref={modalRef} className="bg-white dark:bg-gray-800 p-6 rounded-lg shadow-xl w-full max-w-3xl modal-content max-h-[90vh] overflow-y-auto">
                <h2 className="text-xl font-bold mb-4">Editar Lançamento: {entry.period}</h2>
                {isTraveteEntry ? (
                    <div className="space-y-6">
                        <div className="grid grid-cols-1 md:grid-cols-3 gap-4">
                            <div className="flex flex-col">
                                <label htmlFor="travete-edit-time" className="text-sm font-medium">Tempo Disp. (min)</label>
                                <input
                                    id="travete-edit-time"
                                    type="number"
                                    value={entryData.availableTime}
                                    onChange={(e) => setEntryData(prev => ({ ...prev, availableTime: e.target.value }))}
                                    className="mt-1 w-full p-2 rounded-md bg-gray-100 dark:bg-gray-700"
                                />
                            </div>
                            <div className="md:col-span-2 flex flex-col">
                                <label htmlFor="travete-edit-observation" className="text-sm font-medium">Observação</label>
                                <textarea
                                    id="travete-edit-observation"
                                    value={entryData.observation}
                                    onChange={(e) => setEntryData(prev => ({ ...prev, observation: e.target.value }))}
                                    className="mt-1 w-full p-2 rounded-md bg-gray-100 dark:bg-gray-700"
                                    rows={2}
                                />
                            </div>
                        </div>
                        <div className="grid grid-cols-1 lg:grid-cols-2 gap-4">
                            {entryData.employeeEntries.map((employee, index) => (
                                <div key={employee.employeeId || index} className="p-4 border border-gray-200 dark:border-gray-700 rounded-xl bg-gray-50 dark:bg-gray-800/60 space-y-4">
                                    <div className="flex items-center justify-between">
                                        <h3 className="text-lg font-semibold">Funcionário {employee.employeeId}</h3>
                                    </div>
                                    <div className="grid grid-cols-1 md:grid-cols-2 gap-3">
                                        <div className="flex flex-col">
                                            <label className="text-sm font-medium">Máquina</label>
                                            <select
                                                value={employee.machineType}
                                                onChange={(e) => handleTraveteEmployeeChange(index, 'machineType', e.target.value)}
                                                className="p-2 rounded-md bg-gray-100 dark:bg-gray-700"
                                            >
                                                {traveteMachines.map(machine => (
                                                    <option key={machine} value={machine}>{machine}</option>
                                                ))}
                                            </select>
                                        </div>
                                        <div className="flex flex-col">
                                            <label className="text-sm font-medium">Tempo por Peça (min)</label>
                                            <input
                                                type="number"
                                                step="0.01"
                                                value={employee.standardTime}
                                                onChange={(e) => handleTraveteEmployeeChange(index, 'standardTime', e.target.value)}
                                                className="p-2 rounded-md bg-gray-100 dark:bg-gray-700"
                                            />
                                        </div>
                                    </div>
                                    <div className="space-y-3">
                                        {employee.products.map((productItem, productIdx) => (
                                            <div key={`${employee.employeeId}-${productIdx}`} className="p-3 rounded-lg bg-white dark:bg-gray-900/60 border border-gray-200 dark:border-gray-700 space-y-3">
                                                        <div className="flex items-center justify-between">
                                                            <label className="text-sm font-semibold">
                                                                {productIdx === 0
                                                                    ? 'Produto / Lote (Prioridade)'
                                                                    : productItem.isAutoSuggested
                                                                        ? 'Próximo Lote (Automático)'
                                                                        : 'Produto / Lote'}
                                                            </label>
                                                            {employee.products.length > 1 && (
                                                                <button
                                                                    type="button"
                                                                    onClick={() => handleTraveteRemoveProduct(index, productIdx)}
                                                                    className="text-red-500 hover:text-red-400"
                                                        >
                                                            <Trash size={16} />
                                                        </button>
                                                    )}
                                                </div>
                                                <select
                                                    value={productItem.lotId}
                                                    onChange={(e) => handleTraveteProductChange(index, productIdx, 'lotId', e.target.value)}
                                                    className="p-2 rounded-md bg-gray-100 dark:bg-gray-700"
                                                >
                                                    <option value="">Selecione...</option>
                                                    {traveteLotOptions.map(lotOption => (
                                                        <option key={lotOption.id} value={lotOption.id}>
                                                            {formatTraveteLotDisplayName(lotOption, products)}
                                                        </option>
                                                    ))}
                                                </select>
                                                <div className="flex flex-col">
                                                    <label className="text-sm">Quantidade Produzida</label>
                                                    <input
                                                        type="number"
                                                        min="0"
                                                        value={productItem.produced}
                                                        onChange={(e) => handleTraveteProductChange(index, productIdx, 'produced', e.target.value)}
                                                        className="p-2 rounded-md bg-gray-100 dark:bg-gray-700"
                                                    />
                                                </div>
                                            </div>
                                        ))}
                                        <button
                                            type="button"
                                            onClick={() => handleTraveteAddProduct(index)}
                                            className="flex items-center gap-2 text-sm text-blue-600 hover:text-blue-500"
                                        >
                                            <PlusCircle size={16} /> Adicionar item fora de ordem
                                        </button>
                                    </div>
                                </div>
                            ))}
                        </div>
                        <div className="grid grid-cols-1 md:grid-cols-2 gap-4">
                            <div className="flex flex-col justify-center items-center bg-blue-100 dark:bg-blue-900/50 p-3 rounded-md shadow-inner">
                                <span className="text-sm font-medium text-gray-700 dark:text-gray-200">Meta Prevista</span>
                                <span className="font-bold text-lg text-blue-600 dark:text-blue-300 text-center">
                                    {traveteMetaDisplay || '- // -'}
                                </span>
                            </div>
                        </div>
                    </div>
                ) : (
                    <div className="space-y-4">
                        <div className="grid grid-cols-2 gap-4">
                            <div>
                                <label htmlFor="edit-people" className="block text-sm font-medium">Nº Pessoas</label>
                                <input
                                    id="edit-people"
                                    type="number"
                                    value={entryData.people}
                                    onChange={(e) => setEntryData({ ...entryData, people: e.target.value })}
                                    className="mt-1 w-full p-2 rounded-md bg-gray-100 dark:bg-gray-700"
                                />
                            </div>
                            <div>
                                <label htmlFor="edit-time" className="block text-sm font-medium">Tempo Disp. (min)</label>
                                <input
                                    id="edit-time"
                                    type="number"
                                    value={entryData.availableTime}
                                    onChange={(e) => setEntryData({ ...entryData, availableTime: e.target.value })}
                                    className="mt-1 w-full p-2 rounded-md bg-gray-100 dark:bg-gray-700"
                                />
                            </div>
                        </div>
                        <div>
                            <h3 className="text-sm font-semibold mb-2">Produções</h3>
                            <div className="space-y-2 max-h-64 overflow-y-auto">
                                {(entryData.productionRows || []).map((row, index) => (
                                    <div key={row.key || `${row.productId}-${index}`} className="flex items-center justify-between gap-4">
                                        <span className="text-sm font-medium truncate">{row.productName || row.productId || 'Produto'}</span>
                                        <input
                                            type="number"
                                            value={row.produced || ''}
                                            onChange={(e) => handleProductionRowChange(index, e.target.value)}
                                            className="w-24 p-2 rounded-md bg-gray-100 dark:bg-gray-700"
                                        />
                                    </div>
                                ))}
                                {(!entryData.productionRows || entryData.productionRows.length === 0) && (
                                    <p className="text-sm text-gray-500">Nenhum lote previsto para este horário.</p>
                                )}
                            </div>
                            <div className="grid grid-cols-1 sm:grid-cols-2 gap-4 pt-2">
                                {defaultPredictedLotLabel && (
                                    <div className="flex flex-col justify-center items-center bg-blue-50 dark:bg-blue-900/40 p-3 rounded-md shadow-inner">
                                        <span className="text-sm font-medium text-gray-700 dark:text-gray-200">Lotes Previstos</span>
                                        <span className="font-semibold text-base text-blue-700 dark:text-blue-200 text-center">{defaultPredictedLotLabel}</span>
                                    </div>
                                )}
                                <div className="flex flex-col justify-center items-center bg-blue-100 dark:bg-blue-900/50 p-3 rounded-md shadow-inner">
                                    <span className="text-sm font-medium text-gray-700 dark:text-gray-200">Meta Prevista</span>
                                    <span className="font-bold text-lg text-blue-600 dark:text-blue-400">{defaultGoalPreview}</span>
                                </div>
                            </div>
                        </div>
                    </div>
                )}
                <div className="mt-6 flex justify-end gap-3">
                    <button onClick={onClose} className="px-4 py-2 bg-gray-200 hover:bg-gray-300 rounded-md">Cancelar</button>
                    <button onClick={handleSave} className="px-4 py-2 bg-blue-600 text-white rounded-md hover:bg-blue-700">Salvar</button>
                </div>
            </div>
        </div>
    );
};



const DashboardActionModal = ({ isOpen, onClose, onConfirm, mode, initialName }) => {
    const [name, setName] = useState('');
    const modalRef = useRef();
    useClickOutside(modalRef, onClose);
=======
    const entryPrimaryProductId = useMemo(() => (
        entry?.primaryProductId
        || entry?.productionDetails?.[0]?.productId
        || ''
    ), [entry]);

    const fallbackProductId = !isTraveteEntry
        ? (entryData?.productionRows?.[0]?.productId || entryPrimaryProductId)
        : '';
>>>>>>> 0add4dc8

    const defaultPredictions = useMemo(() => {
        if (isTraveteEntry) {
            return [];
        }

        return computeDefaultPredictionsForEdit({
            peopleValue: entryData?.people,
            availableTimeValue: entryData?.availableTime,
            lots,
            productMap,
            fallbackProductId,
        });
    }, [isTraveteEntry, entryData?.people, entryData?.availableTime, lots, productMap, fallbackProductId]);

    useEffect(() => {
        if (!isOpen || isTraveteEntry) return;

        setEntryData(prev => {
            if (!prev || prev.type !== 'default') return prev;
            const existingRows = prev.productionRows || [];
            const nextRows = buildRowsFromPredictions(existingRows, defaultPredictions, lots, productMap);
            if (areProductionRowsEqual(existingRows, nextRows)) {
                return prev;
            }
            return { ...prev, productionRows: nextRows };
        });
    }, [isOpen, isTraveteEntry, defaultPredictions, lots, productMap]);

    const defaultGoalPreview = useMemo(() => {
        if (isTraveteEntry) {
            return '';
        }

        if (!defaultPredictions || defaultPredictions.length === 0) {
            const fallbackDisplay = entryData?.previousGoalDisplay || entry?.goalDisplay || '';
            return fallbackDisplay && fallbackDisplay.trim().length > 0 ? fallbackDisplay : '0';
        }

        const segments = defaultPredictions
            .map(prediction => Math.max(0, prediction.remainingPieces ?? prediction.plannedPieces ?? 0))
            .filter((value, index) => value > 0 || index === 0);

        return segments.length > 0
            ? segments.map(value => value.toLocaleString('pt-BR')).join(' / ')
            : '0';
    }, [isTraveteEntry, defaultPredictions, entryData?.previousGoalDisplay, entry?.goalDisplay]);

    const defaultPredictedLotLabel = useMemo(() => {
        if (isTraveteEntry || !defaultPredictions || defaultPredictions.length === 0) {
            return '';
        }

        return defaultPredictions
            .map(prediction => prediction.productName)
            .filter(Boolean)
            .join(' / ');
    }, [isTraveteEntry, defaultPredictions]);

    const traveteMetaPreview = useMemo(() => {
        if (!isTraveteEntry) return null;
        const availableTime = parseFloat(entryData?.availableTime) || 0;
        return (entryData?.employeeEntries || []).map(emp => {
            const standardTime = parseFloat(emp.standardTime) || 0;
            if (availableTime <= 0 || standardTime <= 0) return 0;
            return Math.round(availableTime / standardTime);
        });
    }, [isTraveteEntry, entryData]);

    const traveteMetaDisplay = useMemo(() => {
        if (!Array.isArray(traveteMetaPreview)) return '';
        return traveteMetaPreview
            .map(value => value.toLocaleString('pt-BR'))
            .join(' // ');
    }, [traveteMetaPreview]);

    if (!isOpen || !entryData) return null;

    const deriveTraveteStandardTime = (lotId, machineType) => {
        const lot = lots.find(l => l.id === lotId) || null;
        if (!lot || !machineType) return '';
        const variation = findTraveteVariationForLot(lot, machineType, products, traveteVariationLookup);
        const numeric = variation?.standardTime ? parseFloat(variation.standardTime) : NaN;
        if (!Number.isFinite(numeric) || numeric <= 0) return '';
        return formatTraveteStandardTimeValue(numeric);
    };

    const handleTraveteEmployeeChange = (index, field, value) => {
        setEntryData(prev => {
            if (!prev || prev.type !== 'travete') return prev;
            const updatedEmployees = prev.employeeEntries.map((emp, empIdx) => {
                if (empIdx !== index) return emp;
                const updated = { ...emp };
                switch (field) {
                    case 'machineType': {
                        updated.machineType = value;
                        if (!updated.standardTimeManual) {
                            const firstLotId = updated.products.find(item => item.lotId)?.lotId;
                            if (firstLotId) {
                                const derived = deriveTraveteStandardTime(firstLotId, value);
                                updated.standardTime = derived;
                            }
                        }
                        break;
                    }
                    case 'standardTime': {
                        updated.standardTime = value;
                        updated.standardTimeManual = value !== '';
                        break;
                    }
                    default: {
                        updated[field] = value;
                    }
                }
                return updated;
            });
            return { ...prev, employeeEntries: updatedEmployees };
        });
    };

    const handleTraveteProductChange = (employeeIndex, productIndex, field, value) => {
        setEntryData(prev => {
            if (!prev || prev.type !== 'travete') return prev;
            const updatedEmployees = prev.employeeEntries.map((emp, empIdx) => {
                if (empIdx !== employeeIndex) return emp;
                const updatedProducts = emp.products.map((product, prodIdx) => {
                    if (prodIdx !== productIndex) return product;
                    const nextProduct = { ...product, [field]: value };
                    if (field === 'lotId') {
                        nextProduct.isAutoSuggested = false;
                    }
                    return nextProduct;
                });
                const updatedEmployee = { ...emp, products: updatedProducts };
                if (field === 'lotId' && !emp.standardTimeManual) {
                    const derived = deriveTraveteStandardTime(value, emp.machineType);
                    if (derived) {
                        updatedEmployee.standardTime = derived;
                    }
                }
                return updatedEmployee;
            });
            return { ...prev, employeeEntries: updatedEmployees };
        });
    };

    const handleTraveteAddProduct = (employeeIndex) => {
        setEntryData(prev => {
            if (!prev || prev.type !== 'travete') return prev;
            const updatedEmployees = prev.employeeEntries.map((emp, empIdx) => {
                if (empIdx !== employeeIndex) return emp;
                return { ...emp, products: [...emp.products, createDefaultTraveteProductItem()] };
            });
            return { ...prev, employeeEntries: updatedEmployees };
        });
    };

    const handleTraveteRemoveProduct = (employeeIndex, productIndex) => {
        setEntryData(prev => {
            if (!prev || prev.type !== 'travete') return prev;
            const updatedEmployees = prev.employeeEntries.map((emp, empIdx) => {
                if (empIdx !== employeeIndex) return emp;
                const remaining = emp.products.filter((_, idx) => idx !== productIndex);
                return { ...emp, products: remaining.length > 0 ? remaining : [createDefaultTraveteProductItem()] };
            });
            return { ...prev, employeeEntries: updatedEmployees };
        });
    };

    const deriveTraveteStandardTime = (lotId, machineType) => {
        const lot = lots.find(l => l.id === lotId) || null;
        if (!lot || !machineType) return '';
        const variation = findTraveteVariationForLot(lot, machineType, products, traveteVariationLookup);
        const numeric = variation?.standardTime ? parseFloat(variation.standardTime) : NaN;
        if (!Number.isFinite(numeric) || numeric <= 0) return '';
        return formatTraveteStandardTimeValue(numeric);
    };

    const handleTraveteEmployeeChange = (index, field, value) => {
        setEntryData(prev => {
            if (!prev || prev.type !== 'travete') return prev;
            const updatedEmployees = prev.employeeEntries.map((emp, empIdx) => {
                if (empIdx !== index) return emp;
                const updated = { ...emp };
                switch (field) {
                    case 'machineType': {
                        updated.machineType = value;
                        if (!updated.standardTimeManual) {
                            const firstLotId = updated.products.find(item => item.lotId)?.lotId;
                            if (firstLotId) {
                                const derived = deriveTraveteStandardTime(firstLotId, value);
                                updated.standardTime = derived;
                            }
                        }
                        break;
                    }
                    case 'standardTime': {
                        updated.standardTime = value;
                        updated.standardTimeManual = value !== '';
                        break;
                    }
                    default: {
                        updated[field] = value;
                    }
                }
                return updated;
            });
            return { ...prev, employeeEntries: updatedEmployees };
        });
    };

    const handleTraveteProductChange = (employeeIndex, productIndex, field, value) => {
        setEntryData(prev => {
            if (!prev || prev.type !== 'travete') return prev;
            const updatedEmployees = prev.employeeEntries.map((emp, empIdx) => {
                if (empIdx !== employeeIndex) return emp;
                const updatedProducts = emp.products.map((product, prodIdx) => {
                    if (prodIdx !== productIndex) return product;
                    const nextProduct = { ...product, [field]: value };
                    if (field === 'lotId') {
                        nextProduct.isAutoSuggested = false;
                    }
                    return nextProduct;
                });
                const updatedEmployee = { ...emp, products: updatedProducts };
                if (field === 'lotId' && !emp.standardTimeManual) {
                    const derived = deriveTraveteStandardTime(value, emp.machineType);
                    if (derived) {
                        updatedEmployee.standardTime = derived;
                    }
                }
                return updatedEmployee;
            });
            return { ...prev, employeeEntries: updatedEmployees };
        });
    };

    const handleTraveteAddProduct = (employeeIndex) => {
        setEntryData(prev => {
            if (!prev || prev.type !== 'travete') return prev;
            const updatedEmployees = prev.employeeEntries.map((emp, empIdx) => {
                if (empIdx !== employeeIndex) return emp;
                return { ...emp, products: [...emp.products, createDefaultTraveteProductItem()] };
            });
            return { ...prev, employeeEntries: updatedEmployees };
        });
    };

    const handleTraveteRemoveProduct = (employeeIndex, productIndex) => {
        setEntryData(prev => {
            if (!prev || prev.type !== 'travete') return prev;
            const updatedEmployees = prev.employeeEntries.map((emp, empIdx) => {
                if (empIdx !== employeeIndex) return emp;
                const remaining = emp.products.filter((_, idx) => idx !== productIndex);
                return { ...emp, products: remaining.length > 0 ? remaining : [createDefaultTraveteProductItem()] };
            });
            return { ...prev, employeeEntries: updatedEmployees };
        });
    };

    const handleSave = () => {
        if (isTraveteEntry) {
            const normalizedEmployees = entryData.employeeEntries.map(emp => ({
                employeeId: emp.employeeId,
                machineType: emp.machineType,
                standardTime: emp.standardTime,
                products: emp.products.map(product => ({
                    ...product,
                    produced: parseInt(product.produced, 10) || 0,
                })),
            }));

            onSave(entry.id, {
                type: 'travete',
                availableTime: parseFloat(entryData.availableTime) || 0,
                employeeEntries: normalizedEmployees,
                observation: entryData.observation || '',
            });
            onClose();
            return;
        }

        const numericPeople = parseFloat(entryData.people) || 0;
        const numericAvailableTime = parseFloat(entryData.availableTime) || 0;
        const updatedProductions = (entryData.productionRows || [])
            .filter(row => row.productId)
            .map(row => ({
                productId: row.productId,
                produced: parseInt(row.produced, 10) || 0,
            }))
            .filter(detail => detail.produced > 0);

        const primaryProductId = updatedProductions[0]?.productId
            || entry?.primaryProductId
            || entry?.productionDetails?.[0]?.productId
            || '';

        const goalDisplayValue = defaultGoalPreview && defaultGoalPreview.trim().length > 0
            ? defaultGoalPreview
            : entry?.goalDisplay || '0';

        onSave(entry.id, {
            type: 'default',
            people: numericPeople,
            availableTime: numericAvailableTime,
            productions: updatedProductions,
            goalDisplay: goalDisplayValue,
            primaryProductId,
        });
        onClose();
    };

    return (
        <div className="fixed inset-0 bg-black bg-opacity-60 flex justify-center items-center z-40 modal-backdrop">
            <div ref={modalRef} className="bg-white dark:bg-gray-800 p-6 rounded-lg shadow-xl w-full max-w-3xl modal-content max-h-[90vh] overflow-y-auto">
                <h2 className="text-xl font-bold mb-4">Editar Lançamento: {entry.period}</h2>
                {isTraveteEntry ? (
                    <div className="space-y-6">
                        <div className="grid grid-cols-1 md:grid-cols-3 gap-4">
                            <div className="flex flex-col">
                                <label htmlFor="travete-edit-time" className="text-sm font-medium">Tempo Disp. (min)</label>
                                <input
                                    id="travete-edit-time"
                                    type="number"
                                    value={entryData.availableTime}
                                    onChange={(e) => setEntryData(prev => ({ ...prev, availableTime: e.target.value }))}
                                    className="mt-1 w-full p-2 rounded-md bg-gray-100 dark:bg-gray-700"
                                />
                            </div>
                            <div className="md:col-span-2 flex flex-col">
                                <label htmlFor="travete-edit-observation" className="text-sm font-medium">Observação</label>
                                <textarea
                                    id="travete-edit-observation"
                                    value={entryData.observation}
                                    onChange={(e) => setEntryData(prev => ({ ...prev, observation: e.target.value }))}
                                    className="mt-1 w-full p-2 rounded-md bg-gray-100 dark:bg-gray-700"
                                    rows={2}
                                />
                            </div>
                        </div>
                        <div className="grid grid-cols-1 lg:grid-cols-2 gap-4">
                            {entryData.employeeEntries.map((employee, index) => (
                                <div key={employee.employeeId || index} className="p-4 border border-gray-200 dark:border-gray-700 rounded-xl bg-gray-50 dark:bg-gray-800/60 space-y-4">
                                    <div className="flex items-center justify-between">
                                        <h3 className="text-lg font-semibold">Funcionário {employee.employeeId}</h3>
                                    </div>
                                    <div className="grid grid-cols-1 md:grid-cols-2 gap-3">
                                        <div className="flex flex-col">
                                            <label className="text-sm font-medium">Máquina</label>
                                            <select
                                                value={employee.machineType}
                                                onChange={(e) => handleTraveteEmployeeChange(index, 'machineType', e.target.value)}
                                                className="p-2 rounded-md bg-gray-100 dark:bg-gray-700"
                                            >
                                                {traveteMachines.map(machine => (
                                                    <option key={machine} value={machine}>{machine}</option>
                                                ))}
                                            </select>
                                        </div>
                                        <div className="flex flex-col">
                                            <label className="text-sm font-medium">Tempo por Peça (min)</label>
                                            <input
                                                type="number"
                                                step="0.01"
                                                value={employee.standardTime}
                                                onChange={(e) => handleTraveteEmployeeChange(index, 'standardTime', e.target.value)}
                                                className="p-2 rounded-md bg-gray-100 dark:bg-gray-700"
                                            />
                                        </div>
                                    </div>
                                    <div className="space-y-3">
                                        {employee.products.map((productItem, productIdx) => (
                                            <div key={`${employee.employeeId}-${productIdx}`} className="p-3 rounded-lg bg-white dark:bg-gray-900/60 border border-gray-200 dark:border-gray-700 space-y-3">
                                                        <div className="flex items-center justify-between">
                                                            <label className="text-sm font-semibold">
                                                                {productIdx === 0
                                                                    ? 'Produto / Lote (Prioridade)'
                                                                    : productItem.isAutoSuggested
                                                                        ? 'Próximo Lote (Automático)'
                                                                        : 'Produto / Lote'}
                                                            </label>
                                                            {employee.products.length > 1 && (
                                                                <button
                                                                    type="button"
                                                                    onClick={() => handleTraveteRemoveProduct(index, productIdx)}
                                                                    className="text-red-500 hover:text-red-400"
                                                        >
                                                            <Trash size={16} />
                                                        </button>
                                                    )}
                                                </div>
                                                <select
                                                    value={productItem.lotId}
                                                    onChange={(e) => handleTraveteProductChange(index, productIdx, 'lotId', e.target.value)}
                                                    className="p-2 rounded-md bg-gray-100 dark:bg-gray-700"
                                                >
                                                    <option value="">Selecione...</option>
                                                    {traveteLotOptions.map(lotOption => (
                                                        <option key={lotOption.id} value={lotOption.id}>
                                                            {formatTraveteLotDisplayName(lotOption, products)}
                                                        </option>
                                                    ))}
                                                </select>
                                                <div className="flex flex-col">
                                                    <label className="text-sm">Quantidade Produzida</label>
                                                    <input
                                                        type="number"
                                                        min="0"
                                                        value={productItem.produced}
                                                        onChange={(e) => handleTraveteProductChange(index, productIdx, 'produced', e.target.value)}
                                                        className="p-2 rounded-md bg-gray-100 dark:bg-gray-700"
                                                    />
                                                </div>
                                            </div>
                                        ))}
                                        <button
                                            type="button"
                                            onClick={() => handleTraveteAddProduct(index)}
                                            className="flex items-center gap-2 text-sm text-blue-600 hover:text-blue-500"
                                        >
                                            <PlusCircle size={16} /> Adicionar item fora de ordem
                                        </button>
                                    </div>
                                </div>
                            ))}
                        </div>
                        <div className="grid grid-cols-1 md:grid-cols-2 gap-4">
                            <div className="flex flex-col justify-center items-center bg-blue-100 dark:bg-blue-900/50 p-3 rounded-md shadow-inner">
                                <span className="text-sm font-medium text-gray-700 dark:text-gray-200">Meta Prevista</span>
                                <span className="font-bold text-lg text-blue-600 dark:text-blue-300 text-center">
                                    {traveteMetaDisplay || '- // -'}
                                </span>
                            </div>
                        </div>
                    </div>
                ) : (
                    <div className="space-y-4">
                        <div className="grid grid-cols-2 gap-4">
                            <div>
                                <label htmlFor="edit-people" className="block text-sm font-medium">Nº Pessoas</label>
                                <input
                                    id="edit-people"
                                    type="number"
                                    value={entryData.people}
                                    onChange={(e) => setEntryData({ ...entryData, people: e.target.value })}
                                    className="mt-1 w-full p-2 rounded-md bg-gray-100 dark:bg-gray-700"
                                />
                            </div>
                            <div>
                                <label htmlFor="edit-time" className="block text-sm font-medium">Tempo Disp. (min)</label>
                                <input
                                    id="edit-time"
                                    type="number"
                                    value={entryData.availableTime}
                                    onChange={(e) => setEntryData({ ...entryData, availableTime: e.target.value })}
                                    className="mt-1 w-full p-2 rounded-md bg-gray-100 dark:bg-gray-700"
                                />
                            </div>
                        </div>
                        <div>
                            <h3 className="text-sm font-semibold mb-2">Produções</h3>
                            <div className="space-y-2 max-h-64 overflow-y-auto">
                                {(entryData.productionRows || []).map((row, index) => (
                                    <div key={row.key || `${row.productId}-${index}`} className="flex items-center justify-between gap-4">
                                        <span className="text-sm font-medium truncate">{row.productName || row.productId || 'Produto'}</span>
                                        <input
                                            type="number"
                                            value={row.produced || ''}
                                            onChange={(e) => handleProductionRowChange(index, e.target.value)}
                                            className="w-24 p-2 rounded-md bg-gray-100 dark:bg-gray-700"
                                        />
                                    </div>
                                ))}
                                {(!entryData.productionRows || entryData.productionRows.length === 0) && (
                                    <p className="text-sm text-gray-500">Nenhum lote previsto para este horário.</p>
                                )}
                            </div>
                            <div className="grid grid-cols-1 sm:grid-cols-2 gap-4 pt-2">
                                {defaultPredictedLotLabel && (
                                    <div className="flex flex-col justify-center items-center bg-blue-50 dark:bg-blue-900/40 p-3 rounded-md shadow-inner">
                                        <span className="text-sm font-medium text-gray-700 dark:text-gray-200">Lotes Previstos</span>
                                        <span className="font-semibold text-base text-blue-700 dark:text-blue-200 text-center">{defaultPredictedLotLabel}</span>
                                    </div>
                                )}
                                <div className="flex flex-col justify-center items-center bg-blue-100 dark:bg-blue-900/50 p-3 rounded-md shadow-inner">
                                    <span className="text-sm font-medium text-gray-700 dark:text-gray-200">Meta Prevista</span>
                                    <span className="font-bold text-lg text-blue-600 dark:text-blue-400">{defaultGoalPreview}</span>
                                </div>
                            </div>
                        </div>
                    </div>
                )}
                <div className="mt-6 flex justify-end gap-3">
                    <button onClick={onClose} className="px-4 py-2 bg-gray-200 hover:bg-gray-300 rounded-md">Cancelar</button>
                    <button onClick={handleSave} className="px-4 py-2 bg-blue-600 text-white rounded-md hover:bg-blue-700">Salvar</button>
                </div>
            </div>
        </div>
    );
};



const DashboardActionModal = ({ isOpen, onClose, onConfirm, mode, initialName }) => {
    const [name, setName] = useState('');
    const modalRef = useRef();
    useClickOutside(modalRef, onClose);

    useEffect(() => {
        if (isOpen) {
            setName(mode === 'rename' ? initialName : '');
        }
    }, [isOpen, mode, initialName]);

    if (!isOpen) return null;

    const handleSubmit = async (e) => {
        e.preventDefault();
        if (name.trim()) {
            const success = await onConfirm(name.trim());
            if (success) {
                onClose();
            } else {
                alert("Um quadro com este nome já existe.");
            }
        }
    };

    const title = mode === 'create' ? 'Criar Novo Quadro' : 'Renomear Quadro';

    return (
        <div className="fixed inset-0 bg-black bg-opacity-60 flex justify-center items-center z-30 modal-backdrop">
            <div ref={modalRef} className="bg-white dark:bg-gray-800 p-6 rounded-lg shadow-xl w-full max-w-md modal-content">
                <form onSubmit={handleSubmit}>
                    <h2 className="text-xl font-bold mb-4">{title}</h2>
                    <input
                        type="text"
                        value={name}
                        onChange={(e) => setName(e.target.value)}
                        className="w-full p-2 rounded-md bg-gray-100 dark:bg-gray-700 mb-4"
                        placeholder="Nome do quadro"
                        autoFocus
                    />
                    <div className="flex justify-end gap-4">
                        <button type="button" onClick={onClose} className="px-4 py-2 rounded-md bg-gray-200 dark:bg-gray-600">Cancelar</button>
                        <button type="submit" className="px-4 py-2 rounded-md bg-blue-600 text-white">Salvar</button>
                    </div>
                </form>
            </div>
        </div>
    );
};

const ConfirmationModal = ({ isOpen, onClose, onConfirm, title, message }) => {
    const modalRef = useRef();
    useClickOutside(modalRef, onClose);

    if (!isOpen) return null;

    return (
        <div className="fixed inset-0 bg-black bg-opacity-60 flex justify-center items-center z-50 modal-backdrop">
            <div ref={modalRef} className="bg-white dark:bg-gray-800 p-6 rounded-lg shadow-xl w-full max-w-md modal-content">
                <h2 className="text-xl font-bold mb-4">{title || 'Confirmar Ação'}</h2>
                <p className="mb-6">{message || 'Você tem certeza?'}</p>
                <div className="flex justify-end gap-4">
                    <button onClick={onClose} className="px-4 py-2 rounded-md bg-gray-200 dark:bg-gray-600">Cancelar</button>
                    <button onClick={() => { onConfirm(); onClose(); }} className="px-4 py-2 rounded-md bg-red-600 text-white">Confirmar</button>
                </div>
            </div>
        </div>
    );
};

const ObservationModal = ({ isOpen, onClose, entry, onSave }) => {
    const [observation, setObservation] = useState('');
    const modalRef = useRef();
    useClickOutside(modalRef, onClose);

    useEffect(() => {
        if (entry) {
            setObservation(entry.observation || '');
        }
    }, [entry]);

    if (!isOpen) return null;

    const handleSave = () => {
        onSave(entry.id, observation);
        onClose();
    };

    return (
        <div className="fixed inset-0 bg-black bg-opacity-60 flex justify-center items-center z-30 modal-backdrop">
            <div ref={modalRef} className="bg-white dark:bg-gray-800 p-6 rounded-lg shadow-xl w-full max-w-lg modal-content">
                <h2 className="text-xl font-bold mb-4">Observação do Período: {entry?.period}</h2>
                <textarea
                    value={observation}
                    onChange={(e) => setObservation(e.target.value)}
                    rows="5"
                    className="w-full p-2 rounded-md bg-gray-100 dark:bg-gray-700 mb-4"
                    placeholder="Digite suas observações aqui..."
                />
                <div className="flex justify-end gap-4">
                    <button onClick={onClose} className="px-4 py-2 rounded-md bg-gray-200 dark:bg-gray-600">Cancelar</button>
                    <button onClick={handleSave} className="px-4 py-2 rounded-md bg-blue-600 text-white">Salvar</button>
                </div>
            </div>
        </div>
    );
};

const LotObservationModal = ({ isOpen, onClose, lot, onSave }) => {
    const [observation, setObservation] = useState('');
    const modalRef = useRef();
    useClickOutside(modalRef, onClose);

    useEffect(() => {
        if (lot) {
            setObservation(lot.observation || '');
        }
    }, [lot]);

    if (!isOpen) return null;

    const handleSave = () => {
        onSave(lot.id, observation);
        onClose();
    };

    return (
        <div className="fixed inset-0 bg-black bg-opacity-60 flex justify-center items-center z-30 modal-backdrop">
            <div ref={modalRef} className="bg-white dark:bg-gray-800 p-6 rounded-lg shadow-xl w-full max-w-lg modal-content">
                <h2 className="text-xl font-bold mb-4">Observação do Lote: {lot?.productName}</h2>
                <textarea
                    value={observation}
                    onChange={(e) => setObservation(e.target.value)}
                    rows="5"
                    className="w-full p-2 rounded-md bg-gray-100 dark:bg-gray-700 mb-4"
                    placeholder="Digite suas observações aqui..."
                />
                <div className="flex justify-end gap-4">
                    <button onClick={onClose} className="px-4 py-2 rounded-md bg-gray-200 dark:bg-gray-600">Cancelar</button>
                    <button onClick={handleSave} className="px-4 py-2 rounded-md bg-blue-600 text-white">Salvar</button>
                </div>
            </div>
        </div>
    );
};

const PasswordModal = ({ isOpen, onClose, onSuccess, adminConfig }) => {
    const [password, setPassword] = useState('');
    const [error, setError] = useState('');
    const modalRef = useRef();
    useClickOutside(modalRef, onClose);

    useEffect(() => {
        if(isOpen) {
            setPassword('');
            setError('');
        }
    }, [isOpen]);

    if (!isOpen) return null;

    const handleConfirm = async () => {
        setError('');
        const correctPasswordHash = "8c6976e5b5410415bde908bd4dee15dfb167a9c873fc4bb8a81f6f2ab448a918"; // "admin123"
        const inputHash = await sha256Hex(password);

        if (inputHash === correctPasswordHash) {
            if(onSuccess) onSuccess();
            onClose();
        } else {
            setError('Senha incorreta.');
        }
    };

    return (
        <div className="fixed inset-0 bg-black bg-opacity-60 flex justify-center items-center z-30 modal-backdrop">
            <div ref={modalRef} className="bg-white dark:bg-gray-800 p-6 rounded-lg shadow-xl w-full max-w-sm modal-content">
                 <h2 className="text-xl font-bold mb-4">Acesso Restrito</h2>
                 <p className="text-sm mb-4">Por favor, insira a senha de administrador para continuar.</p>
                 <input
                     type="password"
                     value={password}
                     onChange={(e) => setPassword(e.target.value)}
                     className="w-full p-2 rounded-md bg-gray-100 dark:bg-gray-700 mb-2"
                     placeholder="Senha"
                 />
                 {error && <p className="text-red-500 text-sm mb-4">{error}</p>}
                 <div className="flex justify-end gap-4">
                     <button onClick={onClose} className="px-4 py-2 rounded-md bg-gray-200 dark:bg-gray-600">Cancelar</button>
                     <button onClick={handleConfirm} className="px-4 py-2 rounded-md bg-blue-600 text-white">Confirmar</button>
                 </div>
            </div>
        </div>
    );
};

const ReasonModal = ({ isOpen, onClose, onConfirm }) => {
    const [reason, setReason] = useState('');
    const modalRef = useRef();
    useClickOutside(modalRef, onClose);
    
    if (!isOpen) return null;
    
    const handleConfirm = () => {
        onConfirm(reason || 'Nenhum motivo fornecido.');
        setReason('');
        onClose();
    };
    
    return (
        <div className="fixed inset-0 bg-black bg-opacity-60 flex justify-center items-center z-40 modal-backdrop">
            <div ref={modalRef} className="bg-white dark:bg-gray-800 p-6 rounded-lg shadow-xl w-full max-w-md modal-content">
                <h2 className="text-xl font-bold mb-4">Motivo da Exclusão</h2>
                <p className="text-sm text-gray-600 dark:text-gray-300 mb-4">Por favor, forneça um breve motivo para a exclusão deste item. Isso ajuda na rastreabilidade.</p>
                <textarea
                    value={reason}
                    onChange={(e) => setReason(e.target.value)}
                    rows="3"
                    className="w-full p-2 rounded-md bg-gray-100 dark:bg-gray-700 mb-4"
                    placeholder="Ex: Lançamento duplicado, erro de digitação..."
                />
                <div className="flex justify-end gap-4">
                    <button onClick={onClose} className="px-4 py-2 rounded-md bg-gray-200 dark:bg-gray-600">Cancelar</button>
                    <button onClick={handleConfirm} className="px-4 py-2 rounded-md bg-red-600 text-white">Confirmar Exclusão</button>
                </div>
            </div>
        </div>
    );
};
 
const AdminPanelModal = ({ isOpen, onClose, users, roles }) => {
    const modalRef = useRef();
    useClickOutside(modalRef, onClose);
    const [selectedUser, setSelectedUser] = useState(null);
    const [editablePermissions, setEditablePermissions] = useState([]);
    
    useEffect(() => {
        if (isOpen && users.length > 0 && !selectedUser) {
            setSelectedUser(users[0]);
        }
        if (!isOpen) {
            setSelectedUser(null);
        }
    }, [isOpen, users, selectedUser]);
    
    useEffect(() => {
        if (selectedUser) {
            setEditablePermissions(selectedUser.permissions || []);
        }
    }, [selectedUser]);

    if (!isOpen) return null;

    const handlePermissionChange = (permissionKey, isChecked) => {
        setEditablePermissions(prev => {
            const newSet = new Set(prev);
            if (isChecked) {
                newSet.add(permissionKey);
            } else {
                newSet.delete(permissionKey);
            }
            return Array.from(newSet);
        });
    };
    
    const applyRoleTemplate = (roleId) => {
        if (roles[roleId]) {
            setEditablePermissions(roles[roleId].permissions);
        }
    };
    
    const handleSavePermissions = async () => {
        if (!selectedUser) return;
        try {
            const roleRef = doc(db, 'roles', selectedUser.uid);
            await setDoc(roleRef, { permissions: editablePermissions });
            alert(`Permissões do usuário ${selectedUser.email} salvas com sucesso!`);
            onClose();
        } catch (error) {
            console.error("Erro ao salvar permissões:", error);
            alert('Falha ao salvar permissões.');
        }
    };

    return (
        <div className="fixed inset-0 bg-black bg-opacity-60 flex justify-center items-center z-50 p-4 modal-backdrop">
            <div ref={modalRef} className="bg-white dark:bg-gray-900 p-6 rounded-2xl shadow-2xl w-full max-w-6xl h-[90vh] flex flex-col modal-content">
                <div className="flex justify-between items-center mb-4 pb-4 border-b dark:border-gray-700">
                    <h2 className="text-2xl font-bold flex items-center gap-2"><UserCog/> Painel de Administração</h2>
                    <button onClick={onClose} title="Fechar"><XCircle /></button>
                </div>
                <div className="flex-grow flex gap-6 overflow-hidden">
                    <div className="w-1/3 border-r pr-6 dark:border-gray-700 overflow-y-auto">
                        <h3 className="text-lg font-semibold mb-3 sticky top-0 bg-white dark:bg-gray-900 pb-2">Usuários</h3>
                        <div className="space-y-2">
                           {users.map(user => (
                               <button 
                                   key={user.uid} 
                                   onClick={() => setSelectedUser(user)}
                                   className={`w-full text-left p-3 rounded-lg transition-colors ${selectedUser?.uid === user.uid ? 'bg-blue-100 dark:bg-blue-900/50' : 'hover:bg-gray-100 dark:hover:bg-gray-800'}`}
                               >
                                   <p className="font-semibold truncate">{user.email}</p>
                                   <p className="text-xs text-gray-500">{user.permissions.length} permissões</p>
                               </button>
                           ))}
                        </div>
                    </div>
                    <div className="w-2/3 flex-grow overflow-y-auto pr-2">
                       {selectedUser ? (
                           <div>
                               <div className="mb-6">
                                   <h3 className="text-xl font-bold truncate">{selectedUser.email}</h3>
                                   <p className="text-gray-500">Edite as permissões para este usuário.</p>
                               </div>
                               <div className="mb-6">
                                   <label htmlFor="role-template" className="block text-sm font-medium text-gray-700 dark:text-gray-300">Aplicar Modelo</label>
                                   <select 
                                       id="role-template"
                                       onChange={(e) => applyRoleTemplate(e.target.value)}
                                       className="mt-1 block w-full md:w-1/2 p-2 rounded-md bg-gray-100 dark:bg-gray-700"
                                   >
                                       <option value="">Selecione um modelo para começar...</option>
                                       {Object.values(roles).map(role => (
                                           <option key={role.id} value={role.id}>{role.name}</option>
                                       ))}
                                   </select>
                               </div>
                               <div className="space-y-4">
                                     <h4 className="font-semibold">Permissões Individuais</h4>
                                     <div className="grid grid-cols-1 md:grid-cols-2 gap-4">
                                         {Object.entries(ALL_PERMISSIONS).map(([key, description]) => (
                                             <label key={key} className="flex items-center gap-3 p-3 rounded-lg bg-gray-50 dark:bg-gray-800/50 hover:bg-gray-100 dark:hover:bg-gray-800 cursor-pointer">
                                                 <input
                                                     type="checkbox"
                                                     checked={editablePermissions.includes(key)}
                                                     onChange={(e) => handlePermissionChange(key, e.target.checked)}
                                                     className="h-5 w-5 rounded text-blue-600 focus:ring-blue-500"
                                                 />
                                                 <span className="text-sm">{description}</span>
                                             </label>
                                         ))}
                                     </div>
                               </div>
                               <div className="mt-8 pt-4 border-t dark:border-gray-700 flex justify-end">
                                   <button onClick={handleSavePermissions} className="px-6 py-2 rounded-lg bg-blue-600 text-white font-semibold hover:bg-blue-700">
                                       Salvar Permissões
                                   </button>
                               </div>
                           </div>
                       ) : (
                           <div className="flex items-center justify-center h-full text-gray-500">
                               <p>Selecione um usuário na lista para ver e editar suas permissões.</p>
                           </div>
                       )}
                    </div>
                </div>
            </div>
        </div>
    );
};
 
const TvSelectorModal = ({ isOpen, onClose, onSelect, onStartCarousel, dashboards }) => {
    const [carouselSeconds, setCarouselSeconds] = useState(10);
    const [selectedDashboards, setSelectedDashboards] = useState(() => dashboards.map(d => d.id));
    const modalRef = useRef();
    useClickOutside(modalRef, onClose);

    useEffect(() => {
        if (isOpen) {
            setSelectedDashboards(dashboards.map(d => d.id));
        }
    }, [isOpen, dashboards]);

    if (!isOpen) return null;

    const handleToggle = (id) => {
        setSelectedDashboards(prev =>
            prev.includes(id) ? prev.filter(dId => dId !== id) : [...prev, id]
        );
    };

    const handleStart = () => {
        if (selectedDashboards.length > 0) {
            onStartCarousel({
                dashboardIds: selectedDashboards,
                interval: carouselSeconds * 1000,
            });
            onClose();
        }
    };

    return (
        <div className="fixed inset-0 bg-black bg-opacity-50 flex justify-center items-center z-50 modal-backdrop">
            <div ref={modalRef} className="bg-white dark:bg-gray-900 p-8 rounded-2xl shadow-2xl w-full max-w-2xl modal-content">
                <div className="flex justify-between items-center mb-6">
                    <h2 className="text-2xl font-bold flex items-center gap-2">
                        <Monitor size={24} className="text-blue-500" /> Selecionar Modo de Exibição
                    </h2>
                    <button onClick={onClose} title="Fechar"><XCircle size={24} /></button>
                </div>
                <div className="grid grid-cols-1 md:grid-cols-2 gap-8">
                    <div>
                        <h3 className="font-bold text-lg mb-2">Exibição Única</h3>
                        <p className="mb-4 text-gray-600 dark:text-gray-400 text-sm">Escolha um quadro para exibir em tela cheia.</p>
                        <div className="space-y-2 max-h-60 overflow-y-auto pr-2">
                            {dashboards.map(dash => (
                                <button
                                    key={dash.id}
                                    onClick={() => { onSelect(dash.id); onClose(); }}
                                    className="w-full flex items-center justify-between p-3 bg-gray-100 dark:bg-gray-700 rounded-lg hover:bg-blue-100 dark:hover:bg-blue-900/50 transition-colors"
                                >
                                    <span className="font-semibold">{dash.name}</span>
                                    <ArrowRight size={20} className="text-blue-500" />
                                </button>
                            ))}
                        </div>
                    </div>
                    <div className="border-l dark:border-gray-700 pl-8">
                        <h3 className="font-bold text-lg mb-2">Modo Carrossel</h3>
                        <p className="mb-4 text-gray-600 dark:text-gray-400 text-sm">Selecione os quadros e o tempo de exibição.</p>
                        <div className="space-y-2 max-h-48 overflow-y-auto pr-2 mb-4">
                            {dashboards.map(dash => (
                                <label key={dash.id} className="flex items-center gap-3 p-2 rounded-md hover:bg-gray-100 dark:hover:bg-gray-800 cursor-pointer">
                                    <input type="checkbox" checked={selectedDashboards.includes(dash.id)} onChange={() => handleToggle(dash.id)} className="h-5 w-5 rounded text-blue-600 focus:ring-blue-500"/>
                                    <span>{dash.name}</span>
                                </label>
                            ))}
                        </div>
                        <div className="flex items-center gap-4">
                             <div className="flex-grow">
                                <label htmlFor="carousel-time" className="text-sm">Segundos por slide:</label>
                                <input id="carousel-time" type="number" value={carouselSeconds} onChange={e => setCarouselSeconds(Number(e.target.value))} className="w-full p-2 mt-1 rounded-md bg-gray-100 dark:bg-gray-700"/>
                             </div>
                            <button onClick={handleStart} className="self-end h-10 px-4 font-semibold rounded-md bg-green-600 text-white hover:bg-green-700 flex items-center gap-2">
                                <Film size={18} /> Iniciar Carrossel
                            </button>
                        </div>
                    </div>
                </div>
            </div>
        </div>
    );
};

// #####################################################################
// #                                                                   #
// #               FIM: COMPONENTES DE MODAIS E AUXILIARES             #
// #                                                                   #
// #####################################################################



// #####################################################################
// #                                                                   #
// #           INÍCIO: COMPONENTES AUXILIARES DO DASHBOARD             #
// #                                                                   #
// #####################################################################

const StatCard = ({ title, value, unit = '', isEfficiency = false }) => {
    const valueColor = isEfficiency ? (value < 65 ? 'text-red-500' : 'text-green-600') : 'text-gray-800 dark:text-white';
    return (
        <div className="bg-white dark:bg-gray-900 p-6 rounded-2xl shadow-lg">
            <h3 className="text-lg font-medium text-gray-500 dark:text-gray-400">{title}</h3>
            <p className={`text-4xl font-bold ${valueColor} mt-2`}>{value}<span className="text-2xl ml-2">{unit}</span></p>
        </div>
    );
};

const CalendarView = ({ selectedDate, setSelectedDate, currentMonth, setCurrentMonth, calendarView, setCalendarView, allProductionData }) => {
    const handleNavigation = (offset) => {
        if (calendarView === 'day') setCurrentMonth(prev => new Date(prev.getFullYear(), prev.getMonth() + offset, 1));
        else if (calendarView === 'month') setCurrentMonth(prev => new Date(prev.getFullYear() + offset, prev.getMonth(), 1));
        else if (calendarView === 'year') setCurrentMonth(prev => new Date(prev.getFullYear() + offset * 10, prev.getMonth(), 1));
    };
    const handleHeaderClick = () => {
        if (calendarView === 'day') setCalendarView('month');
        if (calendarView === 'month') setCalendarView('year');
    };
    const handleMonthSelect = (monthIndex) => { setCurrentMonth(new Date(currentMonth.getFullYear(), monthIndex, 1)); setCalendarView('day'); };
    const handleYearSelect = (year) => { setCurrentMonth(new Date(year, currentMonth.getMonth(), 1)); setCalendarView('month'); };
    const renderHeader = () => {
        let text = '';
        if (calendarView === 'day') text = currentMonth.toLocaleString('pt-BR', { month: 'long', year: 'numeric' });
        else if (calendarView === 'month') text = currentMonth.getFullYear();
        else { const startYear = Math.floor(currentMonth.getFullYear() / 10) * 10; text = `${startYear} - ${startYear + 9}`; }
        return <button onClick={handleHeaderClick} className="text-xl font-semibold hover:text-blue-500">{text}</button>;
    };
    const renderDayView = () => {
        const startOfMonth = new Date(currentMonth.getFullYear(), currentMonth.getMonth(), 1);
        const startDate = new Date(startOfMonth);
        startDate.setDate(startDate.getDate() - startOfMonth.getDay());
        const days = Array.from({ length: 42 }, (_, i) => { const day = new Date(startDate); day.setDate(day.getDate() + i); return day; });
        return (
            <div className="grid grid-cols-7 gap-2 text-center">
                {['D', 'S', 'T', 'Q', 'Q', 'S', 'S'].map((day, i) => <div key={i} className="font-medium text-gray-500 text-sm">{day}</div>)}
                {days.map((day, i) => {
                    const isSelected = day.toDateString() === selectedDate.toDateString();
                    const isCurrentMonth = day.getMonth() === currentMonth.getMonth();
                    const hasData = !!(allProductionData[day.toISOString().slice(0, 10)] && allProductionData[day.toISOString().slice(0, 10)].length > 0);
                    return (<button key={i} onClick={() => setSelectedDate(day)} className={`p-2 rounded-full text-sm relative ${isCurrentMonth ? '' : 'text-gray-400 dark:text-gray-600'} ${isSelected ? 'bg-blue-600 text-white' : 'hover:bg-gray-100 dark:hover:bg-gray-700'}`}>{day.getDate()}{hasData && <span className="absolute bottom-1 left-1/2 -translate-x-1/2 w-1.5 h-1.5 bg-green-500 rounded-full"></span>}</button>)
                })}
            </div>
        );
    };
    const renderMonthView = () => {
        const months = Array.from({length: 12}, (_, i) => new Date(0, i).toLocaleString('pt-BR', {month: 'short'}));
        return ( <div className="grid grid-cols-4 gap-2 text-center">{months.map((month, i) => (<button key={month} onClick={() => handleMonthSelect(i)} className="p-3 rounded-lg hover:bg-gray-100 dark:hover:bg-gray-700">{month}</button>))}</div> );
    };
    const renderYearView = () => {
        const startYear = Math.floor(currentMonth.getFullYear() / 10) * 10;
        const years = Array.from({ length: 10 }, (_, i) => startYear + i);
        return ( <div className="grid grid-cols-4 gap-2 text-center">{years.map(year => (<button key={year} onClick={() => handleYearSelect(year)} className="p-3 rounded-lg hover:bg-gray-100 dark:hover:bg-gray-700">{year}</button>))}</div> );
    };
    return (
        <div className="bg-white dark:bg-gray-900 p-6 rounded-2xl shadow-lg">
            <div className="flex justify-between items-center mb-4">
                <button onClick={() => handleNavigation(-1)} title="Anterior"><ChevronLeft/></button>
                {renderHeader()}
                <button onClick={() => handleNavigation(1)} title="Próximo"><ChevronRight/></button>
            </div>
            {calendarView === 'day' && renderDayView()}
            {calendarView === 'month' && renderMonthView()}
            {calendarView === 'year' && renderYearView()}
        </div>
    );
};

const TrashItemDisplay = ({ item, products, user, onRestore, canRestore }) => {
    const date = new Date(item.deletedAt).toLocaleString('pt-BR');
    
    const commonHeader = (
      <div className="flex justify-between items-start">
        <div>
            <p className="font-bold text-lg mb-1">{item.itemType === 'product' ? 'PRODUTO DELETADO' : (item.itemType === 'lot' ? 'LOTE DELETADO' : 'LANÇAMENTO DELETADO')}</p>
            <p className="text-sm">Deletado por: <span className="font-semibold">{item.deletedByEmail}</span> em <span className="font-semibold">{date}</span></p>
            <p className="mt-2">Motivo: <span className="italic font-medium">{item.reason || 'Nenhum motivo fornecido.'}</span></p>
        </div>
        {canRestore && <button onClick={() => onRestore(item)} className="p-2 bg-green-500 text-white rounded-md text-sm">Restaurar</button>}
      </div>
    );

    const getStatusText = (status) => {
        switch(status) {
            case 'future': return 'Na Fila';
            case 'ongoing': return 'Em Andamento';
            case 'completed': return 'Concluído';
            case 'completed_missing': return 'Concluído (com Falta)';
            case 'completed_exceeding': return 'Concluído (com Sobra)';
            default: return status;
        }
    };

    if (item.itemType === 'product') {
        const doc = item.originalDoc;
        const lastKnownTime = doc.standardTimeHistory?.[doc.standardTimeHistory.length - 1]?.time || 'N/A';
        return (
            <div className="p-4 bg-red-50 dark:bg-red-900/30 rounded-lg border-2 border-red-500/50">
                {commonHeader}
                <div className="mt-3 p-3 bg-red-100 dark:bg-red-900/80 rounded-md">
                    <p className="font-bold">Detalhes do Produto:</p>
                    <p>Nome/Código: <span className="font-semibold">{doc.name}</span></p>
                    <p>Tempo Padrão (na exclusão): <span className="font-semibold">{lastKnownTime} min</span></p>
                </div>
            </div>
        );
    }

    if (item.itemType === 'lot') {
        const doc = item.originalDoc;
        return (
            <div className="p-4 bg-red-50 dark:bg-red-900/30 rounded-lg border-2 border-red-500/50">
                {commonHeader}
                <div className="mt-3 p-3 bg-red-100 dark:bg-red-900/80 rounded-md">
                    <p className="font-bold">Detalhes do Lote:</p>
                    <p>Produto: <span className="font-semibold">{doc.productName}</span> {doc.customName && `(${doc.customName})`}</p>
                    <p>Lote Sequencial #: <span className="font-semibold">{doc.sequentialId}</span></p>
                    <p>Meta Total: <span className="font-semibold">{doc.target} un.</span></p>
                    <p>Produzido até a Exclusão: <span className="font-semibold">{doc.produced} un.</span></p>
                    <p>Status na Exclusão: <span className="font-semibold">{getStatusText(doc.status)}</span></p>
                </div>
            </div>
        );
    }
    
    if (item.itemType === 'entry') {
        const doc = item.originalDoc;
        const productionList = doc.productionDetails.map(d => {
            const product = products.find(p => p.id === d.productId);
            return `${d.produced} un. (${product?.name || 'Produto Excluído'})`
        }).join(', ');

        return (
             <div className="p-4 bg-red-50 dark:bg-red-900/30 rounded-lg border-2 border-red-500/50">
                {commonHeader}
                <div className="mt-3 p-3 bg-red-100 dark:bg-red-900/80 rounded-md">
                    <p className="font-bold">Detalhes do Lançamento:</p>
                    <p>Período: <span className="font-semibold">{doc.period}</span></p>
                    <p>Pessoas / Tempo: <span className="font-semibold">{doc.people} / {doc.availableTime} min</span></p>
                    <p>Meta Registrada: <span className="font-semibold">{doc.goalDisplay}</span></p>
                    <p>Produção Registrada: <span className="font-semibold">{productionList}</span></p>
                </div>
            </div>
        );
    }

    return null;
};

const LotReport = ({ lots, products }) => {
    const reportData = useMemo(() => {
        const completedLots = lots.filter(l => l.status.startsWith('completed') && l.startDate && l.endDate);
        if (completedLots.length === 0) {
            return { lotDetails: [], overallAverage: 0 };
        }

        let totalPieces = 0;
        let totalDays = 0;

        const lotDetails = completedLots.map(lot => {
            const startDate = new Date(lot.startDate);
            const endDate = new Date(lot.endDate);
            const durationMillis = endDate - startDate;
            const durationDays = Math.max(1, durationMillis / (1000 * 60 * 60 * 24));
            
            const averageDaily = lot.produced > 0 ? (lot.produced / durationDays) : 0;

            totalPieces += lot.produced;
            totalDays += durationDays;

            return {
                ...lot,
                duration: durationDays.toFixed(1),
                averageDaily: averageDaily.toFixed(2),
            };
        });

        const overallAverage = totalDays > 0 ? (totalPieces / totalDays) : 0;

        return { lotDetails, overallAverage: overallAverage.toFixed(2) };
    }, [lots]);

    return (
        <section className="bg-white dark:bg-gray-900 p-6 rounded-2xl shadow-lg">
            <h2 className="text-xl font-semibold mb-4 flex items-center">
                <BarChart className="mr-2 text-blue-500"/> Relatório de Lotes Concluídos
            </h2>
            {reportData.lotDetails.length === 0 ? (
                <p className="text-gray-500 dark:text-gray-400">Nenhum lote concluído para exibir o relatório.</p>
            ) : (
                <>
                <div className="grid grid-cols-1 md:grid-cols-4 gap-4 mb-6">
                    <div className="md:col-span-4 bg-blue-50 dark:bg-blue-900/30 p-4 rounded-lg text-center">
                        <h3 className="font-bold text-lg text-blue-800 dark:text-blue-300">Média Geral de Produção Diária</h3>
                        <p className="text-3xl font-extrabold text-blue-600 dark:text-blue-400">{reportData.overallAverage} <span className="text-lg">peças/dia</span></p>
                    </div>
                </div>

                <div className="overflow-x-auto">
                    <table className="w-full text-left text-sm">
                        <thead className="bg-gray-50 dark:bg-gray-800">
                            <tr>
                                <th className="p-3">Lote</th>
                                <th className="p-3 text-center">Total Produzido</th>
                                <th className="p-3 text-center">Duração (dias)</th>
                                <th className="p-3 text-center">Média Diária (peças)</th>
                            </tr>
                        </thead>
                        <tbody className="divide-y divide-gray-200 dark:divide-gray-600">
                            {reportData.lotDetails.map(lot => (
                                <tr key={lot.id}>
                                    <td className="p-3 font-semibold">{lot.productName}{lot.customName ? ` - ${lot.customName}` : ''} (#{lot.sequentialId})</td>
                                    <td className="p-3 text-center">{lot.produced} / {lot.target}</td>
                                    <td className="p-3 text-center">{lot.duration}</td>
                                    <td className="p-3 text-center font-bold text-green-600 dark:text-green-400">{lot.averageDaily}</td>
                                </tr>
                            ))}
                        </tbody>
                    </table>
                </div>
                </>
            )}
        </section>
    );
};

// #####################################################################
// #                                                                   #
// #           INÍCIO: CRONOANÁLISE DASHBOARD (CÓDIGO PRINCIPAL)         #
// #                                                                   #
// #####################################################################

const CronoanaliseDashboard = ({ onNavigateToStock, user, permissions, startTvMode, dashboards, users, roles, currentDashboardIndex, setCurrentDashboardIndex }) => {
    const { logout } = useAuth();
    const [theme, setTheme] = useState(() => localStorage.getItem('theme') || (window.matchMedia('(prefers-color-scheme: dark)').matches ? 'dark' : 'light'));
    useEffect(() => {
        const root = window.document.documentElement;
        root.classList.toggle('dark', theme === 'dark');
        localStorage.setItem('theme', theme);
    }, [theme]);
    const toggleTheme = () => setTheme(prev => (prev === 'light' ? 'dark' : 'light'));
    
    useEffect(() => { if (currentDashboardIndex >= dashboards.length && dashboards.length > 0) { setCurrentDashboardIndex(dashboards.length - 1); } }, [dashboards, currentDashboardIndex, setCurrentDashboardIndex]);

    const currentDashboard = dashboards[currentDashboardIndex] || null;
    const isTraveteDashboard = currentDashboard?.id === 'travete';
    
    const [products, setProducts] = useState([]);
    const [lots, setLots] = useState([]);
    const [allProductionData, setAllProductionData] = useState({});
    const [trashItems, setTrashItems] = useState([]);
    
    const [selectedDate, setSelectedDate] = useState(new Date());
    const [currentMonth, setCurrentMonth] = useState(new Date());
    const [calendarView, setCalendarView] = useState('day');
    
    const [lotCounter, setLotCounter] = useState(1);
    
    const [lotFilter, setLotFilter] = useState('ongoing');
    const [newLot, setNewLot] = useState({ productId: '', target: '', customName: '' });
    const [editingLotId, setEditingLotId] = useState(null);
    const [editingLotData, setEditingLotData] = useState({ target: '', customName: '' });
    const [newProduct, setNewProduct] = useState({ name: '', standardTime: '' });
    const [editingProductId, setEditingProductId] = useState(null);
    const [editingProductData, setEditingProductData] = useState({ name: '', standardTime: '' });
    
    const [newEntry, setNewEntry] = useState({ period: '', people: '', availableTime: 60, productId: '', productions: [] });
    const [traveteProductForm, setTraveteProductForm] = useState(() => createTraveteDefaultProductForm());
    const resetTraveteProductForm = useCallback(() => {
        setTraveteProductForm(createTraveteDefaultProductForm());
    }, [setTraveteProductForm]);
    const [traveteEntry, setTraveteEntry] = useState({
        period: '',
        availableTime: 60,
        employeeEntries: [createDefaultTraveteEmployee(1), createDefaultTraveteEmployee(2)],
    });
    const traveteMachines = TRAVETE_MACHINES;

    const [goalPreview, setGoalPreview] = useState("0");
    const [predictedLots, setPredictedLots] = useState([]);
    const [modalState, setModalState] = useState({ type: null, data: null });
    const [showUrgent, setShowUrgent] = useState(false);
    const [urgentProduction, setUrgentProduction] = useState({ productId: '', produced: '' });
    const [isNavOpen, setIsNavOpen] = useState(false);
    const navRef = useRef();
    useClickOutside(navRef, () => setIsNavOpen(false));

    const productsForSelectedDate = useMemo(() => {
        const targetDate = new Date(selectedDate);
        targetDate.setHours(23, 59, 59, 999);

        return products
            .map(p => {
                if (!p.standardTimeHistory || p.standardTimeHistory.length === 0) {
                    return null; 
                }
                const validTimeEntry = p.standardTimeHistory
                    .filter(h => new Date(h.effectiveDate) <= targetDate)
                    .pop();

                if (!validTimeEntry) {
                    return null; 
                }
                return { ...p, standardTime: validTimeEntry.time };
            })
            .filter(Boolean);
    }, [products, selectedDate]);

    const traveteVariationLookup = useMemo(() => {
        const lookup = new Map();
        productsForSelectedDate.forEach(product => {
            if (!product?.machineType) return;
            const baseId = product.baseProductId || product.id;
            if (!lookup.has(baseId)) {
                lookup.set(baseId, new Map());
            }
            lookup.get(baseId).set(product.machineType, product);
        });
        return lookup;
    }, [productsForSelectedDate]);
    
    const summarizeTraveteEntry = useCallback((entryDraft) => {
        const defaultResult = {
            employeeSummaries: [],
            goalDisplay: '- // -',
            lotDisplay: '- // -',
            isValid: false,
            productionDetails: [],
            totalMeta: 0,
            totalProduced: 0,
            goalBlocks: [],
            lotBlocks: [],
        };

        if (!entryDraft) {
            return defaultResult;
        }

        const availableTime = parseFloat(entryDraft.availableTime) || 0;
        const period = entryDraft.period;
        const activeLots = getOrderedActiveLots(lots);

        const employeeSummaries = (entryDraft.employeeEntries || []).map((emp) => {
            const manualStandardTime = parseFloat(emp.standardTime);
            let derivedStandardTime = 0;

            const productSummaries = (emp.products || []).map(productItem => {
                const lot = productItem.lotId ? (lots.find(l => l.id === productItem.lotId) || null) : null;
                const produced = parseInt(productItem.produced, 10) || 0;
                const variation = lot
                    ? findTraveteVariationForLot(lot, emp.machineType, productsForSelectedDate, traveteVariationLookup)
                    : null;
                const baseProductId = lot ? resolveTraveteLotBaseId(lot, productsForSelectedDate) : null;
                const variationStandardTime = variation?.standardTime ? parseFloat(variation.standardTime) : NaN;
                if (!Number.isNaN(variationStandardTime) && variationStandardTime > 0 && derivedStandardTime <= 0) {
                    derivedStandardTime = variationStandardTime;
                }

                return {
                    lot,
                    lotId: lot?.id || '',
                    productId: variation?.id || '',
                    productBaseId: baseProductId || '',
                    produced,
                    standardTime: (!Number.isNaN(variationStandardTime) && variationStandardTime > 0)
                        ? variationStandardTime
                        : 0,
                };
            });

            const standardTimeValue = (!Number.isNaN(manualStandardTime) && manualStandardTime > 0)
                ? manualStandardTime
                : derivedStandardTime;

            const produced = productSummaries.reduce((sum, item) => sum + (item.produced || 0), 0);
            const meta = (standardTimeValue > 0 && availableTime > 0)
                ? Math.round(availableTime / standardTimeValue)
                : 0;
            const efficiency = (standardTimeValue > 0 && availableTime > 0 && produced > 0)
                ? parseFloat((((produced * standardTimeValue) / availableTime) * 100).toFixed(2))
                : 0;

            const productionDetails = productSummaries
                .filter(item => item.produced > 0 && item.lotId)
                .map(item => ({
                    lotId: item.lotId,
                    productId: item.productId,
                    produced: item.produced,
                    ...(item.productBaseId ? { productBaseId: item.productBaseId } : {}),
                    standardTime: item.standardTime || standardTimeValue || 0,
                }));

            const productsForSave = productSummaries
                .filter(item => item.produced > 0 && item.lotId)
                .map(item => ({
                    lotId: item.lotId,
                    produced: item.produced,
                    productId: item.productId,
                    productBaseId: item.productBaseId || undefined,
                    standardTime: item.standardTime || standardTimeValue || 0,
                    lotName: item.lot ? formatTraveteLotDisplayName(item.lot, products) : '',
                }));

            const valid = Boolean(
                period &&
                availableTime > 0 &&
                productionDetails.length > 0 &&
                standardTimeValue > 0
            );

            const primaryLot = productSummaries.find(item => item.lot)?.lot || null;
            const manualNextLotItem = productSummaries.slice(1).find(item => item.lot) || null;
            const manualNextLot = manualNextLotItem?.lot || null;

            const currentLot = primaryLot || activeLots[0] || null;
            let nextLotCandidate = manualNextLot || null;

            if (!nextLotCandidate && currentLot) {
                const currentIndex = activeLots.findIndex(l => l.id === currentLot.id);
                if (currentIndex !== -1) {
                    nextLotCandidate = activeLots.slice(currentIndex + 1).find(Boolean) || null;
                }
            }

            if (!nextLotCandidate && !currentLot && activeLots.length > 0) {
                nextLotCandidate = activeLots[0];
            }

            const currentLotName = currentLot ? formatTraveteLotDisplayName(currentLot, products) : '';
            const rawNextLotName = nextLotCandidate ? formatTraveteLotDisplayName(nextLotCandidate, products) : '';
            const remainingInCurrentLot = getLotRemainingPieces(currentLot);
            const nextLotRemaining = getLotRemainingPieces(nextLotCandidate);

            const plannedForCurrentLot = currentLot ? Math.min(meta, remainingInCurrentLot || 0) : 0;
            const leftoverMetaForNext = Math.max(0, meta - plannedForCurrentLot);
            const manualNextProduced = manualNextLotItem ? manualNextLotItem.produced || 0 : 0;
            const nextMetaPieces = manualNextLotItem && manualNextProduced > 0
                ? manualNextProduced
                : nextLotRemaining;

            const shouldShowNextLot = Boolean(nextLotCandidate)
                && (manualNextLotItem || leftoverMetaForNext > 0)
                && (nextMetaPieces > 0);

            const machineSuffix = emp.machineType?.replace('Travete ', '') || '';
            const currentLotLabel = currentLotName
                ? `${currentLotName}${machineSuffix ? ` - ${machineSuffix}` : ''}`
                : '';
            const nextLotName = shouldShowNextLot ? rawNextLotName : '';
            const lotDisplay = currentLotLabel
                ? (shouldShowNextLot && nextLotName ? `${currentLotLabel} / ${nextLotName}` : currentLotLabel)
                : (shouldShowNextLot && nextLotName ? nextLotName : '-');

            const currentMetaValue = currentLot ? remainingInCurrentLot : (meta > 0 ? meta : 0);
            const currentMetaLabel = currentMetaValue > 0
                ? currentMetaValue.toLocaleString('pt-BR')
                : (currentLot ? '0' : (meta > 0 ? meta.toLocaleString('pt-BR') : '0'));
            const nextMetaLabel = shouldShowNextLot
                ? (nextMetaPieces > 0 ? nextMetaPieces.toLocaleString('pt-BR') : '0')
                : '';
            const metaDisplay = nextMetaLabel ? `${currentMetaLabel}/${nextMetaLabel}` : currentMetaLabel;

            const producedSegments = productSummaries.map(item => {
                const producedNumeric = parseInt(item.produced, 10);
                return Number.isNaN(producedNumeric) ? 0 : producedNumeric;
            });
            const formattedProducedSegments = producedSegments.filter((value, idx) => (idx === 0) || value > 0)
                .map(value => value.toLocaleString('pt-BR'));
            const producedDisplay = formattedProducedSegments.length > 0
                ? formattedProducedSegments.join(' / ')
                : produced.toLocaleString('pt-BR');

            return {
                ...emp,
                produced,
                meta,
                efficiency,
                standardTimeValue,
                productionDetails,
                productsForSave,
                productSummaries,
                valid,
                metaDisplay,
                lotDisplay,
                producedDisplay,
                currentLotName,
                nextLotName,
                shouldShowNextLot,
                metaSegments: {
                    current: currentMetaValue,
                    next: shouldShowNextLot ? nextMetaPieces : null,
                    showNext: shouldShowNextLot,
                },
                lotSegments: {
                    current: currentLotName,
                    next: shouldShowNextLot ? nextLotName : '',
                    machineType: emp.machineType || '',
                },
            };
        });

        if (employeeSummaries.length === 0) {
            return defaultResult;
        }

        const goalBlocks = employeeSummaries.map(emp => emp.metaSegments);
        const lotBlocks = employeeSummaries.map(emp => emp.lotSegments);

        const goalDisplay = employeeSummaries
            .map(emp => emp.metaDisplay || '-')
            .join(' // ');

        const lotDisplay = employeeSummaries
            .map(emp => emp.lotDisplay || '-')
            .join(' // ');

        const productionDetails = employeeSummaries.flatMap(emp => emp.productionDetails);
        const totalMeta = employeeSummaries.reduce((sum, emp) => sum + (emp.meta || 0), 0);
        const totalProduced = employeeSummaries.reduce((sum, emp) => sum + (emp.produced || 0), 0);

        const isValid = Boolean(
            period &&
            availableTime > 0 &&
            employeeSummaries.every(emp => emp.valid)
        );

        return {
            employeeSummaries,
            goalDisplay,
            lotDisplay,
            isValid,
            productionDetails,
            totalMeta,
            totalProduced,
            goalBlocks,
            lotBlocks,
        };
    }, [lots, productsForSelectedDate, traveteVariationLookup, products]);

    const traveteComputedEntry = useMemo(() => {
        if (!isTraveteDashboard) {
            return {
                employeeSummaries: [],
                goalDisplay: '- // -',
                lotDisplay: '- // -',
                isValid: false,
                productionDetails: [],
                totalMeta: 0,
                totalProduced: 0,
                goalBlocks: [],
                lotBlocks: [],
            };
        }

        return summarizeTraveteEntry(traveteEntry);
    }, [isTraveteDashboard, summarizeTraveteEntry, traveteEntry]);

    const travetePreviewPending = useMemo(() => {
        if (!isTraveteDashboard) return false;
        if (!traveteEntry.period || !(parseFloat(traveteEntry.availableTime) > 0)) return false;
        return traveteEntry.employeeEntries.some(emp => (emp.products || []).some(item => item.lotId));
    }, [isTraveteDashboard, traveteEntry]);

    const isEntryFormValid = useMemo(() => {
        if (isTraveteDashboard) {
            return traveteComputedEntry.isValid;
        }

        const allFieldsFilled = newEntry.productions.every(p => p !== '' && p !== null);

        const atLeastOneIsPositive = newEntry.productions.some(p => parseInt(p, 10) > 0);

        const hasProduction = allFieldsFilled && atLeastOneIsPositive;

        const hasUrgentProduction = showUrgent && urgentProduction.productId && (parseInt(urgentProduction.produced, 10) || 0) > 0;

        return (
            newEntry.period &&
            (parseFloat(newEntry.people) > 0) &&
            (parseFloat(newEntry.availableTime) > 0) &&
            newEntry.productId &&
            (hasProduction || hasUrgentProduction)
        );
    }, [isTraveteDashboard, traveteComputedEntry, newEntry, showUrgent, urgentProduction]);
    
    useEffect(() => {
        if (!user || !currentDashboard) return;

        const unsubProducts = onSnapshot(query(collection(db, `dashboards/${currentDashboard.id}/products`)), snap => {
            setProducts(snap.docs.map(d => d.data()));
        });
        const unsubLots = onSnapshot(query(collection(db, `dashboards/${currentDashboard.id}/lots`), orderBy("order")), snap => {
            setLots(snap.docs.map(d => d.data()));
        });
        const unsubProdData = onSnapshot(doc(db, `dashboards/${currentDashboard.id}/productionData`, "data"), snap => {
            setAllProductionData(snap.exists() ? snap.data() : {});
        });
        const unsubTrash = onSnapshot(query(collection(db, 'trash')), snap => {
             setTrashItems(snap.docs.map(d => d.data()));
        });

        const clearPreviewOnUnmount = async () => {
            if(currentDashboard?.id) {
                await deleteDoc(doc(db, `dashboards/${currentDashboard.id}/previews/live`));
            }
        };

        return () => {
            unsubProducts();
            unsubLots();
            unsubProdData();
            unsubTrash();
            clearPreviewOnUnmount();
        };

    }, [user, currentDashboard]);
    
    const dateKey = selectedDate.toISOString().slice(0, 10);
    const productionData = useMemo(() => allProductionData[dateKey] || [], [allProductionData, dateKey]);
    
    useEffect(() => { setLotCounter(lots.length > 0 ? Math.max(0, ...lots.map(l => l.sequentialId || 0)) + 1 : 1); }, [lots]);

    useEffect(() => {
        if (!isTraveteDashboard) {
            setTraveteProductForm(createTraveteDefaultProductForm());
            setTraveteEntry({
                period: '',
                availableTime: 60,
                employeeEntries: [createDefaultTraveteEmployee(1), createDefaultTraveteEmployee(2)],
            });
        }
    }, [isTraveteDashboard]);

    const closeModal = () => setModalState({ type: null, data: null });
    
    useEffect(() => {
        if (!currentDashboard?.id) return;

        const previewRef = doc(db, `dashboards/${currentDashboard.id}/previews/live`);

        if (isTraveteDashboard) {
            const hasBasicInfo = traveteEntry.period && parseFloat(traveteEntry.availableTime) > 0;
            const hasAnyProduct = traveteEntry.employeeEntries.some(emp => (emp.products || []).some(item => item.lotId));
            if (hasBasicInfo && hasAnyProduct) {
                const handler = setTimeout(async () => {
                    const employeePreview = traveteComputedEntry.employeeSummaries.map(emp => ({
                        employeeId: emp.employeeId,
                        machineType: emp.machineType,
                        products: (emp.productsForSave || []).map(item => ({
                            lotName: item.lotName || '',
                            produced: item.produced,
                        })),
                    }));

                    const lotNames = Array.from(new Set(employeePreview.flatMap(emp => (emp.products || []).map(p => p.lotName).filter(Boolean))));
                    const lotDisplayValue = traveteComputedEntry.lotDisplay && traveteComputedEntry.lotDisplay.trim().length > 0
                        ? traveteComputedEntry.lotDisplay
                        : lotNames.join(' | ');

                    await setDoc(previewRef, {
                        period: traveteEntry.period,
                        goalDisplay: traveteComputedEntry.goalDisplay,
                        availableTime: traveteEntry.availableTime,
                        people: traveteEntry.employeeEntries.length,
                        employeeEntries: employeePreview,
                        lotDisplayName: lotDisplayValue || '',
                        timestamp: Timestamp.now(),
                    });
                }, 500);

                return () => {
                    clearTimeout(handler);
                };
            }

            deleteDoc(previewRef);
            return;
        }

        if (newEntry.period && newEntry.people > 0 && newEntry.availableTime > 0 && newEntry.productId) {

            const handler = setTimeout(async () => {
                const product = productsForSelectedDate.find(p => p.id === newEntry.productId);

                await setDoc(previewRef, {
                    period: newEntry.period,
                    goalDisplay: goalPreview,
                    productName: product?.name || '',
                    timestamp: Timestamp.now()
                });
            }, 1500);

            return () => {
                clearTimeout(handler);
            };
        }

        deleteDoc(previewRef);
    }, [isTraveteDashboard, goalPreview, newEntry, traveteEntry, traveteComputedEntry, currentDashboard, productsForSelectedDate, products]);


    const handleAddEntry = useCallback(async (e) => {
        e.preventDefault();
        if (!currentDashboard) return;

        if (isTraveteDashboard) {
            if (!traveteComputedEntry.isValid) return;

            const entryId = Date.now().toString();
            const batch = writeBatch(db);
            const prodDataRef = doc(db, `dashboards/${currentDashboard.id}/productionData`, "data");
            const employeeEntries = traveteComputedEntry.employeeSummaries.map(emp => ({
                employeeId: emp.employeeId,
                machineType: emp.machineType,
                produced: emp.produced || 0,
                standardTime: emp.standardTimeValue || 0,
                products: (emp.productsForSave || []).map(product => ({
                    lotId: product.lotId,
                    productId: product.productId,
                    produced: product.produced,
                    standardTime: product.standardTime,
                    ...(product.productBaseId ? { productBaseId: product.productBaseId } : {}),
                })),
            }));

            const newEntryData = {
                id: entryId,
                period: traveteEntry.period,
                people: traveteEntry.employeeEntries.length,
                availableTime: traveteEntry.availableTime,
                goalDisplay: traveteComputedEntry.goalDisplay,
                lotDisplay: traveteComputedEntry.lotDisplay,
                traveteGoalBlocks: traveteComputedEntry.goalBlocks || [],
                traveteLotBlocks: traveteComputedEntry.lotBlocks || [],
                employeeEntries,
                productionDetails: traveteComputedEntry.productionDetails,
                observation: '',
                createdBy: { uid: user.uid, email: user.email },
            };

            const updatedDayData = [...(allProductionData[dateKey] || []), newEntryData];
            batch.set(prodDataRef, { [dateKey]: updatedDayData }, { merge: true });

            for (const detail of traveteComputedEntry.productionDetails) {
                const lotToUpdate = detail.lotId
                    ? lots.find(l => l.id === detail.lotId)
                    : detail.productBaseId
                        ? lots.find(l => resolveTraveteLotBaseId(l, productsForSelectedDate) === detail.productBaseId)
                        : lots.find(l => l.productId === detail.productId);
                if (lotToUpdate) {
                    const lotRef = doc(db, `dashboards/${currentDashboard.id}/lots`, lotToUpdate.id);
                    const newProduced = (lotToUpdate.produced || 0) + detail.produced;
                    const updatePayload = {
                        produced: newProduced,
                        lastEditedBy: { uid: user.uid, email: user.email },
                        lastEditedAt: Timestamp.now(),
                    };
                    if (lotToUpdate.status === 'future' && newProduced > 0) {
                        updatePayload.status = 'ongoing';
                        updatePayload.startDate = new Date().toISOString();
                    }
                    if (newProduced >= lotToUpdate.target && !lotToUpdate.status.startsWith('completed')) {
                        updatePayload.status = 'completed';
                        updatePayload.endDate = new Date().toISOString();
                    }
                    batch.update(lotRef, updatePayload);
                }
            }

            const previewRef = doc(db, `dashboards/${currentDashboard.id}/previews/live`);
            batch.delete(previewRef);

            await batch.commit();

            setTraveteEntry({
                period: '',
                availableTime: 60,
                employeeEntries: [createDefaultTraveteEmployee(1), createDefaultTraveteEmployee(2)],
            });
            return;
        }

        if (!isEntryFormValid) return;

        const productionDetails = [];
        if (showUrgent && urgentProduction.productId && urgentProduction.produced > 0) {
            productionDetails.push({ productId: urgentProduction.productId, produced: parseInt(urgentProduction.produced, 10) });
        }
        predictedLots.filter(p => !p.isUrgent).forEach((lot, index) => {
            const producedAmount = parseInt(newEntry.productions[index], 10) || 0;
            if (lot && producedAmount > 0) {
                productionDetails.push({ productId: lot.productId, produced: producedAmount });
            }
        });

        const newEntryData = {
            id: Date.now().toString(),
            period: newEntry.period,
            people: newEntry.people,
            availableTime: newEntry.availableTime,
            productionDetails,
            observation: '',
            goalDisplay: goalPreview,
            primaryProductId: newEntry.productId,
            createdBy: { uid: user.uid, email: user.email },
        };

        const batch = writeBatch(db);
        const prodDataRef = doc(db, `dashboards/${currentDashboard.id}/productionData`, "data");

        const updatedDayData = [...(allProductionData[dateKey] || []), newEntryData];
        batch.set(prodDataRef, { [dateKey]: updatedDayData }, { merge: true });

        for (const detail of productionDetails) {
            const lotToUpdate = lots.find(l => l.productId === detail.productId);
            if(lotToUpdate){
                const lotRef = doc(db, `dashboards/${currentDashboard.id}/lots`, lotToUpdate.id);
                const newProduced = (lotToUpdate.produced || 0) + detail.produced;
                const updatePayload = {
                    produced: newProduced,
                    lastEditedBy: { uid: user.uid, email: user.email },
                    lastEditedAt: Timestamp.now(),
                };
                if (lotToUpdate.status === 'future' && newProduced > 0) {
                    updatePayload.status = 'ongoing';
                    updatePayload.startDate = new Date().toISOString();
                }
                if (newProduced >= lotToUpdate.target && !lotToUpdate.status.startsWith('completed')) {
                    updatePayload.status = 'completed';
                    updatePayload.endDate = new Date().toISOString();
                }
                batch.update(lotRef, updatePayload);
            }
        }

        const previewRef = doc(db, `dashboards/${currentDashboard.id}/previews/live`);
        batch.delete(previewRef);

        await batch.commit();

        setNewEntry({ period: '', people: '', availableTime: 60, productId: newEntry.productId, productions: [] });
        setUrgentProduction({productId: '', produced: ''});
        setShowUrgent(false);
    }, [currentDashboard, isTraveteDashboard, traveteComputedEntry, traveteEntry, allProductionData, dateKey, lots, user, isEntryFormValid, showUrgent, urgentProduction, predictedLots, newEntry, goalPreview, productsForSelectedDate]);
    
    
    const handleSaveTraveteEntry = async (entryId, updatedData) => {
        const originalEntry = productionData.find(e => e.id === entryId);
        if (!originalEntry) {
            console.error('Lançamento do Travete não encontrado para editar.');
            return;
        }

        const entryDraft = {
            period: originalEntry.period,
            availableTime: updatedData.availableTime,
            employeeEntries: (updatedData.employeeEntries || []).map((emp, index) => ({
                employeeId: emp.employeeId || index + 1,
                machineType: emp.machineType,
                standardTime: emp.standardTime,
                products: (emp.products || []).map(product => ({
                    lotId: product.lotId || '',
                    produced: product.produced || 0,
                })),
            })),
        };

        const computed = summarizeTraveteEntry(entryDraft);
        if (!computed.isValid || computed.employeeSummaries.length === 0) {
            console.error('Dados do Travete inválidos para salvar edição.');
            return;
        }

        const batch = writeBatch(db);
        const prodDataRef = doc(db, `dashboards/${currentDashboard.id}/productionData`, 'data');

        const productionDeltas = new Map();
        const accumulateDetail = (detail, sign) => {
            const lotTarget = detail.lotId
                ? lots.find(l => l.id === detail.lotId)
                : detail.productBaseId
                    ? lots.find(l => resolveTraveteLotBaseId(l, productsForSelectedDate) === detail.productBaseId)
                    : lots.find(l => l.productId === detail.productId);
            if (!lotTarget) return;
            productionDeltas.set(lotTarget.id, (productionDeltas.get(lotTarget.id) || 0) + sign * detail.produced);
        };

        (originalEntry.productionDetails || []).forEach(detail => accumulateDetail(detail, -1));
        computed.productionDetails.forEach(detail => accumulateDetail(detail, 1));

        for (const [lotId, delta] of productionDeltas.entries()) {
            if (delta === 0) continue;
            const lotRef = doc(db, `dashboards/${currentDashboard.id}/lots`, lotId);
            batch.update(lotRef, {
                produced: increment(delta),
                lastEditedBy: { uid: user.uid, email: user.email },
                lastEditedAt: Timestamp.now(),
            });
        }

        const updatedDayData = productionData.map(entry => {
            if (entry.id !== entryId) return entry;

            const employeeEntries = computed.employeeSummaries.map(emp => ({
                employeeId: emp.employeeId,
                machineType: emp.machineType,
                produced: emp.produced || 0,
                standardTime: emp.standardTimeValue || 0,
                products: (emp.productsForSave || []).map(product => ({
                    lotId: product.lotId,
                    productId: product.productId,
                    produced: product.produced,
                    standardTime: product.standardTime,
                    ...(product.productBaseId ? { productBaseId: product.productBaseId } : {}),
                })),
            }));

            return {
                ...entry,
                people: employeeEntries.length,
                availableTime: entryDraft.availableTime,
                goalDisplay: computed.goalDisplay,
                lotDisplay: computed.lotDisplay,
                traveteGoalBlocks: computed.goalBlocks || [],
                traveteLotBlocks: computed.lotBlocks || [],
                employeeEntries,
                productionDetails: computed.productionDetails,
                observation: updatedData.observation || entry.observation || '',
                lastEditedBy: { uid: user.uid, email: user.email },
                lastEditedAt: Timestamp.now(),
            };
        });

        batch.set(prodDataRef, { [dateKey]: updatedDayData }, { merge: true });

        try {
            await batch.commit();
        } catch (error) {
            console.error('Erro ao salvar edição do Travete:', error);
        }
    };

    const handleSaveEntry = async (entryId, updatedData) => {
      if (isTraveteDashboard || updatedData?.type === 'travete') {
          await handleSaveTraveteEntry(entryId, updatedData);
          return;
      }

      const originalEntry = productionData.find(e => e.id === entryId);
      if (!originalEntry) {
          console.error("Lançamento original não encontrado para editar.");
          return;
      }
 
      const batch = writeBatch(db);
      const prodDataRef = doc(db, `dashboards/${currentDashboard.id}/productionData`, "data");
 
      const productionDeltas = new Map();
      const updatedProductions = Array.isArray(updatedData.productions) ? updatedData.productions : [];

      (originalEntry.productionDetails || []).forEach(detail => {
          productionDeltas.set(detail.productId, (productionDeltas.get(detail.productId) || 0) - detail.produced);
      });

      updatedProductions.forEach(detail => {
          productionDeltas.set(detail.productId, (productionDeltas.get(detail.productId) || 0) + detail.produced);
      });
 
      for (const [productId, delta] of productionDeltas.entries()) {
          if (delta === 0) continue;
 
          const lotToUpdate = lots.find(l => l.productId === productId);
          if (lotToUpdate) {
              const lotRef = doc(db, `dashboards/${currentDashboard.id}/lots`, lotToUpdate.id);
              batch.update(lotRef, {
                  produced: increment(delta),
                  lastEditedBy: { uid: user.uid, email: user.email },
                  lastEditedAt: Timestamp.now(),
              });
          }
      }
      
      const updatedDayData = productionData.map(e => {
          if (e.id === entryId) {
              return {
                  ...e,
                  people: updatedData.people,
                  availableTime: updatedData.availableTime,
                  productionDetails: updatedProductions,
                  goalDisplay: updatedData.goalDisplay !== undefined ? updatedData.goalDisplay : e.goalDisplay,
                  primaryProductId: updatedData.primaryProductId !== undefined ? updatedData.primaryProductId : e.primaryProductId,
                  lastEditedBy: { uid: user.uid, email: user.email },
                  lastEditedAt: Timestamp.now(),
              };
          }
          return e;
      });
      
      batch.set(prodDataRef, { [dateKey]: updatedDayData }, { merge: true });
 
      try {
          await batch.commit();
          console.log("Lançamento atualizado com sucesso.");
      } catch (error) {
          console.error("Erro ao salvar lançamento editado:", error);
      }
    };


    const executeSoftDelete = async (reason, itemId, itemType, itemDoc) => {
        try {
            const trashId = Date.now().toString();
            const trashItem = {
                id: trashId,
                originalId: itemId,
                itemType: itemType,
                originalDoc: itemDoc,
                deletedByEmail: user.email,
                deletedAt: new Date().toISOString(),
                reason,
                dashboardId: currentDashboard.id,
            };

            const batch = writeBatch(db);
            batch.set(doc(db, "trash", trashId), trashItem);

            if (itemType === 'lot') {
                batch.delete(doc(db, `dashboards/${currentDashboard.id}/lots`, itemId));
            } else if (itemType === 'product') {
                batch.delete(doc(db, `dashboards/${currentDashboard.id}/products`, itemId));
            } else if (itemType === 'entry') {
                const updatedDayData = productionData.filter(e => e.id !== itemId);
                const updatedProdData = { ...allProductionData, [dateKey]: updatedDayData };
                batch.set(doc(db, `dashboards/${currentDashboard.id}/productionData`, "data"), updatedProdData, { merge: true });
                
                for (const detail of itemDoc.productionDetails) {
                    const lotToUpdate = lots.find(l => l.productId === detail.productId);
                    if(lotToUpdate){
                        const newProduced = Math.max(0, (lotToUpdate.produced || 0) - detail.produced);
                        const newStatus = (lotToUpdate.status.startsWith('completed') && newProduced < lotToUpdate.target) ? 'ongoing' : lotToUpdate.status;
                        batch.update(doc(db, `dashboards/${currentDashboard.id}/lots`, lotToUpdate.id), { produced: newProduced, status: newStatus });
                    }
                }
            }
            await batch.commit();

        } catch (e) { console.error('Erro ao mover item para lixeira:', e); } 
        finally { closeModal(); }
    };

    const handleRestoreItem = async (itemToRestore) => {
      const { itemType, originalDoc, dashboardId, id: trashId } = itemToRestore;
      
      if (dashboardId !== currentDashboard.id) {
          alert("Este item pertence a outro quadro e não pode ser restaurado aqui.");
          return;
      }
      
      const batch = writeBatch(db);
      
      if (itemType === 'product') {
          batch.set(doc(db, `dashboards/${dashboardId}/products`, originalDoc.id), originalDoc);
      } else if (itemType === 'lot') {
          batch.set(doc(db, `dashboards/${dashboardId}/lots`, originalDoc.id), originalDoc);
      } else if (itemType === 'entry') {
          const entryDateKey = new Date(itemToRestore.deletedAt).toISOString().slice(0, 10);
          const dayEntries = allProductionData[entryDateKey] || [];
          const restoredDayEntries = [...dayEntries, originalDoc];
          const updatedProdData = { ...allProductionData, [entryDateKey]: restoredDayEntries };
          batch.set(doc(db, `dashboards/${dashboardId}/productionData`, "data"), updatedProdData, { merge: true });
          
          for (const detail of originalDoc.productionDetails) {
              const lotToUpdate = lots.find(l => l.productId === detail.productId);
               if(lotToUpdate){
                  const newProduced = (lotToUpdate.produced || 0) + detail.produced;
                  const newStatus = (newProduced >= lotToUpdate.target) ? 'completed' : lotToUpdate.status;
                  batch.update(doc(db, `dashboards/${dashboardId}/lots`, lotToUpdate.id), { produced: newProduced, status: newStatus });
              }
          }
      }
      
      batch.delete(doc(db, "trash", trashId));
      await batch.commit();
    };

    const handleDeleteItemFlow = (itemId, itemType) => {
        let itemDoc;
        if (itemType === 'entry') itemDoc = productionData.find(i => i.id === itemId);
        else if (itemType === 'lot') itemDoc = lots.find(i => i.id === itemId);
        else if (itemType === 'product') itemDoc = products.find(i => i.id === itemId);
        if (!itemDoc) return;
        
        const onConfirmReason = (reason) => {
            if(permissions.DELETE_ENTRIES) { 
                executeSoftDelete(reason, itemId, itemType, itemDoc);
            }
        };

        setModalState({ type: 'reason', data: { onConfirm: onConfirmReason } });
    };

    const handleDeleteLot = (lotId) => handleDeleteItemFlow(lotId, 'lot');
    const handleDeleteProduct = (productId) => handleDeleteItemFlow(productId, 'product');
    const handleDeleteEntry = (entryId) => handleDeleteItemFlow(entryId, 'entry');

    const handleAddDashboard = async (name) => {
        if (dashboards.some(d => d.name.toLowerCase() === name.toLowerCase())) return false;
        const newOrder = dashboards.length > 0 ? Math.max(...dashboards.map(d => d.order)) + 1 : 1;
        const id = Date.now().toString();
        await setDoc(doc(db, "dashboards", id), { id, name, order: newOrder });
        return true;
    };
    const handleRenameDashboard = async (id, newName) => {
        if (dashboards.some(d => d.id !== id && d.name.toLowerCase() === newName.toLowerCase())) return false;
        await updateDoc(doc(db, "dashboards", id), { name: newName });
        return true;
    };
    const handleDeleteDashboard = async (id) => {
        if (dashboards.length <= 1) return;
        alert("A exclusão de quadros e seus sub-dados deve ser feita com cuidado, preferencialmente por uma Cloud Function para garantir a limpeza completa. Esta ação apenas removerá o quadro da lista.");
        await deleteDoc(doc(db, "dashboards", id));
    };

    const handleMoveDashboard = async (dashboardId, direction) => {
        const currentIndex = dashboards.findIndex(d => d.id === dashboardId);
        if (currentIndex === -1) return;

        const newIndex = direction === 'up' ? currentIndex - 1 : currentIndex + 1;
        if (newIndex < 0 || newIndex >= dashboards.length) return;

        const currentDash = dashboards[currentIndex];
        const swapDash = dashboards[newIndex];

        const batch = writeBatch(db);
        const currentDashRef = doc(db, "dashboards", currentDash.id);
        const swapDashRef = doc(db, "dashboards", swapDash.id);

        batch.update(currentDashRef, { order: swapDash.order });
        batch.update(swapDashRef, { order: currentDash.order });

        await batch.commit();
    };
    
    const handleSelectTvMode = () => setModalState({ type: 'tvSelector', data: null });
    
    useEffect(() => {
        const validProducts = productsForSelectedDate;
        if (validProducts.length > 0) {
            const isCurrentSelectionValid = validProducts.some(p => p.id === newEntry.productId);
            if (!isCurrentSelectionValid) {
                setNewEntry(prev => ({ ...prev, productId: validProducts[0].id, productions: [] }));
            }
        } else {
             setNewEntry(prev => ({ ...prev, productId: '', productions: [] }));
        }
    }, [newEntry.productId, productsForSelectedDate]);

    const calculatePredictions = useCallback(() => {
        if (isTraveteDashboard) {
            return { allPredictions: [], currentGoalPreview: traveteComputedEntry.goalDisplay || '- // -' };
        }

    const people = parseFloat(newEntry.people) || 0;
    const availableTime = parseFloat(newEntry.availableTime) || 0;
    let timeConsumedByUrgent = 0;
    let urgentPrediction = null;

    const currentProducts = productsForSelectedDate;

    // calcula tempo consumido pela produção urgente (se houver)
    if (showUrgent && urgentProduction.productId && urgentProduction.produced > 0) {
        const urgentProduct = currentProducts.find(p => p.id === urgentProduction.productId);
        if (urgentProduct && urgentProduct.standardTime > 0) {
            timeConsumedByUrgent = urgentProduct.standardTime * urgentProduction.produced;
            const urgentLot = lots.find(l => l.productId === urgentProduct.id);
            urgentPrediction = {
                ...(urgentLot || {}),
                productId: urgentProduct.id,
                productName: urgentProduct.name,
                producible: parseInt(urgentProduction.produced, 10),
                remainingPieces: getLotRemainingPieces(urgentLot),
                isUrgent: true,
            };
        }
    }

    const totalAvailableMinutes = availableTime * people;
    let timeForNormal = totalAvailableMinutes - timeConsumedByUrgent;
    const normalPredictions = [];

    if (timeForNormal > 0) {
        const activeLots = getOrderedActiveLots(lots);

        // 1) Encontrar o primeiro lote incompleto (prioridade real)
        let startIndex = activeLots.findIndex(l => ((l.target || 0) - (l.produced || 0)) > 0);

        // 2) Se não houver lote incompleto, usar fallback para newEntry.productId (como antes)
        if (startIndex === -1 && newEntry.productId) {
            startIndex = activeLots.findIndex(l => l.productId === newEntry.productId);
        }

        // 3) Se encontramos um índice válido, iteramos a partir dele
        if (startIndex !== -1) {
            // opcional: limite de quantos produtos queremos prever (até 10 conforme pediu)
            const MAX_PREDICTIONS = 10;
            for (let i = startIndex; i < activeLots.length && timeForNormal > 0 && normalPredictions.length < MAX_PREDICTIONS; i++) {
                const lot = activeLots[i];
                const productForLot = currentProducts.find(p => p.id === lot.productId);

                if (!productForLot || productForLot.standardTime <= 0) continue;

                const remainingPiecesInLot = getLotRemainingPieces(lot);
                if (remainingPiecesInLot === 0) continue;

                // Se não há tempo sequer para 1 peça (check rápido), para o cálculo.
                if (timeForNormal < productForLot.standardTime) {
                    break;
                }

                // CÁLCULO PRINCIPAL: usar arredondamento para o inteiro mais próximo (Math.round)
                const producibleFloat = timeForNormal / productForLot.standardTime;
                const roundedProducible = Math.round(producibleFloat); // 79.71 -> 80
                // garantir ao menos 1 (mas já garantimos timeForNormal >= standardTime)
                const producible = Math.min(remainingPiecesInLot, Math.max(0, roundedProducible));

                if (producible <= 0) {
                    // nada a produzir (proteção), sai do loop
                    break;
                }

                normalPredictions.push({
                    ...lot,
                    producible,
                    remainingPieces: remainingPiecesInLot,
                    productName: productForLot.name,
                });

                // subtrai o tempo "consumido" por essa previsão
                timeForNormal -= producible * productForLot.standardTime;

                // evita loops estranhos: se o tempo ficar <= 0, encerra
                if (timeForNormal <= 0) break;
            }
        } else if (newEntry.productId) {
            // fallback: usuário escolheu produto que não está em activeLots — calcula o que dá para produzir
            const selectedProduct = currentProducts.find(p => p.id === newEntry.productId);
            if (selectedProduct && selectedProduct.standardTime > 0) {
                const producibleFloat = timeForNormal / selectedProduct.standardTime;
                const producible = Math.round(producibleFloat);
                if (producible > 0) {
                    normalPredictions.push({
                        id: `nolot-${selectedProduct.id}`,
                        productId: selectedProduct.id,
                        productName: selectedProduct.name,
                        producible,
                        remainingPieces: producible,
                    });
                }
            }
        }
    }

    const allPredictions = urgentPrediction ? [urgentPrediction, ...normalPredictions] : normalPredictions;
    const normalGoalSegments = normalPredictions
        .map(prediction => {
            const value = prediction.remainingPieces ?? prediction.producible ?? 0;
            return value > 0 ? value : 0;
        })
        .filter((value, index) => value > 0 || index === 0);
    return {
        allPredictions,
        currentGoalPreview: normalGoalSegments.length > 0
            ? normalGoalSegments.join(' / ')
            : '0',
    };
    }, [isTraveteDashboard, traveteComputedEntry.goalDisplay, newEntry.people, newEntry.availableTime, newEntry.productId, productsForSelectedDate, lots, urgentProduction, showUrgent]);

  
    useEffect(() => {
        if (isTraveteDashboard) {
            setPredictedLots([]);
            setGoalPreview(traveteComputedEntry.goalDisplay || '- // -');
            return;
        }

        const { allPredictions, currentGoalPreview } = calculatePredictions();
        setPredictedLots(allPredictions);
        setGoalPreview(currentGoalPreview);

        const expectedCount = allPredictions.filter(p => !p.isUrgent).length;
        if (newEntry.productions.length !== expectedCount) {
            setNewEntry(prev => ({ ...prev, productions: Array(expectedCount).fill('') }));
        }
    }, [isTraveteDashboard, traveteComputedEntry.goalDisplay, calculatePredictions, newEntry.productions.length]);
<<<<<<< HEAD

    const predictedLotLabel = useMemo(() => {
        if (isTraveteDashboard) return '';
        const labels = predictedLots
            .filter(lot => !lot.isUrgent)
            .map(lot => lot.productName || lot.name || '')
            .filter(Boolean);
        return labels.join(' / ');
    }, [isTraveteDashboard, predictedLots]);

=======

    const predictedLotLabel = useMemo(() => {
        if (isTraveteDashboard) return '';
        const labels = predictedLots
            .filter(lot => !lot.isUrgent)
            .map(lot => lot.productName || lot.name || '')
            .filter(Boolean);
        return labels.join(' / ');
    }, [isTraveteDashboard, predictedLots]);

>>>>>>> 0add4dc8
    const productMapForSelectedDate = useMemo(() =>
        new Map(productsForSelectedDate.map(p => [p.id, p])),
    [productsForSelectedDate]);
    
    const processedData = useMemo(() => {
        if (isTraveteDashboard || !productionData || productionData.length === 0) return [];
        let cumulativeProduction = 0, cumulativeGoal = 0, cumulativeEfficiencySum = 0;
        return [...productionData].sort((a, b) => (a.period || "").localeCompare(b.period || "")).map((item, index) => {
            let totalTimeValue = 0, totalProducedInPeriod = 0;
            const producedForDisplay = (item.productionDetails || []).map(d => `${d.produced || 0}`).join(' / ');
            (item.productionDetails || []).forEach(detail => {
                const product = productMapForSelectedDate.get(detail.productId);
                if (product?.standardTime) { totalTimeValue += (detail.produced || 0) * product.standardTime; totalProducedInPeriod += (detail.produced || 0); }
            });
            const totalAvailableTime = (item.people || 0) * (item.availableTime || 0);
            const efficiency = totalAvailableTime > 0 ? parseFloat(((totalTimeValue / totalAvailableTime) * 100).toFixed(2)) : 0;
            const numericGoal = (item.goalDisplay || "0").split(' / ').reduce((acc, val) => acc + (parseInt(val.trim(), 10) || 0), 0);
            const goalSegments = splitGoalSegments(item.goalDisplay || '');
            const goalForDisplay = goalSegments.length > 0
                ? goalSegments.join('/')
                : (numericGoal ? numericGoal.toString() : '0');
            cumulativeProduction += totalProducedInPeriod;
            cumulativeGoal += numericGoal;
            cumulativeEfficiencySum += efficiency;
            const cumulativeEfficiency = parseFloat((cumulativeEfficiencySum / (index + 1)).toFixed(2));
            return { ...item, produced: totalProducedInPeriod, goal: numericGoal, goalForDisplay, producedForDisplay, efficiency, cumulativeProduction, cumulativeGoal, cumulativeEfficiency };
        });
    }, [isTraveteDashboard, productionData, productMapForSelectedDate]);

    const traveteProcessedData = useMemo(() => {
        if (!isTraveteDashboard || !productionData || productionData.length === 0) return [];
        let cumulativeMeta = [];
        let cumulativeProduction = [];
        let cumulativeEfficiencySum = [];
        let cumulativeEntryCounts = [];

        return [...productionData]
            .sort((a, b) => (a.period || "").localeCompare(b.period || ""))
            .map((entry) => {
                const entryGoalSegments = (entry.goalDisplay || '')
                    .split(' // ')
                    .map(segment => segment.trim());
                const employees = (entry.employeeEntries || []).map((emp, empIndex) => {
                    const productsArray = Array.isArray(emp.products) && emp.products.length > 0
                        ? emp.products
                        : (emp.productionDetails || []);
                    const producedFromProducts = productsArray.reduce((sum, detail) => sum + (parseInt(detail.produced, 10) || 0), 0);
                    const producedValue = producedFromProducts || (emp.produced !== undefined ? parseInt(emp.produced, 10) || 0 : 0);
                    const firstProduct = productsArray.find(detail => detail.productId) || (emp.productionDetails || [])[0] || null;
                    const productId = firstProduct?.productId || emp.productId || '';
                    const product = productMapForSelectedDate.get(productId);
                    const parsedStandardTime = parseFloat(emp.standardTime);
                    const fallbackStandardTimeRaw = firstProduct?.standardTime !== undefined
                        ? parseFloat(firstProduct.standardTime)
                        : (product?.standardTime || 0);
                    const fallbackStandardTime = (!Number.isNaN(fallbackStandardTimeRaw) && fallbackStandardTimeRaw > 0)
                        ? fallbackStandardTimeRaw
                        : 0;
                    const standardTime = (!Number.isNaN(parsedStandardTime) && parsedStandardTime > 0)
                        ? parsedStandardTime
                        : fallbackStandardTime;
                    const availableTime = entry.availableTime || 0;
                    const meta = (standardTime > 0 && availableTime > 0) ? Math.round(availableTime / standardTime) : 0;
                    const efficiency = (standardTime > 0 && availableTime > 0 && producedValue > 0)
                        ? parseFloat((((producedValue * standardTime) / availableTime) * 100).toFixed(2))
                        : 0;

                    cumulativeMeta[empIndex] = (cumulativeMeta[empIndex] || 0) + meta;
                    cumulativeProduction[empIndex] = (cumulativeProduction[empIndex] || 0) + producedValue;
                    cumulativeEfficiencySum[empIndex] = (cumulativeEfficiencySum[empIndex] || 0) + efficiency;
                    cumulativeEntryCounts[empIndex] = (cumulativeEntryCounts[empIndex] || 0) + 1;
                    const entriesCount = cumulativeEntryCounts[empIndex] || 1;
                    const cumulativeEfficiency = parseFloat(((cumulativeEfficiencySum[empIndex] || 0) / entriesCount).toFixed(2));
                    const productNames = productsArray
                        .map(detail => {
                            const detailProduct = productMapForSelectedDate.get(detail.productId);
                            return detailProduct?.name || null;
                        })
                        .filter(Boolean)
                        .join(' / ');

                    const producedSegments = productsArray.map(detail => {
                        const producedNumeric = parseInt(detail.produced, 10);
                        return Number.isNaN(producedNumeric) ? 0 : producedNumeric;
                    });
                    const sanitizedProducedSegments = producedSegments.filter((value, idx) => (idx === 0) || value > 0);
                    const producedDisplay = sanitizedProducedSegments.length > 0
                        ? sanitizedProducedSegments.map(value => value.toLocaleString('pt-BR')).join(' / ')
                        : producedValue.toLocaleString('pt-BR');
                    const entryGoalDisplay = entryGoalSegments[empIndex] || '';
                    const metaDisplay = entryGoalDisplay || (meta > 0 ? meta.toLocaleString('pt-BR') : '-');

                    return {
                        ...emp,
                        produced: producedValue,
                        producedDisplay,
                        meta,
                        efficiency,
                        standardTime,
                        cumulativeMeta: cumulativeMeta[empIndex] || 0,
                        cumulativeProduced: cumulativeProduction[empIndex] || 0,
                        cumulativeEfficiency,
                        productName: productNames || product?.name || '',
                        metaDisplay,
                    };
                });

                return {
                    ...entry,
                    employees,
                };
            });
    }, [isTraveteDashboard, productionData, productMapForSelectedDate]);

    const summary = useMemo(() => {
        if (isTraveteDashboard) {
            if (traveteProcessedData.length === 0) {
                return { totalProduced: 0, totalGoal: 0, lastHourEfficiency: 0, averageEfficiency: 0 };
            }
            const lastEntry = traveteProcessedData[traveteProcessedData.length - 1];
            const employees = lastEntry.employees || [];
            const totalProduced = employees.reduce((sum, emp) => sum + (emp.cumulativeProduced || 0), 0);
            const totalGoal = employees.reduce((sum, emp) => sum + (emp.cumulativeMeta || 0), 0);
            const lastHourEfficiency = employees.length > 0
                ? parseFloat((employees.reduce((sum, emp) => sum + (emp.efficiency || 0), 0) / employees.length).toFixed(2))
                : 0;
            const averageEfficiency = employees.length > 0
                ? parseFloat((employees.reduce((sum, emp) => sum + (emp.cumulativeEfficiency || 0), 0) / employees.length).toFixed(2))
                : 0;
            return { totalProduced, totalGoal, lastHourEfficiency, averageEfficiency };
        }

        if (processedData.length === 0) return { totalProduced: 0, totalGoal: 0, lastHourEfficiency: 0, averageEfficiency: 0 };
        const lastEntry = processedData.slice(-1)[0];
        return { totalProduced: lastEntry.cumulativeProduction, totalGoal: lastEntry.cumulativeGoal, lastHourEfficiency: lastEntry.efficiency, averageEfficiency: lastEntry.cumulativeEfficiency };
    }, [isTraveteDashboard, processedData, traveteProcessedData]);

    const monthlySummary = useMemo(() => {
        if (isTraveteDashboard) {
            const year = currentMonth.getFullYear();
            const month = currentMonth.getMonth();
            let totalMonthlyProduction = 0;
            let totalMonthlyGoal = 0;
            let totalDailyEfficiency = 0;
            let productiveDaysCount = 0;

            Object.keys(allProductionData).forEach(dateStr => {
                try {
                    const date = new Date(dateStr + "T00:00:00");
                    if (date.getFullYear() !== year || date.getMonth() !== month) return;

                    const productsForDateMap = new Map(products
                        .map(p => {
                            const validTimeEntry = p.standardTimeHistory?.filter(h => new Date(h.effectiveDate) <= date).pop();
                            if (!validTimeEntry) return null;
                            return [p.id, { ...p, standardTime: validTimeEntry.time }];
                        })
                        .filter(Boolean));

                    const dayData = allProductionData[dateStr];
                    if (!dayData || dayData.length === 0) return;

                    let dayMetaPerEmployee = [];
                    let dayProductionPerEmployee = [];
                    let dayEfficiencyPerEmployee = [];

                    dayData.forEach(entry => {
                        (entry.employeeEntries || []).forEach((emp, index) => {
                            const productsArray = Array.isArray(emp.products) && emp.products.length > 0
                                ? emp.products
                                : (emp.productionDetails || []);
                            const producedFromProducts = productsArray.reduce((sum, detail) => sum + (parseInt(detail.produced, 10) || 0), 0);
                            const produced = producedFromProducts || (emp.produced !== undefined ? parseInt(emp.produced, 10) || 0 : 0);
                            const firstProduct = productsArray.find(detail => detail.productId) || (emp.productionDetails || [])[0] || null;
                            const productId = firstProduct?.productId || emp.productId || '';
                            const product = productsForDateMap.get(productId);
                            const parsedStandardTime = parseFloat(emp.standardTime);
                            const fallbackStandardTimeRaw = firstProduct?.standardTime !== undefined
                                ? parseFloat(firstProduct.standardTime)
                                : (product?.standardTime || 0);
                            const standardTime = (!Number.isNaN(parsedStandardTime) && parsedStandardTime > 0)
                                ? parsedStandardTime
                                : ((!Number.isNaN(fallbackStandardTimeRaw) && fallbackStandardTimeRaw > 0) ? fallbackStandardTimeRaw : 0);
                            const availableTime = entry.availableTime || 0;
                            const meta = (standardTime > 0 && availableTime > 0) ? Math.round(availableTime / standardTime) : 0;
                            const efficiency = (standardTime > 0 && availableTime > 0 && produced > 0)
                                ? (produced * standardTime) / availableTime * 100
                                : 0;

                            dayMetaPerEmployee[index] = (dayMetaPerEmployee[index] || 0) + meta;
                            dayProductionPerEmployee[index] = (dayProductionPerEmployee[index] || 0) + produced;
                            dayEfficiencyPerEmployee[index] = (dayEfficiencyPerEmployee[index] || 0) + efficiency;
                        });
                    });

                    const employeesCount = Math.max(dayMetaPerEmployee.length, dayEfficiencyPerEmployee.length);
                    if (employeesCount > 0) {
                        productiveDaysCount++;
                        totalMonthlyGoal += dayMetaPerEmployee.reduce((sum, value) => sum + (value || 0), 0);
                        totalMonthlyProduction += dayProductionPerEmployee.reduce((sum, value) => sum + (value || 0), 0);
                        const dailyAverageEfficiency = dayEfficiencyPerEmployee.reduce((sum, value) => sum + (value || 0), 0) /
                            (employeesCount * (dayData.length || 1));
                        totalDailyEfficiency += dailyAverageEfficiency || 0;
                    }
                } catch (e) {
                    console.error("Data inválida no sumário mensal:", dateStr);
                }
            });

            const averageMonthlyEfficiency = productiveDaysCount > 0
                ? parseFloat((totalDailyEfficiency / productiveDaysCount).toFixed(2))
                : 0;

            return { totalProduction: totalMonthlyProduction, totalGoal: totalMonthlyGoal, averageEfficiency: averageMonthlyEfficiency };
        }

        const year = currentMonth.getFullYear();
        const month = currentMonth.getMonth();
        let totalMonthlyProduction = 0, totalMonthlyGoal = 0, totalDailyAverageEfficiencies = 0, productiveDaysCount = 0;
        Object.keys(allProductionData).forEach(dateStr => {
            try {
                const date = new Date(dateStr + "T00:00:00");
                const productsForDateMap = new Map(products
                    .map(p => {
                        const validTimeEntry = p.standardTimeHistory?.filter(h => new Date(h.effectiveDate) <= date).pop();
                        if (!validTimeEntry) return null;
                        return [p.id, { ...p, standardTime: validTimeEntry.time }];
                    })
                    .filter(Boolean));


                if(date.getFullYear() === year && date.getMonth() === month) {
                    const dayData = allProductionData[dateStr];
                    if (dayData && dayData.length > 0) {
                        productiveDaysCount++;
                        let dailyProduction = 0, dailyGoal = 0, dailyEfficiencySum = 0;
                        dayData.forEach(item => {
                            let periodProduction = 0, totalTimeValue = 0;
                            (item.productionDetails || []).forEach(detail => {
                                periodProduction += (detail.produced || 0);
                                const product = productsForDateMap.get(detail.productId);
                                if (product?.standardTime) totalTimeValue += (detail.produced || 0) * product.standardTime;
                            });
                            if (item.goalDisplay) dailyGoal += item.goalDisplay.split(' / ').reduce((acc, val) => acc + (parseInt(val.trim(), 10) || 0), 0);
                            dailyProduction += periodProduction;
                            const totalAvailableTime = (item.people || 0) * (item.availableTime || 0);
                            dailyEfficiencySum += totalAvailableTime > 0 ? (totalTimeValue / totalAvailableTime) * 100 : 0;
                        });
                        totalDailyAverageEfficiencies += dayData.length > 0 ? dailyEfficiencySum / dayData.length : 0;
                        totalMonthlyProduction += dailyProduction;
                        totalMonthlyGoal += dailyGoal;
                    }
                }
            } catch(e) { console.error("Data inválida no sumário mensal:", dateStr); }
        });
        const averageMonthlyEfficiency = productiveDaysCount > 0 ? parseFloat((totalDailyAverageEfficiencies / productiveDaysCount).toFixed(2)) : 0;
        return { totalProduction: totalMonthlyProduction, totalGoal: totalMonthlyGoal, averageEfficiency: averageMonthlyEfficiency };
    }, [isTraveteDashboard, allProductionData, currentMonth, products]);

    const traveteGroupedProducts = useMemo(() => {
        if (!isTraveteDashboard) return [];
        const groups = new Map();

        products.forEach(product => {
            const baseName = getTraveteBaseProductName(product);
            const baseId = product.baseProductId || product.baseProductName || baseName || product.id;
            if (!groups.has(baseId)) {
                groups.set(baseId, { baseId, baseName, variations: [] });
            }
            groups.get(baseId).variations.push(product);
        });

        return Array.from(groups.values()).map(group => ({
            ...group,
            variations: group.variations.sort((a, b) => (a.variationMultiplier || 0) - (b.variationMultiplier || 0)),
        })).sort((a, b) => a.baseName.localeCompare(b.baseName));
    }, [isTraveteDashboard, products]);

    const traveteLotOptions = useMemo(() => {
        if (!isTraveteDashboard) return [];
        return lots
            .filter(lot => lot.status !== 'completed')
            .slice()
            .sort((a, b) => (a.order || 0) - (b.order || 0));
    }, [isTraveteDashboard, lots]);

    useEffect(() => {
        if (!isTraveteDashboard) return;
        setTraveteEntry(prev => {
            const { changed, employeeEntries } = applyTraveteAutoSuggestions(
                prev.employeeEntries,
                traveteLotOptions,
                productsForSelectedDate,
                traveteVariationLookup
            );
            if (!changed) {
                return prev;
            }
            return { ...prev, employeeEntries };
        });
    }, [
        isTraveteDashboard,
        traveteEntry.period,
        traveteEntry.availableTime,
        traveteEntry.employeeEntries,
        traveteLotOptions,
        productsForSelectedDate,
        traveteVariationLookup,
    ]);

    const availablePeriods = useMemo(() => FIXED_PERIODS.filter(p => !productionData.some(e => e.period === p)), [productionData]);
    const filteredLots = useMemo(() => [...lots].filter(l => lotFilter === 'ongoing' ? (l.status === 'ongoing' || l.status === 'future') : l.status.startsWith('completed')), [lots, lotFilter]);


    const handleInputChange = (e) => { const { name, value } = e.target; setNewEntry(prev => ({ ...prev, [name]: value, ...(name === 'productId' && { productions: [] }) })); };
    const handleUrgentChange = (e) => setUrgentProduction(prev => ({...prev, [e.target.name]: e.target.value}));
    const handleProductionChange = (index, value) => { const newProductions = [...newEntry.productions]; newProductions[index] = value; setNewEntry(prev => ({ ...prev, productions: newProductions })); };
    const handleTraveteBaseTimeChange = (value) => {
        setTraveteProductForm(prev => {
            const numericValue = parseFloat(value);
            const isValid = !Number.isNaN(numericValue) && numericValue > 0;
            const nextState = { ...prev, baseTime: value };
            if (!prev.oneNeedleManual) {
                nextState.oneNeedleTime = isValid ? (numericValue * 2).toFixed(2) : '';
            }
            if (!prev.conventionalManual) {
                nextState.conventionalTime = isValid ? (numericValue * 3).toFixed(2) : '';
            }
            return nextState;
        });
    };
    const handleTraveteVariationToggle = (field, checked) => {
        setTraveteProductForm(prev => {
            const nextState = { ...prev, [field]: checked };
            if (checked) {
                if (field === 'createOneNeedle' && !prev.oneNeedleManual && !prev.oneNeedleTime) {
                    const numericValue = parseFloat(prev.baseTime);
                    nextState.oneNeedleTime = (!Number.isNaN(numericValue) && numericValue > 0) ? (numericValue * 2).toFixed(2) : '';
                }
                if (field === 'createConventional' && !prev.conventionalManual && !prev.conventionalTime) {
                    const numericValue = parseFloat(prev.baseTime);
                    nextState.conventionalTime = (!Number.isNaN(numericValue) && numericValue > 0) ? (numericValue * 3).toFixed(2) : '';
                }
            }
            return nextState;
        });
    };
    const handleTraveteVariationTimeChange = (field, value) => {
        const manualField = field === 'oneNeedleTime' ? 'oneNeedleManual' : 'conventionalManual';
        setTraveteProductForm(prev => ({
            ...prev,
            [field]: value,
            [manualField]: value !== '',
        }));
    };
    const handleTraveteVariationTimeBlur = (field) => {
        const manualField = field === 'oneNeedleTime' ? 'oneNeedleManual' : 'conventionalManual';
        const multiplier = field === 'oneNeedleTime' ? 2 : 3;
        setTraveteProductForm(prev => {
            if (prev[field]) {
                return prev;
            }
            const numericValue = parseFloat(prev.baseTime);
            const isValid = !Number.isNaN(numericValue) && numericValue > 0;
            return {
                ...prev,
                [manualField]: false,
                [field]: isValid ? (numericValue * multiplier).toFixed(2) : '',
            };
        });
    };
    const handleTraveteFieldChange = (field, value) => {
        setTraveteEntry(prev => ({ ...prev, [field]: value }));
    };
    const handleTraveteEmployeeChange = (index, field, value) => {
        setTraveteEntry(prev => ({
            ...prev,
            employeeEntries: prev.employeeEntries.map((emp, empIndex) => {
                if (empIndex !== index) return emp;
                const updated = { ...emp };

                switch (field) {
                    case 'machineType': {
                        updated.machineType = value;
                        updated.standardTimeManual = false;
                        if (!updated.standardTimeManual) {
                            const firstLotId = (updated.products || []).find(item => item.lotId)?.lotId;
                            if (firstLotId) {
                                const lot = lots.find(l => l.id === firstLotId) || null;
                                const variation = findTraveteVariationForLot(lot, value, productsForSelectedDate, traveteVariationLookup);
                                const derivedTime = formatTraveteStandardTimeValue(parseFloat(variation?.standardTime));
                                updated.standardTime = derivedTime;
                            } else {
                                updated.standardTime = '';
                            }
                        }
                        break;
                    }
                    case 'standardTime': {
                        updated.standardTime = value;
                        updated.standardTimeManual = value !== '';
                        break;
                    }
                    default: {
                        updated[field] = value;
                    }
                }
                return updated;
            }),
        }));
    };
    const handleTraveteStandardTimeBlur = (index) => {
        setTraveteEntry(prev => ({
            ...prev,
            employeeEntries: prev.employeeEntries.map((emp, empIndex) => {
                if (empIndex !== index) return emp;
                if (emp.standardTime) return emp;
                const firstLotId = (emp.products || []).find(item => item.lotId)?.lotId;
                if (!firstLotId) return emp;
                const lot = lots.find(l => l.id === firstLotId) || null;
                if (!lot) return emp;
                const variation = findTraveteVariationForLot(lot, emp.machineType, productsForSelectedDate, traveteVariationLookup);
                const derivedTime = formatTraveteStandardTimeValue(parseFloat(variation?.standardTime));
                if (!derivedTime) return emp;
                return { ...emp, standardTime: derivedTime, standardTimeManual: false };
            }),
        }));
    };
    const handleTraveteProductChange = (employeeIndex, productIndex, field, value) => {
        setTraveteEntry(prev => ({
            ...prev,
            employeeEntries: prev.employeeEntries.map((emp, empIdx) => {
                if (empIdx !== employeeIndex) return emp;
                const updatedProducts = (emp.products || []).map((product, prodIdx) => {
                    if (prodIdx !== productIndex) return product;
                    const nextProduct = { ...product, [field]: value };
                    if (field === 'lotId') {
                        nextProduct.isAutoSuggested = false;
                    }
                    return nextProduct;
                });
                const updatedEmployee = { ...emp, products: updatedProducts };
                if (field === 'lotId' && !emp.standardTimeManual) {
                    const lot = lots.find(l => l.id === value) || null;
                    if (lot) {
                        const variation = findTraveteVariationForLot(lot, emp.machineType, productsForSelectedDate, traveteVariationLookup);
                        const derivedTime = formatTraveteStandardTimeValue(parseFloat(variation?.standardTime));
                        if (derivedTime) {
                            updatedEmployee.standardTime = derivedTime;
                        }
                    }
                }
                return updatedEmployee;
            }),
        }));
    };
    const handleTraveteAddProduct = (employeeIndex) => {
        setTraveteEntry(prev => ({
            ...prev,
            employeeEntries: prev.employeeEntries.map((emp, empIdx) => {
                if (empIdx !== employeeIndex) return emp;
                return { ...emp, products: [...(emp.products || []), createDefaultTraveteProductItem()] };
            }),
        }));
    };
    const handleTraveteRemoveProduct = (employeeIndex, productIndex) => {
        setTraveteEntry(prev => ({
            ...prev,
            employeeEntries: prev.employeeEntries.map((emp, empIdx) => {
                if (empIdx !== employeeIndex) return emp;
                const remaining = (emp.products || []).filter((_, idx) => idx !== productIndex);
                return { ...emp, products: remaining.length > 0 ? remaining : [createDefaultTraveteProductItem()] };
            }),
        }));
    };
    
    const handleAddProduct = async (e) => {
        e.preventDefault();
        if (!currentDashboard) return;

        if (isTraveteDashboard) {
            const trimmedName = traveteProductForm.baseName.trim();
            if (!trimmedName) return;

            const variationConfigs = [
                { key: 'createTwoNeedle', suffix: '2 Agulhas', machineType: 'Travete 2 Agulhas', timeField: 'baseTime', defaultMultiplier: 1 },
                { key: 'createOneNeedle', suffix: '1 Agulha', machineType: 'Travete 1 Agulha', timeField: 'oneNeedleTime', defaultMultiplier: 2 },
                { key: 'createConventional', suffix: 'Convencional', machineType: 'Travete Convencional', timeField: 'conventionalTime', defaultMultiplier: 3 },
            ];

            const baseTimeNumeric = parseFloat(traveteProductForm.baseTime);
            let hasInvalid = false;
            const variationsToCreate = variationConfigs.reduce((acc, config) => {
                if (!traveteProductForm[config.key]) {
                    return acc;
                }
                const rawTime = traveteProductForm[config.timeField];
                const parsedTime = parseFloat(rawTime);
                if (Number.isNaN(parsedTime) || parsedTime <= 0) {
                    hasInvalid = true;
                    return acc;
                }
                acc.push({
                    suffix: config.suffix,
                    machineType: config.machineType,
                    timeValue: parseFloat(parsedTime.toFixed(2)),
                    defaultMultiplier: config.defaultMultiplier,
                });
                return acc;
            }, []);

            if (hasInvalid || variationsToCreate.length === 0) return;

            const baseId = generateId('traveteBase');
            const creationIso = new Date().toISOString();
            const batch = writeBatch(db);

            variationsToCreate.forEach((variation) => {
                const id = `${baseId}_${variation.suffix.replace(/\s+/g, '').toLowerCase()}`;
                const referenceBase = (!Number.isNaN(baseTimeNumeric) && baseTimeNumeric > 0) ? baseTimeNumeric : null;
                const multiplier = referenceBase
                    ? parseFloat((variation.timeValue / referenceBase).toFixed(4))
                    : variation.defaultMultiplier;
                const productData = {
                    id,
                    name: `${trimmedName} - ${variation.suffix}`,
                    baseProductId: baseId,
                    baseProductName: trimmedName,
                    machineType: variation.machineType,
                    variationMultiplier: multiplier,
                    standardTimeHistory: [{
                        time: variation.timeValue,
                        effectiveDate: creationIso,
                        changedBy: { uid: user.uid, email: user.email },
                    }],
                    createdBy: { uid: user.uid, email: user.email },
                };
                batch.set(doc(db, `dashboards/${currentDashboard.id}/products`, id), productData);
            });

            await batch.commit();
            resetTraveteProductForm();
            return;
        }

        if (!newProduct.name || !newProduct.standardTime) return;
        const id = Date.now().toString();
        const newProductData = {
            id,
            name: newProduct.name,
            standardTimeHistory: [{
                time: parseFloat(newProduct.standardTime),
                effectiveDate: new Date().toISOString(),
                changedBy: { uid: user.uid, email: user.email },
            }],
            createdBy: { uid: user.uid, email: user.email },
        };
        await setDoc(doc(db, `dashboards/${currentDashboard.id}/products`, id), newProductData);
        setNewProduct({ name: '', standardTime: '' });
    };

    const handleStartEditProduct = (p) => { 
        setEditingProductId(p.id); 
        const currentTime = p.standardTimeHistory[p.standardTimeHistory.length - 1].time;
        setEditingProductData({ name: p.name, standardTime: currentTime }); 
    };

    const handleSaveProduct = async (id) => { 
        if (!editingProductData.name || !editingProductData.standardTime || !currentDashboard) return;
        
        const productDoc = products.find(p => p.id === id);
        if(!productDoc) return;
        
        const latestTime = productDoc.standardTimeHistory[productDoc.standardTimeHistory.length - 1].time;
        const newTime = parseFloat(editingProductData.standardTime);
        const newHistory = [...productDoc.standardTimeHistory];

        if (latestTime !== newTime) {
            newHistory.push({
                time: newTime,
                effectiveDate: new Date().toISOString(),
                changedBy: { uid: user.uid, email: user.email },
            });
        }
        
        await updateDoc(doc(db, `dashboards/${currentDashboard.id}/products`, id), {
            name: editingProductData.name,
            standardTimeHistory: newHistory,
            lastEditedBy: { uid: user.uid, email: user.email },
        });
        
        setEditingProductId(null); 
    };

    const handleSaveObservation = async (entryId, observation) => {
        const updatedDayData = productionData.map(e => e.id === entryId ? { ...e, observation } : e);
        await updateDoc(doc(db, `dashboards/${currentDashboard.id}/productionData`, "data"), { 
            [dateKey]: updatedDayData,
        });
    };
    const handleSaveLotObservation = async (lotId, observation) => {
        await updateDoc(doc(db, `dashboards/${currentDashboard.id}/lots`, lotId), { 
            observation,
            lastEditedBy: { uid: user.uid, email: user.email },
            lastEditedAt: Timestamp.now(),
        });
    };
    const handleAddLot = async (e) => {
        e.preventDefault();
        if (!newLot.productId || !newLot.target || !currentDashboard) return;

        let product = null;
        let lotBaseMetadata = {};

        if (isTraveteDashboard) {
            const selectedGroup = traveteGroupedProducts.find(group => group.baseId === newLot.productId);
            if (!selectedGroup) return;

            product = selectedGroup.variations.find(variation => variation.machineType === 'Travete 2 Agulhas')
                || selectedGroup.variations[0]
                || null;

            lotBaseMetadata = {
                productBaseId: selectedGroup.baseId,
                productBaseName: selectedGroup.baseName,
            };

            if (!product) {
                product = {
                    id: selectedGroup.baseId,
                    name: selectedGroup.baseName,
                };
            }
        } else {
            product = products.find(p => p.id === newLot.productId);
        }

        if (!product) return;
        const id = Date.now().toString();
        const newLotData = {
            id,
            sequentialId: lotCounter,
            ...newLot,
            productId: product.id,
            productName: isTraveteDashboard ? (lotBaseMetadata.productBaseName || product.name) : product.name,
            target: parseInt(newLot.target, 10),
            produced: 0,
            status: 'future',
            order: Date.now(),
            observation: '',
            startDate: null,
            endDate: null,
            createdBy: { uid: user.uid, email: user.email },
            ...(isTraveteDashboard ? lotBaseMetadata : { machineType: product.machineType }),
        };
        await setDoc(doc(db, `dashboards/${currentDashboard.id}/lots`, id), newLotData);
        setNewLot({ productId: '', target: '', customName: '' });
    };
    const handleStartEditLot = (lot) => { setEditingLotId(lot.id); setEditingLotData({ target: lot.target, customName: lot.customName || '' }); };
    const handleSaveLotEdit = async (lotId) => { 
        const lot = lots.find(l => l.id === lotId);
        if(!lot) return;

        const newTarget = parseInt(editingLotData.target, 10);
        const wasCompleted = lot.status.startsWith('completed');
        const isCompletingNow = lot.produced >= newTarget && !wasCompleted;

        const updatePayload = {
            target: newTarget,
            customName: editingLotData.customName,
            lastEditedBy: { uid: user.uid, email: user.email },
            lastEditedAt: Timestamp.now(),
        };

        if (isCompletingNow) {
            updatePayload.status = 'completed';
            updatePayload.endDate = new Date().toISOString();
        } else if (wasCompleted && lot.produced < newTarget) {
            updatePayload.status = 'ongoing';
            updatePayload.endDate = null;
        }

        await updateDoc(doc(db, `dashboards/${currentDashboard.id}/lots`, lotId), updatePayload);
        setEditingLotId(null);
    };
    const handleLotStatusChange = async (lotId, newStatus) => {
        const lot = lots.find(l => l.id === lotId);
        if(!lot) return;
        
        const updatePayload = { 
            status: newStatus,
            lastEditedBy: { uid: user.uid, email: user.email },
            lastEditedAt: Timestamp.now(),
        };
        const isCompleting = newStatus.startsWith('completed');
        const wasCompleted = lot.status.startsWith('completed');

        if (isCompleting && !wasCompleted) {
            updatePayload.endDate = new Date().toISOString();
        } else if (!isCompleting && wasCompleted) {
            updatePayload.endDate = null;
        }

        await updateDoc(doc(db, `dashboards/${currentDashboard.id}/lots`, lotId), updatePayload);
    };
    const handleMoveLot = async (lotId, direction) => {
        const sorted = lots.filter(l => ['ongoing', 'future'].includes(l.status)).sort((a, b) => a.order - b.order);
        const currentIndex = sorted.findIndex(l => l.id === lotId);
        if ((direction === 'up' && currentIndex > 0) || (direction === 'down' && currentIndex < sorted.length - 1)) {
            const swapIndex = direction === 'up' ? currentIndex - 1 : currentIndex + 1;
            const currentLot = sorted[currentIndex];
            const swapLot = sorted[swapIndex];
            
            const batch = writeBatch(db);
            batch.update(doc(db, `dashboards/${currentDashboard.id}/lots`, currentLot.id), { order: swapLot.order });
            batch.update(doc(db, `dashboards/${currentDashboard.id}/lots`, swapLot.id), { order: currentLot.order });
            await batch.commit();
        }
    };
        
    if (!currentDashboard) {
        return <div className="min-h-screen bg-gray-100 dark:bg-black flex justify-center items-center"><p className="text-xl">Carregando quadros...</p></div>;
    }

    return (
        <div className="responsive-root min-h-screen bg-gray-100 dark:bg-black text-gray-800 dark:text-gray-200 font-sans">
            <GlobalStyles/>
            <EditEntryModal
                isOpen={modalState.type === 'editEntry'}
                onClose={closeModal}
                entry={modalState.data}
                onSave={handleSaveEntry}
                products={products}
                productsForSelectedDate={productsForSelectedDate}
                lots={lots}
                traveteMachines={TRAVETE_MACHINES}
                traveteVariationLookup={traveteVariationLookup}
            />
            
            <DashboardActionModal isOpen={modalState.type === 'dashboardAction'} onClose={closeModal} onConfirm={modalState.data?.onConfirm} mode={modalState.data?.mode} initialName={modalState.data?.initialName}/>
            <ConfirmationModal isOpen={modalState.type === 'confirmation'} onClose={closeModal} onConfirm={modalState.data?.onConfirm} title={modalState.data?.title} message={modalState.data?.message} />
            <ObservationModal isOpen={modalState.type === 'observation'} onClose={closeModal} entry={modalState.data} onSave={handleSaveObservation} />
            <LotObservationModal isOpen={modalState.type === 'lotObservation'} onClose={closeModal} lot={modalState.data} onSave={handleSaveLotObservation} />
            <PasswordModal isOpen={modalState.type === 'password'} onClose={closeModal} onSuccess={modalState.data?.onSuccess} adminConfig={{}} />
            <ReasonModal isOpen={modalState.type === 'reason'} onClose={closeModal} onConfirm={modalState.data?.onConfirm} />
            <AdminPanelModal isOpen={modalState.type === 'adminSettings'} onClose={closeModal} users={users} roles={roles} />
            <TvSelectorModal isOpen={modalState.type === 'tvSelector'} onClose={closeModal} onSelect={startTvMode} onStartCarousel={startTvMode} dashboards={dashboards} />

            <header className="bg-white dark:bg-gray-900 shadow-md p-4 flex flex-col gap-4 md:flex-row md:items-center md:justify-between sticky top-0 z-20">
                <div className="flex flex-wrap items-center gap-4 w-full md:w-auto">
                    <img src={raceBullLogoUrl} alt="Race Bull Logo" className="h-12 w-auto dark:invert" />
                    <div ref={navRef} className="relative w-full md:w-auto">
                        <button onClick={() => setIsNavOpen(!isNavOpen)} title="Mudar Quadro" className="flex w-full items-center justify-between gap-2 p-2 rounded-md hover:bg-gray-200 dark:hover:bg-gray-700">
                            <h1 className="text-xl sm:text-2xl font-bold text-gray-800 dark:text-white tracking-wider text-center">{currentDashboard.name}</h1>
                            <ChevronDownIcon size={20} className={`transition-transform ${isNavOpen ? 'rotate-180' : ''}`} />
                        </button>
                        {isNavOpen && (
                            <div className="absolute top-full mt-2 w-72 bg-white dark:bg-gray-800 rounded-lg shadow-xl py-2 z-30 dropdown-content">
                                {dashboards.map((dash, index) => (
                                    <div key={dash.id} className="flex items-center justify-between px-4 py-2 text-sm text-gray-700 dark:text-gray-200 hover:bg-gray-100 dark:hover:bg-gray-700">
                                        <div className="flex items-center gap-2">
                                            {permissions.MANAGE_DASHBOARDS && (
                                                <div className="flex flex-col">
                                                    <button onClick={() => handleMoveDashboard(dash.id, 'up')} disabled={index === 0} className="disabled:opacity-20"><ChevronUp size={16} /></button>
                                                    <button onClick={() => handleMoveDashboard(dash.id, 'down')} disabled={index === dashboards.length - 1} className="disabled:opacity-20"><ChevronDown size={16} /></button>
                                                </div>
                                            )}
                                            <button onClick={() => { setCurrentDashboardIndex(index); setIsNavOpen(false); }} className="flex-grow text-left">{dash.name}</button>
                                        </div>
                                        <div className="flex items-center gap-3">
                                            {permissions.MANAGE_DASHBOARDS && <button onClick={() => { setIsNavOpen(false); setModalState({ type: 'dashboardAction', data: { mode: 'rename', initialName: dash.name, onConfirm: (newName) => handleRenameDashboard(dash.id, newName) } })}} title="Renomear Quadro"><Edit size={16} className="text-yellow-500 hover:text-yellow-400" /></button>}
                                            {permissions.MANAGE_DASHBOARDS && <button onClick={() => { setIsNavOpen(false); setModalState({ type: 'confirmation', data: { title: 'Confirmar Exclusão', message: `Tem certeza que deseja excluir o quadro "${dash.name}"?`, onConfirm: () => handleDeleteDashboard(dash.id) } }); }} title="Excluir Quadro"><Trash2 size={16} className="text-red-500 hover:text-red-400" /></button>}
                                        </div>
                                    </div>
                                ))}
                                <div className="border-t my-2 dark:border-gray-600"></div>
                                {permissions.MANAGE_DASHBOARDS && <button onClick={() => { setIsNavOpen(false); setModalState({ type: 'dashboardAction', data: { mode: 'create', onConfirm: handleAddDashboard } })}} className="w-full text-left px-4 py-2 text-sm text-blue-600 dark:text-blue-400 font-semibold hover:bg-gray-100 dark:hover:bg-gray-700">+ Criar Novo Quadro</button>}
                            </div>
                        )}
                    </div>
                </div>
                <div className="flex flex-wrap items-center gap-2 sm:gap-4 w-full md:w-auto md:justify-end">
                    <button onClick={onNavigateToStock} className="p-2 rounded-md hover:bg-gray-200 dark:hover:bg-gray-700 flex items-center gap-2 w-full sm:w-auto justify-center">
                        <Warehouse size={20} />
                        <span className="hidden sm:inline">Gerenciamento de Estoque</span>
                    </button>
                    <span className='text-sm text-gray-500 dark:text-gray-400 hidden md:block'>{user.email}</span>
                    <button onClick={logout} title="Sair" className="p-2 rounded-full bg-red-100 text-red-600 hover:bg-red-200 dark:bg-red-900/50 dark:text-red-400 dark:hover:bg-red-900"><LogOut size={20} /></button>
                    <button onClick={handleSelectTvMode} title="Modo TV" className="p-2 rounded-full bg-blue-600 text-white hover:bg-blue-700"><Monitor size={20} /></button>
                    {permissions.MANAGE_SETTINGS && <button onClick={() => setModalState({ type: 'adminSettings' })} title="Configurações" className="p-2 rounded-full bg-gray-200 dark:bg-gray-700 text-gray-600 dark:text-gray-300 hover:bg-gray-300 dark:hover:bg-gray-600"><Settings size={20} /></button>}
                    <button onClick={toggleTheme} title={theme === 'light' ? "Mudar para Tema Escuro" : "Mudar para Tema Claro"} className="p-2 rounded-full bg-gray-200 dark:bg-gray-700">{theme === 'light' ? <Moon size={20}/> : <Sun size={20}/>}</button>
                </div>
            </header>
            
            <main className="p-4 md:p-8 grid grid-cols-1 gap-8 responsive-main">
                 <section className="grid grid-cols-1 lg:grid-cols-3 gap-8">
                     <div className="lg:col-span-1">
                         <CalendarView selectedDate={selectedDate} setSelectedDate={setSelectedDate} currentMonth={currentMonth} setCurrentMonth={setCurrentMonth} calendarView={calendarView} setCalendarView={setCalendarView} allProductionData={allProductionData} />
                     </div>
                    <div className="lg:col-span-2 grid grid-cols-1 sm:grid-cols-2 gap-4 content-start">
                        <div className="bg-white dark:bg-gray-900 p-4 rounded-2xl shadow-lg text-center">
                            <h3 className="font-semibold">Resumo Mensal</h3>
                            {isTraveteDashboard ? (
                                <>
                                    <p>Produção Total: {monthlySummary.totalProduction.toLocaleString('pt-BR')} un.</p>
                                    <p>Meta Total: {monthlySummary.totalGoal.toLocaleString('pt-BR')} un.</p>
                                    <p>Eficiência Média Mensal: {monthlySummary.averageEfficiency}%</p>
                                </>
                            ) : (
                                <>
                                    <p>Produção: {monthlySummary.totalProduction.toLocaleString('pt-BR')} un.</p>
                                    <p>Meta: {monthlySummary.totalGoal.toLocaleString('pt-BR')} un.</p>
                                    <p>Eficiência Média: {monthlySummary.averageEfficiency}%</p>
                                </>
                            )}
                        </div>
                        <div className="bg-white dark:bg-gray-900 p-4 rounded-2xl shadow-lg text-center">
                            <h3 className="font-semibold">Resumo do Dia</h3>
                            {isTraveteDashboard ? (
                                <>
                                    <p>Produção Combinada: {summary.totalProduced.toLocaleString('pt-BR')} un.</p>
                                    <p>Meta Combinada: {summary.totalGoal.toLocaleString('pt-BR')} un.</p>
                                    <p>Média de Eficiência Geral: {summary.averageEfficiency}%</p>
                                </>
                            ) : (
                                <>
                                    <p>Produção: {summary.totalProduced.toLocaleString('pt-BR')} un.</p>
                                    <p>Meta: {summary.totalGoal.toLocaleString('pt-BR')} un.</p>
                                    <p>Eficiência Média: {summary.averageEfficiency}%</p>
                                </>
                            )}
                        </div>
                    </div>
                 </section>
                 <h2 className="text-2xl font-bold border-b-2 border-blue-500 pb-2">Resultados de: {selectedDate.toLocaleDateString('pt-BR', { day: '2-digit', month: 'long' })}</h2>
                 <LotReport lots={lots} products={productsForSelectedDate}/>
                <section className="grid grid-cols-1 sm:grid-cols-2 lg:grid-cols-4 gap-6">
                    <StatCard title="Produção Acumulada (Dia)" value={summary.totalProduced.toLocaleString('pt-BR')} unit="un." />
                    <StatCard title="Meta Acumulada (Dia)" value={summary.totalGoal.toLocaleString('pt-BR')} unit="un." />
                    <StatCard title="Eficiência da Última Hora" value={summary.lastHourEfficiency} unit="%" isEfficiency />
                    <StatCard title="Média de Eficiência (Dia)" value={summary.averageEfficiency} unit="%" isEfficiency />
                </section>
                 
 
                 <section className="bg-white dark:bg-gray-900 p-6 rounded-2xl shadow-lg">
                     <h2 className="text-xl font-semibold mb-4 flex items-center"><List className="mr-2 text-blue-500"/> Detalhamento por Período</h2>
                     <div className="overflow-x-auto">
                         {isTraveteDashboard ? (
                             <table className="w-full text-sm">
                                 <thead className="bg-gray-50 dark:bg-gray-800">
                                     <tr>
                                         <th className="p-3 text-left border-r dark:border-gray-600">Período</th>
                                         <th className="p-3 text-center border-r dark:border-gray-600">Meta F1</th>
                                         <th className="p-3 text-center border-r dark:border-gray-600">Produção F1</th>
                                         <th className="p-3 text-center border-r dark:border-gray-600">Eficiência F1</th>
                                         <th className="p-3 text-center border-r dark:border-gray-600">Meta Acum. F1</th>
                                         <th className="p-3 text-center border-r dark:border-gray-600">Prod. Acum. F1</th>
                                         <th className="p-3 text-center border-r dark:border-gray-600">Eficiência Média F1</th>
                                         <th className="p-3 text-center border-r dark:border-gray-600 font-bold">{'//'}</th>
                                         <th className="p-3 text-center border-r dark:border-gray-600">Meta F2</th>
                                         <th className="p-3 text-center border-r dark:border-gray-600">Produção F2</th>
                                         <th className="p-3 text-center border-r dark:border-gray-600">Eficiência F2</th>
                                         <th className="p-3 text-center border-r dark:border-gray-600">Meta Acum. F2</th>
                                         <th className="p-3 text-center border-r dark:border-gray-600">Prod. Acum. F2</th>
                                         <th className="p-3 text-center border-r dark:border-gray-600">Eficiência Média F2</th>
                                         <th className="p-3 text-left border-r dark:border-gray-600">Lançado por</th>
                                         <th className="p-3 text-center border-r dark:border-gray-600">Obs.</th>
                                         <th className="p-3 text-center">Ações</th>
                                     </tr>
                                 </thead>
                                 <tbody className="divide-y divide-x divide-gray-200 dark:divide-gray-600">
                                     {traveteProcessedData.map((entry) => {
                                         const employeeOne = entry.employees?.[0] || {};
                                         const employeeTwo = entry.employees?.[1] || {};
                                         const formatNumber = (value) => Number(value || 0).toLocaleString('pt-BR');
                                         const formatEfficiency = (value) => `${Number(value || 0).toFixed(2)}%`;
                                         const machinesLabel = [employeeOne.machineType, employeeTwo.machineType].filter(Boolean).join(' & ');
                                         return (
                                             <tr key={entry.id} className="hover:bg-gray-50 dark:hover:bg-gray-800/50">
                                                 <td className="p-3 border-r dark:border-gray-600 align-top">
                                                 <div className="font-semibold">{entry.period}</div>
                                                 <div className="text-xs text-gray-500">Tempo: {formatNumber(entry.availableTime)} min</div>
                                                 {machinesLabel && <div className="text-xs text-gray-500">Máquinas: {machinesLabel}</div>}
                                                 {entry.lotDisplay && <div className="text-xs text-gray-500">Lotes: {entry.lotDisplay}</div>}
                                                </td>
                                                 <td className="p-3 text-center border-r dark:border-gray-600">{employeeOne.metaDisplay || formatNumber(employeeOne.meta)}</td>
                                                 <td className="p-3 text-center border-r dark:border-gray-600">{employeeOne.producedDisplay || formatNumber(employeeOne.produced)}</td>
                                                 <td className={`p-3 text-center border-r dark:border-gray-600 ${Number(employeeOne.efficiency || 0) < 65 ? 'text-red-500' : 'text-green-600'}`}>{formatEfficiency(employeeOne.efficiency)}</td>
                                                 <td className="p-3 text-center border-r dark:border-gray-600">{formatNumber(employeeOne.cumulativeMeta)}</td>
                                                 <td className="p-3 text-center border-r dark:border-gray-600">{formatNumber(employeeOne.cumulativeProduced)}</td>
                                                 <td className="p-3 text-center border-r dark:border-gray-600">{formatEfficiency(employeeOne.cumulativeEfficiency)}</td>
                                                 <td className="p-3 text-center border-r dark:border-gray-600 font-bold">{'//'}</td>
                                                 <td className="p-3 text-center border-r dark:border-gray-600">{employeeTwo.metaDisplay || formatNumber(employeeTwo.meta)}</td>
                                                 <td className="p-3 text-center border-r dark:border-gray-600">{employeeTwo.producedDisplay || formatNumber(employeeTwo.produced)}</td>
                                                 <td className={`p-3 text-center border-r dark:border-gray-600 ${Number(employeeTwo.efficiency || 0) < 65 ? 'text-red-500' : 'text-green-600'}`}>{formatEfficiency(employeeTwo.efficiency)}</td>
                                                 <td className="p-3 text-center border-r dark:border-gray-600">{formatNumber(employeeTwo.cumulativeMeta)}</td>
                                                 <td className="p-3 text-center border-r dark:border-gray-600">{formatNumber(employeeTwo.cumulativeProduced)}</td>
                                                 <td className="p-3 text-center border-r dark:border-gray-600">{formatEfficiency(employeeTwo.cumulativeEfficiency)}</td>
                                                 <td className="p-3 text-left text-xs truncate border-r dark:border-gray-600">{entry.createdBy?.email}</td>
                                                 <td className="p-3 text-center border-r dark:border-gray-600">
                                                     <button onClick={() => setModalState({ type: 'observation', data: entry })} title="Observação">
                                                         <MessageSquare size={18} className={entry.observation ? 'text-blue-500 hover:text-blue-400' : 'text-gray-500 hover:text-blue-400'}/>
                                                     </button>
                                                 </td>
                                                 <td className="p-3">
                                                     <div className="flex gap-2 justify-center">
                                                         {permissions.EDIT_ENTRIES && (
                                                             <button
                                                                 onClick={() => setModalState({ type: 'editEntry', data: entry })}
                                                                 title="Editar Lançamento"
                                                                 className="text-yellow-500 hover:text-yellow-400"
                                                             >
                                                                 <Edit size={18} />
                                                             </button>
                                                         )}
                                                         {permissions.DELETE_ENTRIES && <button onClick={() => handleDeleteEntry(entry.id)} title="Excluir Lançamento"><Trash2 size={18} className="text-red-500 hover:text-red-400"/></button>}
                                                     </div>
                                                 </td>
                                             </tr>
                                         );
                                     })}
                                 </tbody>
                             </table>
                         ) : (
                             <table className="w-full text-sm">
                                 <thead className="bg-gray-50 dark:bg-gray-800">
                                     <tr>
                                         <th className="p-3 text-left border-r dark:border-gray-600">Período</th>
                                         <th className="p-3 text-center border-r dark:border-gray-600">Pessoas / Tempo</th>
                                         <th className="p-3 text-center border-r dark:border-gray-600">Meta</th>
                                         <th className="p-3 text-center border-r dark:border-gray-600">Produção</th>
                                         <th className="p-3 text-center border-r dark:border-gray-600">Eficiência</th>
                                         <th className="p-3 text-center border-r dark:border-gray-600">Meta Acum.</th>
                                         <th className="p-3 text-center border-r dark:border-gray-600">Prod. Acum.</th>
                                         <th className="p-3 text-center border-r dark:border-gray-600">Efic. Acum.</th>
                                         <th className="p-3 text-left border-r dark:border-gray-600">Lançado por</th>
                                         <th className="p-3 text-center border-r dark:border-gray-600">Obs.</th>
                                         <th className="p-3 text-center">Ações</th>
                                     </tr>
                                 </thead>
                                 <tbody className="divide-y divide-x divide-gray-200 dark:divide-gray-600">
                                     {processedData.map((d) => (
                                         <tr key={d.id} className="hover:bg-gray-50 dark:hover:bg-gray-800/50">
                                             <td className="p-3 font-semibold border-r dark:border-gray-600">{d.period}</td>
                                             <td className="p-3 text-center border-r dark:border-gray-600">{d.people} / {d.availableTime} min</td>
                                             <td className="p-3 text-center border-r dark:border-gray-600">{d.goalForDisplay || d.goal}</td>
                                             <td className="p-3 text-center border-r dark:border-gray-600">{d.producedForDisplay || d.produced}</td>
                                             <td className={`p-3 text-center font-semibold border-r dark:border-gray-600 ${d.efficiency < 65 ? 'text-red-500' : 'text-green-600'}`}>{d.efficiency}%</td>
                                             <td className="p-3 text-center border-r dark:border-gray-600">{d.cumulativeGoal}</td>
                                             <td className="p-3 text-center border-r dark:border-gray-600">{d.cumulativeProduction}</td>
                                             <td className={`p-3 text-center font-semibold border-r dark:border-gray-600 ${d.cumulativeEfficiency < 65 ? 'text-red-500' : 'text-green-600'}`}>{d.cumulativeEfficiency}%</td>
                                             <td className="p-3 text-left text-xs truncate border-r dark:border-gray-600">{d.createdBy?.email}</td>
                                             <td className="p-3 text-center border-r dark:border-gray-600">
                                                 <button onClick={() => setModalState({ type: 'observation', data: d })} title="Observação">
                                                     <MessageSquare size={18} className={d.observation ? 'text-blue-500 hover:text-blue-400' : 'text-gray-500 hover:text-blue-400'}/>
                                                 </button>
                                             </td>
                                             <td className="p-3">
                                                 <div className="flex gap-2 justify-center">
                                                     {permissions.EDIT_ENTRIES &&
                                                         <button
                                                             onClick={() => setModalState({ type: 'editEntry', data: d })}
                                                             title="Editar Lançamento"
                                                             className="text-yellow-500 hover:text-yellow-400"
                                                         >
                                                             <Edit size={18} />
                                                         </button>
                                                     }
                                                     {permissions.DELETE_ENTRIES && <button onClick={() => handleDeleteEntry(d.id)} title="Excluir Lançamento"><Trash2 size={18} className="text-red-500 hover:text-red-400"/></button>}
                                                 </div>
                                             </td>
                                         </tr>
                                     ))}
                                 </tbody>
                             </table>
                         )}
                     </div>
                 </section>

                 {permissions.ADD_ENTRIES && (
                     <section className="bg-white dark:bg-gray-900 p-6 rounded-2xl shadow-lg">
                         <h2 className="text-xl font-semibold mb-4 flex items-center"><PlusCircle className="mr-2 text-blue-500"/> Adicionar Novo Lançamento</h2>
                         {isTraveteDashboard ? (
                             <form onSubmit={handleAddEntry} className="space-y-6">
                                <div className="grid grid-cols-1 md:grid-cols-2 gap-4">
                                    <div className="flex flex-col">
                                        <label htmlFor="travete-period">Período</label>
                                        <select
                                            id="travete-period"
                                            value={traveteEntry.period}
                                             onChange={(e) => handleTraveteFieldChange('period', e.target.value)}
                                             required
                                             className="p-2 rounded-md bg-gray-100 dark:bg-gray-700"
                                         >
                                             <option value="" disabled>Selecione...</option>
                                             {availablePeriods.map(time => (<option key={time} value={time}>{time}</option>))}
                                         </select>
                                     </div>
                                    <div className="flex flex-col">
                                        <label htmlFor="travete-time">Tempo Disponível (min)</label>
                                        <input
                                            id="travete-time"
                                            type="number"
                                             min="1"
                                             value={traveteEntry.availableTime}
                                             onChange={(e) => handleTraveteFieldChange('availableTime', e.target.value)}
                                             required
                                            className="p-2 rounded-md bg-gray-100 dark:bg-gray-700"
                                        />
                                    </div>
                                </div>
                                <div className="grid grid-cols-1 lg:grid-cols-2 gap-4">
                                   {traveteEntry.employeeEntries.map((employee, index) => {
                                        const metaInfo = traveteComputedEntry.employeeSummaries[index] || {};
                                        const formatTime = (value) => {
                                            if (!value || Number.isNaN(Number(value))) return '--';
                                            return `${Number(value).toLocaleString('pt-BR', { minimumFractionDigits: 0, maximumFractionDigits: 2 })} min`;
                                        };
                                        return (
                                             <div key={employee.employeeId} className="p-4 border border-gray-200 dark:border-gray-700 rounded-xl bg-gray-50 dark:bg-gray-800/50 space-y-4">
                                                 <div className="flex items-center justify-between">
                                                     <h3 className="text-lg font-semibold">Funcionário {employee.employeeId}</h3>
                                                     <span className="text-xs uppercase tracking-wide text-gray-500">{employee.machineType}</span>
                                                 </div>
                                                <div className="grid grid-cols-1 md:grid-cols-2 gap-4">
                                                    <div className="flex flex-col">
                                                        <label>Máquina</label>
                                                        <select
                                                            value={employee.machineType}
                                                            onChange={(e) => handleTraveteEmployeeChange(index, 'machineType', e.target.value)}
                                                            className="p-2 rounded-md bg-gray-100 dark:bg-gray-700"
                                                        >
                                                            {traveteMachines.map(machine => (<option key={machine} value={machine}>{machine}</option>))}
                                                        </select>
                                                    </div>
                                                    <div className="flex flex-col">
                                                        <label>Tempo por Peça (min)</label>
                                                        <input
                                                            type="number"
                                                            step="0.01"
                                                            min="0"
                                                            value={employee.standardTime ?? ''}
                                                            onChange={(e) => handleTraveteEmployeeChange(index, 'standardTime', e.target.value)}
                                                            onBlur={() => handleTraveteStandardTimeBlur(index)}
                                                            className="p-2 rounded-md bg-gray-100 dark:bg-gray-700"
                                                            required
                                                        />
                                                    </div>
                                                </div>
                                                <div className="space-y-4">
                                                    {(employee.products || []).map((productItem, productIdx) => {
                                                        const lot = productItem.lotId ? traveteLotOptions.find(option => option.id === productItem.lotId) || null : null;
                                                        const lotName = lot ? formatTraveteLotDisplayName(lot, products) : '--';
                                                        return (
                                                            <div key={`${employee.employeeId}-${productIdx}`} className="p-3 rounded-lg bg-white/60 dark:bg-gray-900/40 border border-gray-200 dark:border-gray-700 space-y-3">
                                                                <div className="flex items-center justify-between">
                                                                    <label className="text-sm font-semibold">
                                                                        {productIdx === 0
                                                                            ? 'Produto / Lote (Prioridade)'
                                                                            : productItem.isAutoSuggested
                                                                                ? 'Próximo Lote (Automático)'
                                                                                : 'Produto / Lote'}
                                                                    </label>
                                                                    {employee.products.length > 1 && (
                                                                        <button
                                                                            type="button"
                                                                            onClick={() => handleTraveteRemoveProduct(index, productIdx)}
                                                                            className="text-red-500 hover:text-red-400"
                                                                            title="Remover este item"
                                                                        >
                                                                            <Trash size={16} />
                                                                        </button>
                                                                    )}
                                                                </div>
                                                                <select
                                                                    value={productItem.lotId}
                                                                    onChange={(e) => handleTraveteProductChange(index, productIdx, 'lotId', e.target.value)}
                                                                    className="p-2 rounded-md bg-gray-100 dark:bg-gray-700"
                                                                >
                                                                    <option value="">Selecione...</option>
                                                                    {traveteLotOptions.map(lotOption => (
                                                                        <option key={lotOption.id} value={lotOption.id}>
                                                                            {formatTraveteLotDisplayName(lotOption, products)}
                                                                        </option>
                                                                    ))}
                                                                </select>
                                                                <div className="grid grid-cols-1 md:grid-cols-2 gap-3">
                                                                    <div className="flex flex-col">
                                                                        <label className="text-sm">Quantidade Produzida</label>
                                                                        <input
                                                                            type="number"
                                                                            min="0"
                                                                            value={productItem.produced}
                                                                            onChange={(e) => handleTraveteProductChange(index, productIdx, 'produced', e.target.value)}
                                                                            className="p-2 rounded-md bg-gray-100 dark:bg-gray-700"
                                                                        />
                                                                    </div>
                                                                    <div className="flex flex-col text-xs text-gray-600 dark:text-gray-300 bg-blue-50 dark:bg-blue-900/30 p-3 rounded-md">
                                                                        <span className="font-semibold text-sm">Tempo Padrão Atual</span>
                                                                        <span>{formatTime(metaInfo.standardTimeValue || employee.standardTime)}</span>
                                                                        <span className="mt-1 text-[11px]">Lote Selecionado: {lotName}</span>
                                                                    </div>
                                                                </div>
                                                            </div>
                                                        );
                                                    })}
                                                    <button
                                                        type="button"
                                                        onClick={() => handleTraveteAddProduct(index)}
                                                        className="flex items-center gap-2 text-sm text-blue-600 hover:text-blue-500"
                                                    >
                                                        <PlusCircle size={16} /> Adicionar item fora de ordem
                                                    </button>
                                                </div>
                                                <div className="text-xs text-gray-500">
                                                    <span className="block">Meta Individual: {metaInfo.meta || 0}</span>
                                                    <span className="block">Eficiência Prevista: {metaInfo.efficiency ? `${Number(metaInfo.efficiency).toFixed(2)}%` : '0%'}</span>
                                                </div>
                                            </div>
                                         );
                                     })}
                                 </div>
                                 <div className="flex flex-col md:flex-row md:items-center md:justify-between gap-4 border-t pt-4 dark:border-gray-700">
                                     <div className="flex flex-col justify-center items-center bg-blue-50 dark:bg-blue-900/40 p-3 rounded-md shadow-inner w-full md:w-64">
                                         <label className="text-sm font-medium text-gray-800 dark:text-gray-200">Lotes Previstos</label>
                                         <span className="font-bold text-base text-blue-700 dark:text-blue-200 text-center">{traveteComputedEntry.lotDisplay || '- // -'}</span>
                                     </div>
                                    <div className="flex flex-col justify-center items-center bg-blue-100 dark:bg-blue-900/50 p-3 rounded-md shadow-inner w-full md:w-64">
                                        <label className="text-sm font-medium text-gray-800 dark:text-gray-200">Meta Prevista</label>
                                        <span className={`font-bold text-xl ${travetePreviewPending ? 'text-yellow-500 dark:text-yellow-300' : 'text-blue-600 dark:text-blue-300'}`}>
                                            {traveteComputedEntry.goalDisplay || '- // -'}
                                        </span>
                                    </div>
                                    <button
                                        type="submit"
                                        disabled={!isEntryFormValid}
                                        className="h-10 px-6 font-semibold rounded-md bg-blue-600 text-white hover:bg-blue-700 disabled:opacity-50 disabled:cursor-not-allowed w-full sm:w-auto"
                                    >
                                        Adicionar
                                    </button>
                                </div>
                            </form>
                         ) : (
                             <form onSubmit={handleAddEntry} className="grid grid-cols-1 gap-4 items-end">
                                 <div className="grid grid-cols-1 sm:grid-cols-2 md:grid-cols-4 gap-4">
                                     <div className="flex flex-col">
                                         <label htmlFor="entry-period">Período</label>
                                         <select id="entry-period" name="period" value={newEntry.period} onChange={handleInputChange} required className="p-2 rounded-md bg-gray-100 dark:bg-gray-700">
                                             <option value="" disabled>Selecione...</option>
                                             {availablePeriods.map(time => (<option key={time} value={time}>{time}</option>))}
                                         </select>
                                     </div>
                                     <div className="flex flex-col"><label htmlFor="entry-people">Nº Pessoas</label><input id="entry-people" type="number" name="people" value={newEntry.people} onChange={handleInputChange} required className="p-2 rounded-md bg-gray-100 dark:bg-gray-700" /></div>
                                     <div className="flex flex-col"><label htmlFor="entry-available-time">Tempo Disp.</label><input id="entry-available-time" type="number" name="availableTime" value={newEntry.availableTime} onChange={handleInputChange} required className="p-2 rounded-md bg-gray-100 dark:bg-gray-700"/></div>
                                     <div className="flex flex-col">
                                         <label htmlFor="entry-product">Produto (Prioridade)</label>
                                         <select id="entry-product" name="productId" value={newEntry.productId} onChange={handleInputChange} required className="p-2 rounded-md bg-gray-100 dark:bg-gray-700">
                                             <option value="">Selecione...</option>
                                             {[...productsForSelectedDate].sort((a,b)=>a.name.localeCompare(b.name)).map(p=>(<option key={p.id} value={p.id}>{p.name}</option>))}
                                         </select>
                                     </div>
                                 </div>
                                 <div className="flex flex-col space-y-4">
                                     <div className="flex flex-wrap gap-4 items-end">
                                         <div className='flex flex-wrap gap-4 items-end'>
                                             {predictedLots.filter(p => !p.isUrgent).map((lot, index) => (
                                                 <div key={lot.id || index} className="flex flex-col min-w-[100px]">
                                                     <label className="text-sm truncate" htmlFor={`prod-input-${index}`}>Prod. ({lot.productName})</label>
                                                     <input id={`prod-input-${index}`} type="number" value={newEntry.productions[index] || ''} onChange={(e) => handleProductionChange(index, e.target.value)} className="p-2 rounded-md bg-gray-100 dark:bg-gray-700" />
                                                 </div>
                                             ))}
                                         </div>
                                         <div className="min-w-[150px] ml-auto">
                                             <button type="button" onClick={() => setShowUrgent(p => !p)} className="text-sm text-blue-500 hover:underline mb-2 flex items-center gap-1">
                                                 <PlusCircle size={14} />{showUrgent ? 'Remover item fora de ordem' : 'Adicionar item fora de ordem'}
                                             </button>
                                             {showUrgent && (
                                                 <div className="grid grid-cols-1 sm:grid-cols-2 gap-4 p-3 bg-blue-50 dark:bg-gray-800 rounded-lg">
                                                     <div className="flex flex-col">
                                                         <label htmlFor="urgent-lot">Lote Urgente</label>
                                                         <select id="urgent-lot" name="productId" value={urgentProduction.productId} onChange={handleUrgentChange} className="p-2 rounded-md bg-gray-100 dark:bg-gray-700">
                                                             <option value="">Selecione...</option>
                                                             {lots.filter(l=>l.status!=='completed').map(l=>(<option key={l.id} value={l.productId}>{l.productName}{l.customName?` - ${l.customName}`:''}</option>))}
                                                         </select>
                                                     </div>
                                                     <div className="flex flex-col"><label htmlFor="urgent-produced">Produzido (Urgente)</label><input id="urgent-produced" type="number" name="produced" value={urgentProduction.produced} onChange={handleUrgentChange} className="p-2 rounded-md bg-gray-100 dark:bg-gray-700"/></div>
                                                 </div>
                                             )}
                                         </div>
                                     </div>
                                    <div className="flex justify-end gap-4 items-center pt-4 border-t dark:border-gray-700">
                                        {predictedLotLabel && (
                                            <div className="flex flex-col justify-center items-center bg-blue-50 dark:bg-blue-900/30 p-2 rounded-md shadow-inner h-full min-h-[60px] w-48 text-center">
                                                <label className="text-sm font-medium text-gray-800 dark:text-gray-200">Lotes Previstos</label>
                                                <span className="font-semibold text-base text-blue-600 dark:text-blue-300">{predictedLotLabel}</span>
                                            </div>
                                        )}
                                        <div className="flex flex-col justify-center items-center bg-blue-100 dark:bg-blue-900/50 p-2 rounded-md shadow-inner h-full min-h-[60px] w-48">
                                            <label className="text-sm font-medium text-gray-800 dark:text-gray-200">Meta Prevista</label>
                                            <span className="font-bold text-xl text-blue-600 dark:text-blue-400">{goalPreview || '0'}</span>
                                        </div>
                                        <button type="submit" disabled={!isEntryFormValid} className="h-10 px-6 font-semibold rounded-md bg-blue-600 text-white hover:bg-blue-700 disabled:opacity-50 disabled:cursor-not-allowed w-full sm:w-auto">Adicionar</button>
                                    </div>
                                </div>
                            </form>
                        )}
                     </section>
                 )}
                  <section className="bg-white dark:bg-gray-900 p-6 rounded-2xl shadow-lg">
                      <h2 className="text-xl font-semibold mb-4 flex items-center"><Layers className="mr-2 text-blue-500"/> Controle de Lotes de Produção</h2>
                      {permissions.MANAGE_LOTS && <div className="mb-6 border-b pb-6 dark:border-gray-700">
                          <h3 className="text-lg font-medium mb-4">Criar Novo Lote</h3>
                          <form onSubmit={handleAddLot} className="grid grid-cols-1 md:grid-cols-4 gap-4 items-end">
                               <div className="flex flex-col">
                                   <label htmlFor="newLotProduct">Produto</label>
                                  <select id="newLotProduct" name="productId" value={newLot.productId} onChange={e => setNewLot({...newLot, productId: e.target.value})} required className="p-2 rounded-md bg-gray-100 dark:bg-gray-700">
                                      <option value="">Selecione...</option>
                                      {isTraveteDashboard ? (
                                          traveteGroupedProducts.map(group => (
                                              <option key={group.baseId} value={group.baseId}>
                                                  {group.baseName}
                                              </option>
                                          ))
                                      ) : (
                                          [...products]
                                              .sort((a,b)=>a.name.localeCompare(b.name))
                                              .map(p => (
                                                  <option key={p.id} value={p.id}>
                                                      {p.name}
                                                  </option>
                                              ))
                                      )}
                                  </select>
                               </div>
                               <div className="flex flex-col"><label htmlFor="newLotTarget">Quantidade</label><input type="number" id="newLotTarget" name="target" value={newLot.target} onChange={e => setNewLot({...newLot, target: e.target.value})} required className="p-2 rounded-md bg-gray-100 dark:bg-gray-700"/></div>
                               <div className="flex flex-col"><label htmlFor="newLotCustomName">Nome (Opcional)</label><input type="text" id="newLotCustomName" name="customName" value={newLot.customName} onChange={e => setNewLot({...newLot, customName: e.target.value})} className="p-2 rounded-md bg-gray-100 dark:bg-gray-700"/></div>
                               <button type="submit" className="h-10 px-6 font-semibold rounded-md bg-green-500 text-white hover:bg-green-600 w-full sm:w-auto">Criar Lote</button>
                          </form>
                      </div>}
                      <div className="flex gap-2 mb-4 border-b pb-2 dark:border-gray-700 flex-wrap">
                          <button onClick={() => setLotFilter('ongoing')} className={`px-3 py-1 text-sm rounded-full ${lotFilter==='ongoing' ? 'bg-blue-600 text-white' : 'bg-gray-200 dark:bg-gray-700'}`}>Em Andamento</button>
                          <button onClick={() => setLotFilter('completed')} className={`px-3 py-1 text-sm rounded-full ${lotFilter==='completed' ? 'bg-green-600 text-white' : 'bg-gray-200 dark:bg-gray-700'}`}>Concluídos</button>
                      </div>
                      <div className="space-y-4 max-h-96 overflow-y-auto pr-2">
                          {filteredLots.map((lot, index, arr) => {
                              let lotBgClass = 'bg-gray-50 dark:bg-gray-800';
                              if (lot.status === 'completed_missing' || lot.status === 'completed_exceeding') {
                                  lotBgClass = 'bg-gradient-to-r from-green-200 to-red-200 dark:from-green-800/50 dark:to-red-800/50';
                              } else if (lot.status === 'completed') {
                                  lotBgClass = 'bg-green-100 dark:bg-green-900/50';
                              }
                              return (
                              <div key={lot.id} className={`${lotBgClass} p-4 rounded-lg`}>
                                  <div className="flex justify-between items-start">
                                      <div className="flex items-center gap-2">
                                          {permissions.MANAGE_LOTS && !lot.status.startsWith('completed') && (
                                              <div className="flex flex-col"><button onClick={() => handleMoveLot(lot.id, 'up')} disabled={index===0} className="disabled:opacity-20"><ChevronUp size={16}/></button><button onClick={() => handleMoveLot(lot.id, 'down')} disabled={index===arr.length-1} className="disabled:opacity-20"><ChevronDown size={16}/></button></div>
                                          )}
                                          <div>
                                              <h4 className="font-bold text-lg">
                                                  {isTraveteDashboard
                                                      ? formatTraveteLotDisplayName(lot, products)
                                                      : `${lot.productName}${lot.customName ? ' - ' + lot.customName : ''}`}
                                              </h4>
                                              <div className="text-xs text-gray-500 dark:text-gray-400">
                                                  <p>Lote #{lot.sequentialId} | Prioridade: {index+1}</p>
                                                  <p>Criado por: {lot.createdBy?.email || 'N/A'}</p>
                                                  {lot.lastEditedBy && <p>Editado por: {lot.lastEditedBy.email}</p>}
                                              </div>
                                              {(lot.startDate || lot.endDate) && (
                                                  <p className="text-xs text-gray-500 dark:text-gray-400 mt-1">
                                                      {lot.startDate && `Início: ${new Date(lot.startDate).toLocaleString('pt-BR', { day: '2-digit', month: '2-digit', hour: '2-digit', minute: '2-digit' })}`}
                                                      {lot.endDate && ` | Fim: ${new Date(lot.endDate).toLocaleString('pt-BR', { day: '2-digit', month: '2-digit', hour: '2-digit', minute: '2-digit' })}`}
                                                  </p>
                                              )}
                                          </div>
                                      </div>
                                      <div className="flex items-center gap-4">
                                          {permissions.MANAGE_LOTS && <select 
                                              value={lot.status} 
                                              onChange={(e) => handleLotStatusChange(lot.id, e.target.value)} 
                                              className="text-xs font-semibold p-1 rounded-full bg-gray-200 dark:bg-gray-600 border-none appearance-none text-center"
                                          >
                                              { (lot.status === 'ongoing' || lot.status === 'future') ? ( 
                                                  <> 
                                                      <option value={lot.status}>{lot.status === 'future' ? 'Na Fila' : 'Em Andamento'}</option> 
                                                      <option value="completed">Concluir</option> 
                                                      <option value="completed_missing">Concluir c/ Falta</option>
                                                      <option value="completed_exceeding">Concluir c/ Sobra</option>
                                                  </> 
                                              ) : ( 
                                                  <> 
                                                      <option value={lot.status}>{
                                                          lot.status === 'completed' ? 'Concluído' :
                                                          lot.status === 'completed_missing' ? 'Com Falta' :
                                                          'Com Sobra'
                                                      }</option>
                                                      <option value="ongoing">Reabrir</option>
                                                  </> 
                                              )}
                                          </select>}
                                          <div className="flex gap-2">
                                              <button onClick={()=>setModalState({type:'lotObservation', data:lot})} title="Observação">
                                                  <MessageSquare size={18} className={lot.observation ? 'text-blue-500 hover:text-blue-400' : 'text-gray-500 hover:text-blue-400'}/>
                                              </button>
                                              {permissions.MANAGE_LOTS && <button onClick={()=>handleStartEditLot(lot)} title="Editar Lote"><Edit size={18} className="text-yellow-500 hover:text-yellow-400"/></button>}
                                              {permissions.MANAGE_LOTS && <button onClick={()=>handleDeleteLot(lot.id)} title="Excluir Lote"><Trash2 size={18} className="text-red-500 hover:text-red-400"/></button>}
                                          </div>
                                      </div>
                                  </div>
                                  <div className="mt-2">
                                      <div className="flex justify-between text-sm mb-1 items-center">
                                          <span>Progresso</span>
                                          {editingLotId === lot.id ? (
                                              <div className="flex items-center gap-2 flex-wrap">
                                                  <span>{lot.produced||0} / </span>
                                                  <input type="number" value={editingLotData.target} onChange={e=>setEditingLotData({...editingLotData,target:e.target.value})} className="p-1 w-24"/>
                                                  <input type="text" value={editingLotData.customName} onChange={e=>setEditingLotData({...editingLotData,customName:e.target.value})} className="p-1 w-32"/>
                                                  <button onClick={()=>handleSaveLotEdit(lot.id)}><Save size={16}/></button><button onClick={()=>setEditingLotId(null)}><XCircle size={16}/></button>
                                              </div>
                                          ) : (<span>{lot.produced||0} / {lot.target||0}</span>)}
                                      </div>
                                      <div className="w-full bg-gray-200 dark:bg-gray-600 h-2.5 rounded-full"><div className="bg-blue-600 h-2.5 rounded-full" style={{width: `${((lot.produced||0)/(lot.target||1))*100}%`}}></div></div>
                                  </div>
                              </div>
                          )})}
                      </div>
                  </section>

 
                  <section className="bg-white dark:bg-gray-900 p-6 rounded-2xl shadow-lg">
                      <h2 className="text-xl font-semibold mb-4 flex items-center"><Package className="mr-2 text-blue-500"/> Gerenciamento de Produtos</h2>
                      {isTraveteDashboard ? (
                          <div className="grid grid-cols-1 lg:grid-cols-2 gap-8">
                              {permissions.MANAGE_PRODUCTS && (
                                  <div className="space-y-4">
                                      <h3 className="text-lg font-medium">Cadastrar Produto Base</h3>
                                      <form onSubmit={handleAddProduct} className="space-y-4">
                                          <div>
                                              <label htmlFor="travete-base-name">Nome do Produto Base</label>
                                              <input
                                                  id="travete-base-name"
                                                  type="text"
                                                  value={traveteProductForm.baseName}
                                                  onChange={(e) => setTraveteProductForm(prev => ({ ...prev, baseName: e.target.value }))}
                                                  required
                                                  className="w-full p-2 rounded-md bg-gray-100 dark:bg-gray-700"
                                              />
                                          </div>
                                          <div className="space-y-3">
                                              <span className="text-sm font-semibold text-gray-700 dark:text-gray-200">Variações e Tempos</span>
                                              <div className="grid grid-cols-1 md:grid-cols-3 gap-4">
                                                  <div className="space-y-2">
                                                      <label className="flex items-center gap-2 text-sm font-medium">
                                                          <input
                                                              type="checkbox"
                                                              checked={traveteProductForm.createTwoNeedle}
                                                              onChange={(e) => handleTraveteVariationToggle('createTwoNeedle', e.target.checked)}
                                                          />
                                                          Travete 2 Agulhas
                                                      </label>
                                                      <input
                                                          type="number"
                                                          step="0.01"
                                                          min="0"
                                                          value={traveteProductForm.baseTime}
                                                          onChange={(e) => handleTraveteBaseTimeChange(e.target.value)}
                                                          className="w-full p-2 rounded-md bg-gray-100 dark:bg-gray-700"
                                                          placeholder="Tempo (min)"
                                                          required={traveteProductForm.createTwoNeedle}
                                                      />
                                                  </div>
                                                  <div className="space-y-2">
                                                      <label className="flex items-center gap-2 text-sm font-medium">
                                                          <input
                                                              type="checkbox"
                                                              checked={traveteProductForm.createOneNeedle}
                                                              onChange={(e) => handleTraveteVariationToggle('createOneNeedle', e.target.checked)}
                                                          />
                                                          Travete 1 Agulha
                                                      </label>
                                                      <input
                                                          type="number"
                                                          step="0.01"
                                                          min="0"
                                                          value={traveteProductForm.oneNeedleTime}
                                                          onChange={(e) => handleTraveteVariationTimeChange('oneNeedleTime', e.target.value)}
                                                          onBlur={() => handleTraveteVariationTimeBlur('oneNeedleTime')}
                                                          className={`w-full p-2 rounded-md bg-gray-100 dark:bg-gray-700 ${!traveteProductForm.createOneNeedle ? 'opacity-60' : ''}`}
                                                          placeholder="Tempo (min)"
                                                          required={traveteProductForm.createOneNeedle}
                                                          disabled={!traveteProductForm.createOneNeedle}
                                                      />
                                                  </div>
                                                  <div className="space-y-2">
                                                      <label className="flex items-center gap-2 text-sm font-medium">
                                                          <input
                                                              type="checkbox"
                                                              checked={traveteProductForm.createConventional}
                                                              onChange={(e) => handleTraveteVariationToggle('createConventional', e.target.checked)}
                                                          />
                                                          Travete Convencional
                                                      </label>
                                                      <input
                                                          type="number"
                                                          step="0.01"
                                                          min="0"
                                                          value={traveteProductForm.conventionalTime}
                                                          onChange={(e) => handleTraveteVariationTimeChange('conventionalTime', e.target.value)}
                                                          onBlur={() => handleTraveteVariationTimeBlur('conventionalTime')}
                                                          className={`w-full p-2 rounded-md bg-gray-100 dark:bg-gray-700 ${!traveteProductForm.createConventional ? 'opacity-60' : ''}`}
                                                          placeholder="Tempo (min)"
                                                          required={traveteProductForm.createConventional}
                                                          disabled={!traveteProductForm.createConventional}
                                                      />
                                                  </div>
                                              </div>
                                          </div>
                                          <button type="submit" className="w-full h-10 bg-green-600 text-white rounded-md hover:bg-green-700">Salvar</button>
                                      </form>
                                      <p className="text-xs text-gray-500 dark:text-gray-400">Escolha quais variações criar e ajuste os tempos caso precise personalizar algum cenário específico.</p>
                                  </div>
                              )}
                              <div className={!permissions.MANAGE_PRODUCTS ? 'lg:col-span-2' : ''}>
                                  <h3 className="text-lg font-medium mb-4">Produtos Base e Variações ({traveteGroupedProducts.length})</h3>
                                  <div className="space-y-4 max-h-72 overflow-y-auto pr-2">
                                      {traveteGroupedProducts.length > 0 ? (
                                          traveteGroupedProducts.map(group => (
                                              <div key={group.baseId} className="border border-gray-200 dark:border-gray-700 rounded-xl p-4 bg-gray-50 dark:bg-gray-800/40 space-y-3">
                                                  <div className="flex items-center justify-between">
                                                      <h4 className="text-lg font-semibold">{group.baseName}</h4>
                                                      <span className="text-xs uppercase tracking-wide text-gray-500">{group.variations.length} variações</span>
                                                  </div>
                                                  <table className="w-full text-sm">
                                                      <thead className="text-left text-xs uppercase tracking-wide text-gray-500 dark:text-gray-400">
                                                          <tr>
                                                              <th className="pb-1">Máquina</th>
                                                              <th className="pb-1">Produto</th>
                                                              <th className="pb-1">Tempo Atual</th>
                                                              <th className="pb-1">Criado Por</th>
                                                              <th className="pb-1">Última Edição</th>
                                                              {permissions.MANAGE_PRODUCTS && <th className="pb-1 text-center">Ações</th>}
                                                          </tr>
                                                      </thead>
                                                      <tbody className="divide-y divide-gray-200 dark:divide-gray-700">
                                                          {group.variations.map(variation => {
                                                              const history = variation.standardTimeHistory || [];
                                                              const latest = history[history.length - 1] || {};
                                                              const createdBy = variation.createdBy?.email || '--';
                                                              const editedBy = variation.lastEditedBy?.email || createdBy;
                                                              const isEditing = editingProductId === variation.id;
                                                              return (
                                                                  <tr key={variation.id} className="text-sm">
                                                                      <td className="py-2">{variation.machineType || '-'}</td>
                                                                      {isEditing ? (
                                                                          <>
                                                                              <td className="py-2">
                                                                                  <input
                                                                                      type="text"
                                                                                      value={editingProductData.name}
                                                                                      onChange={(e) => setEditingProductData(prev => ({ ...prev, name: e.target.value }))}
                                                                                      className="w-full p-1 rounded bg-gray-100 dark:bg-gray-600"
                                                                                  />
                                                                              </td>
                                                                              <td className="py-2">
                                                                                  <input
                                                                                      type="number"
                                                                                      step="0.01"
                                                                                      value={editingProductData.standardTime}
                                                                                      onChange={(e) => setEditingProductData(prev => ({ ...prev, standardTime: e.target.value }))}
                                                                                      className="w-full p-1 rounded bg-gray-100 dark:bg-gray-600"
                                                                                  />
                                                                              </td>
                                                                              <td className="py-2" colSpan={2}></td>
                                                                          </>
                                                                      ) : (
                                                                          <>
                                                                              <td className="py-2">{variation.name}</td>
                                                                              <td className="py-2">{latest.time ? `${latest.time} min` : 'N/A'}</td>
                                                                              <td className="py-2 text-xs truncate">{createdBy}</td>
                                                                              <td className="py-2 text-xs truncate">{editedBy}</td>
                                                                          </>
                                                                      )}
                                                                      {permissions.MANAGE_PRODUCTS && (
                                                                          <td className="py-2">
                                                                              <div className="flex gap-2 justify-center">
                                                                                  {isEditing ? (
                                                                                      <>
                                                                                          <button onClick={() => handleSaveProduct(variation.id)} title="Salvar"><Save size={18} className="text-green-500" /></button>
                                                                                          <button onClick={() => setEditingProductId(null)} title="Cancelar"><XCircle size={18} className="text-gray-500" /></button>
                                                                                      </>
                                                                                  ) : (
                                                                                      <>
                                                                                          <button onClick={() => handleStartEditProduct(variation)} title="Editar"><Edit size={18} className="text-yellow-500 hover:text-yellow-400" /></button>
                                                                                          <button onClick={() => handleDeleteProduct(variation.id)} title="Excluir"><Trash2 size={18} className="text-red-500 hover:text-red-400" /></button>
                                                                                      </>
                                                                                  )}
                                                                              </div>
                                                                          </td>
                                                                      )}
                                                                  </tr>
                                                              );
                                                          })}
                                                      </tbody>
                                                  </table>
                                              </div>
                                          ))
                                      ) : (
                                          <p>Nenhum produto cadastrado.</p>
                                      )}
                                  </div>
                              </div>
                          </div>
                      ) : (
                          <div className="grid grid-cols-1 lg:grid-cols-2 gap-8">
                           {permissions.MANAGE_PRODUCTS && <div>
                               <h3 className="text-lg font-medium mb-4">Cadastrar Novo Produto</h3>
                               <form onSubmit={handleAddProduct} className="space-y-3">
                                   <div><label htmlFor="newProductName">Nome</label><input type="text" id="newProductName" value={newProduct.name} onChange={e=>setNewProduct({...newProduct,name:e.target.value})} required className="w-full p-2 rounded-md bg-gray-100 dark:bg-gray-700"/></div>
                                   <div><label htmlFor="newProductTime">Tempo Padrão (min)</label><input type="number" id="newProductTime" value={newProduct.standardTime} onChange={e=>setNewProduct({...newProduct,standardTime:e.target.value})} step="0.01" required className="w-full p-2 rounded-md bg-gray-100 dark:bg-gray-700"/></div>
                                   <button type="submit" className="w-full h-10 bg-green-600 text-white rounded-md">Salvar</button>
                               </form>
                           </div>}
                           <div className={!permissions.MANAGE_PRODUCTS ? 'lg:col-span-2' : ''}>
                               <h3 className="text-lg font-medium mb-4">Produtos Cadastrados ({products.length})</h3>
                               <div className="overflow-auto max-h-60 rounded-lg border dark:border-gray-700">
                                   <table className="w-full text-left">
                                        <thead className="bg-gray-100 dark:bg-gray-700"><tr>
                                          <th className="p-3">Nome/Código</th>
                                          <th className="p-3">Tempo Padrão (na data)</th>
                                          <th className="p-3">Criado Por</th>
                                          <th className="p-3">Última Edição</th>
                                          {permissions.MANAGE_PRODUCTS && <th className="p-3 text-center">Ações</th>}
                                       </tr></thead>
                                       <tbody className="divide-y divide-gray-200 dark:divide-gray-600">
{[...products].sort((a, b) => a.name.localeCompare(b.name)).map(p => {
    const history = p.standardTimeHistory || [];
    const currentTime = history.length > 0 ? history[history.length - 1].time : 'N/A';

    const targetDateEnd = new Date(selectedDate);
    targetDateEnd.setHours(23, 59, 59, 999);
    const historicalEntry = history.filter(h => new Date(h.effectiveDate) <= targetDateEnd).pop();

    const didExistOnDate = !!historicalEntry;
    const historicalTime = historicalEntry ? historicalEntry.time : 'N/A';

    return (
    <tr key={p.id} className={!didExistOnDate ? 'bg-red-50 dark:bg-red-900/20' : ''}>
        {editingProductId === p.id ? (
            <>
                <td className="p-2"><input type="text" value={editingProductData.name} onChange={e => setEditingProductData({ ...editingProductData, name: e.target.value })} className="w-full p-1 rounded bg-gray-100 dark:bg-gray-600" /></td>
                <td className="p-2"><input type="number" step="0.01" value={editingProductData.standardTime} onChange={e => setEditingProductData({ ...editingProductData, standardTime: e.target.value })} className="w-full p-1 rounded bg-gray-100 dark:bg-gray-600" /></td>
                <td colSpan="2"></td>
                {permissions.MANAGE_PRODUCTS && <td className="p-3">
                    <div className="flex gap-2 justify-center">
                        <button onClick={() => handleSaveProduct(p.id)} title="Salvar"><Save size={18} className="text-green-500" /></button>
                        <button onClick={() => setEditingProductId(null)} title="Cancelar"><XCircle size={18} className="text-gray-500" /></button>
                    </div>
                </td>}
            </>
        ) : (
            <>
                <td className={`p-3 font-semibold ${!didExistOnDate ? 'text-red-500' : ''}`}>{p.name}{!didExistOnDate && ' (Não existia)'}</td>
                <td className="p-3">
                    {historicalTime} min
                    {didExistOnDate && currentTime !== historicalTime && <span className="text-xs text-gray-500 ml-2">(Atual: {currentTime} min)</span>}
                </td>
                <td className="p-3 text-xs truncate">{p.createdBy?.email}</td>
                <td className="p-3 text-xs truncate">{p.lastEditedBy?.email}</td>
                {permissions.MANAGE_PRODUCTS && <td className="p-3">
                    <div className="flex gap-2 justify-center">
                        <button onClick={() => handleStartEditProduct(p)} title="Editar"><Edit size={18} className="text-yellow-500 hover:text-yellow-400" /></button>
                        <button onClick={() => handleDeleteProduct(p.id)} title="Excluir"><Trash2 size={18} className="text-red-500 hover:text-red-400" /></button>
                    </div>
                </td>}
            </>
        )}
    </tr>
)})}
</tbody>
                                   </table>
                               </div>
                           </div>
                       </div>
                   )}
                  </section>

                   
                 {permissions.VIEW_TRASH && <section className="bg-white dark:bg-gray-900 p-6 rounded-2xl shadow-lg mt-8">
                     <h2 className="text-xl font-semibold mb-4 flex items-center"><Trash2 className="mr-2 text-red-500"/> Lixeira</h2>
                     <div className="space-y-4 max-h-96 overflow-y-auto pr-2">
                         {trashItems.filter(item => item.dashboardId === currentDashboard.id).length > 0 
                             ? trashItems.filter(item => item.dashboardId === currentDashboard.id).map(item=>(
                                 <TrashItemDisplay 
                                     key={item.id} 
                                     item={item} 
                                     products={products} 
                                     user={user} 
                                     onRestore={handleRestoreItem} 
                                     canRestore={permissions.RESTORE_TRASH} 
                                 />
                               )) 
                             : <p>Lixeira vazia.</p>}
                     </div>
                 </section>}
            </main>
        </div>
    );
};


const FullScreenAlert = ({ isOpen }) => {
    if (!isOpen) return null;

    return (
        <div className="fixed inset-0 bg-black bg-opacity-70 flex flex-col justify-center items-center z-[100] text-white animate-pulse">
            <span className="text-9xl" role="img" aria-label="Alerta">⚠️</span>
            <h1 className="text-6xl font-extrabold mt-4 text-red-500">EFICIÊNCIA ABAIXO DO ESPERADO!</h1>
        </div>
    );
};


const TvModeDisplay = ({ tvOptions, stopTvMode, dashboards }) => {
    const [theme] = useState(() => localStorage.getItem('theme') || 'dark');
    const [transitioning, setTransitioning] = useState(false);
    useEffect(() => { document.documentElement.classList.toggle('dark', theme === 'dark'); }, [theme]);

    const isCarousel = typeof tvOptions === 'object';
    const initialDashboardId = isCarousel ? tvOptions.dashboardIds[0] : tvOptions;

    const [currentDashboardId, setCurrentDashboardId] = useState(initialDashboardId);
    
    const [showFullScreenAlert, setShowFullScreenAlert] = useState(false);

    const changeDashboard = useCallback((newId) => {
        setTransitioning(true);
        setTimeout(() => {
            setCurrentDashboardId(newId);
            setTransitioning(false);
        }, 300);
    }, []);

    useEffect(() => {
        if (!isCarousel || tvOptions.dashboardIds.length <= 1) return;
        
        const interval = setInterval(() => {
            const currentIndex = tvOptions.dashboardIds.indexOf(currentDashboardId);
            const nextIndex = (currentIndex + 1) % tvOptions.dashboardIds.length;
            changeDashboard(tvOptions.dashboardIds[nextIndex]);
        }, tvOptions.interval);

        return () => clearInterval(interval);
    }, [tvOptions, isCarousel, currentDashboardId, changeDashboard]);

    const currentDashboard = useMemo(() => dashboards.find(d => d.id === currentDashboardId), [currentDashboardId, dashboards]);
    const isTraveteDashboard = currentDashboard?.id === 'travete';
    
    const [products, setProducts] = useState([]);
    const [allProductionData, setAllProductionData] = useState({});
    const [previewData, setPreviewData] = useState(null);

    useEffect(() => {
        if (!currentDashboard) return;

        const unsubProducts = onSnapshot(query(collection(db, `dashboards/${currentDashboard.id}/products`)), snap => {
            setProducts(snap.docs.map(d => d.data()));
        });
        
        const unsubProdData = onSnapshot(doc(db, `dashboards/${currentDashboard.id}/productionData`, "data"), snap => {
            setAllProductionData(snap.exists() ? snap.data() : {});
        });

        const unsubPreview = onSnapshot(doc(db, `dashboards/${currentDashboard.id}/previews/live`), (doc) => {
            if (doc.exists()) {
                setPreviewData(doc.data());
            } else {
                setPreviewData(null);
            }
        });

        return () => {
            unsubProducts();
            unsubProdData();
            unsubPreview();
        };

    }, [currentDashboard]);

    
    const [selectedDate, setSelectedDate] = useState(() => {
        const initial = new Date();
        initial.setHours(0, 0, 0, 0);
        return initial;
    });

    const handlePrevDay = useCallback(() => {
        setSelectedDate(prev => {
            const next = new Date(prev);
            next.setDate(prev.getDate() - 1);
            return next;
        });
    }, []);

    const handleNextDay = useCallback(() => {
        setSelectedDate(prev => {
            const next = new Date(prev);
            next.setDate(prev.getDate() + 1);
            return next;
        });
    }, []);

    const selectedDateLabel = useMemo(() => selectedDate.toLocaleDateString('pt-BR'), [selectedDate]);

    const isTodaySelected = useMemo(() => {
        const todayReference = new Date();
        todayReference.setHours(0, 0, 0, 0);
        return selectedDate.toDateString() === todayReference.toDateString();
    }, [selectedDate]);

    const productsForSelectedDate = useMemo(() => {
        const targetDate = new Date(selectedDate);
        targetDate.setHours(23, 59, 59, 999);

        return products
            .map(p => {
                if (!p.standardTimeHistory || p.standardTimeHistory.length === 0) return null;
                const validTimeEntry = p.standardTimeHistory.filter(h => new Date(h.effectiveDate) <= targetDate).pop();
                if (!validTimeEntry) return null;
                return { ...p, standardTime: validTimeEntry.time };
            })
            .filter(Boolean);
    }, [products, selectedDate]);

    const dateKey = selectedDate.toISOString().slice(0, 10);
    const productionData = useMemo(() => allProductionData[dateKey] || [], [allProductionData, dateKey]);

    const productMapForSelectedDate = useMemo(() => new Map(productsForSelectedDate.map(p => [p.id, p])), [productsForSelectedDate]);

    const processedData = useMemo(() => {
        if (isTraveteDashboard || !productionData || productionData.length === 0) return [];
        let cumulativeProduction = 0, cumulativeGoal = 0, cumulativeEfficiencySum = 0;
        return [...productionData].sort((a,b)=>(a.period||"").localeCompare(b.period||"")).map((item, index) => {
            let totalTimeValue = 0, totalProducedInPeriod = 0;
            const producedForDisplay = (item.productionDetails || []).map(d => `${d.produced || 0}`).join(' / ');
            (item.productionDetails || []).forEach(detail => {
                const product = productMapForSelectedDate.get(detail.productId);
                if (product?.standardTime) {
                    totalTimeValue += (detail.produced || 0) * product.standardTime;
                    totalProducedInPeriod += (detail.produced || 0);
                }
            });
            const totalAvailableTime = (item.people || 0) * (item.availableTime || 0);
            const efficiency = totalAvailableTime > 0 ? parseFloat(((totalTimeValue / totalAvailableTime) * 100).toFixed(2)) : 0;
            const numericGoal = (item.goalDisplay||"0").split(' / ').reduce((a,v)=>a+(parseInt(v.trim(),10)||0),0);
            const goalSegments = splitGoalSegments(item.goalDisplay || '');
            const goalForDisplay = goalSegments.length > 0
                ? goalSegments.join('/')
                : (numericGoal ? numericGoal.toString() : '0');
            cumulativeProduction += totalProducedInPeriod;
            cumulativeGoal += numericGoal;
            cumulativeEfficiencySum += efficiency;
            const cumulativeEfficiency = parseFloat((cumulativeEfficiencySum / (index + 1)).toFixed(2));
            return { ...item, produced:totalProducedInPeriod, goal:numericGoal, goalForDisplay, producedForDisplay, efficiency, cumulativeProduction, cumulativeGoal, cumulativeEfficiency };
        });
    }, [isTraveteDashboard, productionData, productMapForSelectedDate]);

    const traveteProcessedData = useMemo(() => {
        if (!isTraveteDashboard || !productionData || productionData.length === 0) return [];

        let cumulativeMeta = [];
        let cumulativeProduction = [];
        let cumulativeEfficiencySum = [];
        let cumulativeEntryCounts = [];

        return [...productionData]
            .sort((a, b) => (a.period || "").localeCompare(b.period || ""))
            .map((entry) => {
                const availableTime = parseFloat(entry.availableTime) || 0;

                const storedGoalBlocks = Array.isArray(entry.traveteGoalBlocks) ? entry.traveteGoalBlocks : null;
                const storedLotBlocks = Array.isArray(entry.traveteLotBlocks) ? entry.traveteLotBlocks : null;
                const entryGoalSegments = (entry.goalDisplay || '')
                    .split(' // ')
                    .map(segment => segment.trim());

                const employees = (entry.employeeEntries || []).map((emp, empIndex) => {
                    const productsArray = Array.isArray(emp.products) && emp.products.length > 0
                        ? emp.products
                        : (emp.productionDetails || []);
                    const producedFromProducts = productsArray.reduce((sum, detail) => sum + (parseInt(detail.produced, 10) || 0), 0);
                    const producedValue = producedFromProducts || (emp.produced !== undefined ? parseInt(emp.produced, 10) || 0 : 0);
                    const firstProduct = productsArray.find(detail => detail.productId) || (emp.productionDetails || [])[0] || null;
                    const productId = firstProduct?.productId || emp.productId || '';
                    const product = productMapForSelectedDate.get(productId);
                    const parsedStandardTime = parseFloat(emp.standardTime);
                    const fallbackStandardTimeRaw = firstProduct?.standardTime !== undefined
                        ? parseFloat(firstProduct.standardTime)
                        : (product?.standardTime || 0);
                    const fallbackStandardTime = (!Number.isNaN(fallbackStandardTimeRaw) && fallbackStandardTimeRaw > 0)
                        ? fallbackStandardTimeRaw
                        : 0;
                    const standardTime = (!Number.isNaN(parsedStandardTime) && parsedStandardTime > 0)
                        ? parsedStandardTime
                        : fallbackStandardTime;
                    const meta = (standardTime > 0 && availableTime > 0) ? Math.round(availableTime / standardTime) : 0;
                    const efficiency = (standardTime > 0 && availableTime > 0 && producedValue > 0)
                        ? parseFloat((((producedValue * standardTime) / availableTime) * 100).toFixed(2))
                        : 0;

                    cumulativeMeta[empIndex] = (cumulativeMeta[empIndex] || 0) + meta;
                    cumulativeProduction[empIndex] = (cumulativeProduction[empIndex] || 0) + producedValue;
                    cumulativeEfficiencySum[empIndex] = (cumulativeEfficiencySum[empIndex] || 0) + efficiency;
                    cumulativeEntryCounts[empIndex] = (cumulativeEntryCounts[empIndex] || 0) + 1;

                    const entriesCount = cumulativeEntryCounts[empIndex] || 1;
                    const cumulativeEfficiency = parseFloat(((cumulativeEfficiencySum[empIndex] || 0) / entriesCount).toFixed(2));
                    const productNames = productsArray
                        .map(detail => {
                            const detailProduct = productMapForSelectedDate.get(detail.productId);
                            return detailProduct?.name || null;
                        })
                        .filter(Boolean)
                        .join(' / ');

                    const goalBlock = storedGoalBlocks?.[empIndex] || null;
                    const lotBlock = storedLotBlocks?.[empIndex] || null;
                    const entryGoalDisplay = entryGoalSegments[empIndex] || '';
                    const goalBlockCurrent = goalBlock ? Number(goalBlock.current || 0) : meta;
                    const goalBlockNext = goalBlock ? Number(goalBlock.next || 0) : 0;
                    const goalBlockShowNext = goalBlock ? Boolean(goalBlock.showNext) && (goalBlock.next !== undefined && goalBlock.next !== null) : false;
                    const goalDisplayForEmployee = goalBlock
                        ? (() => {
                            const currentLabel = goalBlockCurrent > 0 ? goalBlockCurrent.toLocaleString('pt-BR') : '0';
                            const nextLabel = goalBlockShowNext
                                ? (goalBlockNext > 0 ? goalBlockNext.toLocaleString('pt-BR') : currentLabel)
                                : '';
                            if (goalBlockShowNext && nextLabel) return `${currentLabel}/${nextLabel}`;
                            if (goalBlockCurrent > 0) return currentLabel;
                            return '-';
                        })()
                        : (entryGoalDisplay || (meta > 0 ? meta.toLocaleString('pt-BR') : '-'));

                    const lotDisplayForEmployee = lotBlock
                        ? (() => {
                            const suffix = (lotBlock.machineType || '').replace(/^Travete\s*/i, '').trim();
                            const currentLabel = lotBlock.current
                                ? `${lotBlock.current}${suffix ? ` - ${suffix}` : ''}`
                                : '';
                            const nextLabel = lotBlock.next || '';
                            if (currentLabel) {
                                return nextLabel ? `${currentLabel}/${nextLabel}` : currentLabel;
                            }
                            return nextLabel || '-';
                        })()
                        : ((productNames || product?.name) ? (productNames || product?.name) : '-');

                    const producedSegments = productsArray.map(detail => {
                        const producedNumeric = parseInt(detail.produced, 10);
                        return Number.isNaN(producedNumeric) ? 0 : producedNumeric;
                    });
                    const sanitizedProducedSegments = producedSegments.filter((value, idx) => (idx === 0) || value > 0);
                    const producedDisplay = sanitizedProducedSegments.length > 0
                        ? sanitizedProducedSegments.map(value => value.toLocaleString('pt-BR')).join(' / ')
                        : producedValue.toLocaleString('pt-BR');

                    return {
                        ...emp,
                        produced: producedValue,
                        producedDisplay,
                        standardTime,
                        meta,
                        efficiency,
                        cumulativeMeta: cumulativeMeta[empIndex] || 0,
                        cumulativeProduced: cumulativeProduction[empIndex] || 0,
                        cumulativeEfficiency,
                        productName: productNames || product?.name || '',
                        metaDisplay: goalDisplayForEmployee,
                        lotDisplay: lotDisplayForEmployee,
                    };
                });

                return {
                    ...entry,
                    employees,
                };
            });
    }, [isTraveteDashboard, productionData, productMapForSelectedDate]);
 useMemo(() => {
        if (!isTraveteDashboard || !productionData || productionData.length === 0) return [];

        let cumulativeMeta = [];
        let cumulativeProduction = [];
        let cumulativeEfficiencySum = [];
        let cumulativeEntryCounts = [];

        return [...productionData]
            .sort((a, b) => (a.period || "").localeCompare(b.period || ""))
            .map((entry) => {
                const availableTime = parseFloat(entry.availableTime) || 0;

                const storedGoalBlocks = Array.isArray(entry.traveteGoalBlocks) ? entry.traveteGoalBlocks : null;
                const storedLotBlocks = Array.isArray(entry.traveteLotBlocks) ? entry.traveteLotBlocks : null;

                const employees = (entry.employeeEntries || []).map((emp, empIndex) => {
                    const productsArray = Array.isArray(emp.products) && emp.products.length > 0
                        ? emp.products
                        : (emp.productionDetails || []);
                    const producedFromProducts = productsArray.reduce((sum, detail) => sum + (parseInt(detail.produced, 10) || 0), 0);
                    const producedValue = producedFromProducts || (emp.produced !== undefined ? parseInt(emp.produced, 10) || 0 : 0);
                    const firstProduct = productsArray.find(detail => detail.productId) || (emp.productionDetails || [])[0] || null;
                    const productId = firstProduct?.productId || emp.productId || '';
                    const product = productMapForSelectedDate.get(productId);
                    const parsedStandardTime = parseFloat(emp.standardTime);
                    const fallbackStandardTimeRaw = firstProduct?.standardTime !== undefined
                        ? parseFloat(firstProduct.standardTime)
                        : (product?.standardTime || 0);
                    const fallbackStandardTime = (!Number.isNaN(fallbackStandardTimeRaw) && fallbackStandardTimeRaw > 0)
                        ? fallbackStandardTimeRaw
                        : 0;
                    const standardTime = (!Number.isNaN(parsedStandardTime) && parsedStandardTime > 0)
                        ? parsedStandardTime
                        : fallbackStandardTime;
                    const meta = (standardTime > 0 && availableTime > 0) ? Math.round(availableTime / standardTime) : 0;
                    const efficiency = (standardTime > 0 && availableTime > 0 && producedValue > 0)
                        ? parseFloat((((producedValue * standardTime) / availableTime) * 100).toFixed(2))
                        : 0;

                    cumulativeMeta[empIndex] = (cumulativeMeta[empIndex] || 0) + meta;
                    cumulativeProduction[empIndex] = (cumulativeProduction[empIndex] || 0) + producedValue;
                    cumulativeEfficiencySum[empIndex] = (cumulativeEfficiencySum[empIndex] || 0) + efficiency;
                    cumulativeEntryCounts[empIndex] = (cumulativeEntryCounts[empIndex] || 0) + 1;

                    const entriesCount = cumulativeEntryCounts[empIndex] || 1;
                    const cumulativeEfficiency = parseFloat(((cumulativeEfficiencySum[empIndex] || 0) / entriesCount).toFixed(2));
                    const productNames = productsArray
                        .map(detail => {
                            const detailProduct = productMapForSelectedDate.get(detail.productId);
                            return detailProduct?.name || null;
                        })
                        .filter(Boolean)
                        .join(' / ');

                    const goalBlock = storedGoalBlocks?.[empIndex] || null;
                    const lotBlock = storedLotBlocks?.[empIndex] || null;
                    const goalBlockCurrent = goalBlock ? Number(goalBlock.current || 0) : meta;
                    const goalBlockNext = goalBlock ? Number(goalBlock.next || 0) : 0;
                    const goalBlockShowNext = goalBlock ? Boolean(goalBlock.showNext) && (goalBlock.next !== undefined && goalBlock.next !== null) : false;
                    const goalDisplayForEmployee = goalBlock
                        ? (() => {
                            const currentLabel = goalBlockCurrent > 0 ? goalBlockCurrent.toLocaleString('pt-BR') : '0';
                            const nextLabel = goalBlockShowNext
                                ? (goalBlockNext > 0 ? goalBlockNext.toLocaleString('pt-BR') : currentLabel)
                                : '';
                            if (goalBlockShowNext && nextLabel) return `${currentLabel}/${nextLabel}`;
                            if (goalBlockCurrent > 0) return currentLabel;
                            return '-';
                        })()
                        : (meta > 0 ? meta.toLocaleString('pt-BR') : '-');

                    const lotDisplayForEmployee = lotBlock
                        ? (() => {
                            const suffix = (lotBlock.machineType || '').replace(/^Travete\s*/i, '').trim();
                            const currentLabel = lotBlock.current
                                ? `${lotBlock.current}${suffix ? ` - ${suffix}` : ''}`
                                : '';
                            const nextLabel = lotBlock.next || '';
                            if (currentLabel) {
                                return nextLabel ? `${currentLabel}/${nextLabel}` : currentLabel;
                            }
                            return nextLabel || '-';
                        })()
                        : ((productNames || product?.name) ? (productNames || product?.name) : '-');

                    return {
                        ...emp,
                        produced: producedValue,
                        standardTime,
                        meta,
                        efficiency,
                        cumulativeMeta: cumulativeMeta[empIndex] || 0,
                        cumulativeProduced: cumulativeProduction[empIndex] || 0,
                        cumulativeEfficiency,
                        productName: productNames || product?.name || '',
                        metaDisplay: goalDisplayForEmployee,
                        lotDisplay: lotDisplayForEmployee,
                    };
                });

                const metaBlockStrings = employees.length > 0
                    ? employees.map(emp => emp.metaDisplay || '-')
                    : [];
                const goalDisplay = entry.goalDisplay || (metaBlockStrings.length > 0 ? metaBlockStrings.join(' // ') : '- // -');
                const lotBlockStrings = employees.length > 0
                    ? employees.map(emp => emp.lotDisplay || '-')
                    : [];
                const lotDisplay = entry.lotDisplay || (lotBlockStrings.length > 0 ? lotBlockStrings.join(' // ') : '- // -');

                const producedDisplay = employees.length > 0
                    ? employees.map(emp => (emp.produced || 0).toLocaleString('pt-BR')).join(' // ')
                    : '0 // 0';

                const efficiencyDisplay = employees.length > 0
                    ? employees.map(emp => `${Number(emp.efficiency || 0).toFixed(2)}%`).join(' // ')
                    : '0% // 0%';

                const cumulativeMetaDisplay = employees.length > 0
                    ? employees.map(emp => (emp.cumulativeMeta || 0).toLocaleString('pt-BR')).join(' // ')
                    : '0 // 0';

                const cumulativeProducedDisplay = employees.length > 0
                    ? employees.map(emp => (emp.cumulativeProduced || 0).toLocaleString('pt-BR')).join(' // ')
                    : '0 // 0';

                const cumulativeEfficiencyDisplay = employees.length > 0
                    ? employees.map(emp => `${Number(emp.cumulativeEfficiency || 0).toFixed(2)}%`).join(' // ')
                    : '0% // 0%';

                const totalMeta = employees.reduce((sum, emp) => sum + (emp.meta || 0), 0);
                const totalProduced = employees.reduce((sum, emp) => sum + (emp.produced || 0), 0);
                const totalEfficiency = employees.length > 0
                    ? parseFloat((employees.reduce((sum, emp) => sum + (emp.efficiency || 0), 0) / employees.length).toFixed(2))
                    : 0;
                const totalCumulativeMeta = employees.reduce((sum, emp) => sum + (emp.cumulativeMeta || 0), 0);
                const totalCumulativeProduced = employees.reduce((sum, emp) => sum + (emp.cumulativeProduced || 0), 0);
                const totalCumulativeEfficiency = employees.length > 0
                    ? parseFloat((employees.reduce((sum, emp) => sum + (emp.cumulativeEfficiency || 0), 0) / employees.length).toFixed(2))
                    : 0;

                return {
                    ...entry,
                    employees,
                    goalDisplay,
                    producedDisplay,
                    efficiencyDisplay,
                    cumulativeMetaDisplay,
                    cumulativeProducedDisplay,
                    cumulativeEfficiencyDisplay,
                    lotDisplay,
                    totalMeta,
                    totalProduced,
                    totalEfficiency,
                    totalCumulativeMeta,
                    totalCumulativeProduced,
                    totalCumulativeEfficiency,
                    goalForDisplay: goalDisplay,
                };
            });
    }, [isTraveteDashboard, productionData, productMapForSelectedDate]);

    const traveteDataByPeriod = useMemo(() => {
        if (!isTraveteDashboard) return {};
        return traveteProcessedData.reduce((acc, entry) => {
            if (entry?.period) {
                acc[entry.period] = entry;
            }
            return acc;
        }, {});
    }, [isTraveteDashboard, traveteProcessedData]);
    
    const prevProductionData = usePrevious(productionData);
    
    useEffect(() => {
        if (prevProductionData && productionData.length > prevProductionData.length) {
            if (isTraveteDashboard) {
                const newTraveteEntry = traveteProcessedData[traveteProcessedData.length - 1];
                const efficiencyToCheck = newTraveteEntry?.totalEfficiency ?? 0;
                if (newTraveteEntry && efficiencyToCheck < 65) {
                    setShowFullScreenAlert(true);
                }
            } else {
                const newEntry = processedData[processedData.length - 1];
                if (newEntry && newEntry.efficiency < 65) {
                    setShowFullScreenAlert(true);
                }
            }
        }
    }, [productionData, prevProductionData, processedData, traveteProcessedData, isTraveteDashboard]);

    useEffect(() => {
        if (showFullScreenAlert) {
            const timer = setTimeout(() => {
                setShowFullScreenAlert(false);
            }, 5000);
            return () => clearTimeout(timer);
        }
    }, [showFullScreenAlert]);


    const monthlySummary = useMemo(() => {
        const referenceDate = new Date(selectedDate);
        const year = referenceDate.getFullYear();
        const month = referenceDate.getMonth();

        if (isTraveteDashboard) {
            let totalMonthlyProduction = 0;
            let totalMonthlyGoal = 0;
            let totalDailyEfficiency = 0;
            let productiveDaysCount = 0;

            Object.keys(allProductionData).forEach(dateStr => {
                try {
                    const date = new Date(dateStr + "T00:00:00");
                    if (date.getFullYear() !== year || date.getMonth() !== month) return;

                    const productsForDateMap = new Map(products
                        .map(p => {
                            const validTimeEntry = p.standardTimeHistory?.filter(h => new Date(h.effectiveDate) <= date).pop();
                            if (!validTimeEntry) return null;
                            return [p.id, { ...p, standardTime: validTimeEntry.time }];
                        })
                        .filter(Boolean));

                    const dayData = allProductionData[dateStr];
                    if (!dayData || dayData.length === 0) return;

                    let dayMetaPerEmployee = [];
                    let dayProductionPerEmployee = [];
                    let dayEfficiencyPerEmployee = [];

                    dayData.forEach(entry => {
                        (entry.employeeEntries || []).forEach((emp, index) => {
                            const producedFromDetails = (emp.productionDetails || []).reduce((sum, detail) => sum + (detail.produced || 0), 0);
                            const produced = emp.produced !== undefined ? parseInt(emp.produced, 10) || 0 : producedFromDetails;
                            const product = productsForDateMap.get(emp.productId);
                            const standardTime = product?.standardTime || 0;
                            const availableTime = entry.availableTime || 0;
                            const meta = (standardTime > 0 && availableTime > 0) ? Math.round(availableTime / standardTime) : 0;
                            const efficiency = (standardTime > 0 && availableTime > 0 && produced > 0)
                                ? (produced * standardTime) / availableTime * 100
                                : 0;

                            dayMetaPerEmployee[index] = (dayMetaPerEmployee[index] || 0) + meta;
                            dayProductionPerEmployee[index] = (dayProductionPerEmployee[index] || 0) + produced;
                            dayEfficiencyPerEmployee[index] = (dayEfficiencyPerEmployee[index] || 0) + efficiency;
                        });
                    });

                    const employeesCount = Math.max(dayMetaPerEmployee.length, dayEfficiencyPerEmployee.length);
                    if (employeesCount > 0) {
                        productiveDaysCount++;
                        totalMonthlyGoal += dayMetaPerEmployee.reduce((sum, value) => sum + (value || 0), 0);
                        totalMonthlyProduction += dayProductionPerEmployee.reduce((sum, value) => sum + (value || 0), 0);
                        const dailyAverageEfficiency = dayEfficiencyPerEmployee.reduce((sum, value) => sum + (value || 0), 0) /
                            (employeesCount * (dayData.length || 1));
                        totalDailyEfficiency += dailyAverageEfficiency || 0;
                    }
                } catch (e) {
                    console.error("Data inválida no sumário mensal:", dateStr);
                }
            });

            const averageMonthlyEfficiency = productiveDaysCount > 0
                ? parseFloat((totalDailyEfficiency / productiveDaysCount).toFixed(2))
                : 0;

            return { totalProduction: totalMonthlyProduction, totalGoal: totalMonthlyGoal, averageEfficiency: averageMonthlyEfficiency };
        }

        let totalMonthlyProduction = 0, totalMonthlyGoal = 0, totalDailyAverageEfficiencies = 0, productiveDaysCount = 0;

        Object.keys(allProductionData).forEach(dateStr => {
            try {
                const date = new Date(dateStr + "T00:00:00");
                const productsForDateMap = new Map(products
                    .map(p => {
                        const validTimeEntry = p.standardTimeHistory?.filter(h => new Date(h.effectiveDate) <= date).pop();
                        if (!validTimeEntry) return null;
                        return [p.id, { ...p, standardTime: validTimeEntry.time }];
                    })
                    .filter(Boolean));
                if(date.getFullYear() === year && date.getMonth() === month) {
                    const dayData = allProductionData[dateStr];
                    if (dayData && dayData.length > 0) {
                        productiveDaysCount++;
                        let dailyProduction = 0, dailyGoal = 0, dailyEfficiencySum = 0;
                        dayData.forEach(item => {
                            let periodProduction = 0, totalTimeValue = 0;
                            (item.productionDetails || []).forEach(detail => {
                                periodProduction += (detail.produced || 0);
                                const product = productsForDateMap.get(detail.productId);
                                if (product?.standardTime) totalTimeValue += (detail.produced || 0) * product.standardTime;
                            });
                            if (item.goalDisplay) dailyGoal += item.goalDisplay.split(' / ').reduce((acc, val) => acc + (parseInt(val.trim(), 10) || 0), 0);
                            dailyProduction += periodProduction;
                            const totalAvailableTime = (item.people || 0) * (item.availableTime || 0);
                            dailyEfficiencySum += totalAvailableTime > 0 ? (totalTimeValue / totalAvailableTime) * 100 : 0;
                        });
                        totalDailyAverageEfficiencies += dayData.length > 0 ? dailyEfficiencySum / dayData.length : 0;
                        totalMonthlyProduction += dailyProduction;
                        totalMonthlyGoal += dailyGoal;
                    }
                }
            } catch(e) { console.error("Data inválida no sumário mensal:", dateStr); }
        });
        const averageMonthlyEfficiency = productiveDaysCount > 0 ? parseFloat((totalDailyAverageEfficiencies / productiveDaysCount).toFixed(2)) : 0;
        return { totalProduction: totalMonthlyProduction, totalGoal: totalMonthlyGoal, averageEfficiency: averageMonthlyEfficiency };
    }, [isTraveteDashboard, allProductionData, selectedDate, products]);

    const handleNextDash = () => {
        const i = dashboards.findIndex(d=>d.id===currentDashboardId);
        const nextId = dashboards[(i+1)%dashboards.length].id;
        changeDashboard(nextId);
    };
    const handlePrevDash = () => {
        const i = dashboards.findIndex(d=>d.id===currentDashboardId);
        const prevId = dashboards[(i-1+dashboards.length)%dashboards.length].id;
        changeDashboard(prevId);
    };
    
    const renderTvTable = () => {
        if (isTraveteDashboard) {
            const getPeopleTimeValue = (period) => {
                const entry = traveteDataByPeriod[period];
                if (entry) {
                    const peopleCount = entry.employeeEntries?.length || entry.people || entry.employees?.length || 0;
                    const availableTime = entry.availableTime || 0;
                    return `${peopleCount} / ${availableTime} min`;
                }
                if (isTodaySelected && previewData && previewData.period === period) {
                    const peopleCount = previewData.people || (previewData.employeeEntries?.length || 0);
                    const availableTime = previewData.availableTime || 0;
                    return `${peopleCount} / ${availableTime} min`;
                }
                return '- / -';
            };

            const getAlteracaoValue = (period) => {
                const entry = traveteDataByPeriod[period];
                if (entry) {
                    if (entry.lotDisplay) {
                        return entry.lotDisplay;
                    }
                    if (entry.employees?.length) {
                        const names = entry.employees
                            .map(emp => emp.lotDisplay || emp.productName || '')
                            .filter(Boolean);
                        if (names.length) {
                            return names.join(' // ');
                        }
                    }
                }
                if (isTodaySelected && previewData && previewData.period === period) {
                    if (previewData.lotDisplayName) {
                        return previewData.lotDisplayName;
                    }
                    const previewNames = (previewData.employeeEntries || [])
                        .map(emp => {
                            const productLots = (emp.products || [])
                                .map(item => item.lotName || '')
                                .filter(Boolean)
                                .join(' / ');
                            if (productLots) return productLots;
                            return emp.machineType;
                        })
                        .filter(Boolean);
                    if (previewNames.length) {
                        return previewNames.join(' // ');
                    }
                }
                return '-';
            };

            const formatTraveteEmployeeProduction = (employee) => {
                const productDetails = Array.isArray(employee.products) && employee.products.length > 0
                    ? employee.products
                    : (employee.productionDetails || []);

                if (productDetails.length > 0) {
                    const producedSegments = productDetails.map(detail => parseInt(detail.produced, 10) || 0);
                    const sanitizedSegments = producedSegments.filter((value, idx) => (idx === 0) || value > 0);

                    if (sanitizedSegments.length > 1) {
                        return sanitizedSegments
                            .map(value => value.toLocaleString('pt-BR'))
                            .join(' / ');
                    }

                    if (sanitizedSegments.length === 1) {
                        return sanitizedSegments[0].toLocaleString('pt-BR');
                    }
                }

                const producedValue = employee.produced !== undefined
                    ? parseInt(employee.produced, 10) || 0
                    : 0;

                return producedValue.toLocaleString('pt-BR');
            };

            const joinTraveteEmployees = (entry, mapper, fallbackValue = '-') => {
                const employees = entry?.employees || [];
                if (employees.length === 0) {
                    return null;
                }

                const formattedValues = employees.map((employee, index) => {
                    const rawValue = mapper(employee, index);
                    if (rawValue === null || rawValue === undefined) {
                        return '';
                    }
                    if (typeof rawValue === 'number') {
                        return rawValue.toLocaleString('pt-BR');
                    }
                    return String(rawValue);
                });

                const hasContent = formattedValues.some(value => value !== '');
                if (!hasContent) {
                    if (fallbackValue === null) {
                        return null;
                    }
                    return employees.map(() => fallbackValue).join(' // ');
                }

                return formattedValues.map(value => (value === '' ? fallbackValue : value)).join(' // ');
            };

            const getTraveteCellContent = (period, rowKey) => {
                const entry = traveteDataByPeriod[period];
                if (entry) {
                    switch (rowKey) {
                        case 'goalDisplay': {
                            const directValue = entry.goalDisplay;
                            if (directValue) return directValue;
                            const fallback = joinTraveteEmployees(entry, (emp) => {
                                if (emp.metaDisplay) return emp.metaDisplay;
                                if (typeof emp.meta === 'number' && emp.meta > 0) {
                                    return emp.meta;
                                }
                                return null;
                            });
                            return fallback || '-';
                        }
                        case 'producedDisplay': {
                            const directValue = entry.producedDisplay;
                            if (directValue) return directValue;
                            const fallback = joinTraveteEmployees(entry, (emp) => {
                                if (emp.producedDisplay) return emp.producedDisplay;
                                return formatTraveteEmployeeProduction(emp);
                            }, '0');
                            return fallback || '0 // 0';
                        }
                        case 'efficiencyDisplay': {
                            const directValue = entry.efficiencyDisplay;
                            if (directValue) return directValue;
                            const fallback = joinTraveteEmployees(entry, (emp) => {
                                const raw = typeof emp.efficiency === 'number'
                                    ? emp.efficiency
                                    : parseFloat(emp.efficiency);
                                const value = Number.isFinite(raw) ? raw : 0;
                                return `${value.toFixed(2)}%`;
                            }, '0%');
                            return fallback || '0% // 0%';
                        }
                        case 'cumulativeMetaDisplay': {
                            const directValue = entry.cumulativeMetaDisplay;
                            if (directValue) return directValue;
                            const fallback = joinTraveteEmployees(entry, (emp) => {
                                const raw = typeof emp.cumulativeMeta === 'number'
                                    ? emp.cumulativeMeta
                                    : parseInt(emp.cumulativeMeta, 10);
                                const value = Number.isFinite(raw) ? raw : 0;
                                return value;
                            }, '0');
                            return fallback || '0 // 0';
                        }
                        case 'cumulativeProducedDisplay': {
                            const directValue = entry.cumulativeProducedDisplay;
                            if (directValue) return directValue;
                            const fallback = joinTraveteEmployees(entry, (emp) => {
                                const raw = typeof emp.cumulativeProduced === 'number'
                                    ? emp.cumulativeProduced
                                    : parseInt(emp.cumulativeProduced, 10);
                                const value = Number.isFinite(raw) ? raw : 0;
                                return value;
                            }, '0');
                            return fallback || '0 // 0';
                        }
                        case 'cumulativeEfficiencyDisplay': {
                            const directValue = entry.cumulativeEfficiencyDisplay;
                            if (directValue) return directValue;
                            const fallback = joinTraveteEmployees(entry, (emp) => {
                                const raw = typeof emp.cumulativeEfficiency === 'number'
                                    ? emp.cumulativeEfficiency
                                    : parseFloat(emp.cumulativeEfficiency);
                                const value = Number.isFinite(raw) ? raw : 0;
                                return `${value.toFixed(2)}%`;
                            }, '0%');
                            return fallback || '0% // 0%';
                        }
                        default:
                            return '-';
                    }
                }
                if (rowKey === 'goalDisplay' && isTodaySelected && previewData && previewData.period === period) {
                    return previewData.goalDisplay || '-';
                }
                return '-';
            };

            const traveteRows = [
                { key: 'goalDisplay', label: 'Meta', highlight: 'text-blue-600', previewHighlight: 'text-yellow-500' },
                { key: 'producedDisplay', label: 'Produção' },
                { key: 'efficiencyDisplay', label: 'Eficiência', isColor: true, getValues: (entry) => entry.employees?.map(emp => emp.efficiency || 0) || [] },
                { key: 'cumulativeMetaDisplay', label: 'Meta Acum.' },
                { key: 'cumulativeProducedDisplay', label: 'Prod. Acum.' },
                { key: 'cumulativeEfficiencyDisplay', label: 'Efic. Acum.', isColor: true, getValues: (entry) => entry.employees?.map(emp => emp.cumulativeEfficiency || 0) || [] },
                { key: 'monthlyGoal', label: 'Meta Mês', isMonthly: true, value: monthlySummary.totalGoal.toLocaleString('pt-BR') },
                { key: 'monthlyProduction', label: 'Prod. Mês', isMonthly: true, value: monthlySummary.totalProduction.toLocaleString('pt-BR') },
                { key: 'monthlyEfficiency', label: 'Efic. Mês', isMonthly: true, isColor: true, value: `${monthlySummary.averageEfficiency}%` },
            ];

            const shouldWarnLowEfficiency = (entry) => entry?.employees?.some(emp => (emp.efficiency || 0) < 70);

            return (
                <div className="overflow-x-auto w-full text-center p-6 border-4 border-blue-900 rounded-xl shadow-2xl bg-white text-gray-900 responsive-tv">
                    <table className="min-w-full table-fixed">
                        <thead className="text-white bg-blue-500">
                            <tr>
                                <th colSpan={FIXED_PERIODS.length + 1} className="p-4 text-5xl relative">
                                    <div className="absolute top-2 left-2 flex items-center gap-2">
                                        <button onClick={stopTvMode} className="p-2 bg-red-600 text-white rounded-full flex items-center gap-1 text-sm"><XCircle size={18} /> SAIR</button>
                                        {!isCarousel && (
                                            <>
                                                <button onClick={handlePrevDash} className="p-2 bg-blue-700 text-white rounded-full"><ArrowLeft size={18} /></button>
                                                <button onClick={handleNextDash} className="p-2 bg-blue-700 text-white rounded-full"><ArrowRight size={18} /></button>
                                            </>
                                        )}
                                    </div>
                                    {!isCarousel && (
                                        <div className="absolute top-2 right-2 flex items-center gap-2">
                                            <button onClick={handlePrevDay} className="px-3 py-1 bg-blue-700 text-white rounded-full text-sm">⬅ Dia anterior</button>
                                            <button onClick={handleNextDay} className="px-3 py-1 bg-blue-700 text-white rounded-full text-sm">Dia seguinte ➡</button>
                                        </div>
                                    )}
                                    {currentDashboard.name.toUpperCase()} - {selectedDateLabel}
                                </th>
                            </tr>
                            <tr>
                                <th className="p-2 text-left">Resumo</th>
                                {FIXED_PERIODS.map(period => {
                                    const entry = traveteDataByPeriod[period];
                                    const isPreviewSlot = !entry && previewData && previewData.period === period;
                                    return (
                                        <th key={period} className={`p-2 text-sm ${isPreviewSlot ? 'text-yellow-300' : ''}`}>
                                            {getPeopleTimeValue(period)}
                                        </th>
                                    );
                                })}
                            </tr>
                            <tr>
                                <th className="p-2 text-left">Alteração</th>
                                {FIXED_PERIODS.map(period => {
                                    const entry = traveteDataByPeriod[period];
                                    const isPreviewSlot = !entry && previewData && previewData.period === period;
                                    return (
                                        <th key={period} className={`p-2 text-base ${isPreviewSlot ? 'text-yellow-300' : ''}`}>
                                            {getAlteracaoValue(period)}
                                        </th>
                                    );
                                })}
                            </tr>
                            <tr>
                                <th className="p-3 text-left">Hora</th>
                                {FIXED_PERIODS.map(period => (
                                    <th key={period} className="p-3 text-3xl">{period}</th>
                                ))}
                            </tr>
                        </thead>
                        <tbody className="text-2xl divide-y divide-gray-200">
                            {traveteRows.map(row => (
                                <tr key={row.key} className={row.isMonthly ? 'bg-gray-100' : ''}>
                                    <td className="p-3 font-bold text-left sticky left-0 bg-gray-200">{row.label}</td>
                                    {row.isMonthly ? (
                                        <td colSpan={FIXED_PERIODS.length} className={`p-3 font-extrabold ${row.isColor ? (parseFloat(row.value) < 65 ? 'text-red-500' : 'text-green-600') : ''}`}>
                                            {row.value}
                                        </td>
                                    ) : (
                                        FIXED_PERIODS.map(period => {
                                            const entry = traveteDataByPeriod[period];
                                            const isPreviewSlot = !entry && isTodaySelected && previewData && previewData.period === period;
                                            let cellClass = 'p-3 font-extrabold';
                                            let cellContent = getTraveteCellContent(period, row.key);

                                            if (row.key === 'goalDisplay') {
                                                if (entry) {
                                                    cellClass += ` ${row.highlight}`;
                                                } else if (isPreviewSlot) {
                                                    cellClass += ` ${row.previewHighlight || 'text-yellow-500'}`;
                                                }
                                            } else if (row.isColor && entry && cellContent !== '-') {
                                                const values = row.getValues ? row.getValues(entry) : [];
                                                const hasLow = values.some(value => Number(value) < 65);
                                                cellClass += hasLow ? ' text-red-500' : ' text-green-600';
                                            }

                                            const warningNeeded = row.key === 'producedDisplay' && entry && shouldWarnLowEfficiency(entry);

                                            return (
                                                <td key={period} className={cellClass}>
                                                    {warningNeeded && (
                                                        <span role="img" aria-label="Alerta" className="text-yellow-400 text-3xl">⚠️ </span>
                                                    )}
                                                    {cellContent}
                                                </td>
                                            );
                                        })
                                    )}
                                </tr>
                            ))}
                        </tbody>
                    </table>
                </div>
            );
        }

        const dataByPeriod = processedData.reduce((acc, curr) => ({ ...acc, [curr.period]: curr }), {});

        const getPeopleTimeValue = (p) => dataByPeriod[p] ? `${dataByPeriod[p].people} / ${dataByPeriod[p].availableTime} min` : '- / -';
        const getProductionValue = (p) => dataByPeriod[p]?.producedForDisplay || '-';
        const getAlteracaoValue = (p) => {
            const launched = dataByPeriod[p];
            if (launched && launched.productionDetails?.length > 0) {
                return launched.productionDetails.map(d => productMapForSelectedDate.get(d.productId)?.name).filter(Boolean).join(' / ');
            }
            if (isTodaySelected && previewData && previewData.period === p) {
                return previewData.productName;
            }
            return '-';
        };

        const TV_ROWS = [
            { key: 'meta', label: 'Meta', formatter: (p) => dataByPeriod[p]?.goalForDisplay || dataByPeriod[p]?.goal || '-' },
            { key: 'producedForDisplay', label: 'Produção', formatter: getProductionValue },
            { key: 'efficiency', label: 'Eficiência', isColor: true, formatter: (p) => dataByPeriod[p] ? `${dataByPeriod[p].efficiency}%` : '-' },
            { key: 'cumulativeGoal', label: 'Meta Acum.', formatter: (p) => dataByPeriod[p]?.cumulativeGoal.toLocaleString('pt-BR') || '-' },
            { key: 'cumulativeProduction', label: 'Prod. Acum.', formatter: (p) => dataByPeriod[p]?.cumulativeProduction.toLocaleString('pt-BR') || '-' },
            { key: 'cumulativeEfficiency', label: 'Efic. Acum.', isColor: true, formatter: (p) => dataByPeriod[p] ? `${dataByPeriod[p].cumulativeEfficiency}%` : '-' },
            { key: 'monthlyGoal', label: 'Meta Mês', isMonthly: true, value: monthlySummary.totalGoal.toLocaleString('pt-BR') },
            { key: 'monthlyProduction', label: 'Prod. Mês', isMonthly: true, value: monthlySummary.totalProduction.toLocaleString('pt-BR') },
            { key: 'monthlyEfficiency', label: 'Efic. Mês', isMonthly: true, isColor: true, value: `${monthlySummary.averageEfficiency}%` },
        ];

        return (
            <div className="overflow-x-auto w-full text-center p-6 border-4 border-blue-900 rounded-xl shadow-2xl bg-white text-gray-900">
                <table className="min-w-full table-fixed">
                    <thead className="text-white bg-blue-500">
                        <tr><th colSpan={FIXED_PERIODS.length + 1} className="p-4 text-5xl relative">
                            <div className="absolute top-2 left-2 flex items-center gap-2">
                                <button onClick={stopTvMode} className="p-2 bg-red-600 text-white rounded-full flex items-center gap-1 text-sm"><XCircle size={18} /> SAIR</button>
                                {!isCarousel && (
                                    <>
                                        <button onClick={handlePrevDash} className="p-2 bg-blue-700 text-white rounded-full"><ArrowLeft size={18} /></button>
                                        <button onClick={handleNextDash} className="p-2 bg-blue-700 text-white rounded-full"><ArrowRight size={18} /></button>
                                    </>
                                )}
                            </div>
                            {!isCarousel && (
                                <div className="absolute top-2 right-2 flex items-center gap-2">
                                    <button onClick={handlePrevDay} className="px-3 py-1 bg-blue-700 text-white rounded-full text-sm">⬅ Dia anterior</button>
                                    <button onClick={handleNextDay} className="px-3 py-1 bg-blue-700 text-white rounded-full text-sm">Dia seguinte ➡</button>
                                </div>
                            )}
                            {currentDashboard.name.toUpperCase()} - {selectedDateLabel}
                        </th></tr>
                        <tr><th className="p-2 text-left">Resumo</th>{FIXED_PERIODS.map(p => <th key={p} className="p-2 text-sm">{getPeopleTimeValue(p)}</th>)}</tr>
                        <tr><th className="p-2 text-left">Alteração</th>{FIXED_PERIODS.map(p => {
                            const launched = dataByPeriod[p];
                            const isPreviewSlot = isTodaySelected && previewData && previewData.period === p && !launched;
                            return <th key={p} className={`p-2 text-base ${isPreviewSlot ? 'text-yellow-300' : ''}`}>{getAlteracaoValue(p)}</th>
                        })}</tr>
                        <tr><th className="p-3 text-left">Hora</th>{FIXED_PERIODS.map(p => <th key={p} className="p-3 text-3xl">{p}</th>)}</tr>
                    </thead>
                    <tbody className="text-2xl divide-y divide-gray-200">
                        {TV_ROWS.map(row => (
                            <tr key={row.key} className={row.isMonthly ? 'bg-gray-100' : ''}>
                                <td className="p-3 font-bold text-left sticky left-0 bg-gray-200">{row.label}</td>
                                {row.isMonthly ? (
                                    <td colSpan={FIXED_PERIODS.length} className={`p-3 font-extrabold ${row.isColor ? (parseFloat(row.value) < 65 ? 'text-red-500' : 'text-green-600') : ''}`}>{row.value}</td>
                                ) : (
                                    FIXED_PERIODS.map(p => {
                                        const launched = dataByPeriod[p];
                                        let cellContent, cellClass = 'p-3 font-extrabold';

                                        if (row.key === 'meta') {
                                            if (launched) {
                                                cellContent = launched.goalForDisplay;
                                                cellClass += ' text-blue-600';
                                            } else if (previewData && previewData.period === p) {
                                                cellContent = previewData.goalDisplay;
                                                cellClass += ' text-yellow-500';
                                            } else {
                                                cellContent = '-';
                                            }
                                        } else {
                                            cellContent = row.formatter(p);
                                            if (row.isColor && cellContent !== '-') {
                                                const numericVal = dataByPeriod[p]?.[row.key];
                                                cellClass += parseFloat(numericVal) < 65 ? ' text-red-500' : ' text-green-600';
                                            }
                                        }

                                        const efficiency = dataByPeriod[p]?.efficiency;

                                        return <td key={p} className={cellClass}>
                                            {row.key === 'producedForDisplay' && launched && efficiency != null && efficiency < 70 && (
                                              <span role="img" aria-label="Alerta" className="text-yellow-400 text-3xl">⚠️ </span>
                                            )}
                                            {cellContent}
                                        </td>;
                                    })
                                )}
                            </tr>
                        ))}
                    </tbody>
                </table>
            </div>
        );
    };

    if (!currentDashboard) {
        return <div className="min-h-screen bg-gray-100 dark:bg-black flex justify-center items-center"><p className="text-xl">Carregando...</p></div>;
    }

    return (
        <div className="min-h-screen p-4 md:p-8 bg-gray-100 dark:bg-gray-900 flex flex-col items-center justify-center font-sans space-y-8">
            <FullScreenAlert isOpen={showFullScreenAlert} />
            <div className={`w-full transition-opacity duration-300 ${transitioning ? 'opacity-0' : 'opacity-100'}`}>
                {renderTvTable()}
            </div>
            <p className="text-sm text-gray-500 mt-4">Última atualização: {new Date().toLocaleTimeString('pt-BR')}</p>
        </div>
    );
};


// #####################################################################
// #                                                                   #
// #               COMPONENTE RAIZ E LÓGICA DE NAVEGAÇÃO               #
// #                                                                   #
// #####################################################################

const AppContent = () => {
    const { user, loading } = useAuth();
    const [currentApp, setCurrentApp] = useState('cronoanalise');
    const [tvMode, setTvMode] = useState(null);
    const [currentDashboardIndex, setCurrentDashboardIndex] = useState(() => {
        const savedIndex = localStorage.getItem('lastDashboardIndex');
        return savedIndex ? parseInt(savedIndex, 10) : 0;
    });

    const [dashboards, setDashboards] = useState([]);
    const [usersWithRoles, setUsersWithRoles] = useState([]);
    const [userPermissions, setUserPermissions] = useState({});

    useEffect(() => {
        localStorage.setItem('lastDashboardIndex', currentDashboardIndex);
    }, [currentDashboardIndex]);
    
    useEffect(() => {
        if (!user) {
            setUserPermissions({});
            setDashboards([]);
            setUsersWithRoles([]);
            return;
        }

        let unsubDashboards; 

        const setupDataAndListeners = async () => {
            try {
                // --- Etapa 1: Verificar e criar dashboards iniciais (apenas uma vez) ---
                const dashboardsQuery = query(collection(db, "dashboards"), orderBy("order"));
                const initialDashboardsSnap = await getDocs(dashboardsQuery);
                
                if (initialDashboardsSnap.empty) {
                    console.log("Nenhum dashboard encontrado, criando dados iniciais...");
                    const batch = writeBatch(db);
                    initialDashboards.forEach(dash => {
                        const docRef = doc(db, "dashboards", dash.id);
                        batch.set(docRef, dash);
                    });
                    await batch.commit();
                    console.log("Dashboards iniciais criados com sucesso.");
                }

                // --- Etapa 2: Iniciar o listener em tempo real para dashboards ---
                unsubDashboards = onSnapshot(dashboardsQuery, (snap) => {
                    const fetchedDashboards = snap.docs.map(d => d.data());
                    setDashboards(fetchedDashboards);
                }, (error) => {
                    console.error("Erro no listener de Dashboards:", error);
                });

                // --- Etapa 3: Buscar dados de usuários e permissões (apenas uma vez) ---
                const rolesSnap = await getDocs(collection(db, "roles"));
                const rolesData = new Map(rolesSnap.docs.map(d => [d.id, d.data()]));

                const usersSnap = await getDocs(collection(db, "users"));
                const usersData = usersSnap.docs.map(d => ({ uid: d.id, ...d.data() }));
                
                const combinedUsers = usersData.map(u => ({ ...u, permissions: rolesData.get(u.uid)?.permissions || [] }));
                setUsersWithRoles(combinedUsers);

                const currentUserPermissionsDoc = rolesData.get(user.uid);
                let permissionsList = currentUserPermissionsDoc?.permissions || [];
                
                if (currentUserPermissionsDoc?.role === 'admin') {
                     permissionsList = Object.keys(ALL_PERMISSIONS);
                }
                
                const permissionsMap = {};
                for (const key in ALL_PERMISSIONS) {
                    permissionsMap[key] = permissionsList.includes(key);
                }
                
                setUserPermissions(permissionsMap);

            } catch (error) {
                console.error("ERRO CRÍTICO AO CONFIGURAR DADOS:", error);
            }
        };

        setupDataAndListeners();

        return () => {
            if (unsubDashboards) {
                unsubDashboards();
            }
        };
    }, [user]);


    const startTvMode = useCallback((options) => setTvMode(options), []);
    const stopTvMode = useCallback(() => setTvMode(null), []);

    if (loading) {
        return <div className="min-h-screen bg-gray-100 dark:bg-black flex justify-center items-center"><p className="text-xl">Carregando autenticação...</p></div>;
    }
    
    if (!user) {
        return <LoginPage />;
    }

    if (dashboards.length === 0 || Object.keys(userPermissions).length === 0) {
        return <div className="min-h-screen bg-gray-100 dark:bg-black flex justify-center items-center"><p className="text-xl">Carregando dados do usuário...</p></div>;
    }

    if (tvMode && currentApp === 'cronoanalise') {
        return <TvModeDisplay tvOptions={tvMode} stopTvMode={stopTvMode} dashboards={dashboards} />;
    }

    if (currentApp === 'stock') {
        return <StockManagementApp onNavigateToCrono={() => setCurrentApp('cronoanalise')} />;
    }
    
    return <CronoanaliseDashboard 
        onNavigateToStock={() => setCurrentApp('stock')}
        user={user}
        permissions={userPermissions}
        startTvMode={startTvMode} 
        dashboards={dashboards}
        users={usersWithRoles}
        roles={defaultRoles}
        currentDashboardIndex={currentDashboardIndex}
        setCurrentDashboardIndex={setCurrentDashboardIndex}
    />;
};

const App = () => {
    return (
        <AuthProvider>
            <AppContent />
        </AuthProvider>
    );
};


export default App;<|MERGE_RESOLUTION|>--- conflicted
+++ resolved
@@ -1781,7 +1781,6 @@
                     : row
             ));
             return { ...prev, productionRows: nextRows };
-<<<<<<< HEAD
         });
     };
 
@@ -2011,12 +2010,9 @@
             productions: updatedProductions,
             goalDisplay: goalDisplayValue,
             primaryProductId,
-=======
->>>>>>> 0add4dc8
         });
     };
 
-<<<<<<< HEAD
     return (
         <div className="fixed inset-0 bg-black bg-opacity-60 flex justify-center items-center z-40 modal-backdrop">
             <div ref={modalRef} className="bg-white dark:bg-gray-800 p-6 rounded-lg shadow-xl w-full max-w-3xl modal-content max-h-[90vh] overflow-y-auto">
@@ -2212,17 +2208,6 @@
     const [name, setName] = useState('');
     const modalRef = useRef();
     useClickOutside(modalRef, onClose);
-=======
-    const entryPrimaryProductId = useMemo(() => (
-        entry?.primaryProductId
-        || entry?.productionDetails?.[0]?.productId
-        || ''
-    ), [entry]);
-
-    const fallbackProductId = !isTraveteEntry
-        ? (entryData?.productionRows?.[0]?.productId || entryPrimaryProductId)
-        : '';
->>>>>>> 0add4dc8
 
     const defaultPredictions = useMemo(() => {
         if (isTraveteEntry) {
@@ -4479,7 +4464,6 @@
             setNewEntry(prev => ({ ...prev, productions: Array(expectedCount).fill('') }));
         }
     }, [isTraveteDashboard, traveteComputedEntry.goalDisplay, calculatePredictions, newEntry.productions.length]);
-<<<<<<< HEAD
 
     const predictedLotLabel = useMemo(() => {
         if (isTraveteDashboard) return '';
@@ -4490,18 +4474,6 @@
         return labels.join(' / ');
     }, [isTraveteDashboard, predictedLots]);
 
-=======
-
-    const predictedLotLabel = useMemo(() => {
-        if (isTraveteDashboard) return '';
-        const labels = predictedLots
-            .filter(lot => !lot.isUrgent)
-            .map(lot => lot.productName || lot.name || '')
-            .filter(Boolean);
-        return labels.join(' / ');
-    }, [isTraveteDashboard, predictedLots]);
-
->>>>>>> 0add4dc8
     const productMapForSelectedDate = useMemo(() =>
         new Map(productsForSelectedDate.map(p => [p.id, p])),
     [productsForSelectedDate]);
