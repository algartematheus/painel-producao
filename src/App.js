import React, { useState, useEffect, useMemo, useCallback, useRef } from 'react';
import { PlusCircle, List, Edit, Trash2, Save, XCircle, ChevronLeft, ChevronRight, MessageSquare, Layers, ChevronUp, ChevronDown, Settings, Package, Monitor, ArrowLeft, ArrowRight, UserCog, BarChart, Film, Warehouse, Trash } from 'lucide-react';
import { db } from './firebase';
import { AuthProvider, useAuth, LoginPage } from './modules/auth';
import {
  collection,
  deleteDoc,
  doc,
  getDocs,
  increment,
  onSnapshot,
  orderBy,
  query,
  where,
  runTransaction,
  setDoc,
  Timestamp,
  updateDoc,
  writeBatch,
} from 'firebase/firestore';
import { StockManagementApp } from './modules/gerenciamentodeestoque';
import { OperationalSequenceApp } from './modules/sequenciaOperacional';
import ReportsModule from './modules/relatorios';
import { raceBullLogoUrl, initialDashboards, FIXED_PERIODS, TRAVETE_MACHINES, ALL_PERMISSIONS, defaultRoles } from './modules/constants';
import {
  generateId,
  sha256Hex,
  ADMIN_PASSWORD_HASH,
  IS_VALID_ADMIN_PASSWORD_HASH,
  GlobalStyles,
  ConfirmationModal,
  useClickOutside,
  usePrevious,
  buildProductLookupMap,
  getEmployeeProducts,
  sumProducedQuantities,
  findFirstProductDetail,
  resolveProductReference,
  resolveEmployeeStandardTime,
} from './modules/shared';
import SummaryCard from './components/SummaryCard';
import HeaderContainer from './components/HeaderContainer';
import GlobalNavigation from './components/GlobalNavigation';
import {
  getOrderedActiveLots,
  getLotRemainingPieces,
  splitGoalSegments,
  joinGoalSegments,
  sumGoalDisplay,
  createProductionRowFromDetail,
  computeDefaultPredictionsForEdit,
  buildRowsFromPredictions,
  areProductionRowsEqual,
  computeMetaFromStandardTime,
  computeEfficiencyPercentage
} from './modules/producao';
import {
  createTraveteProductFormState,
  createDefaultTraveteProductItem,
  createDefaultTraveteEmployee,
  resolveTraveteLotBaseId,
  findTraveteVariationForLot,
  buildTraveteStandardTimePatch,
  applyTraveteAutoSuggestions,
  formatTraveteLotDisplayName,
  getTraveteBaseProductName,
  buildTraveteProcessedEntries,
} from './modules/travete';

// =====================================================================
// == CONSTANTES E FUNÇÕES AUXILIARES GLOBAIS ==
// =====================================================================


// #####################################################################
// #                                                                   #
// #               INÍCIO: COMPONENTES DE MODAIS E AUXILIARES            #
// #                                                                   #
// #####################################################################

const updateTraveteEmployeeField = ({
    employees = [],
    employeeIndex,
    field,
    value,
    lots,
    products,
    variationLookup,
    resetManualOnMachineChange = false,
}) => {
    return employees.map((emp, empIdx) => {
        if (empIdx !== employeeIndex) return emp;
        let updated = { ...emp };
        switch (field) {
            case 'machineType': {
                updated = {
                    ...updated,
                    machineType: value,
                    ...(resetManualOnMachineChange ? { standardTimeManual: false } : {}),
                };
                const firstLotId = (updated.products || []).find(item => item.lotId)?.lotId;
                const patch = buildTraveteStandardTimePatch({
                    employee: updated,
                    lotId: firstLotId,
                    machineType: value,
                    lots,
                    products,
                    variationLookup,
                    resetWhenMissing: true,
                });
                if (patch) {
                    updated = { ...updated, ...patch };
                }
                break;
            }
            case 'standardTime': {
                updated = {
                    ...updated,
                    standardTime: value,
                    standardTimeManual: value !== '',
                };
                break;
            }
            default: {
                updated = { ...updated, [field]: value };
            }
        }
        return updated;
    });
};

const updateTraveteEmployeeProducts = ({
    employees = [],
    employeeIndex,
    productIndex,
    field,
    value,
    lots,
    products,
    variationLookup,
}) => {
    return employees.map((emp, empIdx) => {
        if (empIdx !== employeeIndex) return emp;
        const productsArray = Array.isArray(emp.products) ? emp.products : [];
        const updatedProducts = productsArray.map((product, prodIdx) => {
            if (prodIdx !== productIndex) return product;
            const nextProduct = { ...product, [field]: value };
            if (field === 'lotId') {
                nextProduct.isAutoSuggested = false;
            }
            return nextProduct;
        });
        let updatedEmployee = { ...emp, products: updatedProducts };
        if (field === 'lotId') {
            const patch = buildTraveteStandardTimePatch({
                employee: updatedEmployee,
                lotId: value,
                machineType: emp.machineType,
                lots,
                products,
                variationLookup,
            });
            if (patch) {
                updatedEmployee = { ...updatedEmployee, ...patch };
            }
        }
        return updatedEmployee;
    });
};

const appendTraveteProductRow = (employees = [], employeeIndex) => {
    return employees.map((emp, empIdx) => {
        if (empIdx !== employeeIndex) return emp;
        const existing = Array.isArray(emp.products) ? emp.products : [];
        return { ...emp, products: [...existing, createDefaultTraveteProductItem()] };
    });
};

const removeTraveteProductRow = (employees = [], employeeIndex, productIndex) => {
    return employees.map((emp, empIdx) => {
        if (empIdx !== employeeIndex) return emp;
        const existing = Array.isArray(emp.products) ? emp.products : [];
        const remaining = existing.filter((_, idx) => idx !== productIndex);
        return {
            ...emp,
            products: remaining.length > 0 ? remaining : [createDefaultTraveteProductItem()],
        };
    });
};

const createEmptyBillOfMaterialsItem = () => ({
    stockProductId: '',
    stockVariationId: '',
    quantityPerPiece: '',
});

const roundToFourDecimals = (value) => {
    if (!Number.isFinite(value)) return 0;
    return Math.round(value * 10000) / 10000;
};

const applyBillOfMaterialsMovements = async ({
    batch,
    productionDetails,
    productSources = [],
    sourceEntryId,
    user,
    movementTimestamp,
}) => {
    if (!batch || !user || !Array.isArray(productionDetails) || productionDetails.length === 0) {
        return;
    }

    const productMap = buildProductLookupMap(...productSources);
    const baseProductMap = new Map();
    productSources.forEach((list) => {
        (list || []).forEach((product) => {
            if (product?.baseProductId && !baseProductMap.has(product.baseProductId)) {
                baseProductMap.set(product.baseProductId, product);
            }
        });
    });

    const consumptionByVariation = new Map();

    productionDetails.forEach((detail) => {
        const producedValue = parseFloat(detail?.produced);
        if (!Number.isFinite(producedValue) || producedValue === 0) return;

        let product = detail?.productId ? productMap.get(detail.productId) : null;
        if (!product && detail?.productBaseId) {
            const baseProduct = baseProductMap.get(detail.productBaseId);
            if (baseProduct) {
                product = productMap.get(baseProduct.id) || baseProduct;
            }
        }
        if (!product) return;

        const billOfMaterials = Array.isArray(product.billOfMaterials) ? product.billOfMaterials : [];
        billOfMaterials.forEach((item) => {
            const stockProductId = item?.stockProductId;
            const stockVariationId = item?.stockVariationId;
            if (!stockProductId || !stockVariationId) return;
            const quantityPerPiece = parseFloat(item.quantityPerPiece);
            if (!Number.isFinite(quantityPerPiece) || quantityPerPiece === 0) return;

            const consumption = producedValue * quantityPerPiece;
            if (!Number.isFinite(consumption) || consumption === 0) return;

            const key = `${stockProductId}::${stockVariationId}`;
            consumptionByVariation.set(key, (consumptionByVariation.get(key) || 0) + consumption);
        });
    });

    if (consumptionByVariation.size === 0) {
        return;
    }

    const adjustmentsByProduct = new Map();
    const movements = [];
    const timestamp = movementTimestamp || Timestamp.now();

    consumptionByVariation.forEach((consumption, key) => {
        if (!Number.isFinite(consumption) || consumption === 0) return;
        const [stockProductId, stockVariationId] = key.split('::');
        if (!adjustmentsByProduct.has(stockProductId)) {
            adjustmentsByProduct.set(stockProductId, new Map());
        }
        adjustmentsByProduct.get(stockProductId).set(stockVariationId, consumption);

    });

    if (adjustmentsByProduct.size === 0) {
        return;
    }

    const transactionPromises = [];

    adjustmentsByProduct.forEach((variationAdjustments, stockProductId) => {
        const stockDocRef = doc(db, `stock/data/products`, stockProductId);
        transactionPromises.push(
            runTransaction(db, async (transaction) => {
                const snapshot = await transaction.get(stockDocRef);
                if (!snapshot.exists()) {
                    return [];
                }

                const stockData = snapshot.data() || {};
                const existingVariations = Array.isArray(stockData.variations) ? stockData.variations : [];
                let hasChanges = false;
                const appliedAdjustments = [];

                const updatedVariations = existingVariations.map((variation) => {
                    if (!variationAdjustments.has(variation.id)) {
                        return variation;
                    }

                    const adjustment = variationAdjustments.get(variation.id);
                    if (!Number.isFinite(adjustment) || adjustment === 0) {
                        return variation;
                    }
<<<<<<< HEAD

                    const currentValue = parseFloat(variation.currentStock);
                    const baseStock = Number.isFinite(currentValue) ? currentValue : 0;
                    const newValue = roundToFourDecimals(baseStock - adjustment);
                    hasChanges = true;
                    appliedAdjustments.push({
                        productId: stockProductId,
                        variationId: variation.id,
                        adjustment,
                    });
                    return { ...variation, currentStock: newValue };
                });

                if (hasChanges) {
                    transaction.update(stockDocRef, { variations: updatedVariations });
                }
                return appliedAdjustments;
            })
        );
    });

=======

                    const currentValue = parseFloat(variation.currentStock);
                    const baseStock = Number.isFinite(currentValue) ? currentValue : 0;
                    const newValue = roundToFourDecimals(baseStock - adjustment);
                    hasChanges = true;
                    appliedAdjustments.push({
                        productId: stockProductId,
                        variationId: variation.id,
                        adjustment,
                    });
                    return { ...variation, currentStock: newValue };
                });

                if (hasChanges) {
                    transaction.update(stockDocRef, { variations: updatedVariations });
                }
                return appliedAdjustments;
            })
        );
    });

>>>>>>> 19e7c3d0
    const appliedAdjustments = (await Promise.all(transactionPromises)).flat();

    if (appliedAdjustments.length === 0) {
        return;
    }

    appliedAdjustments.forEach(({ productId, variationId, adjustment }) => {
        const quantity = Math.abs(adjustment);
        if (quantity === 0) return;

        movements.push({
            productId,
            variationId,
            quantity,
            type: adjustment > 0 ? 'Saída' : 'Entrada',
        });
    });

    if (movements.length === 0) {
        return;
    }

    movements.forEach((movement) => {
        const movementId = generateId('mov');
        batch.set(doc(db, `stock/data/movements`, movementId), {
            ...movement,
            quantity: roundToFourDecimals(movement.quantity),
            user: user.uid,
            userEmail: user.email,
            timestamp,
            ...(sourceEntryId ? { sourceEntryId } : {}),
        });
    });
};

const BillOfMaterialsEditor = ({
    items = [],
    onChangeItem,
    onAddItem,
    onRemoveItem,
    stockProducts = [],
    stockCategoryMap = new Map(),
    title,
    addLabel = 'Adicionar Componente',
    emptyLabel = 'Nenhum componente adicionado.',
}) => {
    const availableProducts = useMemo(
        () => stockProducts
            .filter(product => !product.isDeleted)
            .sort((a, b) => (a.name || '').localeCompare(b.name || '')),
        [stockProducts],
    );

    return (
        <div className="space-y-3">
            {title && <h4 className="text-md font-medium">{title}</h4>}
            {items.length === 0 && (
                <p className="text-sm text-gray-500">{emptyLabel}</p>
            )}
            {items.map((item, index) => {
                const product = availableProducts.find(prod => prod.id === item.stockProductId) || null;
                const variations = Array.isArray(product?.variations) ? product.variations : [];
                return (
                    <div key={index} className="grid grid-cols-12 gap-3 items-end">
                        <div className="col-span-5">
                            <label className="block text-sm font-medium mb-1">Produto do Estoque</label>
                            <select
                                value={item.stockProductId}
                                onChange={(event) => onChangeItem(index, 'stockProductId', event.target.value)}
                                className="w-full p-2 rounded-md bg-gray-100 dark:bg-gray-700"
                            >
                                <option value="">Selecione um produto</option>
                                {availableProducts.map(prod => {
                                    const optionCategory = prod?.categoryId ? stockCategoryMap.get(prod.categoryId)?.name || null : null;
                                    const optionPrefix = optionCategory ? `[${optionCategory}] ` : '';
                                    return (
                                        <option key={prod.id} value={prod.id}>
                                            {`${optionPrefix}${prod.name}`}
                                        </option>
                                    );
                                })}
                            </select>
                        </div>
                        <div className="col-span-4">
                            <label className="block text-sm font-medium mb-1">Variação</label>
                            <select
                                value={item.stockVariationId}
                                onChange={(event) => onChangeItem(index, 'stockVariationId', event.target.value)}
                                className="w-full p-2 rounded-md bg-gray-100 dark:bg-gray-700"
                                disabled={!product}
                            >
                                <option value="">{product ? 'Selecione a variação' : 'Selecione um produto primeiro'}</option>
                                {variations.map(variation => (
                                    <option key={variation.id} value={variation.id}>
                                        {variation.name || variation.sku || variation.code || 'Sem nome'}
                                    </option>
                                ))}
                            </select>
                        </div>
                        <div className="col-span-2">
                            <label className="block text-sm font-medium mb-1">Qtd/Peça</label>
                            <input
                                type="number"
                                min="0"
                                step="0.01"
                                value={item.quantityPerPiece}
                                onChange={(event) => onChangeItem(index, 'quantityPerPiece', event.target.value)}
                                className="w-full p-2 rounded-md bg-gray-100 dark:bg-gray-700"
                                placeholder="0"
                            />
                        </div>
                        <div className="col-span-1 flex items-center justify-center">
                            <button
                                type="button"
                                onClick={() => onRemoveItem(index)}
                                className="p-2 rounded-full bg-red-500 text-white hover:bg-red-400"
                                aria-label="Remover componente"
                            >
                                <Trash size={16} />
                            </button>
                        </div>
                    </div>
                );
            })}
            <button
                type="button"
                onClick={onAddItem}
                className="inline-flex items-center gap-2 px-3 py-2 bg-blue-600 text-white rounded-md hover:bg-blue-500"
            >
                <PlusCircle size={18} />
                {addLabel}
            </button>
        </div>
    );
};

const EntryEditorModal = ({
    isOpen,
    onClose,
    entry,
    onSave,
    products,
    productsForSelectedDate = [],
    lots = [],
    traveteMachines = TRAVETE_MACHINES,
    traveteVariationLookup = new Map(),
}) => {
    const [entryData, setEntryData] = useState(null);
    const modalRef = useRef();
    useClickOutside(modalRef, onClose);

    const productMap = useMemo(
        () => buildProductLookupMap(products, productsForSelectedDate),
        [products, productsForSelectedDate]
    );

    useEffect(() => {
        if (isOpen && entry) {
            if (Array.isArray(entry.employeeEntries) && entry.employeeEntries.length > 0) {
                setEntryData({
                    type: 'travete',
                    availableTime: entry.availableTime || 0,
                    observation: entry.observation || '',
                    employeeEntries: entry.employeeEntries.map((emp, idx) => {
                        const baseProducts = getEmployeeProducts(emp);
                        const normalizedProducts = baseProducts.map(detail => ({
                            lotId: detail.lotId || '',
                            productId: detail.productId || '',
                            produced: detail.produced !== undefined ? String(detail.produced) : '',
                            isAutoSuggested: false,
                        }));
                        if (normalizedProducts.length === 0) {
                            normalizedProducts.push(createDefaultTraveteProductItem());
                        }
                        const standardTimeValue = emp.standardTime !== undefined && emp.standardTime !== null
                            ? String(emp.standardTime)
                            : '';
                        return {
                            employeeId: emp.employeeId || idx + 1,
                            machineType: emp.machineType || traveteMachines[idx] || traveteMachines[0],
                            standardTime: standardTimeValue,
                            standardTimeManual: standardTimeValue !== '',
                            products: normalizedProducts,
                        };
                    }),
                });
            } else {
                const productionDetails = Array.isArray(entry.productionDetails)
                    ? entry.productionDetails
                    : [];
                const productionRows = productionDetails
                    .map(detail => createProductionRowFromDetail(detail, productMap, lots))
                    .filter(Boolean);

                setEntryData({
                    type: 'default',
                    people: entry.people !== undefined && entry.people !== null
                        ? String(entry.people)
                        : '',
                    availableTime: entry.availableTime !== undefined && entry.availableTime !== null
                        ? String(entry.availableTime)
                        : '',
                    productionRows,
                    previousGoalDisplay: entry.goalDisplay || '',
                });
            }
        } else if (!isOpen) {
            setEntryData(null);
        }
    }, [isOpen, entry, traveteMachines, lots, productMap]);

    const traveteLotOptions = useMemo(
        () => lots.filter(lot => lot.status !== 'completed'),
        [lots]
    );

    useEffect(() => {
        if (!isOpen || !entryData || entryData.type !== 'travete') return;
        setEntryData(prev => {
            if (!prev || prev.type !== 'travete') return prev;
            const { changed, employeeEntries } = applyTraveteAutoSuggestions(
                prev.employeeEntries,
                traveteLotOptions,
                products,
                traveteVariationLookup
            );
            if (!changed) {
                return prev;
            }
            return { ...prev, employeeEntries };
        });
    }, [isOpen, entryData, traveteLotOptions, products, traveteVariationLookup]);

    const isTraveteEntry = entryData?.type === 'travete';

    const handleProductionRowChange = (index, value) => {
        setEntryData(prev => {
            if (!prev || prev.type !== 'default') return prev;
            const rows = prev.productionRows || [];
            if (index < 0 || index >= rows.length) return prev;
            const nextRows = rows.map((row, idx) => (
                idx === index
                    ? { ...row, produced: value }
                    : row
            ));
            return { ...prev, productionRows: nextRows };
        });
    };

    const entryPrimaryProductId = useMemo(() => (
        entry?.primaryProductId
        || entry?.productionDetails?.[0]?.productId
        || ''
    ), [entry]);

    const fallbackProductId = !isTraveteEntry
        ? (entryData?.productionRows?.[0]?.productId || entryPrimaryProductId)
        : '';

    const defaultPredictions = useMemo(() => {
        if (isTraveteEntry) {
            return [];
        }

        return computeDefaultPredictionsForEdit({
            peopleValue: entryData?.people,
            availableTimeValue: entryData?.availableTime,
            lots,
            productMap,
            fallbackProductId,
        });
    }, [isTraveteEntry, entryData?.people, entryData?.availableTime, lots, productMap, fallbackProductId]);

    useEffect(() => {
        if (!isOpen || isTraveteEntry) return;

        setEntryData(prev => {
            if (!prev || prev.type !== 'default') return prev;
            const existingRows = prev.productionRows || [];
            const nextRows = buildRowsFromPredictions(existingRows, defaultPredictions, lots, productMap);
            if (areProductionRowsEqual(existingRows, nextRows)) {
                return prev;
            }
            return { ...prev, productionRows: nextRows };
        });
    }, [isOpen, isTraveteEntry, defaultPredictions, lots, productMap]);

    const defaultGoalPreview = useMemo(() => {
        if (isTraveteEntry) {
            return '';
        }

        if (!defaultPredictions || defaultPredictions.length === 0) {
            const fallbackDisplay = entryData?.previousGoalDisplay || entry?.goalDisplay || '';
            return fallbackDisplay && fallbackDisplay.trim().length > 0 ? fallbackDisplay : '0';
        }

        const segments = defaultPredictions
            .map(prediction => Math.max(0, prediction.remainingPieces ?? prediction.plannedPieces ?? 0))
            .filter((value, index) => value > 0 || index === 0);

        return segments.length > 0
            ? segments.map(value => value.toLocaleString('pt-BR')).join(' / ')
            : '0';
    }, [isTraveteEntry, defaultPredictions, entryData?.previousGoalDisplay, entry?.goalDisplay]);

    const defaultPredictedLotLabel = useMemo(() => {
        if (isTraveteEntry || !defaultPredictions || defaultPredictions.length === 0) {
            return '';
        }

        return defaultPredictions
            .map(prediction => prediction.productName)
            .filter(Boolean)
            .join(' / ');
    }, [isTraveteEntry, defaultPredictions]);

    const traveteMetaPreview = useMemo(() => {
        if (!isTraveteEntry) return null;
        const availableTime = parseFloat(entryData?.availableTime) || 0;
        return (entryData?.employeeEntries || []).map(emp => {
            const standardTime = parseFloat(emp.standardTime) || 0;
            if (availableTime <= 0 || standardTime <= 0) return 0;
            return Math.round(availableTime / standardTime);
        });
    }, [isTraveteEntry, entryData]);

    const traveteMetaDisplay = useMemo(() => {
        if (!Array.isArray(traveteMetaPreview)) return '';
        return traveteMetaPreview
            .map(value => value.toLocaleString('pt-BR'))
            .join(' // ');
    }, [traveteMetaPreview]);

    if (!isOpen || !entryData) return null;

    const handleTraveteEmployeeChange = (index, field, value) => {
        setEntryData(prev => {
            if (!prev || prev.type !== 'travete') return prev;
            const updatedEmployees = updateTraveteEmployeeField({
                employees: prev.employeeEntries,
                employeeIndex: index,
                field,
                value,
                lots,
                products,
                variationLookup: traveteVariationLookup,
            });
            return { ...prev, employeeEntries: updatedEmployees };
        });
    };

    const handleTraveteProductChange = (employeeIndex, productIndex, field, value) => {
        setEntryData(prev => {
            if (!prev || prev.type !== 'travete') return prev;
            const updatedEmployees = updateTraveteEmployeeProducts({
                employees: prev.employeeEntries,
                employeeIndex,
                productIndex,
                field,
                value,
                lots,
                products,
                variationLookup: traveteVariationLookup,
            });
            return { ...prev, employeeEntries: updatedEmployees };
        });
    };

    const handleTraveteAddProduct = (employeeIndex) => {
        setEntryData(prev => {
            if (!prev || prev.type !== 'travete') return prev;
            const updatedEmployees = appendTraveteProductRow(prev.employeeEntries, employeeIndex);
            return { ...prev, employeeEntries: updatedEmployees };
        });
    };

    const handleTraveteRemoveProduct = (employeeIndex, productIndex) => {
        setEntryData(prev => {
            if (!prev || prev.type !== 'travete') return prev;
            const updatedEmployees = removeTraveteProductRow(prev.employeeEntries, employeeIndex, productIndex);
            return { ...prev, employeeEntries: updatedEmployees };
        });
    };

    const handleSave = () => {
        if (isTraveteEntry) {
            const normalizedEmployees = entryData.employeeEntries.map(emp => ({
                employeeId: emp.employeeId,
                machineType: emp.machineType,
                standardTime: emp.standardTime,
                products: emp.products.map(product => ({
                    ...product,
                    produced: parseInt(product.produced, 10) || 0,
                })),
            }));

            onSave(entry.id, {
                type: 'travete',
                availableTime: parseFloat(entryData.availableTime) || 0,
                employeeEntries: normalizedEmployees,
                observation: entryData.observation || '',
            });
            onClose();
            return;
        }

        const numericPeople = parseFloat(entryData.people) || 0;
        const numericAvailableTime = parseFloat(entryData.availableTime) || 0;
        const updatedProductions = (entryData.productionRows || [])
            .filter(row => row.productId)
            .map(row => ({
                productId: row.productId,
                produced: parseInt(row.produced, 10) || 0,
            }))
            .filter(detail => detail.produced > 0);

        const primaryProductId = updatedProductions[0]?.productId
            || entry?.primaryProductId
            || entry?.productionDetails?.[0]?.productId
            || '';

        const goalDisplayValue = defaultGoalPreview && defaultGoalPreview.trim().length > 0
            ? defaultGoalPreview
            : entry?.goalDisplay || '0';

        onSave(entry.id, {
            type: 'default',
            people: numericPeople,
            availableTime: numericAvailableTime,
            productions: updatedProductions,
            goalDisplay: goalDisplayValue,
            primaryProductId,
        });
        onClose();
    };

    return (
        <div className="fixed inset-0 bg-black bg-opacity-60 flex justify-center items-center z-40 modal-backdrop">
            <div ref={modalRef} className="bg-white dark:bg-gray-800 p-6 rounded-lg shadow-xl w-full max-w-3xl modal-content max-h-[90vh] overflow-y-auto">
                <h2 className="text-xl font-bold mb-4">Editar Lançamento: {entry.period}</h2>
                {isTraveteEntry ? (
                    <div className="space-y-6">
                        <div className="grid grid-cols-1 md:grid-cols-3 gap-4">
                            <div className="flex flex-col">
                                <label htmlFor="travete-edit-time" className="text-sm font-medium">Tempo Disp. (min)</label>
                                <input
                                    id="travete-edit-time"
                                    type="number"
                                    value={entryData.availableTime}
                                    onChange={(e) => setEntryData(prev => ({ ...prev, availableTime: e.target.value }))}
                                    className="mt-1 w-full p-2 rounded-md bg-gray-100 dark:bg-gray-700"
                                />
                            </div>
                            <div className="md:col-span-2 flex flex-col">
                                <label htmlFor="travete-edit-observation" className="text-sm font-medium">Observação</label>
                                <textarea
                                    id="travete-edit-observation"
                                    value={entryData.observation}
                                    onChange={(e) => setEntryData(prev => ({ ...prev, observation: e.target.value }))}
                                    className="mt-1 w-full p-2 rounded-md bg-gray-100 dark:bg-gray-700"
                                    rows={2}
                                />
                            </div>
                        </div>
                        <div className="grid grid-cols-1 lg:grid-cols-2 gap-4">
                            {entryData.employeeEntries.map((employee, index) => (
                                <div key={employee.employeeId || index} className="p-4 border border-gray-200 dark:border-gray-700 rounded-xl bg-gray-50 dark:bg-gray-800/60 space-y-4">
                                    <div className="flex items-center justify-between">
                                        <h3 className="text-lg font-semibold">Funcionário {employee.employeeId}</h3>
                                    </div>
                                    <div className="grid grid-cols-1 md:grid-cols-2 gap-3">
                                        <div className="flex flex-col">
                                            <label className="text-sm font-medium">Máquina</label>
                                            <select
                                                value={employee.machineType}
                                                onChange={(e) => handleTraveteEmployeeChange(index, 'machineType', e.target.value)}
                                                className="p-2 rounded-md bg-gray-100 dark:bg-gray-700"
                                            >
                                                {traveteMachines.map(machine => (
                                                    <option key={machine} value={machine}>{machine}</option>
                                                ))}
                                            </select>
                                        </div>
                                        <div className="flex flex-col">
                                            <label className="text-sm font-medium">Tempo por Peça (min)</label>
                                            <input
                                                type="number"
                                                step="0.01"
                                                value={employee.standardTime}
                                                onChange={(e) => handleTraveteEmployeeChange(index, 'standardTime', e.target.value)}
                                                className="p-2 rounded-md bg-gray-100 dark:bg-gray-700"
                                            />
                                        </div>
                                    </div>
                                    <div className="space-y-3">
                                        {employee.products.map((productItem, productIdx) => (
                                            <div key={`${employee.employeeId}-${productIdx}`} className="p-3 rounded-lg bg-white dark:bg-gray-900/60 border border-gray-200 dark:border-gray-700 space-y-3">
                                                        <div className="flex items-center justify-between">
                                                            <label className="text-sm font-semibold">
                                                                {productIdx === 0
                                                                    ? 'Produto / Lote (Prioridade)'
                                                                    : productItem.isAutoSuggested
                                                                        ? 'Próximo Lote (Automático)'
                                                                        : 'Produto / Lote'}
                                                            </label>
                                                            {employee.products.length > 1 && (
                                                                <button
                                                                    type="button"
                                                                    onClick={() => handleTraveteRemoveProduct(index, productIdx)}
                                                                    className="text-red-500 hover:text-red-400"
                                                        >
                                                            <Trash size={16} />
                                                        </button>
                                                    )}
                                                </div>
                                                <select
                                                    value={productItem.lotId}
                                                    onChange={(e) => handleTraveteProductChange(index, productIdx, 'lotId', e.target.value)}
                                                    className="p-2 rounded-md bg-gray-100 dark:bg-gray-700"
                                                >
                                                    <option value="">Selecione...</option>
                                                    {traveteLotOptions.map(lotOption => (
                                                        <option key={lotOption.id} value={lotOption.id}>
                                                            {formatTraveteLotDisplayName(lotOption, products)}
                                                        </option>
                                                    ))}
                                                </select>
                                                <div className="flex flex-col">
                                                    <label className="text-sm">Quantidade Produzida</label>
                                                    <input
                                                        type="number"
                                                        min="0"
                                                        value={productItem.produced}
                                                        onChange={(e) => handleTraveteProductChange(index, productIdx, 'produced', e.target.value)}
                                                        className="p-2 rounded-md bg-gray-100 dark:bg-gray-700"
                                                    />
                                                </div>
                                            </div>
                                        ))}
                                        <button
                                            type="button"
                                            onClick={() => handleTraveteAddProduct(index)}
                                            className="flex items-center gap-2 text-sm text-blue-600 hover:text-blue-500"
                                        >
                                            <PlusCircle size={16} /> Adicionar item fora de ordem
                                        </button>
                                    </div>
                                </div>
                            ))}
                        </div>
                        <div className="grid grid-cols-1 md:grid-cols-2 gap-4">
                            <div className="flex flex-col justify-center items-center bg-blue-100 dark:bg-blue-900/50 p-3 rounded-md shadow-inner">
                                <span className="text-sm font-medium text-gray-700 dark:text-gray-200">Meta Prevista</span>
                                <span className="font-bold text-lg text-blue-600 dark:text-blue-300 text-center">
                                    {traveteMetaDisplay || '- // -'}
                                </span>
                            </div>
                        </div>
                    </div>
                ) : (
                    <div className="space-y-4">
                        <div className="grid grid-cols-2 gap-4">
                            <div>
                                <label htmlFor="edit-people" className="block text-sm font-medium">Nº Pessoas</label>
                                <input
                                    id="edit-people"
                                    type="number"
                                    value={entryData.people}
                                    onChange={(e) => setEntryData({ ...entryData, people: e.target.value })}
                                    className="mt-1 w-full p-2 rounded-md bg-gray-100 dark:bg-gray-700"
                                />
                            </div>
                            <div>
                                <label htmlFor="edit-time" className="block text-sm font-medium">Tempo Disp. (min)</label>
                                <input
                                    id="edit-time"
                                    type="number"
                                    value={entryData.availableTime}
                                    onChange={(e) => setEntryData({ ...entryData, availableTime: e.target.value })}
                                    className="mt-1 w-full p-2 rounded-md bg-gray-100 dark:bg-gray-700"
                                />
                            </div>
                        </div>
                        <div>
                            <h3 className="text-sm font-semibold mb-2">Produções</h3>
                            <div className="space-y-2 max-h-64 overflow-y-auto">
                                {(entryData.productionRows || []).map((row, index) => (
                                    <div key={row.key || `${row.productId}-${index}`} className="flex items-center justify-between gap-4">
                                        <span className="text-sm font-medium truncate">{row.productName || row.productId || 'Produto'}</span>
                                        <input
                                            type="number"
                                            value={row.produced || ''}
                                            onChange={(e) => handleProductionRowChange(index, e.target.value)}
                                            className="w-24 p-2 rounded-md bg-gray-100 dark:bg-gray-700"
                                        />
                                    </div>
                                ))}
                                {(!entryData.productionRows || entryData.productionRows.length === 0) && (
                                    <p className="text-sm text-gray-500">Nenhum lote previsto para este horário.</p>
                                )}
                            </div>
                            <div className="grid grid-cols-1 sm:grid-cols-2 gap-4 pt-2">
                                {defaultPredictedLotLabel && (
                                    <div className="flex flex-col justify-center items-center bg-blue-50 dark:bg-blue-900/40 p-3 rounded-md shadow-inner">
                                        <span className="text-sm font-medium text-gray-700 dark:text-gray-200">Lotes Previstos</span>
                                        <span className="font-semibold text-base text-blue-700 dark:text-blue-200 text-center">{defaultPredictedLotLabel}</span>
                                    </div>
                                )}
                                <div className="flex flex-col justify-center items-center bg-blue-100 dark:bg-blue-900/50 p-3 rounded-md shadow-inner">
                                    <span className="text-sm font-medium text-gray-700 dark:text-gray-200">Meta Prevista</span>
                                    <span className="font-bold text-lg text-blue-600 dark:text-blue-400">{defaultGoalPreview}</span>
                                </div>
                            </div>
                        </div>
                    </div>
                )}
                <div className="mt-6 flex justify-end gap-3">
                    <button onClick={onClose} className="px-4 py-2 bg-gray-200 hover:bg-gray-300 rounded-md">Cancelar</button>
                    <button onClick={handleSave} className="px-4 py-2 bg-blue-600 text-white rounded-md hover:bg-blue-700">Salvar</button>
                </div>
            </div>
        </div>
    );
};



const DashboardActionDialog = ({ isOpen, onClose, onConfirm, mode, initialName }) => {
    const [name, setName] = useState('');
    const modalRef = useRef();
    useClickOutside(modalRef, onClose);

    useEffect(() => {
        if (isOpen) {
            setName(mode === 'rename' ? initialName : '');
        }
    }, [isOpen, mode, initialName]);

    if (!isOpen) return null;

    const handleSubmit = async (e) => {
        e.preventDefault();
        if (name.trim()) {
            const success = await onConfirm(name.trim());
            if (success) {
                onClose();
            } else {
                alert("Um quadro com este nome já existe.");
            }
        }
    };

    const title = mode === 'create' ? 'Criar Novo Quadro' : 'Renomear Quadro';

    return (
        <div className="fixed inset-0 bg-black bg-opacity-60 flex justify-center items-center z-30 modal-backdrop">
            <div ref={modalRef} className="bg-white dark:bg-gray-800 p-6 rounded-lg shadow-xl w-full max-w-md modal-content">
                <form onSubmit={handleSubmit}>
                    <h2 className="text-xl font-bold mb-4">{title}</h2>
                    <input
                        type="text"
                        value={name}
                        onChange={(e) => setName(e.target.value)}
                        className="w-full p-2 rounded-md bg-gray-100 dark:bg-gray-700 mb-4"
                        placeholder="Nome do quadro"
                        autoFocus
                    />
                    <div className="flex justify-end gap-4">
                        <button type="button" onClick={onClose} className="px-4 py-2 rounded-md bg-gray-200 dark:bg-gray-600">Cancelar</button>
                        <button type="submit" className="px-4 py-2 rounded-md bg-blue-600 text-white">Salvar</button>
                    </div>
                </form>
            </div>
        </div>
    );
};


const ObservationModal = ({ isOpen, onClose, entry, onSave }) => {
    const [observation, setObservation] = useState('');
    const modalRef = useRef();
    useClickOutside(modalRef, onClose);

    useEffect(() => {
        if (entry) {
            setObservation(entry.observation || '');
        }
    }, [entry]);

    if (!isOpen) return null;

    const handleSave = () => {
        onSave(entry.id, observation);
        onClose();
    };

    return (
        <div className="fixed inset-0 bg-black bg-opacity-60 flex justify-center items-center z-30 modal-backdrop">
            <div ref={modalRef} className="bg-white dark:bg-gray-800 p-6 rounded-lg shadow-xl w-full max-w-lg modal-content">
                <h2 className="text-xl font-bold mb-4">Observação do Período: {entry?.period}</h2>
                <textarea
                    value={observation}
                    onChange={(e) => setObservation(e.target.value)}
                    rows="5"
                    className="w-full p-2 rounded-md bg-gray-100 dark:bg-gray-700 mb-4"
                    placeholder="Digite suas observações aqui..."
                />
                <div className="flex justify-end gap-4">
                    <button onClick={onClose} className="px-4 py-2 rounded-md bg-gray-200 dark:bg-gray-600">Cancelar</button>
                    <button onClick={handleSave} className="px-4 py-2 rounded-md bg-blue-600 text-white">Salvar</button>
                </div>
            </div>
        </div>
    );
};

const LotObservationModal = ({ isOpen, onClose, lot, onSave }) => {
    const [observation, setObservation] = useState('');
    const modalRef = useRef();
    useClickOutside(modalRef, onClose);

    useEffect(() => {
        if (lot) {
            setObservation(lot.observation || '');
        }
    }, [lot]);

    if (!isOpen) return null;

    const handleSave = () => {
        onSave(lot.id, observation);
        onClose();
    };

    return (
        <div className="fixed inset-0 bg-black bg-opacity-60 flex justify-center items-center z-30 modal-backdrop">
            <div ref={modalRef} className="bg-white dark:bg-gray-800 p-6 rounded-lg shadow-xl w-full max-w-lg modal-content">
                <h2 className="text-xl font-bold mb-4">Observação do Lote: {lot?.productName}</h2>
                <textarea
                    value={observation}
                    onChange={(e) => setObservation(e.target.value)}
                    rows="5"
                    className="w-full p-2 rounded-md bg-gray-100 dark:bg-gray-700 mb-4"
                    placeholder="Digite suas observações aqui..."
                />
                <div className="flex justify-end gap-4">
                    <button onClick={onClose} className="px-4 py-2 rounded-md bg-gray-200 dark:bg-gray-600">Cancelar</button>
                    <button onClick={handleSave} className="px-4 py-2 rounded-md bg-blue-600 text-white">Salvar</button>
                </div>
            </div>
        </div>
    );
};

const PasswordModal = ({ isOpen, onClose, onSuccess, adminConfig }) => {
    const [password, setPassword] = useState('');
    const [error, setError] = useState('');
    const modalRef = useRef();
    useClickOutside(modalRef, onClose);

    useEffect(() => {
        if(isOpen) {
            setPassword('');
            setError('');
        }
    }, [isOpen]);

    if (!isOpen) return null;

    const handleConfirm = async () => {
        setError('');
        if (!IS_VALID_ADMIN_PASSWORD_HASH) {
            setError('Configuração de segurança ausente. Contate o administrador.');
            return;
        }

        const inputHash = await sha256Hex(password.trim());

        if (IS_VALID_ADMIN_PASSWORD_HASH && inputHash === ADMIN_PASSWORD_HASH) {
            if(onSuccess) onSuccess();
            onClose();
        } else {
            setError('Senha incorreta.');
        }
    };

    return (
        <div className="fixed inset-0 bg-black bg-opacity-60 flex justify-center items-center z-30 modal-backdrop">
            <div ref={modalRef} className="bg-white dark:bg-gray-800 p-6 rounded-lg shadow-xl w-full max-w-sm modal-content">
                 <h2 className="text-xl font-bold mb-4">Acesso Restrito</h2>
                 <p className="text-sm mb-4">Por favor, insira a senha de administrador para continuar.</p>
                 <input
                     type="password"
                     value={password}
                     onChange={(e) => setPassword(e.target.value)}
                     className="w-full p-2 rounded-md bg-gray-100 dark:bg-gray-700 mb-2"
                     placeholder="Senha"
                 />
                 {error && <p className="text-red-500 text-sm mb-4">{error}</p>}
                 <div className="flex justify-end gap-4">
                     <button onClick={onClose} className="px-4 py-2 rounded-md bg-gray-200 dark:bg-gray-600">Cancelar</button>
                     <button onClick={handleConfirm} className="px-4 py-2 rounded-md bg-blue-600 text-white">Confirmar</button>
                 </div>
            </div>
        </div>
    );
};

const ReasonModal = ({ isOpen, onClose, onConfirm }) => {
    const [reason, setReason] = useState('');
    const modalRef = useRef();
    useClickOutside(modalRef, onClose);
    
    if (!isOpen) return null;
    
    const handleConfirm = () => {
        onConfirm(reason || 'Nenhum motivo fornecido.');
        setReason('');
        onClose();
    };
    
    return (
        <div className="fixed inset-0 bg-black bg-opacity-60 flex justify-center items-center z-40 modal-backdrop">
            <div ref={modalRef} className="bg-white dark:bg-gray-800 p-6 rounded-lg shadow-xl w-full max-w-md modal-content">
                <h2 className="text-xl font-bold mb-4">Motivo da Exclusão</h2>
                <p className="text-sm text-gray-600 dark:text-gray-300 mb-4">Por favor, forneça um breve motivo para a exclusão deste item. Isso ajuda na rastreabilidade.</p>
                <textarea
                    value={reason}
                    onChange={(e) => setReason(e.target.value)}
                    rows="3"
                    className="w-full p-2 rounded-md bg-gray-100 dark:bg-gray-700 mb-4"
                    placeholder="Ex: Lançamento duplicado, erro de digitação..."
                />
                <div className="flex justify-end gap-4">
                    <button onClick={onClose} className="px-4 py-2 rounded-md bg-gray-200 dark:bg-gray-600">Cancelar</button>
                    <button onClick={handleConfirm} className="px-4 py-2 rounded-md bg-red-600 text-white">Confirmar Exclusão</button>
                </div>
            </div>
        </div>
    );
};
 
const AdminPanelModal = ({ isOpen, onClose, users, roles }) => {
    const modalRef = useRef();
    useClickOutside(modalRef, onClose);
    const [selectedUser, setSelectedUser] = useState(null);
    const [editablePermissions, setEditablePermissions] = useState([]);
    
    useEffect(() => {
        if (isOpen && users.length > 0 && !selectedUser) {
            setSelectedUser(users[0]);
        }
        if (!isOpen) {
            setSelectedUser(null);
        }
    }, [isOpen, users, selectedUser]);
    
    useEffect(() => {
        if (selectedUser) {
            setEditablePermissions(selectedUser.permissions || []);
        }
    }, [selectedUser]);

    if (!isOpen) return null;

    const handlePermissionChange = (permissionKey, isChecked) => {
        setEditablePermissions(prev => {
            const newSet = new Set(prev);
            if (isChecked) {
                newSet.add(permissionKey);
            } else {
                newSet.delete(permissionKey);
            }
            return Array.from(newSet);
        });
    };
    
    const applyRoleTemplate = (roleId) => {
        if (roles[roleId]) {
            setEditablePermissions(roles[roleId].permissions);
        }
    };
    
    const handleSavePermissions = async () => {
        if (!selectedUser) return;
        try {
            const roleRef = doc(db, 'roles', selectedUser.uid);
            await setDoc(roleRef, { permissions: editablePermissions });
            alert(`Permissões do usuário ${selectedUser.email} salvas com sucesso!`);
            onClose();
        } catch (error) {
            console.error("Erro ao salvar permissões:", error);
            alert('Falha ao salvar permissões.');
        }
    };

    return (
        <div className="fixed inset-0 bg-black bg-opacity-60 flex justify-center items-center z-50 p-4 modal-backdrop">
            <div ref={modalRef} className="bg-white dark:bg-gray-900 p-6 rounded-2xl shadow-2xl w-full max-w-6xl h-[90vh] flex flex-col modal-content">
                <div className="flex justify-between items-center mb-4 pb-4 border-b dark:border-gray-700">
                    <h2 className="text-2xl font-bold flex items-center gap-2"><UserCog/> Painel de Administração</h2>
                    <button onClick={onClose} title="Fechar"><XCircle /></button>
                </div>
                <div className="flex-grow flex gap-6 overflow-hidden">
                    <div className="w-1/3 border-r pr-6 dark:border-gray-700 overflow-y-auto">
                        <h3 className="text-lg font-semibold mb-3 sticky top-0 bg-white dark:bg-gray-900 pb-2">Usuários</h3>
                        <div className="space-y-2">
                           {users.map(user => (
                               <button 
                                   key={user.uid} 
                                   onClick={() => setSelectedUser(user)}
                                   className={`w-full text-left p-3 rounded-lg transition-colors ${selectedUser?.uid === user.uid ? 'bg-blue-100 dark:bg-blue-900/50' : 'hover:bg-gray-100 dark:hover:bg-gray-800'}`}
                               >
                                   <p className="font-semibold truncate">{user.email}</p>
                                   <p className="text-xs text-gray-500">{user.permissions.length} permissões</p>
                               </button>
                           ))}
                        </div>
                    </div>
                    <div className="w-2/3 flex-grow overflow-y-auto pr-2">
                       {selectedUser ? (
                           <div>
                               <div className="mb-6">
                                   <h3 className="text-xl font-bold truncate">{selectedUser.email}</h3>
                                   <p className="text-gray-500">Edite as permissões para este usuário.</p>
                               </div>
                               <div className="mb-6">
                                   <label htmlFor="role-template" className="block text-sm font-medium text-gray-700 dark:text-gray-300">Aplicar Modelo</label>
                                   <select 
                                       id="role-template"
                                       onChange={(e) => applyRoleTemplate(e.target.value)}
                                       className="mt-1 block w-full md:w-1/2 p-2 rounded-md bg-gray-100 dark:bg-gray-700"
                                   >
                                       <option value="">Selecione um modelo para começar...</option>
                                       {Object.values(roles).map(role => (
                                           <option key={role.id} value={role.id}>{role.name}</option>
                                       ))}
                                   </select>
                               </div>
                               <div className="space-y-4">
                                     <h4 className="font-semibold">Permissões Individuais</h4>
                                     <div className="grid grid-cols-1 md:grid-cols-2 gap-4">
                                         {Object.entries(ALL_PERMISSIONS).map(([key, description]) => (
                                             <label key={key} className="flex items-center gap-3 p-3 rounded-lg bg-gray-50 dark:bg-gray-800/50 hover:bg-gray-100 dark:hover:bg-gray-800 cursor-pointer">
                                                 <input
                                                     type="checkbox"
                                                     checked={editablePermissions.includes(key)}
                                                     onChange={(e) => handlePermissionChange(key, e.target.checked)}
                                                     className="h-5 w-5 rounded text-blue-600 focus:ring-blue-500"
                                                 />
                                                 <span className="text-sm">{description}</span>
                                             </label>
                                         ))}
                                     </div>
                               </div>
                               <div className="mt-8 pt-4 border-t dark:border-gray-700 flex justify-end">
                                   <button onClick={handleSavePermissions} className="px-6 py-2 rounded-lg bg-blue-600 text-white font-semibold hover:bg-blue-700">
                                       Salvar Permissões
                                   </button>
                               </div>
                           </div>
                       ) : (
                           <div className="flex items-center justify-center h-full text-gray-500">
                               <p>Selecione um usuário na lista para ver e editar suas permissões.</p>
                           </div>
                       )}
                    </div>
                </div>
            </div>
        </div>
    );
};
 
const TvSelectorModal = ({ isOpen, onClose, onSelect, onStartCarousel, dashboards }) => {
    const [carouselSeconds, setCarouselSeconds] = useState(10);
    const [selectedDashboards, setSelectedDashboards] = useState(() => dashboards.map(d => d.id));
    const modalRef = useRef();
    useClickOutside(modalRef, onClose);

    useEffect(() => {
        if (isOpen) {
            setSelectedDashboards(dashboards.map(d => d.id));
        }
    }, [isOpen, dashboards]);

    if (!isOpen) return null;

    const handleToggle = (id) => {
        setSelectedDashboards(prev =>
            prev.includes(id) ? prev.filter(dId => dId !== id) : [...prev, id]
        );
    };

    const handleStart = () => {
        if (selectedDashboards.length > 0) {
            onStartCarousel({
                dashboardIds: selectedDashboards,
                interval: carouselSeconds * 1000,
            });
            onClose();
        }
    };

    return (
        <div className="fixed inset-0 bg-black bg-opacity-50 flex justify-center items-center z-50 modal-backdrop">
            <div ref={modalRef} className="bg-white dark:bg-gray-900 p-8 rounded-2xl shadow-2xl w-full max-w-2xl modal-content">
                <div className="flex justify-between items-center mb-6">
                    <h2 className="text-2xl font-bold flex items-center gap-2">
                        <Monitor size={24} className="text-blue-500" /> Selecionar Modo de Exibição
                    </h2>
                    <button onClick={onClose} title="Fechar"><XCircle size={24} /></button>
                </div>
                <div className="grid grid-cols-1 md:grid-cols-2 gap-8">
                    <div>
                        <h3 className="font-bold text-lg mb-2">Exibição Única</h3>
                        <p className="mb-4 text-gray-600 dark:text-gray-400 text-sm">Escolha um quadro para exibir em tela cheia.</p>
                        <div className="space-y-2 max-h-60 overflow-y-auto pr-2">
                            {dashboards.map(dash => (
                                <button
                                    key={dash.id}
                                    onClick={() => { onSelect(dash.id); onClose(); }}
                                    className="w-full flex items-center justify-between p-3 bg-gray-100 dark:bg-gray-700 rounded-lg hover:bg-blue-100 dark:hover:bg-blue-900/50 transition-colors"
                                >
                                    <span className="font-semibold">{dash.name}</span>
                                    <ArrowRight size={20} className="text-blue-500" />
                                </button>
                            ))}
                        </div>
                    </div>
                    <div className="border-l dark:border-gray-700 pl-8">
                        <h3 className="font-bold text-lg mb-2">Modo Carrossel</h3>
                        <p className="mb-4 text-gray-600 dark:text-gray-400 text-sm">Selecione os quadros e o tempo de exibição.</p>
                        <div className="space-y-2 max-h-48 overflow-y-auto pr-2 mb-4">
                            {dashboards.map(dash => (
                                <label key={dash.id} className="flex items-center gap-3 p-2 rounded-md hover:bg-gray-100 dark:hover:bg-gray-800 cursor-pointer">
                                    <input type="checkbox" checked={selectedDashboards.includes(dash.id)} onChange={() => handleToggle(dash.id)} className="h-5 w-5 rounded text-blue-600 focus:ring-blue-500"/>
                                    <span>{dash.name}</span>
                                </label>
                            ))}
                        </div>
                        <div className="flex items-center gap-4">
                             <div className="flex-grow">
                                <label htmlFor="carousel-time" className="text-sm">Segundos por slide:</label>
                                <input id="carousel-time" type="number" value={carouselSeconds} onChange={e => setCarouselSeconds(Number(e.target.value))} className="w-full p-2 mt-1 rounded-md bg-gray-100 dark:bg-gray-700"/>
                             </div>
                            <button onClick={handleStart} className="self-end h-10 px-4 font-semibold rounded-md bg-green-600 text-white hover:bg-green-700 flex items-center gap-2">
                                <Film size={18} /> Iniciar Carrossel
                            </button>
                        </div>
                    </div>
                </div>
            </div>
        </div>
    );
};

// #####################################################################
// #                                                                   #
// #               FIM: COMPONENTES DE MODAIS E AUXILIARES             #
// #                                                                   #
// #####################################################################



// #####################################################################
// #                                                                   #
// #           INÍCIO: COMPONENTES AUXILIARES DO DASHBOARD             #
// #                                                                   #
// #####################################################################

const StatCard = ({ title, value, unit = '', isEfficiency = false }) => {
    const valueColor = isEfficiency ? (value < 65 ? 'text-red-500' : 'text-green-600') : 'text-gray-800 dark:text-white';
    return (
        <SummaryCard
            title={title}
            className="text-center"
            titleClassName="text-base font-medium text-gray-500 dark:text-gray-400"
            contentClassName="flex-1 flex flex-col items-center justify-center mt-4"
        >
            <p className={`text-4xl font-bold ${valueColor}`}>
                {value}
                {unit && <span className="text-2xl ml-2">{unit}</span>}
            </p>
        </SummaryCard>
    );
};

const CalendarView = ({ selectedDate, setSelectedDate, currentMonth, setCurrentMonth, calendarView, setCalendarView, allProductionData }) => {
    const handleNavigation = (offset) => {
        if (calendarView === 'day') setCurrentMonth(prev => new Date(prev.getFullYear(), prev.getMonth() + offset, 1));
        else if (calendarView === 'month') setCurrentMonth(prev => new Date(prev.getFullYear() + offset, prev.getMonth(), 1));
        else if (calendarView === 'year') setCurrentMonth(prev => new Date(prev.getFullYear() + offset * 10, prev.getMonth(), 1));
    };
    const handleHeaderClick = () => {
        if (calendarView === 'day') setCalendarView('month');
        if (calendarView === 'month') setCalendarView('year');
    };
    const handleMonthSelect = (monthIndex) => { setCurrentMonth(new Date(currentMonth.getFullYear(), monthIndex, 1)); setCalendarView('day'); };
    const handleYearSelect = (year) => { setCurrentMonth(new Date(year, currentMonth.getMonth(), 1)); setCalendarView('month'); };
    const renderHeader = () => {
        let text = '';
        if (calendarView === 'day') text = currentMonth.toLocaleString('pt-BR', { month: 'long', year: 'numeric' });
        else if (calendarView === 'month') text = currentMonth.getFullYear();
        else { const startYear = Math.floor(currentMonth.getFullYear() / 10) * 10; text = `${startYear} - ${startYear + 9}`; }
        return <button onClick={handleHeaderClick} className="text-xl font-semibold hover:text-blue-500">{text}</button>;
    };
    const renderDayView = () => {
        const startOfMonth = new Date(currentMonth.getFullYear(), currentMonth.getMonth(), 1);
        const startDate = new Date(startOfMonth);
        startDate.setDate(startDate.getDate() - startOfMonth.getDay());
        const days = Array.from({ length: 42 }, (_, i) => { const day = new Date(startDate); day.setDate(day.getDate() + i); return day; });
        return (
            <div className="grid grid-cols-7 gap-2 text-center">
                {['D', 'S', 'T', 'Q', 'Q', 'S', 'S'].map((day, i) => <div key={i} className="font-medium text-gray-500 text-sm">{day}</div>)}
                {days.map((day, i) => {
                    const isSelected = day.toDateString() === selectedDate.toDateString();
                    const isCurrentMonth = day.getMonth() === currentMonth.getMonth();
                    const hasData = !!(allProductionData[day.toISOString().slice(0, 10)] && allProductionData[day.toISOString().slice(0, 10)].length > 0);
                    return (<button key={i} onClick={() => setSelectedDate(day)} className={`p-2 rounded-full text-sm relative ${isCurrentMonth ? '' : 'text-gray-400 dark:text-gray-600'} ${isSelected ? 'bg-blue-600 text-white' : 'hover:bg-gray-100 dark:hover:bg-gray-700'}`}>{day.getDate()}{hasData && <span className="absolute bottom-1 left-1/2 -translate-x-1/2 w-1.5 h-1.5 bg-green-500 rounded-full"></span>}</button>);
                })}
            </div>
        );
    };
    const renderMonthView = () => {
        const months = Array.from({length: 12}, (_, i) => new Date(0, i).toLocaleString('pt-BR', {month: 'short'}));
        return ( <div className="grid grid-cols-4 gap-2 text-center">{months.map((month, i) => (<button key={month} onClick={() => handleMonthSelect(i)} className="p-3 rounded-lg hover:bg-gray-100 dark:hover:bg-gray-700">{month}</button>))}</div> );
    };
    const renderYearView = () => {
        const startYear = Math.floor(currentMonth.getFullYear() / 10) * 10;
        const years = Array.from({ length: 10 }, (_, i) => startYear + i);
        return ( <div className="grid grid-cols-4 gap-2 text-center">{years.map(year => (<button key={year} onClick={() => handleYearSelect(year)} className="p-3 rounded-lg hover:bg-gray-100 dark:hover:bg-gray-700">{year}</button>))}</div> );
    };
    return (
        <div className="bg-white dark:bg-gray-900 p-6 rounded-2xl shadow-lg">
            <div className="flex justify-between items-center mb-4">
                <button onClick={() => handleNavigation(-1)} title="Anterior"><ChevronLeft/></button>
                {renderHeader()}
                <button onClick={() => handleNavigation(1)} title="Próximo"><ChevronRight/></button>
            </div>
            {calendarView === 'day' && renderDayView()}
            {calendarView === 'month' && renderMonthView()}
            {calendarView === 'year' && renderYearView()}
        </div>
    );
};

const TrashItemDisplay = ({ item, products, user, onRestore, canRestore }) => {
    const date = new Date(item.deletedAt).toLocaleString('pt-BR');
    
    const commonHeader = (
      <div className="flex justify-between items-start">
        <div>
            <p className="font-bold text-lg mb-1">{item.itemType === 'product' ? 'PRODUTO DELETADO' : (item.itemType === 'lot' ? 'LOTE DELETADO' : 'LANÇAMENTO DELETADO')}</p>
            <p className="text-sm">Deletado por: <span className="font-semibold">{item.deletedByEmail}</span> em <span className="font-semibold">{date}</span></p>
            <p className="mt-2">Motivo: <span className="italic font-medium">{item.reason || 'Nenhum motivo fornecido.'}</span></p>
        </div>
        {canRestore && <button onClick={() => onRestore(item)} className="p-2 bg-green-500 text-white rounded-md text-sm">Restaurar</button>}
      </div>
    );

    const getStatusText = (status) => {
        switch(status) {
            case 'future': return 'Na Fila';
            case 'ongoing': return 'Em Andamento';
            case 'completed': return 'Concluído';
            case 'completed_missing': return 'Concluído (com Falta)';
            case 'completed_exceeding': return 'Concluído (com Sobra)';
            default: return status;
        }
    };

    if (item.itemType === 'product') {
        const doc = item.originalDoc;
        const lastKnownTime = doc.standardTimeHistory?.[doc.standardTimeHistory.length - 1]?.time || 'N/A';
        return (
            <div className="p-4 bg-red-50 dark:bg-red-900/30 rounded-lg border-2 border-red-500/50">
                {commonHeader}
                <div className="mt-3 p-3 bg-red-100 dark:bg-red-900/80 rounded-md">
                    <p className="font-bold">Detalhes do Produto:</p>
                    <p>Nome/Código: <span className="font-semibold">{doc.name}</span></p>
                    <p>Tempo Padrão (na exclusão): <span className="font-semibold">{lastKnownTime} min</span></p>
                </div>
            </div>
        );
    }

    if (item.itemType === 'lot') {
        const doc = item.originalDoc;
        return (
            <div className="p-4 bg-red-50 dark:bg-red-900/30 rounded-lg border-2 border-red-500/50">
                {commonHeader}
                <div className="mt-3 p-3 bg-red-100 dark:bg-red-900/80 rounded-md">
                    <p className="font-bold">Detalhes do Lote:</p>
                    <p>Produto: <span className="font-semibold">{doc.productName}</span> {doc.customName && `(${doc.customName})`}</p>
                    <p>Lote Sequencial #: <span className="font-semibold">{doc.sequentialId}</span></p>
                    <p>Meta Total: <span className="font-semibold">{doc.target} un.</span></p>
                    <p>Produzido até a Exclusão: <span className="font-semibold">{doc.produced} un.</span></p>
                    <p>Status na Exclusão: <span className="font-semibold">{getStatusText(doc.status)}</span></p>
                </div>
            </div>
        );
    }
    
    if (item.itemType === 'entry') {
        const doc = item.originalDoc;
        const productionList = doc.productionDetails.map(d => {
            const product = products.find(p => p.id === d.productId);
            return `${d.produced} un. (${product?.name || 'Produto Excluído'})`;
        }).join(', ');

        return (
             <div className="p-4 bg-red-50 dark:bg-red-900/30 rounded-lg border-2 border-red-500/50">
                {commonHeader}
                <div className="mt-3 p-3 bg-red-100 dark:bg-red-900/80 rounded-md">
                    <p className="font-bold">Detalhes do Lançamento:</p>
                    <p>Período: <span className="font-semibold">{doc.period}</span></p>
                    <p>Pessoas / Tempo: <span className="font-semibold">{doc.people} / {doc.availableTime} min</span></p>
                    <p>Meta Registrada: <span className="font-semibold">{doc.goalDisplay}</span></p>
                    <p>Produção Registrada: <span className="font-semibold">{productionList}</span></p>
                </div>
            </div>
        );
    }

    return null;
};

const LotReport = ({ lots, products }) => {
    const reportData = useMemo(() => {
        const completedLots = lots.filter(l => l.status.startsWith('completed') && l.startDate && l.endDate);
        if (completedLots.length === 0) {
            return { lotDetails: [], overallAverage: 0 };
        }

        let totalPieces = 0;
        let totalDays = 0;

        const lotDetails = completedLots.map(lot => {
            const startDate = new Date(lot.startDate);
            const endDate = new Date(lot.endDate);
            const durationMillis = endDate - startDate;
            const durationDays = Math.max(1, durationMillis / (1000 * 60 * 60 * 24));
            
            const averageDaily = lot.produced > 0 ? (lot.produced / durationDays) : 0;

            totalPieces += lot.produced;
            totalDays += durationDays;

            return {
                ...lot,
                duration: durationDays.toFixed(1),
                averageDaily: averageDaily.toFixed(2),
            };
        });

        const overallAverage = totalDays > 0 ? (totalPieces / totalDays) : 0;

        return { lotDetails, overallAverage: overallAverage.toFixed(2) };
    }, [lots]);

    return (
        <section className="bg-white dark:bg-gray-900 p-6 rounded-2xl shadow-lg">
            <h2 className="text-xl font-semibold mb-4 flex items-center">
                <BarChart className="mr-2 text-blue-500"/> Relatório de Lotes Concluídos
            </h2>
            {reportData.lotDetails.length === 0 ? (
                <p className="text-gray-500 dark:text-gray-400">Nenhum lote concluído para exibir o relatório.</p>
            ) : (
                <>
                <div className="grid grid-cols-1 md:grid-cols-4 gap-4 mb-6">
                    <div className="md:col-span-4 bg-blue-50 dark:bg-blue-900/30 p-4 rounded-lg text-center">
                        <h3 className="font-bold text-lg text-blue-800 dark:text-blue-300">Média Geral de Produção Diária</h3>
                        <p className="text-3xl font-extrabold text-blue-600 dark:text-blue-400">{reportData.overallAverage} <span className="text-lg">peças/dia</span></p>
                    </div>
                </div>

                <div className="overflow-x-auto">
                    <table className="w-full text-left text-sm">
                        <thead className="bg-gray-50 dark:bg-gray-800">
                            <tr>
                                <th className="p-3">Lote</th>
                                <th className="p-3 text-center">Total Produzido</th>
                                <th className="p-3 text-center">Duração (dias)</th>
                                <th className="p-3 text-center">Média Diária (peças)</th>
                            </tr>
                        </thead>
                        <tbody className="divide-y divide-gray-200 dark:divide-gray-600">
                            {reportData.lotDetails.map(lot => (
                                <tr key={lot.id}>
                                    <td className="p-3 font-semibold">{lot.productName}{lot.customName ? ` - ${lot.customName}` : ''} (#{lot.sequentialId})</td>
                                    <td className="p-3 text-center">{lot.produced} / {lot.target}</td>
                                    <td className="p-3 text-center">{lot.duration}</td>
                                    <td className="p-3 text-center font-bold text-green-600 dark:text-green-400">{lot.averageDaily}</td>
                                </tr>
                            ))}
                        </tbody>
                    </table>
                </div>
                </>
            )}
        </section>
    );
};

// #####################################################################
// #                                                                   #
// #           INÍCIO: CRONOANÁLISE DASHBOARD (CÓDIGO PRINCIPAL)         #
// #                                                                   #
// #####################################################################

const CronoanaliseDashboard = ({ onNavigateToStock, onNavigateToOperationalSequence, onNavigateToReports, user, permissions, startTvMode, dashboards, users, roles, currentDashboardIndex, setCurrentDashboardIndex }) => {
    const { logout } = useAuth();
    const [theme, setTheme] = useState(() => localStorage.getItem('theme') || (window.matchMedia('(prefers-color-scheme: dark)').matches ? 'dark' : 'light'));
    useEffect(() => {
        const root = window.document.documentElement;
        root.classList.toggle('dark', theme === 'dark');
        localStorage.setItem('theme', theme);
    }, [theme]);
    const toggleTheme = () => setTheme(prev => (prev === 'light' ? 'dark' : 'light'));
    
    useEffect(() => { if (currentDashboardIndex >= dashboards.length && dashboards.length > 0) { setCurrentDashboardIndex(dashboards.length - 1); } }, [dashboards, currentDashboardIndex, setCurrentDashboardIndex]);

    const currentDashboard = dashboards[currentDashboardIndex] || null;
    const isTraveteDashboard = currentDashboard?.id === 'travete';
    
    const [products, setProducts] = useState([]);
    const [stockProducts, setStockProducts] = useState([]);
    const [stockCategories, setStockCategories] = useState([]);
    const [lots, setLots] = useState([]);
    const [allProductionData, setAllProductionData] = useState({});
    const [trashItems, setTrashItems] = useState([]);
    
    const [selectedDate, setSelectedDate] = useState(new Date());
    const [currentMonth, setCurrentMonth] = useState(new Date());
    const [calendarView, setCalendarView] = useState('day');
    
    const [lotCounter, setLotCounter] = useState(1);
    
    const [lotFilter, setLotFilter] = useState('ongoing');
    const [newLot, setNewLot] = useState({ productId: '', target: '', customName: '' });
    const [editingLotId, setEditingLotId] = useState(null);
    const [editingLotData, setEditingLotData] = useState({ target: '', customName: '' });
    const [newProduct, setNewProduct] = useState({ name: '', standardTime: '', billOfMaterials: [] });
    const [editingProductId, setEditingProductId] = useState(null);
    const [editingProductData, setEditingProductData] = useState({ name: '', standardTime: '', billOfMaterials: [] });
    
    const [newEntry, setNewEntry] = useState({ period: '', people: '', availableTime: 60, productId: '', productions: [] });
    const [traveteProductForm, setTraveteProductForm] = useState(() => createTraveteProductFormState());
    const resetTraveteProductForm = useCallback(() => {
        setTraveteProductForm(createTraveteProductFormState());
    }, [setTraveteProductForm]);
    const [traveteEntry, setTraveteEntry] = useState({
        period: '',
        availableTime: 60,
        employeeEntries: [createDefaultTraveteEmployee(1), createDefaultTraveteEmployee(2)],
    });
    const traveteMachines = TRAVETE_MACHINES;

    const [goalPreview, setGoalPreview] = useState("0");
    const [predictedLots, setPredictedLots] = useState([]);
    const [modalState, setModalState] = useState({ type: null, data: null });
    const [showUrgent, setShowUrgent] = useState(false);
    const [urgentProduction, setUrgentProduction] = useState({ productId: '', produced: '' });
    const [isNavOpen, setIsNavOpen] = useState(false);
    const navRef = useRef();
    useClickOutside(navRef, () => setIsNavOpen(false));

    const productsForSelectedDate = useMemo(() => {
        const targetDate = new Date(selectedDate);
        targetDate.setHours(23, 59, 59, 999);

        return products
            .map(p => {
                if (!p.standardTimeHistory || p.standardTimeHistory.length === 0) return null;
                const validTimeEntry = p.standardTimeHistory
                    .filter(h => new Date(h.effectiveDate) <= targetDate)
                    .pop();
                if (!validTimeEntry) return null;
                return { ...p, standardTime: validTimeEntry.time };
            })
            .filter(Boolean);
    }, [products, selectedDate]);

    const traveteVariationLookup = useMemo(() => {
        const lookup = new Map();
        productsForSelectedDate.forEach(product => {
            if (!product?.machineType) return;
            const baseId = product.baseProductId || product.id;
            if (!lookup.has(baseId)) {
                lookup.set(baseId, new Map());
            }
            lookup.get(baseId).set(product.machineType, product);
        });
        return lookup;
    }, [productsForSelectedDate]);

    const sortedProductsForSelectedDate = useMemo(() => {
        if (!Array.isArray(productsForSelectedDate)) {
            return [];
        }

        return [...productsForSelectedDate].sort((a, b) => a.name.localeCompare(b.name));
    }, [productsForSelectedDate]);

    const stockCategoryMap = useMemo(() => {
        const map = new Map();
        stockCategories.forEach(category => {
            if (category?.id) {
                map.set(category.id, category);
            }
        });
        return map;
    }, [stockCategories]);

    const summarizeTraveteEntry = useCallback((entryDraft) => {
        const defaultResult = {
            employeeSummaries: [],
            goalDisplay: '- // -',
            lotDisplay: '- // -',
            isValid: false,
            productionDetails: [],
            totalMeta: 0,
            totalProduced: 0,
            goalBlocks: [],
            lotBlocks: [],
        };

        if (!entryDraft) {
            return defaultResult;
        }

        const availableTime = parseFloat(entryDraft.availableTime) || 0;
        const period = entryDraft.period;
        const activeLots = getOrderedActiveLots(lots);

        const employeeSummaries = (entryDraft.employeeEntries || []).map((emp) => {
            const manualStandardTime = parseFloat(emp.standardTime);
            let derivedStandardTime = 0;

            const productSummaries = (emp.products || []).map(productItem => {
                const lot = productItem.lotId ? (lots.find(l => l.id === productItem.lotId) || null) : null;
                const produced = parseInt(productItem.produced, 10) || 0;
                const variation = lot
                    ? findTraveteVariationForLot(lot, emp.machineType, productsForSelectedDate, traveteVariationLookup)
                    : null;
                const baseProductId = lot ? resolveTraveteLotBaseId(lot, productsForSelectedDate) : null;
                const variationStandardTime = variation && variation.standardTime
                    ? parseFloat(variation.standardTime)
                    : NaN;
                if (!Number.isNaN(variationStandardTime) && variationStandardTime > 0 && derivedStandardTime <= 0) {
                    derivedStandardTime = variationStandardTime;
                }

                const variationProductId = variation && variation.id ? variation.id : '';

                return {
                    lot,
                    lotId: lot && lot.id ? lot.id : '',
                    productId: variationProductId,
                    productBaseId: baseProductId || '',
                    produced,
                    standardTime: (!Number.isNaN(variationStandardTime) && variationStandardTime > 0)
                        ? variationStandardTime
                        : 0,
                };
            });

            const standardTimeValue = (!Number.isNaN(manualStandardTime) && manualStandardTime > 0)
                ? manualStandardTime
                : derivedStandardTime;

            const produced = productSummaries.reduce((sum, item) => sum + (item.produced || 0), 0);
            const meta = (standardTimeValue > 0 && availableTime > 0)
                ? Math.round(availableTime / standardTimeValue)
                : 0;
            const efficiency = (standardTimeValue > 0 && availableTime > 0 && produced > 0)
                ? parseFloat((((produced * standardTimeValue) / availableTime) * 100).toFixed(2))
                : 0;

            const productionDetails = productSummaries
                .filter(item => item.produced > 0 && item.lotId)
                .map(item => ({
                    lotId: item.lotId,
                    productId: item.productId,
                    produced: item.produced,
                    ...(item.productBaseId ? { productBaseId: item.productBaseId } : {}),
                    standardTime: item.standardTime || standardTimeValue || 0,
                }));

            const productsForSave = productSummaries
                .filter(item => item.produced > 0 && item.lotId)
                .map(item => ({
                    lotId: item.lotId,
                    produced: item.produced,
                    productId: item.productId,
                    productBaseId: item.productBaseId || undefined,
                    standardTime: item.standardTime || standardTimeValue || 0,
                    lotName: item.lot ? formatTraveteLotDisplayName(item.lot, products) : '',
                }));

            const valid = Boolean(
                period &&
                availableTime > 0 &&
                productionDetails.length > 0 &&
                standardTimeValue > 0
            );

            const primaryLot = productSummaries.find(item => item.lot)?.lot || null;
            const manualNextLotItem = productSummaries.slice(1).find(item => item.lot) || null;
            const manualNextLot = (manualNextLotItem && manualNextLotItem.lot)
                ? manualNextLotItem.lot
                : null;

            const currentLot = primaryLot || activeLots[0] || null;
            let nextLotCandidate = manualNextLot || null;

            if (!nextLotCandidate && currentLot) {
                const currentIndex = activeLots.findIndex(l => l.id === currentLot.id);
                if (currentIndex !== -1) {
                    nextLotCandidate = activeLots.slice(currentIndex + 1).find(Boolean) || null;
                }
            }

            if (!nextLotCandidate && !currentLot && activeLots.length > 0) {
                nextLotCandidate = activeLots[0];
            }

            const currentLotName = currentLot ? formatTraveteLotDisplayName(currentLot, products) : '';
            const rawNextLotName = nextLotCandidate ? formatTraveteLotDisplayName(nextLotCandidate, products) : '';
            const remainingInCurrentLot = getLotRemainingPieces(currentLot);
            const nextLotRemaining = getLotRemainingPieces(nextLotCandidate);

            const plannedForCurrentLot = currentLot ? Math.min(meta, remainingInCurrentLot || 0) : 0;
            const leftoverMetaForNext = Math.max(0, meta - plannedForCurrentLot);
            const manualNextProduced = manualNextLotItem ? manualNextLotItem.produced || 0 : 0;
            const nextMetaPieces = manualNextLotItem && manualNextProduced > 0
                ? manualNextProduced
                : nextLotRemaining;

            const shouldShowNextLot = Boolean(nextLotCandidate)
                && (manualNextLotItem || leftoverMetaForNext > 0)
                && (nextMetaPieces > 0);

            const machineSuffix = emp.machineType
                ? emp.machineType.replace('Travete ', '')
                : '';
            const currentLotLabel = currentLotName
                ? `${currentLotName}${machineSuffix ? ` - ${machineSuffix}` : ''}`
                : '';
            const nextLotName = shouldShowNextLot ? rawNextLotName : '';
            const lotDisplay = currentLotLabel
                ? (shouldShowNextLot && nextLotName ? `${currentLotLabel} / ${nextLotName}` : currentLotLabel)
                : (shouldShowNextLot && nextLotName ? nextLotName : '-');

            const currentMetaValue = currentLot ? remainingInCurrentLot : (meta > 0 ? meta : 0);
            const currentMetaLabel = currentMetaValue > 0
                ? currentMetaValue.toLocaleString('pt-BR')
                : (currentLot ? '0' : (meta > 0 ? meta.toLocaleString('pt-BR') : '0'));
            const nextMetaLabel = shouldShowNextLot
                ? (nextMetaPieces > 0 ? nextMetaPieces.toLocaleString('pt-BR') : '0')
                : '';
            const metaDisplay = nextMetaLabel ? `${currentMetaLabel}/${nextMetaLabel}` : currentMetaLabel;

            const producedSegments = productSummaries.map(item => {
                const producedNumeric = parseInt(item.produced, 10);
                return Number.isNaN(producedNumeric) ? 0 : producedNumeric;
            });
            const formattedProducedSegments = producedSegments.filter((value, idx) => (idx === 0) || value > 0)
                .map(value => value.toLocaleString('pt-BR'));
            const producedDisplay = formattedProducedSegments.length > 0
                ? formattedProducedSegments.join(' / ')
                : produced.toLocaleString('pt-BR');

            return {
                ...emp,
                produced,
                meta,
                efficiency,
                standardTimeValue,
                productionDetails,
                productsForSave,
                productSummaries,
                valid,
                metaDisplay,
                lotDisplay,
                producedDisplay,
                currentLotName,
                nextLotName,
                shouldShowNextLot,
                metaSegments: {
                    current: currentMetaValue,
                    next: shouldShowNextLot ? nextMetaPieces : null,
                    showNext: shouldShowNextLot,
                },
                lotSegments: {
                    current: currentLotName,
                    next: shouldShowNextLot ? nextLotName : '',
                    machineType: emp.machineType || '',
                },
            };
        });

        if (employeeSummaries.length === 0) {
            return defaultResult;
        }

        const goalBlocks = employeeSummaries.map(emp => emp.metaSegments);
        const lotBlocks = employeeSummaries.map(emp => emp.lotSegments);

        const goalDisplay = employeeSummaries
            .map(emp => emp.metaDisplay || '-')
            .join(' // ');

        const lotDisplay = employeeSummaries
            .map(emp => emp.lotDisplay || '-')
            .join(' // ');

        const productionDetails = employeeSummaries.flatMap(emp => emp.productionDetails);
        const totalMeta = employeeSummaries.reduce((sum, emp) => sum + (emp.meta || 0), 0);
        const totalProduced = employeeSummaries.reduce((sum, emp) => sum + (emp.produced || 0), 0);

        const isValid = Boolean(
            period &&
            availableTime > 0 &&
            employeeSummaries.every(emp => emp.valid)
        );

        return {
            employeeSummaries,
            goalDisplay,
            lotDisplay,
            isValid,
            productionDetails,
            totalMeta,
            totalProduced,
            goalBlocks,
            lotBlocks,
        };
    }, [lots, productsForSelectedDate, traveteVariationLookup, products]);

    const traveteEntrySummary = useMemo(() => {
        if (!isTraveteDashboard) {
            return {
                employeeSummaries: [],
                goalDisplay: '- // -',
                lotDisplay: '- // -',
                isValid: false,
                productionDetails: [],
                totalMeta: 0,
                totalProduced: 0,
                goalBlocks: [],
                lotBlocks: [],
            };
        }

        return summarizeTraveteEntry(traveteEntry);
    }, [isTraveteDashboard, summarizeTraveteEntry, traveteEntry]);

    const travetePreviewPending = useMemo(() => {
        if (!isTraveteDashboard) return false;
        if (!traveteEntry.period || !(parseFloat(traveteEntry.availableTime) > 0)) return false;
        return traveteEntry.employeeEntries.some(emp => (emp.products || []).some(item => item.lotId));
    }, [isTraveteDashboard, traveteEntry]);

    useEffect(() => {
        if (!user) {
            setStockProducts([]);
            setStockCategories([]);
            return;
        }

        const categoriesQuery = query(collection(db, 'stock/data/categories'), orderBy('name'));
        const productsQuery = query(collection(db, 'stock/data/products'), orderBy('name'));

        const unsubscribeCategories = onSnapshot(categoriesQuery, snapshot => {
            setStockCategories(snapshot.docs.map(docSnap => ({ id: docSnap.id, ...docSnap.data() })));
        });

        const unsubscribeProducts = onSnapshot(productsQuery, snapshot => {
            setStockProducts(snapshot.docs.map(docSnap => ({ id: docSnap.id, ...docSnap.data() })));
        });

        return () => {
            unsubscribeCategories();
            unsubscribeProducts();
        };
    }, [user]);

    const isEntryFormValid = useMemo(() => {
        if (isTraveteDashboard) {
            return traveteEntrySummary.isValid;
        }

        const allFieldsFilled = newEntry.productions.every(p => p !== '' && p !== null);

        const atLeastOneIsPositive = newEntry.productions.some(p => parseInt(p, 10) > 0);

        const hasProduction = allFieldsFilled && atLeastOneIsPositive;

        const hasUrgentProduction = showUrgent && urgentProduction.productId && (parseInt(urgentProduction.produced, 10) || 0) > 0;

        return (
            newEntry.period &&
            (parseFloat(newEntry.people) > 0) &&
            (parseFloat(newEntry.availableTime) > 0) &&
            newEntry.productId &&
            (hasProduction || hasUrgentProduction)
        );
    }, [isTraveteDashboard, traveteEntrySummary, newEntry, showUrgent, urgentProduction]);
    
    useEffect(() => {
        if (!user || !currentDashboard) return;

        const unsubProducts = onSnapshot(query(collection(db, `dashboards/${currentDashboard.id}/products`)), snap => {
            setProducts(snap.docs.map(d => d.data()));
        });
        const unsubLots = onSnapshot(query(collection(db, `dashboards/${currentDashboard.id}/lots`), orderBy("order")), snap => {
            setLots(snap.docs.map(d => d.data()));
        });
        const unsubProdData = onSnapshot(doc(db, `dashboards/${currentDashboard.id}/productionData`, "data"), snap => {
            setAllProductionData(snap.exists() ? snap.data() : {});
        });
        const unsubTrash = onSnapshot(query(collection(db, 'trash')), snap => {
             setTrashItems(snap.docs.map(d => d.data()));
        });

        const clearPreviewOnUnmount = async () => {
            if(currentDashboard?.id) {
                await deleteDoc(doc(db, `dashboards/${currentDashboard.id}/previews/live`));
            }
        };

        return () => {
            unsubProducts();
            unsubLots();
            unsubProdData();
            unsubTrash();
            clearPreviewOnUnmount();
        };

    }, [user, currentDashboard]);

    const dateKey = selectedDate.toISOString().slice(0, 10);
    const productionData = useMemo(() => allProductionData[dateKey] || [], [allProductionData, dateKey]);
    
    useEffect(() => { setLotCounter(lots.length > 0 ? Math.max(0, ...lots.map(l => l.sequentialId || 0)) + 1 : 1); }, [lots]);

    useEffect(() => {
        if (!isTraveteDashboard) {
            setTraveteProductForm(createTraveteProductFormState());
            setTraveteEntry({
                period: '',
                availableTime: 60,
                employeeEntries: [createDefaultTraveteEmployee(1), createDefaultTraveteEmployee(2)],
            });
        }
    }, [isTraveteDashboard]);

    const closeModal = () => setModalState({ type: null, data: null });
    
    useEffect(() => {
        if (!currentDashboard?.id) return;

        const previewRef = doc(db, `dashboards/${currentDashboard.id}/previews/live`);

        if (isTraveteDashboard) {
            const hasBasicInfo = traveteEntry.period && parseFloat(traveteEntry.availableTime) > 0;
            const hasAnyProduct = traveteEntry.employeeEntries.some(emp => (emp.products || []).some(item => item.lotId));
            if (hasBasicInfo && hasAnyProduct) {
                const handler = setTimeout(async () => {
                    const employeePreview = traveteEntrySummary.employeeSummaries.map(emp => ({
                        employeeId: emp.employeeId,
                        machineType: emp.machineType,
                        products: (emp.productsForSave || []).map(item => ({
                            lotName: item.lotName || '',
                            produced: item.produced,
                        })),
                    }));

                    const lotNames = Array.from(new Set(employeePreview.flatMap(emp => (emp.products || []).map(p => p.lotName).filter(Boolean))));
                    const lotDisplayValue = traveteEntrySummary.lotDisplay && traveteEntrySummary.lotDisplay.trim().length > 0
                        ? traveteEntrySummary.lotDisplay
                        : lotNames.join(' | ');

                    await setDoc(previewRef, {
                        period: traveteEntry.period,
                        goalDisplay: traveteEntrySummary.goalDisplay,
                        availableTime: traveteEntry.availableTime,
                        people: traveteEntry.employeeEntries.length,
                        employeeEntries: employeePreview,
                        lotDisplayName: lotDisplayValue || '',
                        timestamp: Timestamp.now(),
                    });
                }, 500);

                return () => {
                    clearTimeout(handler);
                };
            }

            deleteDoc(previewRef);
            return;
        }

        if (newEntry.period && newEntry.people > 0 && newEntry.availableTime > 0 && newEntry.productId) {

            const handler = setTimeout(async () => {
                const product = productsForSelectedDate.find(p => p.id === newEntry.productId);

                await setDoc(previewRef, {
                    period: newEntry.period,
                    goalDisplay: goalPreview,
                    productName: product?.name || '',
                    timestamp: Timestamp.now()
                });
            }, 1500);

            return () => {
                clearTimeout(handler);
            };
        }

        deleteDoc(previewRef);
    }, [isTraveteDashboard, goalPreview, newEntry, traveteEntry, traveteEntrySummary, currentDashboard, productsForSelectedDate, products]);


    const handleAddEntry = useCallback(async (e) => {
        e.preventDefault();
        if (!currentDashboard) return;

        if (isTraveteDashboard) {
            if (!traveteEntrySummary.isValid) return;

            const entryId = Date.now().toString();
            const batch = writeBatch(db);
            const now = Timestamp.now();
            const prodDataRef = doc(db, `dashboards/${currentDashboard.id}/productionData`, "data");
            const employeeEntries = traveteEntrySummary.employeeSummaries.map(emp => ({
                employeeId: emp.employeeId,
                machineType: emp.machineType,
                produced: emp.produced || 0,
                standardTime: emp.standardTimeValue || 0,
                products: (emp.productsForSave || []).map(product => ({
                    lotId: product.lotId,
                    productId: product.productId,
                    produced: product.produced,
                    standardTime: product.standardTime,
                    ...(product.productBaseId ? { productBaseId: product.productBaseId } : {}),
                })),
            }));

            const newEntryData = {
                id: entryId,
                period: traveteEntry.period,
                people: traveteEntry.employeeEntries.length,
                availableTime: traveteEntry.availableTime,
                goalDisplay: traveteEntrySummary.goalDisplay,
                lotDisplay: traveteEntrySummary.lotDisplay,
                traveteGoalBlocks: traveteEntrySummary.goalBlocks || [],
                traveteLotBlocks: traveteEntrySummary.lotBlocks || [],
                employeeEntries,
                productionDetails: traveteEntrySummary.productionDetails,
                observation: '',
                createdBy: { uid: user.uid, email: user.email },
            };

            const updatedDayData = [...(allProductionData[dateKey] || []), newEntryData];
            batch.set(prodDataRef, { [dateKey]: updatedDayData }, { merge: true });

            for (const detail of traveteEntrySummary.productionDetails) {
                const lotToUpdate = detail.lotId
                    ? lots.find(l => l.id === detail.lotId)
                    : detail.productBaseId
                        ? lots.find(l => resolveTraveteLotBaseId(l, productsForSelectedDate) === detail.productBaseId)
                        : lots.find(l => l.productId === detail.productId);
                if (lotToUpdate) {
                    const lotRef = doc(db, `dashboards/${currentDashboard.id}/lots`, lotToUpdate.id);
                    const newProduced = (lotToUpdate.produced || 0) + detail.produced;
                    const updatePayload = {
                        produced: newProduced,
                        lastEditedBy: { uid: user.uid, email: user.email },
                        lastEditedAt: now,
                    };
                    if (lotToUpdate.status === 'future' && newProduced > 0) {
                        updatePayload.status = 'ongoing';
                        updatePayload.startDate = new Date().toISOString();
                    }
                    if (newProduced >= lotToUpdate.target && !lotToUpdate.status.startsWith('completed')) {
                        updatePayload.status = 'completed';
                        updatePayload.endDate = new Date().toISOString();
                    }
                    batch.update(lotRef, updatePayload);
                }
            }

            await applyBillOfMaterialsMovements({
                batch,
                productionDetails: traveteEntrySummary.productionDetails,
                productSources: [products, productsForSelectedDate],
                sourceEntryId: entryId,
                user,
                movementTimestamp: now,
            });

            const previewRef = doc(db, `dashboards/${currentDashboard.id}/previews/live`);
            batch.delete(previewRef);

            await batch.commit();

            setTraveteEntry({
                period: '',
                availableTime: 60,
                employeeEntries: [createDefaultTraveteEmployee(1), createDefaultTraveteEmployee(2)],
            });
            return;
        }

        if (!isEntryFormValid) return;

        const productionDetails = [];
        if (showUrgent && urgentProduction.productId && urgentProduction.produced > 0) {
            productionDetails.push({ productId: urgentProduction.productId, produced: parseInt(urgentProduction.produced, 10) });
        }
        predictedLots.filter(p => !p.isUrgent).forEach((lot, index) => {
            const producedAmount = parseInt(newEntry.productions[index], 10) || 0;
            if (lot && producedAmount > 0) {
                productionDetails.push({ productId: lot.productId, produced: producedAmount });
            }
        });

        const entryId = Date.now().toString();
        const now = Timestamp.now();
        const newEntryData = {
            id: entryId,
            period: newEntry.period,
            people: newEntry.people,
            availableTime: newEntry.availableTime,
            productionDetails,
            observation: '',
            goalDisplay: goalPreview,
            primaryProductId: newEntry.productId,
            createdBy: { uid: user.uid, email: user.email },
        };

        const batch = writeBatch(db);
        const prodDataRef = doc(db, `dashboards/${currentDashboard.id}/productionData`, "data");

        const updatedDayData = [...(allProductionData[dateKey] || []), newEntryData];
        batch.set(prodDataRef, { [dateKey]: updatedDayData }, { merge: true });

        for (const detail of productionDetails) {
            const lotToUpdate = lots.find(l => l.productId === detail.productId);
            if(lotToUpdate){
                const lotRef = doc(db, `dashboards/${currentDashboard.id}/lots`, lotToUpdate.id);
                const newProduced = (lotToUpdate.produced || 0) + detail.produced;
                const updatePayload = {
                    produced: newProduced,
                    lastEditedBy: { uid: user.uid, email: user.email },
                    lastEditedAt: now,
                };
                if (lotToUpdate.status === 'future' && newProduced > 0) {
                    updatePayload.status = 'ongoing';
                    updatePayload.startDate = new Date().toISOString();
                }
                if (newProduced >= lotToUpdate.target && !lotToUpdate.status.startsWith('completed')) {
                    updatePayload.status = 'completed';
                    updatePayload.endDate = new Date().toISOString();
                }
                batch.update(lotRef, updatePayload);
            }
        }

        await applyBillOfMaterialsMovements({
            batch,
            productionDetails,
            productSources: [productsForSelectedDate, products],
            sourceEntryId: entryId,
            user,
            movementTimestamp: now,
        });

        const previewRef = doc(db, `dashboards/${currentDashboard.id}/previews/live`);
        batch.delete(previewRef);

        await batch.commit();

        setNewEntry({ period: '', people: '', availableTime: 60, productId: newEntry.productId, productions: [] });
        setUrgentProduction({productId: '', produced: ''});
        setShowUrgent(false);
    }, [currentDashboard, isTraveteDashboard, traveteEntrySummary, traveteEntry, allProductionData, dateKey, lots, user, isEntryFormValid, showUrgent, urgentProduction, predictedLots, newEntry, goalPreview, productsForSelectedDate, products]);
    
    
    const handleSaveTraveteEntry = async (entryId, updatedData) => {
        const originalEntry = productionData.find(e => e.id === entryId);
        if (!originalEntry) {
            console.error('Lançamento do Travete não encontrado para editar.');
            return;
        }

        const entryDraft = {
            period: originalEntry.period,
            availableTime: updatedData.availableTime,
            employeeEntries: (updatedData.employeeEntries || []).map((emp, index) => ({
                employeeId: emp.employeeId || index + 1,
                machineType: emp.machineType,
                standardTime: emp.standardTime,
                products: (emp.products || []).map(product => ({
                    lotId: product.lotId || '',
                    produced: product.produced || 0,
                })),
            })),
        };

        const computed = summarizeTraveteEntry(entryDraft);
        if (!computed.isValid || computed.employeeSummaries.length === 0) {
            console.error('Dados do Travete inválidos para salvar edição.');
            return;
        }

        const batch = writeBatch(db);
        const prodDataRef = doc(db, `dashboards/${currentDashboard.id}/productionData`, 'data');
        const now = Timestamp.now();

        const productionDeltas = new Map();
        const accumulateDetail = (detail, sign) => {
            const lotTarget = detail.lotId
                ? lots.find(l => l.id === detail.lotId)
                : detail.productBaseId
                    ? lots.find(l => resolveTraveteLotBaseId(l, productsForSelectedDate) === detail.productBaseId)
                    : lots.find(l => l.productId === detail.productId);
            if (!lotTarget) return;
            productionDeltas.set(lotTarget.id, (productionDeltas.get(lotTarget.id) || 0) + sign * detail.produced);
        };

        (originalEntry.productionDetails || []).forEach(detail => accumulateDetail(detail, -1));
        computed.productionDetails.forEach(detail => accumulateDetail(detail, 1));

        const stockDeltaDetails = [];
        (originalEntry.productionDetails || []).forEach(detail => {
            const producedValue = parseFloat(detail.produced);
            if (!Number.isFinite(producedValue) || producedValue === 0) return;
            stockDeltaDetails.push({
                productId: detail.productId || '',
                productBaseId: detail.productBaseId || '',
                produced: -producedValue,
            });
        });
        computed.productionDetails.forEach(detail => {
            const producedValue = parseFloat(detail.produced);
            if (!Number.isFinite(producedValue) || producedValue === 0) return;
            stockDeltaDetails.push({
                productId: detail.productId || '',
                productBaseId: detail.productBaseId || '',
                produced: producedValue,
            });
        });

        if (stockDeltaDetails.length > 0) {
            await applyBillOfMaterialsMovements({
                batch,
                productionDetails: stockDeltaDetails,
                productSources: [products, productsForSelectedDate],
                sourceEntryId: entryId,
                user,
                movementTimestamp: now,
            });
        }

        for (const [lotId, delta] of productionDeltas.entries()) {
            if (delta === 0) continue;
            const lotRef = doc(db, `dashboards/${currentDashboard.id}/lots`, lotId);
            batch.update(lotRef, {
                produced: increment(delta),
                lastEditedBy: { uid: user.uid, email: user.email },
                lastEditedAt: now,
            });
        }

        const updatedDayData = productionData.map(entry => {
            if (entry.id !== entryId) return entry;

            const employeeEntries = computed.employeeSummaries.map(emp => ({
                employeeId: emp.employeeId,
                machineType: emp.machineType,
                produced: emp.produced || 0,
                standardTime: emp.standardTimeValue || 0,
                products: (emp.productsForSave || []).map(product => ({
                    lotId: product.lotId,
                    productId: product.productId,
                    produced: product.produced,
                    standardTime: product.standardTime,
                    ...(product.productBaseId ? { productBaseId: product.productBaseId } : {}),
                })),
            }));

            return {
                ...entry,
                people: employeeEntries.length,
                availableTime: entryDraft.availableTime,
                goalDisplay: computed.goalDisplay,
                lotDisplay: computed.lotDisplay,
                traveteGoalBlocks: computed.goalBlocks || [],
                traveteLotBlocks: computed.lotBlocks || [],
                employeeEntries,
                productionDetails: computed.productionDetails,
                observation: updatedData.observation || entry.observation || '',
                lastEditedBy: { uid: user.uid, email: user.email },
                lastEditedAt: now,
            };
        });

        batch.set(prodDataRef, { [dateKey]: updatedDayData }, { merge: true });

        try {
            await batch.commit();
        } catch (error) {
            console.error('Erro ao salvar edição do Travete:', error);
        }
    };

    const handleSaveEntry = async (entryId, updatedData) => {
      if (isTraveteDashboard || updatedData?.type === 'travete') {
          await handleSaveTraveteEntry(entryId, updatedData);
          return;
      }

      const originalEntry = productionData.find(e => e.id === entryId);
      if (!originalEntry) {
          console.error("Lançamento original não encontrado para editar.");
          return;
      }
 
      const batch = writeBatch(db);
      const prodDataRef = doc(db, `dashboards/${currentDashboard.id}/productionData`, "data");
      const now = Timestamp.now();

      const productionDeltas = new Map();
      const updatedProductions = Array.isArray(updatedData.productions) ? updatedData.productions : [];

      (originalEntry.productionDetails || []).forEach(detail => {
          productionDeltas.set(detail.productId, (productionDeltas.get(detail.productId) || 0) - detail.produced);
      });

      updatedProductions.forEach(detail => {
          productionDeltas.set(detail.productId, (productionDeltas.get(detail.productId) || 0) + detail.produced);
      });

      const stockDeltaDetails = [];
      (originalEntry.productionDetails || []).forEach(detail => {
          const producedValue = parseFloat(detail.produced);
          if (!Number.isFinite(producedValue) || producedValue === 0) return;
          stockDeltaDetails.push({
              productId: detail.productId || '',
              productBaseId: detail.productBaseId || '',
              produced: -producedValue,
          });
      });
      updatedProductions.forEach(detail => {
          const producedValue = parseFloat(detail.produced);
          if (!Number.isFinite(producedValue) || producedValue === 0) return;
          stockDeltaDetails.push({
              productId: detail.productId || '',
              productBaseId: detail.productBaseId || '',
              produced: producedValue,
          });
      });

      if (stockDeltaDetails.length > 0) {
          await applyBillOfMaterialsMovements({
              batch,
              productionDetails: stockDeltaDetails,
              productSources: [productsForSelectedDate, products],
              sourceEntryId: entryId,
              user,
              movementTimestamp: now,
          });
      }

      for (const [productId, delta] of productionDeltas.entries()) {
          if (delta === 0) continue;

          const lotToUpdate = lots.find(l => l.productId === productId);
          if (lotToUpdate) {
              const lotRef = doc(db, `dashboards/${currentDashboard.id}/lots`, lotToUpdate.id);
              batch.update(lotRef, {
                  produced: increment(delta),
                  lastEditedBy: { uid: user.uid, email: user.email },
                  lastEditedAt: now,
              });
          }
      }

      const updatedDayData = productionData.map(e => {
          if (e.id === entryId) {
              return {
                  ...e,
                  people: updatedData.people,
                  availableTime: updatedData.availableTime,
                  productionDetails: updatedProductions,
                  goalDisplay: updatedData.goalDisplay !== undefined ? updatedData.goalDisplay : e.goalDisplay,
                  primaryProductId: updatedData.primaryProductId !== undefined ? updatedData.primaryProductId : e.primaryProductId,
                  lastEditedBy: { uid: user.uid, email: user.email },
                  lastEditedAt: now,
              };
          }
          return e;
      });
      
      batch.set(prodDataRef, { [dateKey]: updatedDayData }, { merge: true });
 
      try {
          await batch.commit();
          console.log("Lançamento atualizado com sucesso.");
      } catch (error) {
          console.error("Erro ao salvar lançamento editado:", error);
      }
    };


    const executeSoftDelete = async (reason, itemId, itemType, itemDoc) => {
        try {
            const trashId = Date.now().toString();
            const trashItem = {
                id: trashId,
                originalId: itemId,
                itemType: itemType,
                originalDoc: itemDoc,
                deletedByEmail: user.email,
                deletedAt: new Date().toISOString(),
                reason,
                dashboardId: currentDashboard.id,
            };

            const batch = writeBatch(db);
            batch.set(doc(db, "trash", trashId), trashItem);

            if (itemType === 'lot') {
                batch.delete(doc(db, `dashboards/${currentDashboard.id}/lots`, itemId));
            } else if (itemType === 'product') {
                batch.delete(doc(db, `dashboards/${currentDashboard.id}/products`, itemId));
            } else if (itemType === 'entry') {
                const updatedDayData = productionData.filter(e => e.id !== itemId);
                const updatedProdData = { ...allProductionData, [dateKey]: updatedDayData };
                batch.set(doc(db, `dashboards/${currentDashboard.id}/productionData`, "data"), updatedProdData, { merge: true });

                const movementsQuery = query(
                    collection(db, 'stock/data/movements'),
                    where('sourceEntryId', '==', itemId)
                );
                const movementSnapshot = await getDocs(movementsQuery);
                const stockAdjustments = new Map();
                const movementRefsToDelete = [];

                movementSnapshot.forEach(movementDoc => {
                    const data = movementDoc.data();
                    const quantityValue = parseFloat(data.quantity);
                    if (!Number.isFinite(quantityValue) || quantityValue === 0) {
                        movementRefsToDelete.push(movementDoc.ref);
                        return;
                    }
                    const key = `${data.productId}::${data.variationId}`;
                    const direction = data.type === 'Saída' ? 1 : -1;
                    stockAdjustments.set(key, (stockAdjustments.get(key) || 0) + (direction * quantityValue));
                    movementRefsToDelete.push(movementDoc.ref);
                });

                if (stockAdjustments.size > 0) {
                    const stockProductMap = new Map();
                    stockProducts.forEach(product => {
                        if (product?.id) {
                            stockProductMap.set(product.id, product);
                        }
                    });

                    const productUpdates = new Map();
                    stockAdjustments.forEach((delta, key) => {
                        if (!Number.isFinite(delta) || delta === 0) return;
                        const [stockProductId, stockVariationId] = key.split('::');
                        const stockProduct = stockProductMap.get(stockProductId);
                        if (!stockProduct) return;
                        const variation = (stockProduct.variations || []).find(v => v.id === stockVariationId);
                        if (!variation) return;
                        if (!productUpdates.has(stockProductId)) {
                            productUpdates.set(stockProductId, new Map());
                        }
                        const variationUpdates = productUpdates.get(stockProductId);
                        const baseValue = variationUpdates.has(stockVariationId)
                            ? variationUpdates.get(stockVariationId)
                            : (Number.isFinite(parseFloat(variation.currentStock))
                                ? parseFloat(variation.currentStock)
                                : 0);
                        variationUpdates.set(stockVariationId, baseValue + delta);
                    });

                    productUpdates.forEach((variationMap, stockProductId) => {
                        const stockProduct = stockProductMap.get(stockProductId);
                        if (!stockProduct) return;
                        const updatedVariations = (stockProduct.variations || []).map(variation => {
                            if (!variationMap.has(variation.id)) return variation;
                            const newValue = roundToFourDecimals(variationMap.get(variation.id));
                            return { ...variation, currentStock: newValue };
                        });
                        batch.update(doc(db, `stock/data/products`, stockProductId), { variations: updatedVariations });
                    });
                }

                movementRefsToDelete.forEach(ref => batch.delete(ref));

                for (const detail of itemDoc.productionDetails) {
                    const lotToUpdate = lots.find(l => l.productId === detail.productId);
                    if(lotToUpdate){
                        const newProduced = Math.max(0, (lotToUpdate.produced || 0) - detail.produced);
                        const newStatus = (lotToUpdate.status.startsWith('completed') && newProduced < lotToUpdate.target) ? 'ongoing' : lotToUpdate.status;
                        batch.update(doc(db, `dashboards/${currentDashboard.id}/lots`, lotToUpdate.id), { produced: newProduced, status: newStatus });
                    }
                }
            }
            await batch.commit();

        } catch (e) { console.error('Erro ao mover item para lixeira:', e); } 
        finally { closeModal(); }
    };

    const handleRestoreItem = async (itemToRestore) => {
      const { itemType, originalDoc, dashboardId, id: trashId } = itemToRestore;
      
      if (dashboardId !== currentDashboard.id) {
          alert("Este item pertence a outro quadro e não pode ser restaurado aqui.");
          return;
      }
      
      const batch = writeBatch(db);
      
      if (itemType === 'product') {
          batch.set(doc(db, `dashboards/${dashboardId}/products`, originalDoc.id), originalDoc);
      } else if (itemType === 'lot') {
          batch.set(doc(db, `dashboards/${dashboardId}/lots`, originalDoc.id), originalDoc);
      } else if (itemType === 'entry') {
          const entryDateKey = new Date(itemToRestore.deletedAt).toISOString().slice(0, 10);
          const dayEntries = allProductionData[entryDateKey] || [];
          const restoredDayEntries = [...dayEntries, originalDoc];
          const updatedProdData = { ...allProductionData, [entryDateKey]: restoredDayEntries };
          batch.set(doc(db, `dashboards/${dashboardId}/productionData`, "data"), updatedProdData, { merge: true });

          if (Array.isArray(originalDoc.productionDetails) && originalDoc.productionDetails.length > 0) {
              await applyBillOfMaterialsMovements({
                  batch,
                  productionDetails: originalDoc.productionDetails,
                  productSources: [productsForSelectedDate, products],
                  sourceEntryId: originalDoc.id,
                  user,
                  movementTimestamp: Timestamp.now(),
              });
          }

          for (const detail of originalDoc.productionDetails) {
              const lotToUpdate = lots.find(l => l.productId === detail.productId);
               if(lotToUpdate){
                  const newProduced = (lotToUpdate.produced || 0) + detail.produced;
                  const newStatus = (newProduced >= lotToUpdate.target) ? 'completed' : lotToUpdate.status;
                  batch.update(doc(db, `dashboards/${dashboardId}/lots`, lotToUpdate.id), { produced: newProduced, status: newStatus });
              }
          }
      }
      
      batch.delete(doc(db, "trash", trashId));
      await batch.commit();
    };

    const handleDeleteItemFlow = (itemId, itemType) => {
        let itemDoc;
        if (itemType === 'entry') itemDoc = productionData.find(i => i.id === itemId);
        else if (itemType === 'lot') itemDoc = lots.find(i => i.id === itemId);
        else if (itemType === 'product') itemDoc = products.find(i => i.id === itemId);
        if (!itemDoc) return;
        
        const onConfirmReason = (reason) => {
            if(permissions.DELETE_ENTRIES) { 
                executeSoftDelete(reason, itemId, itemType, itemDoc);
            }
        };

        setModalState({ type: 'reason', data: { onConfirm: onConfirmReason } });
    };

    const handleDeleteLot = (lotId) => handleDeleteItemFlow(lotId, 'lot');
    const handleDeleteProduct = (productId) => handleDeleteItemFlow(productId, 'product');
    const handleDeleteEntry = (entryId) => handleDeleteItemFlow(entryId, 'entry');

    const handleAddDashboard = async (name) => {
        if (dashboards.some(d => d.name.toLowerCase() === name.toLowerCase())) return false;
        const newOrder = dashboards.length > 0 ? Math.max(...dashboards.map(d => d.order)) + 1 : 1;
        const id = Date.now().toString();
        await setDoc(doc(db, "dashboards", id), { id, name, order: newOrder });
        return true;
    };
    const handleRenameDashboard = async (id, newName) => {
        if (dashboards.some(d => d.id !== id && d.name.toLowerCase() === newName.toLowerCase())) return false;
        await updateDoc(doc(db, "dashboards", id), { name: newName });
        return true;
    };
    const handleDeleteDashboard = async (id) => {
        if (dashboards.length <= 1) return;
        alert("A exclusão de quadros e seus sub-dados deve ser feita com cuidado, preferencialmente por uma Cloud Function para garantir a limpeza completa. Esta ação apenas removerá o quadro da lista.");
        await deleteDoc(doc(db, "dashboards", id));
    };

    const handleMoveDashboard = async (dashboardId, direction) => {
        const currentIndex = dashboards.findIndex(d => d.id === dashboardId);
        if (currentIndex === -1) return;

        const newIndex = direction === 'up' ? currentIndex - 1 : currentIndex + 1;
        if (newIndex < 0 || newIndex >= dashboards.length) return;

        const currentDash = dashboards[currentIndex];
        const swapDash = dashboards[newIndex];

        const batch = writeBatch(db);
        const currentDashRef = doc(db, "dashboards", currentDash.id);
        const swapDashRef = doc(db, "dashboards", swapDash.id);

        batch.update(currentDashRef, { order: swapDash.order });
        batch.update(swapDashRef, { order: currentDash.order });

        await batch.commit();
    };
    
    const handleSelectTvMode = useCallback(() => {
        setModalState({ type: 'tvSelector', data: null });
    }, []);
    
    useEffect(() => {
        const validProducts = productsForSelectedDate;
        if (validProducts.length > 0) {
            const isCurrentSelectionValid = validProducts.some(p => p.id === newEntry.productId);
            if (!isCurrentSelectionValid) {
                setNewEntry(prev => ({ ...prev, productId: validProducts[0].id, productions: [] }));
            }
        } else {
             setNewEntry(prev => ({ ...prev, productId: '', productions: [] }));
        }
    }, [newEntry.productId, productsForSelectedDate]);

    const calculatePredictions = useCallback(() => {
        if (isTraveteDashboard) {
            return { allPredictions: [], currentGoalPreview: traveteEntrySummary.goalDisplay || '- // -' };
        }

    const people = parseFloat(newEntry.people) || 0;
    const availableTime = parseFloat(newEntry.availableTime) || 0;
    let timeConsumedByUrgent = 0;
    let urgentPrediction = null;

    const currentProducts = productsForSelectedDate;

    // calcula tempo consumido pela produção urgente (se houver)
    if (showUrgent && urgentProduction.productId && urgentProduction.produced > 0) {
        const urgentProduct = currentProducts.find(p => p.id === urgentProduction.productId);
        if (urgentProduct && urgentProduct.standardTime > 0) {
            timeConsumedByUrgent = urgentProduct.standardTime * urgentProduction.produced;
            const urgentLot = lots.find(l => l.productId === urgentProduct.id);
            urgentPrediction = {
                ...(urgentLot || {}),
                productId: urgentProduct.id,
                productName: urgentProduct.name,
                producible: parseInt(urgentProduction.produced, 10),
                remainingPieces: getLotRemainingPieces(urgentLot),
                isUrgent: true,
            };
        }
    }

    const totalAvailableMinutes = availableTime * people;
    let timeForNormal = totalAvailableMinutes - timeConsumedByUrgent;
    const normalPredictions = [];

    if (timeForNormal > 0) {
        const activeLots = getOrderedActiveLots(lots);

        // 1) Encontrar o primeiro lote incompleto (prioridade real)
        let startIndex = activeLots.findIndex(l => ((l.target || 0) - (l.produced || 0)) > 0);

        // 2) Se não houver lote incompleto, usar fallback para newEntry.productId (como antes)
        if (startIndex === -1 && newEntry.productId) {
            startIndex = activeLots.findIndex(l => l.productId === newEntry.productId);
        }

        // 3) Se encontramos um índice válido, iteramos a partir dele
        if (startIndex !== -1) {
            // opcional: limite de quantos produtos queremos prever (até 10 conforme pediu)
            const MAX_PREDICTIONS = 10;
            for (let i = startIndex; i < activeLots.length && timeForNormal > 0 && normalPredictions.length < MAX_PREDICTIONS; i++) {
                const lot = activeLots[i];
                const productForLot = currentProducts.find(p => p.id === lot.productId);

                if (!productForLot || productForLot.standardTime <= 0) continue;

                const remainingPiecesInLot = getLotRemainingPieces(lot);
                if (remainingPiecesInLot === 0) continue;

                // Se não há tempo sequer para 1 peça (check rápido), para o cálculo.
                if (timeForNormal < productForLot.standardTime) {
                    break;
                }

                // CÁLCULO PRINCIPAL: usar arredondamento para o inteiro mais próximo (Math.round)
                const producibleFloat = timeForNormal / productForLot.standardTime;
                const roundedProducible = Math.round(producibleFloat); // 79.71 -> 80
                // garantir ao menos 1 (mas já garantimos timeForNormal >= standardTime)
                const producible = Math.min(remainingPiecesInLot, Math.max(0, roundedProducible));

                if (producible <= 0) {
                    // nada a produzir (proteção), sai do loop
                    break;
                }

                normalPredictions.push({
                    ...lot,
                    producible,
                    remainingPieces: remainingPiecesInLot,
                    productName: productForLot.name,
                });

                // subtrai o tempo "consumido" por essa previsão
                timeForNormal -= producible * productForLot.standardTime;

                // evita loops estranhos: se o tempo ficar <= 0, encerra
                if (timeForNormal <= 0) break;
            }
        } else if (newEntry.productId) {
            // fallback: usuário escolheu produto que não está em activeLots — calcula o que dá para produzir
            const selectedProduct = currentProducts.find(p => p.id === newEntry.productId);
            if (selectedProduct && selectedProduct.standardTime > 0) {
                const producibleFloat = timeForNormal / selectedProduct.standardTime;
                const producible = Math.round(producibleFloat);
                if (producible > 0) {
                    normalPredictions.push({
                        id: `nolot-${selectedProduct.id}`,
                        productId: selectedProduct.id,
                        productName: selectedProduct.name,
                        producible,
                        remainingPieces: producible,
                    });
                }
            }
        }
    }

    const allPredictions = urgentPrediction ? [urgentPrediction, ...normalPredictions] : normalPredictions;
    const normalGoalSegments = normalPredictions
        .map(prediction => {
            const value = prediction.remainingPieces ?? prediction.producible ?? 0;
            return value > 0 ? value : 0;
        })
        .filter((value, index) => value > 0 || index === 0);
    return {
        allPredictions,
        currentGoalPreview: normalGoalSegments.length > 0
            ? normalGoalSegments.join(' / ')
            : '0',
    };
    }, [isTraveteDashboard, traveteEntrySummary.goalDisplay, newEntry.people, newEntry.availableTime, newEntry.productId, productsForSelectedDate, lots, urgentProduction, showUrgent]);

  
    useEffect(() => {
        if (isTraveteDashboard) {
            setPredictedLots([]);
            setGoalPreview(traveteEntrySummary.goalDisplay || '- // -');
            return;
        }

        const { allPredictions, currentGoalPreview } = calculatePredictions();
        setPredictedLots(allPredictions);
        setGoalPreview(currentGoalPreview);

        const expectedCount = allPredictions.filter(p => !p.isUrgent).length;
        if (newEntry.productions.length !== expectedCount) {
            setNewEntry(prev => ({ ...prev, productions: Array(expectedCount).fill('') }));
        }
    }, [isTraveteDashboard, traveteEntrySummary.goalDisplay, calculatePredictions, newEntry.productions.length]);

    const predictedLotLabel = useMemo(() => {
        if (isTraveteDashboard) return '';
        const labels = predictedLots
            .filter(lot => !lot.isUrgent)
            .map(lot => lot.productName || lot.name || '')
            .filter(Boolean);
        return labels.join(' / ');
    }, [isTraveteDashboard, predictedLots]);

    const productMapForSelectedDate = useMemo(
        () => buildProductLookupMap(productsForSelectedDate),
        [productsForSelectedDate]
    );
    
    const processedData = useMemo(() => {
        if (isTraveteDashboard || !productionData || productionData.length === 0) return [];
        let cumulativeProduction = 0, cumulativeGoal = 0, cumulativeEfficiencySum = 0;
        return [...productionData].sort((a, b) => (a.period || "").localeCompare(b.period || "")).map((item, index) => {
            let totalTimeValue = 0, totalProducedInPeriod = 0;
            const producedForDisplay = (item.productionDetails || []).map(d => `${d.produced || 0}`).join(' / ');
            (item.productionDetails || []).forEach(detail => {
                const product = productMapForSelectedDate.get(detail.productId);
                if (product?.standardTime) { totalTimeValue += (detail.produced || 0) * product.standardTime; totalProducedInPeriod += (detail.produced || 0); }
            });
            const totalAvailableTime = (item.people || 0) * (item.availableTime || 0);
            const efficiency = totalAvailableTime > 0 ? parseFloat(((totalTimeValue / totalAvailableTime) * 100).toFixed(2)) : 0;
            const goalSegments = splitGoalSegments(item.goalDisplay || '');
            const numericGoal = sumGoalDisplay(item.goalDisplay || '');
            const goalForDisplay = joinGoalSegments(goalSegments);
            cumulativeProduction += totalProducedInPeriod;
            cumulativeGoal += numericGoal;
            cumulativeEfficiencySum += efficiency;
            const cumulativeEfficiency = parseFloat((cumulativeEfficiencySum / (index + 1)).toFixed(2));
            return { ...item, produced: totalProducedInPeriod, goal: numericGoal, goalForDisplay, producedForDisplay, efficiency, cumulativeProduction, cumulativeGoal, cumulativeEfficiency };
        });
    }, [isTraveteDashboard, productionData, productMapForSelectedDate]);

    const traveteProcessedData = useMemo(() => {
        if (!isTraveteDashboard) return [];
        return buildTraveteProcessedEntries(productionData, productMapForSelectedDate);
    }, [isTraveteDashboard, productionData, productMapForSelectedDate]);

    const summary = useMemo(() => {
        if (isTraveteDashboard) {
            if (traveteProcessedData.length === 0) {
                return { totalProduced: 0, totalGoal: 0, lastHourEfficiency: 0, averageEfficiency: 0 };
            }

            const employeeStatsMap = new Map();
            const toFinite = (value, fallback = 0) => {
                if (typeof value === 'number') {
                    return Number.isFinite(value) ? value : fallback;
                }
                const parsed = parseFloat(value);
                return Number.isFinite(parsed) ? parsed : fallback;
            };

            traveteProcessedData.forEach(entry => {
                (entry.employees || []).forEach((emp, index) => {
                    const key = emp.employeeId ?? index;
                    const previous = employeeStatsMap.get(key) || {
                        produced: 0,
                        goal: 0,
                        lastEfficiency: 0,
                        cumulativeEfficiency: 0,
                    };

                    const cumulativeProducedValue = toFinite(emp.cumulativeProduced, previous.produced);
                    const producedValue = cumulativeProducedValue > 0
                        ? cumulativeProducedValue
                        : toFinite(emp.produced, previous.produced);
                    const cumulativeGoalValue = toFinite(emp.cumulativeMeta, previous.goal);
                    const goalValue = cumulativeGoalValue > 0
                        ? cumulativeGoalValue
                        : toFinite(emp.meta, previous.goal);
                    const efficiencyValue = toFinite(emp.efficiency, previous.lastEfficiency);
                    const cumulativeEfficiencyValue = toFinite(emp.cumulativeEfficiency, previous.cumulativeEfficiency);

                    employeeStatsMap.set(key, {
                        produced: Math.max(previous.produced, producedValue),
                        goal: Math.max(previous.goal, goalValue),
                        lastEfficiency: efficiencyValue,
                        cumulativeEfficiency: Math.max(previous.cumulativeEfficiency, cumulativeEfficiencyValue),
                    });
                });
            });

            const employeeStats = Array.from(employeeStatsMap.values());
            const totalProduced = employeeStats.reduce((sum, stat) => sum + (stat.produced || 0), 0);
            const totalGoal = employeeStats.reduce((sum, stat) => sum + (stat.goal || 0), 0);
            const lastHourEfficiency = employeeStats.length > 0
                ? parseFloat((employeeStats.reduce((sum, stat) => sum + (stat.lastEfficiency || 0), 0) / employeeStats.length).toFixed(2))
                : 0;
            const averageEfficiency = employeeStats.length > 0
                ? parseFloat((employeeStats.reduce((sum, stat) => sum + (stat.cumulativeEfficiency || 0), 0) / employeeStats.length).toFixed(2))
                : 0;

            return { totalProduced, totalGoal, lastHourEfficiency, averageEfficiency };
        }

        if (processedData.length === 0) return { totalProduced: 0, totalGoal: 0, lastHourEfficiency: 0, averageEfficiency: 0 };
        const lastEntry = processedData.slice(-1)[0];
        return { totalProduced: lastEntry.cumulativeProduction, totalGoal: lastEntry.cumulativeGoal, lastHourEfficiency: lastEntry.efficiency, averageEfficiency: lastEntry.cumulativeEfficiency };
    }, [isTraveteDashboard, processedData, traveteProcessedData]);

    const monthlySummary = useMemo(() => {
        if (isTraveteDashboard) {
            const year = currentMonth.getFullYear();
            const month = currentMonth.getMonth();
            let totalMonthlyProduction = 0;
            let totalMonthlyGoal = 0;
            let totalDailyEfficiency = 0;
            let productiveDaysCount = 0;

            Object.keys(allProductionData).forEach(dateStr => {
                try {
                    const date = new Date(dateStr + "T00:00:00");
                    if (date.getFullYear() !== year || date.getMonth() !== month) return;

                    const productsForDateMap = new Map(products
                        .map(p => {
                            const validTimeEntry = p.standardTimeHistory?.filter(h => new Date(h.effectiveDate) <= date).pop();
                            if (!validTimeEntry) return null;
                            return [p.id, { ...p, standardTime: validTimeEntry.time }];
                        })
                        .filter(Boolean));

                    const dayData = allProductionData[dateStr];
                    if (!dayData || dayData.length === 0) return;

                    let dayMetaPerEmployee = [];
                    let dayProductionPerEmployee = [];
                    let dayEfficiencyPerEmployee = [];

                    dayData.forEach(entry => {
                        (entry.employeeEntries || []).forEach((emp, index) => {
                            const productsArray = getEmployeeProducts(emp);
                            const produced = sumProducedQuantities(productsArray, emp.produced);
                            const firstProduct = findFirstProductDetail(productsArray, emp);
                            const { product } = resolveProductReference(emp, firstProduct, productsForDateMap);
                            const standardTime = resolveEmployeeStandardTime(emp, firstProduct, product);
                            const availableTime = entry.availableTime || 0;
                            const meta = computeMetaFromStandardTime(standardTime, availableTime);
                            const efficiency = computeEfficiencyPercentage(produced, standardTime, availableTime);

                            dayMetaPerEmployee[index] = (dayMetaPerEmployee[index] || 0) + meta;
                            dayProductionPerEmployee[index] = (dayProductionPerEmployee[index] || 0) + produced;
                            dayEfficiencyPerEmployee[index] = (dayEfficiencyPerEmployee[index] || 0) + efficiency;
                        });
                    });

                    const employeesCount = Math.max(dayMetaPerEmployee.length, dayEfficiencyPerEmployee.length);
                    if (employeesCount > 0) {
                        productiveDaysCount++;
                        totalMonthlyGoal += dayMetaPerEmployee.reduce((sum, value) => sum + (value || 0), 0);
                        totalMonthlyProduction += dayProductionPerEmployee.reduce((sum, value) => sum + (value || 0), 0);
                        const dailyAverageEfficiency = dayEfficiencyPerEmployee.reduce((sum, value) => sum + (value || 0), 0) /
                            (employeesCount * (dayData.length || 1));
                        totalDailyEfficiency += dailyAverageEfficiency || 0;
                    }
                } catch (e) {
                    console.error("Data inválida no sumário mensal:", dateStr);
                }
            });

            const averageMonthlyEfficiency = productiveDaysCount > 0
                ? parseFloat((totalDailyEfficiency / productiveDaysCount).toFixed(2))
                : 0;

            return { totalProduction: totalMonthlyProduction, totalGoal: totalMonthlyGoal, averageEfficiency: averageMonthlyEfficiency };
        }

        const year = currentMonth.getFullYear();
        const month = currentMonth.getMonth();
        let totalMonthlyProduction = 0, totalMonthlyGoal = 0, totalDailyAverageEfficiencies = 0, productiveDaysCount = 0;
        Object.keys(allProductionData).forEach(dateStr => {
            try {
                const date = new Date(dateStr + "T00:00:00");
                const productsForDateMap = new Map(products
                    .map(p => {
                        const validTimeEntry = p.standardTimeHistory?.filter(h => new Date(h.effectiveDate) <= date).pop();
                        if (!validTimeEntry) return null;
                        return [p.id, { ...p, standardTime: validTimeEntry.time }];
                    })
                    .filter(Boolean));


                if(date.getFullYear() === year && date.getMonth() === month) {
                    const dayData = allProductionData[dateStr];
                    if (dayData && dayData.length > 0) {
                        productiveDaysCount++;
                        let dailyProduction = 0, dailyGoal = 0, dailyEfficiencySum = 0;
                        dayData.forEach(item => {
                            let periodProduction = 0, totalTimeValue = 0;
                            (item.productionDetails || []).forEach(detail => {
                                periodProduction += (detail.produced || 0);
                                const product = productsForDateMap.get(detail.productId);
                                if (product?.standardTime) totalTimeValue += (detail.produced || 0) * product.standardTime;
                            });
                            if (item.goalDisplay) dailyGoal += sumGoalDisplay(item.goalDisplay);
                            dailyProduction += periodProduction;
                            const totalAvailableTime = (item.people || 0) * (item.availableTime || 0);
                            dailyEfficiencySum += totalAvailableTime > 0 ? (totalTimeValue / totalAvailableTime) * 100 : 0;
                        });
                        totalDailyAverageEfficiencies += dayData.length > 0 ? dailyEfficiencySum / dayData.length : 0;
                        totalMonthlyProduction += dailyProduction;
                        totalMonthlyGoal += dailyGoal;
                    }
                }
            } catch(e) { console.error("Data inválida no sumário mensal:", dateStr); }
        });
        const averageMonthlyEfficiency = productiveDaysCount > 0 ? parseFloat((totalDailyAverageEfficiencies / productiveDaysCount).toFixed(2)) : 0;
        return { totalProduction: totalMonthlyProduction, totalGoal: totalMonthlyGoal, averageEfficiency: averageMonthlyEfficiency };
    }, [isTraveteDashboard, allProductionData, currentMonth, products]);

    const traveteGroupedProducts = useMemo(() => {
        if (!isTraveteDashboard) return [];
        const groups = new Map();

        products.forEach(product => {
            const baseName = getTraveteBaseProductName(product);
            const baseId = product.baseProductId || product.baseProductName || baseName || product.id;
            if (!groups.has(baseId)) {
                groups.set(baseId, { baseId, baseName, variations: [] });
            }
            groups.get(baseId).variations.push(product);
        });

        return Array.from(groups.values()).map(group => ({
            ...group,
            variations: group.variations.sort((a, b) => (a.variationMultiplier || 0) - (b.variationMultiplier || 0)),
        })).sort((a, b) => a.baseName.localeCompare(b.baseName));
    }, [isTraveteDashboard, products]);

    const traveteLotOptions = useMemo(() => {
        if (!isTraveteDashboard) return [];
        return lots
            .filter(lot => lot.status !== 'completed')
            .slice()
            .sort((a, b) => (a.order || 0) - (b.order || 0));
    }, [isTraveteDashboard, lots]);

    const validTraveteProducts = useMemo(() => {
        if (!isTraveteDashboard) return [];
        if (!traveteEntry || !Array.isArray(traveteEntry.employeeEntries)) {
            return [];
        }

        const collected = [];

        traveteEntry.employeeEntries.forEach((employee) => {
            if (!employee) return;
            const machineType = employee.machineType;
            if (!machineType) return;

            const productsList = Array.isArray(employee.products) ? employee.products : [];
            productsList.forEach((productItem) => {
                if (!productItem || !productItem.lotId) return;

                const lot = lots.find(l => l.id === productItem.lotId) || null;
                if (!lot) return;

                const baseId = resolveTraveteLotBaseId(lot, productsForSelectedDate);
                if (!baseId) return;

                const variationMap = traveteVariationLookup.get(baseId);
                if (!variationMap) return;

                const variationProduct = variationMap.get(machineType);
                if (!variationProduct || variationProduct.standardTime === undefined || variationProduct.standardTime === null) {
                    return;
                }

                const parsedStandardTime = parseFloat(variationProduct.standardTime);
                if (Number.isNaN(parsedStandardTime) || parsedStandardTime <= 0) {
                    return;
                }

                collected.push({
                    ...productItem,
                    machineType,
                    standardTime: parsedStandardTime,
                });
            });
        });

        return collected;
    }, [
        isTraveteDashboard,
        traveteEntry,
        lots,
        productsForSelectedDate,
        traveteVariationLookup,
    ]);

    useEffect(() => {
        if (!isTraveteDashboard) return;
        setTraveteEntry(prev => {
            const { changed, employeeEntries } = applyTraveteAutoSuggestions(
                prev.employeeEntries,
                traveteLotOptions,
                productsForSelectedDate,
                traveteVariationLookup
            );
            if (!changed) {
                return prev;
            }
            return { ...prev, employeeEntries };
        });
    }, [
        isTraveteDashboard,
        traveteEntry.period,
        traveteEntry.availableTime,
        traveteEntry.employeeEntries,
        traveteLotOptions,
        productsForSelectedDate,
        traveteVariationLookup,
    ]);

    useEffect(() => {
        if (!isTraveteDashboard) return;
        if (!Array.isArray(validTraveteProducts) || validTraveteProducts.length === 0) {
            return;
        }

        setTraveteEntry(prev => {
            if (!prev || !Array.isArray(prev.employeeEntries)) {
                return prev;
            }

            let hasChanges = false;

            const nextEmployees = prev.employeeEntries.map((employee) => {
                if (!employee) return employee;
                const productsList = Array.isArray(employee.products) ? employee.products : [];
                if (productsList.length === 0) return employee;

                let employeeChanged = false;

                const nextProducts = productsList.map((productItem) => {
                    if (!productItem || !productItem.lotId) {
                        return productItem;
                    }

                    const match = validTraveteProducts.find(candidate => (
                        candidate.lotId === productItem.lotId
                        && candidate.machineType === employee.machineType
                    ));

                    if (!match) {
                        return productItem;
                    }

                    if (productItem.standardTime === match.standardTime) {
                        return productItem;
                    }

                    employeeChanged = true;
                    return { ...productItem, standardTime: match.standardTime };
                });

                if (!employeeChanged) {
                    return employee;
                }

                hasChanges = true;
                return { ...employee, products: nextProducts };
            });

            if (!hasChanges) {
                return prev;
            }

            return { ...prev, employeeEntries: nextEmployees };
        });
    }, [isTraveteDashboard, validTraveteProducts]);

    const availablePeriods = useMemo(() => FIXED_PERIODS.filter(p => !productionData.some(e => e.period === p)), [productionData]);
    const filteredLots = useMemo(() => [...lots].filter(l => lotFilter === 'ongoing' ? (l.status === 'ongoing' || l.status === 'future') : l.status.startsWith('completed')), [lots, lotFilter]);


    const handleInputChange = (e) => { const { name, value } = e.target; setNewEntry(prev => ({ ...prev, [name]: value, ...(name === 'productId' && { productions: [] }) })); };
    const handleUrgentChange = (e) => setUrgentProduction(prev => ({...prev, [e.target.name]: e.target.value}));
    const handleProductionChange = (index, value) => { const newProductions = [...newEntry.productions]; newProductions[index] = value; setNewEntry(prev => ({ ...prev, productions: newProductions })); };
    const handleTraveteBaseTimeChange = (value) => {
        setTraveteProductForm(prev => {
            const numericValue = parseFloat(value);
            const isValid = !Number.isNaN(numericValue) && numericValue > 0;
            const nextState = { ...prev, baseTime: value };
            if (!prev.oneNeedleManual) {
                nextState.oneNeedleTime = isValid ? (numericValue * 2).toFixed(2) : '';
            }
            if (!prev.conventionalManual) {
                nextState.conventionalTime = isValid ? (numericValue * 3).toFixed(2) : '';
            }
            return nextState;
        });
    };
    const handleTraveteVariationToggle = (field, checked) => {
        setTraveteProductForm(prev => {
            const nextState = { ...prev, [field]: checked };
            if (checked) {
                if (field === 'createOneNeedle' && !prev.oneNeedleManual && !prev.oneNeedleTime) {
                    const numericValue = parseFloat(prev.baseTime);
                    nextState.oneNeedleTime = (!Number.isNaN(numericValue) && numericValue > 0) ? (numericValue * 2).toFixed(2) : '';
                }
                if (field === 'createConventional' && !prev.conventionalManual && !prev.conventionalTime) {
                    const numericValue = parseFloat(prev.baseTime);
                    nextState.conventionalTime = (!Number.isNaN(numericValue) && numericValue > 0) ? (numericValue * 3).toFixed(2) : '';
                }
            }
            return nextState;
        });
    };
    const handleTraveteVariationTimeChange = (field, value) => {
        const manualField = field === 'oneNeedleTime' ? 'oneNeedleManual' : 'conventionalManual';
        setTraveteProductForm(prev => ({
            ...prev,
            [field]: value,
            [manualField]: value !== '',
        }));
    };
    const handleTraveteVariationTimeBlur = (field) => {
        const manualField = field === 'oneNeedleTime' ? 'oneNeedleManual' : 'conventionalManual';
        const multiplier = field === 'oneNeedleTime' ? 2 : 3;
        setTraveteProductForm(prev => {
            if (prev[field]) {
                return prev;
            }
            const numericValue = parseFloat(prev.baseTime);
            const isValid = !Number.isNaN(numericValue) && numericValue > 0;
            return {
                ...prev,
                [manualField]: false,
                [field]: isValid ? (numericValue * multiplier).toFixed(2) : '',
            };
        });
    };
    const handleTraveteFieldChange = (field, value) => {
        setTraveteEntry(prev => ({ ...prev, [field]: value }));
    };
    const handleTraveteEmployeeChange = (index, field, value) => {
        setTraveteEntry(prev => ({
            ...prev,
            employeeEntries: updateTraveteEmployeeField({
                employees: prev.employeeEntries,
                employeeIndex: index,
                field,
                value,
                lots,
                products: productsForSelectedDate,
                variationLookup: traveteVariationLookup,
                resetManualOnMachineChange: true,
            }),
        }));
    };
    const handleTraveteStandardTimeBlur = (index) => {
        setTraveteEntry(prev => ({
            ...prev,
            employeeEntries: prev.employeeEntries.map((emp, empIndex) => {
                if (empIndex !== index) return emp;
                if (emp.standardTime) return emp;
                const firstLotId = (emp.products || []).find(item => item.lotId)?.lotId;
                const patch = buildTraveteStandardTimePatch({
                    employee: emp,
                    lotId: firstLotId,
                    machineType: emp.machineType,
                    lots,
                    products: productsForSelectedDate,
                    variationLookup: traveteVariationLookup,
                });
                if (!patch) return emp;
                return { ...emp, ...patch };
            }),
        }));
    };
    const handleTraveteProductChange = (employeeIndex, productIndex, field, value) => {
        setTraveteEntry(prev => ({
            ...prev,
            employeeEntries: updateTraveteEmployeeProducts({
                employees: prev.employeeEntries,
                employeeIndex,
                productIndex,
                field,
                value,
                lots,
                products: productsForSelectedDate,
                variationLookup: traveteVariationLookup,
            }),
        }));
    };
    const handleTraveteAddProduct = (employeeIndex) => {
        setTraveteEntry(prev => ({
            ...prev,
            employeeEntries: appendTraveteProductRow(prev.employeeEntries, employeeIndex),
        }));
    };
    const handleTraveteRemoveProduct = (employeeIndex, productIndex) => {
        setTraveteEntry(prev => ({
            ...prev,
            employeeEntries: removeTraveteProductRow(prev.employeeEntries, employeeIndex, productIndex),
        }));
    };
    
    const normalizeBillOfMaterials = useCallback((items = []) => {
        return items
            .filter(item => item && item.stockProductId && item.stockVariationId)
            .map(item => {
                const rawQuantity = parseFloat(item.quantityPerPiece);
                const safeQuantity = Number.isFinite(rawQuantity) && rawQuantity >= 0
                    ? parseFloat(rawQuantity.toFixed(4))
                    : 0;
                return {
                    stockProductId: item.stockProductId,
                    stockVariationId: item.stockVariationId,
                    quantityPerPiece: safeQuantity,
                };
            });
    }, []);

    const handleNewProductBillOfMaterialsChange = useCallback((index, field, value) => {
        setNewProduct(prev => {
            const currentItems = Array.isArray(prev.billOfMaterials) ? [...prev.billOfMaterials] : [];
            const existingItem = currentItems[index] || createEmptyBillOfMaterialsItem();
            const nextItem = {
                ...existingItem,
                [field]: value,
            };
            if (field === 'stockProductId') {
                nextItem.stockVariationId = '';
            }
            currentItems[index] = nextItem;
            return {
                ...prev,
                billOfMaterials: currentItems,
            };
        });
    }, [setNewProduct]);

    const handleAddNewProductBillOfMaterialsItem = useCallback(() => {
        setNewProduct(prev => ({
            ...prev,
            billOfMaterials: [...(prev.billOfMaterials || []), createEmptyBillOfMaterialsItem()],
        }));
    }, [setNewProduct]);

    const handleRemoveNewProductBillOfMaterialsItem = useCallback((index) => {
        setNewProduct(prev => {
            const currentItems = Array.isArray(prev.billOfMaterials) ? [...prev.billOfMaterials] : [];
            const filtered = currentItems.filter((_, itemIndex) => itemIndex !== index);
            return {
                ...prev,
                billOfMaterials: filtered,
            };
        });
    }, [setNewProduct]);

    const handleEditingBillOfMaterialsChange = useCallback((index, field, value) => {
        setEditingProductData(prev => {
            const currentItems = Array.isArray(prev.billOfMaterials) ? [...prev.billOfMaterials] : [];
            const existingItem = currentItems[index] || createEmptyBillOfMaterialsItem();
            const nextItem = {
                ...existingItem,
                [field]: value,
            };
            if (field === 'stockProductId') {
                nextItem.stockVariationId = '';
            }
            currentItems[index] = nextItem;
            return {
                ...prev,
                billOfMaterials: currentItems,
            };
        });
    }, [setEditingProductData]);

    const handleAddEditingBillOfMaterialsItem = useCallback(() => {
        setEditingProductData(prev => ({
            ...prev,
            billOfMaterials: [...(prev.billOfMaterials || []), createEmptyBillOfMaterialsItem()],
        }));
    }, [setEditingProductData]);

    const handleRemoveEditingBillOfMaterialsItem = useCallback((index) => {
        setEditingProductData(prev => {
            const currentItems = Array.isArray(prev.billOfMaterials) ? [...prev.billOfMaterials] : [];
            const filtered = currentItems.filter((_, itemIndex) => itemIndex !== index);
            return {
                ...prev,
                billOfMaterials: filtered,
            };
        });
    }, [setEditingProductData]);

    const handleAddProduct = async (e) => {
        e.preventDefault();
        if (!currentDashboard) return;

        if (isTraveteDashboard) {
            const trimmedName = traveteProductForm.baseName.trim();
            if (!trimmedName) return;

            const variationConfigs = [
                { key: 'createTwoNeedle', suffix: '2 Agulhas', machineType: 'Travete 2 Agulhas', timeField: 'baseTime', defaultMultiplier: 1 },
                { key: 'createOneNeedle', suffix: '1 Agulha', machineType: 'Travete 1 Agulha', timeField: 'oneNeedleTime', defaultMultiplier: 2 },
                { key: 'createConventional', suffix: 'Convencional', machineType: 'Travete Convencional', timeField: 'conventionalTime', defaultMultiplier: 3 },
            ];

            const baseTimeNumeric = parseFloat(traveteProductForm.baseTime);
            let hasInvalid = false;
            const variationsToCreate = variationConfigs.reduce((acc, config) => {
                if (!traveteProductForm[config.key]) {
                    return acc;
                }
                const rawTime = traveteProductForm[config.timeField];
                const parsedTime = parseFloat(rawTime);
                if (Number.isNaN(parsedTime) || parsedTime <= 0) {
                    hasInvalid = true;
                    return acc;
                }
                acc.push({
                    suffix: config.suffix,
                    machineType: config.machineType,
                    timeValue: parseFloat(parsedTime.toFixed(2)),
                    defaultMultiplier: config.defaultMultiplier,
                });
                return acc;
            }, []);

            if (hasInvalid || variationsToCreate.length === 0) return;

            const sharedBillOfMaterials = normalizeBillOfMaterials(traveteProductForm.billOfMaterials || []);
            const baseId = generateId('traveteBase');
            const creationIso = new Date().toISOString();
            const batch = writeBatch(db);

            variationsToCreate.forEach((variation) => {
                const id = `${baseId}_${variation.suffix.replace(/\s+/g, '').toLowerCase()}`;
                const referenceBase = (!Number.isNaN(baseTimeNumeric) && baseTimeNumeric > 0) ? baseTimeNumeric : null;
                const multiplier = referenceBase
                    ? parseFloat((variation.timeValue / referenceBase).toFixed(4))
                    : variation.defaultMultiplier;
                const productData = {
                    id,
                    name: `${trimmedName} - ${variation.suffix}`,
                    baseProductId: baseId,
                    baseProductName: trimmedName,
                    machineType: variation.machineType,
                    variationMultiplier: multiplier,
                    standardTimeHistory: [{
                        time: variation.timeValue,
                        effectiveDate: creationIso,
                        changedBy: { uid: user.uid, email: user.email },
                    }],
                    billOfMaterials: sharedBillOfMaterials.map(item => ({ ...item })),
                    createdBy: { uid: user.uid, email: user.email },
                };
                batch.set(doc(db, `dashboards/${currentDashboard.id}/products`, id), productData);
            });

            await batch.commit();
            resetTraveteProductForm();
            return;
        }

        if (!newProduct.name || !newProduct.standardTime) return;
        const id = Date.now().toString();
        const productBillOfMaterials = normalizeBillOfMaterials(newProduct.billOfMaterials || []);
        const newProductData = {
            id,
            name: newProduct.name,
            standardTimeHistory: [{
                time: parseFloat(newProduct.standardTime),
                effectiveDate: new Date().toISOString(),
                changedBy: { uid: user.uid, email: user.email },
            }],
            billOfMaterials: productBillOfMaterials,
            createdBy: { uid: user.uid, email: user.email },
        };
        await setDoc(doc(db, `dashboards/${currentDashboard.id}/products`, id), newProductData);
        setNewProduct({ name: '', standardTime: '', billOfMaterials: [] });
    };

    const handleStartEditProduct = (product) => {
        if (!product) return;
        setEditingProductId(product.id);
        const history = product.standardTimeHistory || [];
        const latest = history.length > 0 ? history[history.length - 1].time : product.standardTime || '';
        const mappedBillOfMaterials = Array.isArray(product.billOfMaterials)
            ? product.billOfMaterials.map(item => ({
                stockProductId: item.stockProductId || '',
                stockVariationId: item.stockVariationId || '',
                quantityPerPiece: item.quantityPerPiece !== undefined && item.quantityPerPiece !== null
                    ? String(item.quantityPerPiece)
                    : '',
            }))
            : [];
        setEditingProductData({ name: product.name, standardTime: latest, billOfMaterials: mappedBillOfMaterials });
    };

    const cancelProductEditing = useCallback(() => {
        setEditingProductId(null);
        setEditingProductData({ name: '', standardTime: '', billOfMaterials: [] });
    }, [setEditingProductData, setEditingProductId]);

    const handleEditingProductFieldChange = useCallback((field, value) => {
        setEditingProductData(prev => ({ ...prev, [field]: value }));
    }, []);

    const handleSaveProduct = async (id) => { 
        if (!editingProductData.name || !editingProductData.standardTime || !currentDashboard) return;
        
        const productDoc = products.find(p => p.id === id);
        if(!productDoc) return;
        
        const latestTime = productDoc.standardTimeHistory[productDoc.standardTimeHistory.length - 1].time;
        const newTime = parseFloat(editingProductData.standardTime);
        const newHistory = [...productDoc.standardTimeHistory];

        if (latestTime !== newTime) {
            newHistory.push({
                time: newTime,
                effectiveDate: new Date().toISOString(),
                changedBy: { uid: user.uid, email: user.email },
            });
        }
        
        const normalizedBillOfMaterials = normalizeBillOfMaterials(editingProductData.billOfMaterials || []);

        await updateDoc(doc(db, `dashboards/${currentDashboard.id}/products`, id), {
            name: editingProductData.name,
            standardTimeHistory: newHistory,
            billOfMaterials: normalizedBillOfMaterials,
            lastEditedBy: { uid: user.uid, email: user.email },
        });

        setEditingProductId(null);
        setEditingProductData({ name: '', standardTime: '', billOfMaterials: [] });
    };

    const handleSaveObservation = async (entryId, observation) => {
        const updatedDayData = productionData.map(e => e.id === entryId ? { ...e, observation } : e);
        await updateDoc(doc(db, `dashboards/${currentDashboard.id}/productionData`, "data"), { 
            [dateKey]: updatedDayData,
        });
    };
    const handleSaveLotObservation = async (lotId, observation) => {
        await updateDoc(doc(db, `dashboards/${currentDashboard.id}/lots`, lotId), { 
            observation,
            lastEditedBy: { uid: user.uid, email: user.email },
            lastEditedAt: Timestamp.now(),
        });
    };
    const handleAddLot = async (e) => {
        e.preventDefault();
        if (!newLot.productId || !newLot.target || !currentDashboard) return;

        let product = null;
        let lotBaseMetadata = {};

        if (isTraveteDashboard) {
            const selectedGroup = traveteGroupedProducts.find(group => group.baseId === newLot.productId);
            if (!selectedGroup) return;

            product = selectedGroup.variations.find(variation => variation.machineType === 'Travete 2 Agulhas')
                || selectedGroup.variations[0]
                || null;

            lotBaseMetadata = {
                productBaseId: selectedGroup.baseId,
                productBaseName: selectedGroup.baseName,
            };

            if (!product) {
                product = {
                    id: selectedGroup.baseId,
                    name: selectedGroup.baseName,
                };
            }
        } else {
            product = products.find(p => p.id === newLot.productId);
        }

        if (!product) return;
        const id = Date.now().toString();
        const newLotData = {
            id,
            sequentialId: lotCounter,
            ...newLot,
            productId: product.id,
            productName: isTraveteDashboard ? (lotBaseMetadata.productBaseName || product.name) : product.name,
            target: parseInt(newLot.target, 10),
            produced: 0,
            status: 'future',
            order: Date.now(),
            observation: '',
            startDate: null,
            endDate: null,
            createdBy: { uid: user.uid, email: user.email },
            ...(isTraveteDashboard ? lotBaseMetadata : { machineType: product.machineType }),
        };
        await setDoc(doc(db, `dashboards/${currentDashboard.id}/lots`, id), newLotData);
        setNewLot({ productId: '', target: '', customName: '' });
    };
    const handleStartEditLot = (lot) => { setEditingLotId(lot.id); setEditingLotData({ target: lot.target, customName: lot.customName || '' }); };
    const handleSaveLotEdit = async (lotId) => { 
        const lot = lots.find(l => l.id === lotId);
        if(!lot) return;

        const newTarget = parseInt(editingLotData.target, 10);
        const wasCompleted = lot.status.startsWith('completed');
        const isCompletingNow = lot.produced >= newTarget && !wasCompleted;

        const updatePayload = {
            target: newTarget,
            customName: editingLotData.customName,
            lastEditedBy: { uid: user.uid, email: user.email },
            lastEditedAt: Timestamp.now(),
        };

        if (isCompletingNow) {
            updatePayload.status = 'completed';
            updatePayload.endDate = new Date().toISOString();
        } else if (wasCompleted && lot.produced < newTarget) {
            updatePayload.status = 'ongoing';
            updatePayload.endDate = null;
        }

        await updateDoc(doc(db, `dashboards/${currentDashboard.id}/lots`, lotId), updatePayload);
        setEditingLotId(null);
    };
    const handleLotStatusChange = async (lotId, newStatus) => {
        const lot = lots.find(l => l.id === lotId);
        if(!lot) return;
        
        const updatePayload = { 
            status: newStatus,
            lastEditedBy: { uid: user.uid, email: user.email },
            lastEditedAt: Timestamp.now(),
        };
        const isCompleting = newStatus.startsWith('completed');
        const wasCompleted = lot.status.startsWith('completed');

        if (isCompleting && !wasCompleted) {
            updatePayload.endDate = new Date().toISOString();
        } else if (!isCompleting && wasCompleted) {
            updatePayload.endDate = null;
        }

        await updateDoc(doc(db, `dashboards/${currentDashboard.id}/lots`, lotId), updatePayload);
    };
    const handleMoveLot = async (lotId, direction) => {
        const sorted = lots.filter(l => ['ongoing', 'future'].includes(l.status)).sort((a, b) => a.order - b.order);
        const currentIndex = sorted.findIndex(l => l.id === lotId);
        if ((direction === 'up' && currentIndex > 0) || (direction === 'down' && currentIndex < sorted.length - 1)) {
            const swapIndex = direction === 'up' ? currentIndex - 1 : currentIndex + 1;
            const currentLot = sorted[currentIndex];
            const swapLot = sorted[swapIndex];

            const batch = writeBatch(db);
            batch.update(doc(db, `dashboards/${currentDashboard.id}/lots`, currentLot.id), { order: swapLot.order });
            batch.update(doc(db, `dashboards/${currentDashboard.id}/lots`, swapLot.id), { order: currentLot.order });
            await batch.commit();
        }
    };

    const navigationButtons = useMemo(() => {
        return [
            onNavigateToOperationalSequence
                ? {
                    key: 'operational-sequence',
                    label: 'Sequência Operacional',
                    icon: Layers,
                    onClick: onNavigateToOperationalSequence,
                }
                : null,
            onNavigateToStock
                ? {
                    key: 'stock-management',
                    label: 'Gerenciamento de Estoque',
                    icon: Warehouse,
                    onClick: onNavigateToStock,
                }
                : null,
            onNavigateToReports
                ? {
                    key: 'reports',
                    label: 'Relatórios',
                    icon: BarChart,
                    onClick: onNavigateToReports,
                }
                : null,
        ].filter(Boolean);
    }, [onNavigateToOperationalSequence, onNavigateToStock, onNavigateToReports]);

    const userActionButtons = useMemo(() => {
        const actions = [];
        actions.push({
            key: 'tv-mode',
            icon: Monitor,
            onClick: handleSelectTvMode,
            title: 'Modo TV',
            ariaLabel: 'Modo TV',
            baseClassName: 'p-2 rounded-full bg-blue-600 text-white hover:bg-blue-700',
        });

        if (permissions.MANAGE_SETTINGS) {
            actions.push({
                key: 'settings',
                icon: Settings,
                onClick: () => setModalState({ type: 'adminSettings' }),
                title: 'Configurações',
                ariaLabel: 'Configurações',
            });
        }

        return actions;
    }, [handleSelectTvMode, permissions.MANAGE_SETTINGS, setModalState]);

    if (!currentDashboard) {
        return <div className="min-h-screen bg-gray-100 dark:bg-black flex justify-center items-center"><p className="text-xl">Carregando quadros...</p></div>;
    }

    const handleToggleDashboardNav = () => {
        setIsNavOpen(prev => !prev);
    };

    const handleSelectDashboardFromNav = (dash, index) => {
        setCurrentDashboardIndex(index);
        setIsNavOpen(false);
    };

    const handleRenameDashboardRequest = (dash) => {
        setIsNavOpen(false);
        setModalState({
            type: 'dashboardAction',
            data: {
                mode: 'rename',
                initialName: dash.name,
                onConfirm: (newName) => handleRenameDashboard(dash.id, newName),
            },
        });
    };

    const handleDeleteDashboardRequest = (dash) => {
        setIsNavOpen(false);
        setModalState({
            type: 'confirmation',
            data: {
                title: 'Confirmar Exclusão',
                message: `Tem certeza que deseja excluir o quadro "${dash.name}"?`,
                onConfirm: () => handleDeleteDashboard(dash.id),
            },
        });
    };

    const handleCreateDashboardRequest = () => {
        setIsNavOpen(false);
        setModalState({
            type: 'dashboardAction',
            data: {
                mode: 'create',
                onConfirm: handleAddDashboard,
            },
        });
    };

    return (
        <div className="responsive-root min-h-screen bg-gray-100 dark:bg-black text-gray-800 dark:text-gray-200 font-sans">
            <GlobalStyles/>
            <EntryEditorModal
                isOpen={modalState.type === 'editEntry'}
                onClose={closeModal}
                entry={modalState.data}
                onSave={handleSaveEntry}
                products={products}
                productsForSelectedDate={productsForSelectedDate}
                lots={lots}
                traveteMachines={TRAVETE_MACHINES}
                traveteVariationLookup={traveteVariationLookup}
            />
            
            <DashboardActionDialog isOpen={modalState.type === 'dashboardAction'} onClose={closeModal} onConfirm={modalState.data?.onConfirm} mode={modalState.data?.mode} initialName={modalState.data?.initialName}/>
            <ConfirmationModal isOpen={modalState.type === 'confirmation'} onClose={closeModal} onConfirm={modalState.data?.onConfirm} title={modalState.data?.title} message={modalState.data?.message} />
            <ObservationModal isOpen={modalState.type === 'observation'} onClose={closeModal} entry={modalState.data} onSave={handleSaveObservation} />
            <LotObservationModal isOpen={modalState.type === 'lotObservation'} onClose={closeModal} lot={modalState.data} onSave={handleSaveLotObservation} />
            <PasswordModal isOpen={modalState.type === 'password'} onClose={closeModal} onSuccess={modalState.data?.onSuccess} adminConfig={{}} />
            <ReasonModal isOpen={modalState.type === 'reason'} onClose={closeModal} onConfirm={modalState.data?.onConfirm} />
            <AdminPanelModal isOpen={modalState.type === 'adminSettings'} onClose={closeModal} users={users} roles={roles} />
            <TvSelectorModal isOpen={modalState.type === 'tvSelector'} onClose={closeModal} onSelect={startTvMode} onStartCarousel={startTvMode} dashboards={dashboards} />
            <HeaderContainer>
                <GlobalNavigation
                    logoSrc={raceBullLogoUrl}
                    currentDashboard={currentDashboard}
                    dashboards={dashboards}
                    navRef={navRef}
                    isNavOpen={isNavOpen}
                    onToggleNav={handleToggleDashboardNav}
                    onSelectDashboard={handleSelectDashboardFromNav}
                    onMoveDashboard={(dash, direction) => handleMoveDashboard(dash.id, direction)}
                    onRenameDashboard={handleRenameDashboardRequest}
                    onDeleteDashboard={handleDeleteDashboardRequest}
                    onCreateDashboard={permissions.MANAGE_DASHBOARDS ? handleCreateDashboardRequest : undefined}
                    canManageDashboards={permissions.MANAGE_DASHBOARDS}
                    navigationButtons={navigationButtons}
                    userEmail={user.email}
                    onLogout={logout}
                    userActions={userActionButtons}
                    theme={theme}
                    onToggleTheme={toggleTheme}
                />
            </HeaderContainer>

            
            <main className="p-4 md:p-8 grid grid-cols-1 gap-8 responsive-main">
                 <section className="grid grid-cols-1 lg:grid-cols-3 gap-8">
                     <div className="lg:col-span-1">
                         <CalendarView selectedDate={selectedDate} setSelectedDate={setSelectedDate} currentMonth={currentMonth} setCurrentMonth={setCurrentMonth} calendarView={calendarView} setCalendarView={setCalendarView} allProductionData={allProductionData} />
                     </div>
                    <div className="lg:col-span-2 grid grid-cols-1 sm:grid-cols-2 gap-4 sm:auto-rows-fr">
                        <SummaryCard
                            title="Resumo Mensal"
                            className="text-center"
                            titleClassName="text-lg font-semibold text-gray-700 dark:text-gray-200"
                            contentClassName="flex-1 mt-4 space-y-2 text-sm text-gray-600 dark:text-gray-300"
                        >
                            {isTraveteDashboard ? (
                                <>
                                    <p>Produção Total: {monthlySummary.totalProduction.toLocaleString('pt-BR')} un.</p>
                                    <p>Meta Total: {monthlySummary.totalGoal.toLocaleString('pt-BR')} un.</p>
                                    <p>Eficiência Média Mensal: {monthlySummary.averageEfficiency}%</p>
                                </>
                            ) : (
                                <>
                                    <p>Produção: {monthlySummary.totalProduction.toLocaleString('pt-BR')} un.</p>
                                    <p>Meta: {monthlySummary.totalGoal.toLocaleString('pt-BR')} un.</p>
                                    <p>Eficiência Média: {monthlySummary.averageEfficiency}%</p>
                                </>
                            )}
                        </SummaryCard>
                        <SummaryCard
                            title="Resumo do Dia"
                            className="text-center"
                            titleClassName="text-lg font-semibold text-gray-700 dark:text-gray-200"
                            contentClassName="flex-1 mt-4 space-y-2 text-sm text-gray-600 dark:text-gray-300"
                        >
                            {isTraveteDashboard ? (
                                <>
                                    <p>Produção Combinada: {summary.totalProduced.toLocaleString('pt-BR')} un.</p>
                                    <p>Meta Combinada: {summary.totalGoal.toLocaleString('pt-BR')} un.</p>
                                    <p>Média de Eficiência Geral: {summary.averageEfficiency}%</p>
                                </>
                            ) : (
                                <>
                                    <p>Produção: {summary.totalProduced.toLocaleString('pt-BR')} un.</p>
                                    <p>Meta: {summary.totalGoal.toLocaleString('pt-BR')} un.</p>
                                    <p>Eficiência Média: {summary.averageEfficiency}%</p>
                                </>
                            )}
                        </SummaryCard>
                    </div>
                 </section>
                 <h2 className="text-2xl font-bold border-b-2 border-blue-500 pb-2">Resultados de: {selectedDate.toLocaleDateString('pt-BR', { day: '2-digit', month: 'long' })}</h2>
                 <LotReport lots={lots} products={productsForSelectedDate}/>
                <section className="grid grid-cols-1 sm:grid-cols-2 lg:grid-cols-4 gap-6 auto-rows-fr">
                    <StatCard title="Produção Acumulada (Dia)" value={summary.totalProduced.toLocaleString('pt-BR')} unit="un." />
                    <StatCard title="Meta Acumulada (Dia)" value={summary.totalGoal.toLocaleString('pt-BR')} unit="un." />
                    <StatCard title="Eficiência da Última Hora" value={summary.lastHourEfficiency} unit="%" isEfficiency />
                    <StatCard title="Média de Eficiência (Dia)" value={summary.averageEfficiency} unit="%" isEfficiency />
                </section>
                 
 
                 <section className="bg-white dark:bg-gray-900 p-6 rounded-2xl shadow-lg">
                     <h2 className="text-xl font-semibold mb-4 flex items-center"><List className="mr-2 text-blue-500"/> Detalhamento por Período</h2>
                     <div className="overflow-x-auto">
                         {isTraveteDashboard ? (
                             <table className="w-full text-sm">
                                 <thead className="bg-gray-50 dark:bg-gray-800">
                                     <tr>
                                         <th className="p-3 text-left border-r dark:border-gray-600">Período</th>
                                         <th className="p-3 text-center border-r dark:border-gray-600">Meta F1</th>
                                         <th className="p-3 text-center border-r dark:border-gray-600">Produção F1</th>
                                         <th className="p-3 text-center border-r dark:border-gray-600">Eficiência F1</th>
                                         <th className="p-3 text-center border-r dark:border-gray-600">Meta Acum. F1</th>
                                         <th className="p-3 text-center border-r dark:border-gray-600">Prod. Acum. F1</th>
                                         <th className="p-3 text-center border-r dark:border-gray-600">Eficiência Média F1</th>
                                         <th className="p-3 text-center border-r dark:border-gray-600 font-bold">{'//'}</th>
                                         <th className="p-3 text-center border-r dark:border-gray-600">Meta F2</th>
                                         <th className="p-3 text-center border-r dark:border-gray-600">Produção F2</th>
                                         <th className="p-3 text-center border-r dark:border-gray-600">Eficiência F2</th>
                                         <th className="p-3 text-center border-r dark:border-gray-600">Meta Acum. F2</th>
                                         <th className="p-3 text-center border-r dark:border-gray-600">Prod. Acum. F2</th>
                                         <th className="p-3 text-center border-r dark:border-gray-600">Eficiência Média F2</th>
                                         <th className="p-3 text-left border-r dark:border-gray-600">Lançado por</th>
                                         <th className="p-3 text-center border-r dark:border-gray-600">Obs.</th>
                                         <th className="p-3 text-center">Ações</th>
                                     </tr>
                                 </thead>
                                 <tbody className="divide-y divide-x divide-gray-200 dark:divide-gray-600">
                                     {traveteProcessedData.map((entry) => {
                                         const employeeOne = entry.employees?.[0] || {};
                                         const employeeTwo = entry.employees?.[1] || {};
                                         const formatNumber = (value) => Number(value || 0).toLocaleString('pt-BR');
                                         const formatEfficiency = (value) => `${Number(value || 0).toFixed(2)}%`;
                                         const machinesLabel = [employeeOne.machineType, employeeTwo.machineType].filter(Boolean).join(' & ');
                                         return (
                                             <tr key={entry.id} className="hover:bg-gray-50 dark:hover:bg-gray-800/50">
                                                 <td className="p-3 border-r dark:border-gray-600 align-top">
                                                 <div className="font-semibold">{entry.period}</div>
                                                 <div className="text-xs text-gray-500">Tempo: {formatNumber(entry.availableTime)} min</div>
                                                 {machinesLabel && <div className="text-xs text-gray-500">Máquinas: {machinesLabel}</div>}
                                                 {entry.lotDisplay && <div className="text-xs text-gray-500">Lotes: {entry.lotDisplay}</div>}
                                                </td>
                                                 <td className="p-3 text-center border-r dark:border-gray-600">{employeeOne.metaDisplay || formatNumber(employeeOne.meta)}</td>
                                                 <td className="p-3 text-center border-r dark:border-gray-600">{employeeOne.producedDisplay || formatNumber(employeeOne.produced)}</td>
                                                 <td className={`p-3 text-center border-r dark:border-gray-600 ${Number(employeeOne.efficiency || 0) < 65 ? 'text-red-500' : 'text-green-600'}`}>{formatEfficiency(employeeOne.efficiency)}</td>
                                                 <td className="p-3 text-center border-r dark:border-gray-600">{formatNumber(employeeOne.cumulativeMeta)}</td>
                                                 <td className="p-3 text-center border-r dark:border-gray-600">{formatNumber(employeeOne.cumulativeProduced)}</td>
                                                 <td className="p-3 text-center border-r dark:border-gray-600">{formatEfficiency(employeeOne.cumulativeEfficiency)}</td>
                                                 <td className="p-3 text-center border-r dark:border-gray-600 font-bold">{'//'}</td>
                                                 <td className="p-3 text-center border-r dark:border-gray-600">{employeeTwo.metaDisplay || formatNumber(employeeTwo.meta)}</td>
                                                 <td className="p-3 text-center border-r dark:border-gray-600">{employeeTwo.producedDisplay || formatNumber(employeeTwo.produced)}</td>
                                                 <td className={`p-3 text-center border-r dark:border-gray-600 ${Number(employeeTwo.efficiency || 0) < 65 ? 'text-red-500' : 'text-green-600'}`}>{formatEfficiency(employeeTwo.efficiency)}</td>
                                                 <td className="p-3 text-center border-r dark:border-gray-600">{formatNumber(employeeTwo.cumulativeMeta)}</td>
                                                 <td className="p-3 text-center border-r dark:border-gray-600">{formatNumber(employeeTwo.cumulativeProduced)}</td>
                                                 <td className="p-3 text-center border-r dark:border-gray-600">{formatEfficiency(employeeTwo.cumulativeEfficiency)}</td>
                                                 <td className="p-3 text-left text-xs truncate border-r dark:border-gray-600">{entry.createdBy?.email}</td>
                                                 <td className="p-3 text-center border-r dark:border-gray-600">
                                                     <button onClick={() => setModalState({ type: 'observation', data: entry })} title="Observação">
                                                         <MessageSquare size={18} className={entry.observation ? 'text-blue-500 hover:text-blue-400' : 'text-gray-500 hover:text-blue-400'}/>
                                                     </button>
                                                 </td>
                                                 <td className="p-3">
                                                     <div className="flex gap-2 justify-center">
                                                         {permissions.EDIT_ENTRIES && (
                                                             <button
                                                                 onClick={() => setModalState({ type: 'editEntry', data: entry })}
                                                                 title="Editar Lançamento"
                                                                 className="text-yellow-500 hover:text-yellow-400"
                                                             >
                                                                 <Edit size={18} />
                                                             </button>
                                                         )}
                                                         {permissions.DELETE_ENTRIES && <button onClick={() => handleDeleteEntry(entry.id)} title="Excluir Lançamento"><Trash2 size={18} className="text-red-500 hover:text-red-400"/></button>}
                                                     </div>
                                                 </td>
                                             </tr>
                                         );
                                     })}
                                 </tbody>
                             </table>
                         ) : (
                             <table className="w-full text-sm">
                                 <thead className="bg-gray-50 dark:bg-gray-800">
                                     <tr>
                                         <th className="p-3 text-left border-r dark:border-gray-600">Período</th>
                                         <th className="p-3 text-center border-r dark:border-gray-600">Pessoas / Tempo</th>
                                         <th className="p-3 text-center border-r dark:border-gray-600">Meta</th>
                                         <th className="p-3 text-center border-r dark:border-gray-600">Produção</th>
                                         <th className="p-3 text-center border-r dark:border-gray-600">Eficiência</th>
                                         <th className="p-3 text-center border-r dark:border-gray-600">Meta Acum.</th>
                                         <th className="p-3 text-center border-r dark:border-gray-600">Prod. Acum.</th>
                                         <th className="p-3 text-center border-r dark:border-gray-600">Efic. Acum.</th>
                                         <th className="p-3 text-left border-r dark:border-gray-600">Lançado por</th>
                                         <th className="p-3 text-center border-r dark:border-gray-600">Obs.</th>
                                         <th className="p-3 text-center">Ações</th>
                                     </tr>
                                 </thead>
                                 <tbody className="divide-y divide-x divide-gray-200 dark:divide-gray-600">
                                     {processedData.map((d) => (
                                         <tr key={d.id} className="hover:bg-gray-50 dark:hover:bg-gray-800/50">
                                             <td className="p-3 font-semibold border-r dark:border-gray-600">{d.period}</td>
                                             <td className="p-3 text-center border-r dark:border-gray-600">{d.people} / {d.availableTime} min</td>
                                             <td className="p-3 text-center border-r dark:border-gray-600">{d.goalForDisplay || d.goal}</td>
                                             <td className="p-3 text-center border-r dark:border-gray-600">{d.producedForDisplay || d.produced}</td>
                                             <td className={`p-3 text-center font-semibold border-r dark:border-gray-600 ${d.efficiency < 65 ? 'text-red-500' : 'text-green-600'}`}>{d.efficiency}%</td>
                                             <td className="p-3 text-center border-r dark:border-gray-600">{d.cumulativeGoal}</td>
                                             <td className="p-3 text-center border-r dark:border-gray-600">{d.cumulativeProduction}</td>
                                             <td className={`p-3 text-center font-semibold border-r dark:border-gray-600 ${d.cumulativeEfficiency < 65 ? 'text-red-500' : 'text-green-600'}`}>{d.cumulativeEfficiency}%</td>
                                             <td className="p-3 text-left text-xs truncate border-r dark:border-gray-600">{d.createdBy?.email}</td>
                                             <td className="p-3 text-center border-r dark:border-gray-600">
                                                 <button onClick={() => setModalState({ type: 'observation', data: d })} title="Observação">
                                                     <MessageSquare size={18} className={d.observation ? 'text-blue-500 hover:text-blue-400' : 'text-gray-500 hover:text-blue-400'}/>
                                                 </button>
                                             </td>
                                             <td className="p-3">
                                                 <div className="flex gap-2 justify-center">
                                                     {permissions.EDIT_ENTRIES &&
                                                         <button
                                                             onClick={() => setModalState({ type: 'editEntry', data: d })}
                                                             title="Editar Lançamento"
                                                             className="text-yellow-500 hover:text-yellow-400"
                                                         >
                                                             <Edit size={18} />
                                                         </button>
                                                     }
                                                     {permissions.DELETE_ENTRIES && <button onClick={() => handleDeleteEntry(d.id)} title="Excluir Lançamento"><Trash2 size={18} className="text-red-500 hover:text-red-400"/></button>}
                                                 </div>
                                             </td>
                                         </tr>
                                     ))}
                                 </tbody>
                             </table>
                         )}
                     </div>
                 </section>

                 {permissions.ADD_ENTRIES && (
                     <section className="bg-white dark:bg-gray-900 p-6 rounded-2xl shadow-lg">
                         <h2 className="text-xl font-semibold mb-4 flex items-center"><PlusCircle className="mr-2 text-blue-500"/> Adicionar Novo Lançamento</h2>
                         {isTraveteDashboard ? (
                             <form onSubmit={handleAddEntry} className="space-y-6">
                                <div className="grid grid-cols-1 md:grid-cols-2 gap-4">
                                    <div className="flex flex-col">
                                        <label htmlFor="travete-period">Período</label>
                                        <select
                                            id="travete-period"
                                            value={traveteEntry.period}
                                             onChange={(e) => handleTraveteFieldChange('period', e.target.value)}
                                             required
                                             className="p-2 rounded-md bg-gray-100 dark:bg-gray-700"
                                         >
                                             <option value="" disabled>Selecione...</option>
                                             {availablePeriods.map(time => (<option key={time} value={time}>{time}</option>))}
                                         </select>
                                     </div>
                                    <div className="flex flex-col">
                                        <label htmlFor="travete-time">Tempo Disponível (min)</label>
                                        <input
                                            id="travete-time"
                                            type="number"
                                             min="1"
                                             value={traveteEntry.availableTime}
                                             onChange={(e) => handleTraveteFieldChange('availableTime', e.target.value)}
                                             required
                                            className="p-2 rounded-md bg-gray-100 dark:bg-gray-700"
                                        />
                                    </div>
                                </div>
                                <div className="grid grid-cols-1 lg:grid-cols-2 gap-4">
                                   {traveteEntry.employeeEntries.map((employee, index) => {
                                        const metaInfo = traveteEntrySummary.employeeSummaries[index] || {};
                                        const formatTime = (value) => {
                                            if (!value || Number.isNaN(Number(value))) return '--';
                                            return `${Number(value).toLocaleString('pt-BR', { minimumFractionDigits: 0, maximumFractionDigits: 2 })} min`;
                                        };
                                        return (
                                             <div key={employee.employeeId} className="p-4 border border-gray-200 dark:border-gray-700 rounded-xl bg-gray-50 dark:bg-gray-800/50 space-y-4">
                                                 <div className="flex items-center justify-between">
                                                     <h3 className="text-lg font-semibold">Funcionário {employee.employeeId}</h3>
                                                     <span className="text-xs uppercase tracking-wide text-gray-500">{employee.machineType}</span>
                                                 </div>
                                                <div className="grid grid-cols-1 md:grid-cols-2 gap-4">
                                                    <div className="flex flex-col">
                                                        <label>Máquina</label>
                                                        <select
                                                            value={employee.machineType}
                                                            onChange={(e) => handleTraveteEmployeeChange(index, 'machineType', e.target.value)}
                                                            className="p-2 rounded-md bg-gray-100 dark:bg-gray-700"
                                                        >
                                                            {traveteMachines.map(machine => (<option key={machine} value={machine}>{machine}</option>))}
                                                        </select>
                                                    </div>
                                                    <div className="flex flex-col">
                                                        <label>Tempo por Peça (min)</label>
                                                        <input
                                                            type="number"
                                                            step="0.01"
                                                            min="0"
                                                            value={employee.standardTime ?? ''}
                                                            onChange={(e) => handleTraveteEmployeeChange(index, 'standardTime', e.target.value)}
                                                            onBlur={() => handleTraveteStandardTimeBlur(index)}
                                                            className="p-2 rounded-md bg-gray-100 dark:bg-gray-700"
                                                            required
                                                        />
                                                    </div>
                                                </div>
                                                <div className="space-y-4">
                                                    {(employee.products || []).map((productItem, productIdx) => {
                                                        const lot = productItem.lotId ? traveteLotOptions.find(option => option.id === productItem.lotId) || null : null;
                                                        const lotName = lot ? formatTraveteLotDisplayName(lot, products) : '--';
                                                        return (
                                                            <div key={`${employee.employeeId}-${productIdx}`} className="p-3 rounded-lg bg-white/60 dark:bg-gray-900/40 border border-gray-200 dark:border-gray-700 space-y-3">
                                                                <div className="flex items-center justify-between">
                                                                    <label className="text-sm font-semibold">
                                                                        {productIdx === 0
                                                                            ? 'Produto / Lote (Prioridade)'
                                                                            : productItem.isAutoSuggested
                                                                                ? 'Próximo Lote (Automático)'
                                                                                : 'Produto / Lote'}
                                                                    </label>
                                                                    {employee.products.length > 1 && (
                                                                        <button
                                                                            type="button"
                                                                            onClick={() => handleTraveteRemoveProduct(index, productIdx)}
                                                                            className="text-red-500 hover:text-red-400"
                                                                            title="Remover este item"
                                                                        >
                                                                            <Trash size={16} />
                                                                        </button>
                                                                    )}
                                                                </div>
                                                                <select
                                                                    value={productItem.lotId}
                                                                    onChange={(e) => handleTraveteProductChange(index, productIdx, 'lotId', e.target.value)}
                                                                    className="p-2 rounded-md bg-gray-100 dark:bg-gray-700"
                                                                >
                                                                    <option value="">Selecione...</option>
                                                                    {traveteLotOptions.map(lotOption => (
                                                                        <option key={lotOption.id} value={lotOption.id}>
                                                                            {formatTraveteLotDisplayName(lotOption, products)}
                                                                        </option>
                                                                    ))}
                                                                </select>
                                                                <div className="grid grid-cols-1 md:grid-cols-2 gap-3">
                                                                    <div className="flex flex-col">
                                                                        <label className="text-sm">Quantidade Produzida</label>
                                                                        <input
                                                                            type="number"
                                                                            min="0"
                                                                            value={productItem.produced}
                                                                            onChange={(e) => handleTraveteProductChange(index, productIdx, 'produced', e.target.value)}
                                                                            className="p-2 rounded-md bg-gray-100 dark:bg-gray-700"
                                                                        />
                                                                    </div>
                                                                    <div className="flex flex-col text-xs text-gray-600 dark:text-gray-300 bg-blue-50 dark:bg-blue-900/30 p-3 rounded-md">
                                                                        <span className="font-semibold text-sm">Tempo Padrão Atual</span>
                                                                        <span>{formatTime(metaInfo.standardTimeValue || employee.standardTime)}</span>
                                                                        <span className="mt-1 text-[11px]">Lote Selecionado: {lotName}</span>
                                                                    </div>
                                                                </div>
                                                            </div>
                                                        );
                                                    })}
                                                    <button
                                                        type="button"
                                                        onClick={() => handleTraveteAddProduct(index)}
                                                        className="flex items-center gap-2 text-sm text-blue-600 hover:text-blue-500"
                                                    >
                                                        <PlusCircle size={16} /> Adicionar item fora de ordem
                                                    </button>
                                                </div>
                                                <div className="text-xs text-gray-500">
                                                    <span className="block">Meta Individual: {metaInfo.meta || 0}</span>
                                                    <span className="block">Eficiência Prevista: {metaInfo.efficiency ? `${Number(metaInfo.efficiency).toFixed(2)}%` : '0%'}</span>
                                                </div>
                                            </div>
                                         );
                                     })}
                                 </div>
                                 <div className="flex flex-col md:flex-row md:items-center md:justify-between gap-4 border-t pt-4 dark:border-gray-700">
                                     <div className="flex flex-col justify-center items-center bg-blue-50 dark:bg-blue-900/40 p-3 rounded-md shadow-inner w-full md:w-64">
                                         <label className="text-sm font-medium text-gray-800 dark:text-gray-200">Lotes Previstos</label>
                                         <span className="font-bold text-base text-blue-700 dark:text-blue-200 text-center">{traveteEntrySummary.lotDisplay || '- // -'}</span>
                                     </div>
                                    <div className="flex flex-col justify-center items-center bg-blue-100 dark:bg-blue-900/50 p-3 rounded-md shadow-inner w-full md:w-64">
                                        <label className="text-sm font-medium text-gray-800 dark:text-gray-200">Meta Prevista</label>
                                        <span className={`font-bold text-xl ${travetePreviewPending ? 'text-yellow-500 dark:text-yellow-300' : 'text-blue-600 dark:text-blue-300'}`}>
                                            {traveteEntrySummary.goalDisplay || '- // -'}
                                        </span>
                                    </div>
                                    <button
                                        type="submit"
                                        disabled={!isEntryFormValid}
                                        className="h-10 px-6 font-semibold rounded-md bg-blue-600 text-white hover:bg-blue-700 disabled:opacity-50 disabled:cursor-not-allowed w-full sm:w-auto"
                                    >
                                        Adicionar
                                    </button>
                                </div>
                            </form>
                         ) : (
                             <form onSubmit={handleAddEntry} className="grid grid-cols-1 gap-4 items-end">
                                 <div className="grid grid-cols-1 sm:grid-cols-2 md:grid-cols-4 gap-4">
                                     <div className="flex flex-col">
                                         <label htmlFor="entry-period">Período</label>
                                         <select id="entry-period" name="period" value={newEntry.period} onChange={handleInputChange} required className="p-2 rounded-md bg-gray-100 dark:bg-gray-700">
                                             <option value="" disabled>Selecione...</option>
                                             {availablePeriods.map(time => (<option key={time} value={time}>{time}</option>))}
                                         </select>
                                     </div>
                                     <div className="flex flex-col"><label htmlFor="entry-people">Nº Pessoas</label><input id="entry-people" type="number" name="people" value={newEntry.people} onChange={handleInputChange} required className="p-2 rounded-md bg-gray-100 dark:bg-gray-700" /></div>
                                     <div className="flex flex-col"><label htmlFor="entry-available-time">Tempo Disp.</label><input id="entry-available-time" type="number" name="availableTime" value={newEntry.availableTime} onChange={handleInputChange} required className="p-2 rounded-md bg-gray-100 dark:bg-gray-700"/></div>
                                     <div className="flex flex-col">
                                         <label htmlFor="entry-product">Produto (Prioridade)</label>
                                         <select id="entry-product" name="productId" value={newEntry.productId} onChange={handleInputChange} required className="p-2 rounded-md bg-gray-100 dark:bg-gray-700">
                                             <option value="">Selecione...</option>
                                            {sortedProductsForSelectedDate.map(p => (
                                                <option key={p.id} value={p.id}>{p.name}</option>
                                            ))}
                                         </select>
                                     </div>
                                 </div>
                                 <div className="flex flex-col space-y-4">
                                     <div className="flex flex-wrap gap-4 items-end">
                                         <div className='flex flex-wrap gap-4 items-end'>
                                             {predictedLots.filter(p => !p.isUrgent).map((lot, index) => (
                                                 <div key={lot.id || index} className="flex flex-col min-w-[100px]">
                                                     <label className="text-sm truncate" htmlFor={`prod-input-${index}`}>Prod. ({lot.productName})</label>
                                                     <input id={`prod-input-${index}`} type="number" value={newEntry.productions[index] || ''} onChange={(e) => handleProductionChange(index, e.target.value)} className="p-2 rounded-md bg-gray-100 dark:bg-gray-700" />
                                                 </div>
                                             ))}
                                         </div>
                                         <div className="min-w-[150px] ml-auto">
                                             <button type="button" onClick={() => setShowUrgent(p => !p)} className="text-sm text-blue-500 hover:underline mb-2 flex items-center gap-1">
                                                 <PlusCircle size={14} />{showUrgent ? 'Remover item fora de ordem' : 'Adicionar item fora de ordem'}
                                             </button>
                                             {showUrgent && (
                                                 <div className="grid grid-cols-1 sm:grid-cols-2 gap-4 p-3 bg-blue-50 dark:bg-gray-800 rounded-lg">
                                                     <div className="flex flex-col">
                                                         <label htmlFor="urgent-lot">Lote Urgente</label>
                                                         <select id="urgent-lot" name="productId" value={urgentProduction.productId} onChange={handleUrgentChange} className="p-2 rounded-md bg-gray-100 dark:bg-gray-700">
                                                             <option value="">Selecione...</option>
                                                             {lots.filter(l=>l.status!=='completed').map(l=>(<option key={l.id} value={l.productId}>{l.productName}{l.customName?` - ${l.customName}`:''}</option>))}
                                                         </select>
                                                     </div>
                                                     <div className="flex flex-col"><label htmlFor="urgent-produced">Produzido (Urgente)</label><input id="urgent-produced" type="number" name="produced" value={urgentProduction.produced} onChange={handleUrgentChange} className="p-2 rounded-md bg-gray-100 dark:bg-gray-700"/></div>
                                                 </div>
                                             )}
                                         </div>
                                     </div>
                                    <div className="flex justify-end gap-4 items-center pt-4 border-t dark:border-gray-700">
                                        {predictedLotLabel && (
                                            <div className="flex flex-col justify-center items-center bg-blue-50 dark:bg-blue-900/30 p-2 rounded-md shadow-inner h-full min-h-[60px] w-48 text-center">
                                                <label className="text-sm font-medium text-gray-800 dark:text-gray-200">Lotes Previstos</label>
                                                <span className="font-semibold text-base text-blue-600 dark:text-blue-300">{predictedLotLabel}</span>
                                            </div>
                                        )}
                                        <div className="flex flex-col justify-center items-center bg-blue-100 dark:bg-blue-900/50 p-2 rounded-md shadow-inner h-full min-h-[60px] w-48">
                                            <label className="text-sm font-medium text-gray-800 dark:text-gray-200">Meta Prevista</label>
                                            <span className="font-bold text-xl text-blue-600 dark:text-blue-400">{goalPreview || '0'}</span>
                                        </div>
                                        <button type="submit" disabled={!isEntryFormValid} className="h-10 px-6 font-semibold rounded-md bg-blue-600 text-white hover:bg-blue-700 disabled:opacity-50 disabled:cursor-not-allowed w-full sm:w-auto">Adicionar</button>
                                    </div>
                                </div>
                            </form>
                        )}
                     </section>
                 )}
                  <section className="bg-white dark:bg-gray-900 p-6 rounded-2xl shadow-lg">
                      <h2 className="text-xl font-semibold mb-4 flex items-center"><Layers className="mr-2 text-blue-500"/> Controle de Lotes de Produção</h2>
                      {permissions.MANAGE_LOTS && <div className="mb-6 border-b pb-6 dark:border-gray-700">
                          <h3 className="text-lg font-medium mb-4">Criar Novo Lote</h3>
                          <form onSubmit={handleAddLot} className="grid grid-cols-1 md:grid-cols-4 gap-4 items-end">
                               <div className="flex flex-col">
                                   <label htmlFor="newLotProduct">Produto</label>
                                  <select id="newLotProduct" name="productId" value={newLot.productId} onChange={e => setNewLot({...newLot, productId: e.target.value})} required className="p-2 rounded-md bg-gray-100 dark:bg-gray-700">
                                      <option value="">Selecione...</option>
                                      {isTraveteDashboard ? (
                                          traveteGroupedProducts.map(group => (
                                              <option key={group.baseId} value={group.baseId}>
                                                  {group.baseName}
                                              </option>
                                          ))
                                      ) : (
                                          [...products]
                                              .sort((a,b)=>a.name.localeCompare(b.name))
                                              .map(p => (
                                                  <option key={p.id} value={p.id}>
                                                      {p.name}
                                                  </option>
                                              ))
                                      )}
                                  </select>
                               </div>
                               <div className="flex flex-col"><label htmlFor="newLotTarget">Quantidade</label><input type="number" id="newLotTarget" name="target" value={newLot.target} onChange={e => setNewLot({...newLot, target: e.target.value})} required className="p-2 rounded-md bg-gray-100 dark:bg-gray-700"/></div>
                               <div className="flex flex-col"><label htmlFor="newLotCustomName">Nome (Opcional)</label><input type="text" id="newLotCustomName" name="customName" value={newLot.customName} onChange={e => setNewLot({...newLot, customName: e.target.value})} className="p-2 rounded-md bg-gray-100 dark:bg-gray-700"/></div>
                               <button type="submit" className="h-10 px-6 font-semibold rounded-md bg-green-500 text-white hover:bg-green-600 w-full sm:w-auto">Criar Lote</button>
                          </form>
                      </div>}
                      <div className="flex gap-2 mb-4 border-b pb-2 dark:border-gray-700 flex-wrap">
                          <button onClick={() => setLotFilter('ongoing')} className={`px-3 py-1 text-sm rounded-full ${lotFilter==='ongoing' ? 'bg-blue-600 text-white' : 'bg-gray-200 dark:bg-gray-700'}`}>Em Andamento</button>
                          <button onClick={() => setLotFilter('completed')} className={`px-3 py-1 text-sm rounded-full ${lotFilter==='completed' ? 'bg-green-600 text-white' : 'bg-gray-200 dark:bg-gray-700'}`}>Concluídos</button>
                      </div>
                      <div className="space-y-4 max-h-96 overflow-y-auto pr-2">
                          {filteredLots.map((lot, index, arr) => {
                              let lotBgClass = 'bg-gray-50 dark:bg-gray-800';
                              if (lot.status === 'completed_missing' || lot.status === 'completed_exceeding') {
                                  lotBgClass = 'bg-gradient-to-r from-green-200 to-red-200 dark:from-green-800/50 dark:to-red-800/50';
                              } else if (lot.status === 'completed') {
                                  lotBgClass = 'bg-green-100 dark:bg-green-900/50';
                              }
                              return (
                                  <div key={lot.id} className={`${lotBgClass} p-4 rounded-lg`}>
                                  <div className="flex justify-between items-start">
                                      <div className="flex items-center gap-2">
                                          {permissions.MANAGE_LOTS && !lot.status.startsWith('completed') && (
                                              <div className="flex flex-col"><button onClick={() => handleMoveLot(lot.id, 'up')} disabled={index===0} className="disabled:opacity-20"><ChevronUp size={16}/></button><button onClick={() => handleMoveLot(lot.id, 'down')} disabled={index===arr.length-1} className="disabled:opacity-20"><ChevronDown size={16}/></button></div>
                                          )}
                                          <div>
                                              <h4 className="font-bold text-lg">
                                                  {isTraveteDashboard
                                                      ? formatTraveteLotDisplayName(lot, products)
                                                      : `${lot.productName}${lot.customName ? ' - ' + lot.customName : ''}`}
                                              </h4>
                                              <div className="text-xs text-gray-500 dark:text-gray-400">
                                                  <p>Lote #{lot.sequentialId} | Prioridade: {index+1}</p>
                                                  <p>Criado por: {lot.createdBy?.email || 'N/A'}</p>
                                                  {lot.lastEditedBy && <p>Editado por: {lot.lastEditedBy.email}</p>}
                                              </div>
                                              {(lot.startDate || lot.endDate) && (
                                                  <p className="text-xs text-gray-500 dark:text-gray-400 mt-1">
                                                      {lot.startDate && `Início: ${new Date(lot.startDate).toLocaleString('pt-BR', { day: '2-digit', month: '2-digit', hour: '2-digit', minute: '2-digit' })}`}
                                                      {lot.endDate && ` | Fim: ${new Date(lot.endDate).toLocaleString('pt-BR', { day: '2-digit', month: '2-digit', hour: '2-digit', minute: '2-digit' })}`}
                                                  </p>
                                              )}
                                          </div>
                                      </div>
                                      <div className="flex items-center gap-4">
                                          {permissions.MANAGE_LOTS && <select 
                                              value={lot.status} 
                                              onChange={(e) => handleLotStatusChange(lot.id, e.target.value)} 
                                              className="text-xs font-semibold p-1 rounded-full bg-gray-200 dark:bg-gray-600 border-none appearance-none text-center"
                                          >
                                              { (lot.status === 'ongoing' || lot.status === 'future') ? ( 
                                                  <> 
                                                      <option value={lot.status}>{lot.status === 'future' ? 'Na Fila' : 'Em Andamento'}</option> 
                                                      <option value="completed">Concluir</option> 
                                                      <option value="completed_missing">Concluir c/ Falta</option>
                                                      <option value="completed_exceeding">Concluir c/ Sobra</option>
                                                  </> 
                                              ) : ( 
                                                  <> 
                                                      <option value={lot.status}>{
                                                          lot.status === 'completed' ? 'Concluído' :
                                                          lot.status === 'completed_missing' ? 'Com Falta' :
                                                          'Com Sobra'
                                                      }</option>
                                                      <option value="ongoing">Reabrir</option>
                                                  </> 
                                              )}
                                          </select>}
                                          <div className="flex gap-2">
                                              <button onClick={()=>setModalState({type:'lotObservation', data:lot})} title="Observação">
                                                  <MessageSquare size={18} className={lot.observation ? 'text-blue-500 hover:text-blue-400' : 'text-gray-500 hover:text-blue-400'}/>
                                              </button>
                                              {permissions.MANAGE_LOTS && <button onClick={()=>handleStartEditLot(lot)} title="Editar Lote"><Edit size={18} className="text-yellow-500 hover:text-yellow-400"/></button>}
                                              {permissions.MANAGE_LOTS && <button onClick={()=>handleDeleteLot(lot.id)} title="Excluir Lote"><Trash2 size={18} className="text-red-500 hover:text-red-400"/></button>}
                                          </div>
                                      </div>
                                  </div>
                                  <div className="mt-2">
                                      <div className="flex justify-between text-sm mb-1 items-center">
                                          <span>Progresso</span>
                                          {editingLotId === lot.id ? (
                                              <div className="flex items-center gap-2 flex-wrap">
                                                  <span>{lot.produced||0} / </span>
                                                  <input type="number" value={editingLotData.target} onChange={e=>setEditingLotData({...editingLotData,target:e.target.value})} className="p-1 w-24"/>
                                                  <input type="text" value={editingLotData.customName} onChange={e=>setEditingLotData({...editingLotData,customName:e.target.value})} className="p-1 w-32"/>
                                                  <button onClick={()=>handleSaveLotEdit(lot.id)}><Save size={16}/></button><button onClick={()=>setEditingLotId(null)}><XCircle size={16}/></button>
                                              </div>
                                          ) : (<span>{lot.produced||0} / {lot.target||0}</span>)}
                                      </div>
                                      <div className="w-full bg-gray-200 dark:bg-gray-600 h-2.5 rounded-full"><div className="bg-blue-600 h-2.5 rounded-full" style={{width: `${((lot.produced||0)/(lot.target||1))*100}%`}}></div></div>
                                  </div>
                                  </div>
                              );
                          })}
                      </div>
                  </section>

 
                  <section className="bg-white dark:bg-gray-900 p-6 rounded-2xl shadow-lg">
                      <h2 className="text-xl font-semibold mb-4 flex items-center"><Package className="mr-2 text-blue-500"/> Gerenciamento de Produtos</h2>
                      {isTraveteDashboard ? (
                          <div className="grid grid-cols-1 lg:grid-cols-2 gap-8">
                              {permissions.MANAGE_PRODUCTS && (
                                  <div className="space-y-4">
                                      <h3 className="text-lg font-medium">Cadastrar Produto Base</h3>
                                      <form onSubmit={handleAddProduct} className="space-y-4">
                                          <div>
                                              <label htmlFor="travete-base-name">Nome do Produto Base</label>
                                              <input
                                                  id="travete-base-name"
                                                  type="text"
                                                  value={traveteProductForm.baseName}
                                                  onChange={(e) => setTraveteProductForm(prev => ({ ...prev, baseName: e.target.value }))}
                                                  required
                                                  className="w-full p-2 rounded-md bg-gray-100 dark:bg-gray-700"
                                              />
                                          </div>
                                          <div className="space-y-3">
                                              <span className="text-sm font-semibold text-gray-700 dark:text-gray-200">Variações e Tempos</span>
                                              <div className="grid grid-cols-1 md:grid-cols-3 gap-4">
                                                  <div className="space-y-2">
                                                      <label className="flex items-center gap-2 text-sm font-medium">
                                                          <input
                                                              type="checkbox"
                                                              checked={traveteProductForm.createTwoNeedle}
                                                              onChange={(e) => handleTraveteVariationToggle('createTwoNeedle', e.target.checked)}
                                                          />
                                                          Travete 2 Agulhas
                                                      </label>
                                                      <input
                                                          type="number"
                                                          step="0.01"
                                                          min="0"
                                                          value={traveteProductForm.baseTime}
                                                          onChange={(e) => handleTraveteBaseTimeChange(e.target.value)}
                                                          className="w-full p-2 rounded-md bg-gray-100 dark:bg-gray-700"
                                                          placeholder="Tempo (min)"
                                                          required={traveteProductForm.createTwoNeedle}
                                                      />
                                                  </div>
                                                  <div className="space-y-2">
                                                      <label className="flex items-center gap-2 text-sm font-medium">
                                                          <input
                                                              type="checkbox"
                                                              checked={traveteProductForm.createOneNeedle}
                                                              onChange={(e) => handleTraveteVariationToggle('createOneNeedle', e.target.checked)}
                                                          />
                                                          Travete 1 Agulha
                                                      </label>
                                                      <input
                                                          type="number"
                                                          step="0.01"
                                                          min="0"
                                                          value={traveteProductForm.oneNeedleTime}
                                                          onChange={(e) => handleTraveteVariationTimeChange('oneNeedleTime', e.target.value)}
                                                          onBlur={() => handleTraveteVariationTimeBlur('oneNeedleTime')}
                                                          className={`w-full p-2 rounded-md bg-gray-100 dark:bg-gray-700 ${!traveteProductForm.createOneNeedle ? 'opacity-60' : ''}`}
                                                          placeholder="Tempo (min)"
                                                          required={traveteProductForm.createOneNeedle}
                                                          disabled={!traveteProductForm.createOneNeedle}
                                                      />
                                                  </div>
                                                  <div className="space-y-2">
                                                      <label className="flex items-center gap-2 text-sm font-medium">
                                                          <input
                                                              type="checkbox"
                                                              checked={traveteProductForm.createConventional}
                                                              onChange={(e) => handleTraveteVariationToggle('createConventional', e.target.checked)}
                                                          />
                                                          Travete Convencional
                                                      </label>
                                                      <input
                                                          type="number"
                                                          step="0.01"
                                                          min="0"
                                                          value={traveteProductForm.conventionalTime}
                                                          onChange={(e) => handleTraveteVariationTimeChange('conventionalTime', e.target.value)}
                                                          onBlur={() => handleTraveteVariationTimeBlur('conventionalTime')}
                                                          className={`w-full p-2 rounded-md bg-gray-100 dark:bg-gray-700 ${!traveteProductForm.createConventional ? 'opacity-60' : ''}`}
                                                          placeholder="Tempo (min)"
                                                          required={traveteProductForm.createConventional}
                                                          disabled={!traveteProductForm.createConventional}
                                                      />
                                                  </div>
                                              </div>
                                          </div>
                                          <button type="submit" className="w-full h-10 bg-green-600 text-white rounded-md hover:bg-green-700">Salvar</button>
                                      </form>
                                      <p className="text-xs text-gray-500 dark:text-gray-400">Escolha quais variações criar e ajuste os tempos caso precise personalizar algum cenário específico.</p>
                                  </div>
                              )}
                              <div className={!permissions.MANAGE_PRODUCTS ? 'lg:col-span-2' : ''}>
                                  <h3 className="text-lg font-medium mb-4">Produtos Base e Variações ({traveteGroupedProducts.length})</h3>
                                  <div className="space-y-4 max-h-72 overflow-y-auto pr-2">
                                      {traveteGroupedProducts.length > 0 ? (
                                          traveteGroupedProducts.map(group => (
                                              <div key={group.baseId} className="border border-gray-200 dark:border-gray-700 rounded-xl p-4 bg-gray-50 dark:bg-gray-800/40 space-y-3">
                                                  <div className="flex items-center justify-between">
                                                      <h4 className="text-lg font-semibold">{group.baseName}</h4>
                                                      <span className="text-xs uppercase tracking-wide text-gray-500">{group.variations.length} variações</span>
                                                  </div>
                                                  <table className="w-full text-sm">
                                                      <thead className="text-left text-xs uppercase tracking-wide text-gray-500 dark:text-gray-400">
                                                          <tr>
                                                              <th className="pb-1">Máquina</th>
                                                              <th className="pb-1">Produto</th>
                                                              <th className="pb-1">Tempo Atual</th>
                                                              <th className="pb-1">Criado Por</th>
                                                              <th className="pb-1">Última Edição</th>
                                                              {permissions.MANAGE_PRODUCTS && <th className="pb-1 text-center">Ações</th>}
                                                          </tr>
                                                      </thead>
                                                      <tbody className="divide-y divide-gray-200 dark:divide-gray-700">
                                                          {group.variations.map(variation => {
                                                              const history = variation.standardTimeHistory || [];
                                                              const latest = history[history.length - 1] || {};
                                                              const createdBy = variation.createdBy?.email || '--';
                                                              const editedBy = variation.lastEditedBy?.email || createdBy;
                                                              const isEditing = editingProductId === variation.id;
                                                              const columnCount = permissions.MANAGE_PRODUCTS ? 6 : 5;
                                                              return (
                                                                  <React.Fragment key={variation.id}>
                                                                      <tr className="text-sm">
                                                                          <td className="py-2">{variation.machineType || '-'}</td>
                                                                          {isEditing ? (
                                                                              <>
                                                                                  <td className="py-2">
                                                                                      <input
                                                                                          type="text"
                                                                                          value={editingProductData.name}
                                                                                          onChange={(e) => handleEditingProductFieldChange('name', e.target.value)}
                                                                                          className="w-full p-1 rounded bg-gray-100 dark:bg-gray-600"
                                                                                      />
                                                                                  </td>
                                                                                  <td className="py-2">
                                                                                      <input
                                                                                          type="number"
                                                                                          step="0.01"
                                                                                          value={editingProductData.standardTime}
                                                                                          onChange={(e) => handleEditingProductFieldChange('standardTime', e.target.value)}
                                                                                          className="w-full p-1 rounded bg-gray-100 dark:bg-gray-600"
                                                                                      />
                                                                                  </td>
                                                                                  <td className="py-2" colSpan={2}></td>
                                                                              </>
                                                                          ) : (
                                                                              <>
                                                                                  <td className="py-2">{variation.name}</td>
                                                                                  <td className="py-2">{latest.time ? `${latest.time} min` : 'N/A'}</td>
                                                                                  <td className="py-2 text-xs truncate">{createdBy}</td>
                                                                                  <td className="py-2 text-xs truncate">{editedBy}</td>
                                                                              </>
                                                                          )}
                                                                          {permissions.MANAGE_PRODUCTS && (
                                                                              <td className="py-2">
                                                                                  <div className="flex gap-2 justify-center">
                                                                                      {isEditing ? (
                                                                                          <>
                                                                                              <button onClick={() => handleSaveProduct(variation.id)} title="Salvar"><Save size={18} className="text-green-500" /></button>
                                                                                          <button onClick={cancelProductEditing} title="Cancelar"><XCircle size={18} className="text-gray-500" /></button>
                                                                                          </>
                                                                                      ) : (
                                                                                          <>
                                                                                              <button onClick={() => handleStartEditProduct(variation)} title="Editar"><Edit size={18} className="text-yellow-500 hover:text-yellow-400" /></button>
                                                                                              <button onClick={() => handleDeleteProduct(variation.id)} title="Excluir"><Trash2 size={18} className="text-red-500 hover:text-red-400" /></button>
                                                                                          </>
                                                                                      )}
                                                                                  </div>
                                                                              </td>
                                                                          )}
                                                                      </tr>
                                                                      {isEditing && (
                                                                          <tr className="bg-gray-50 dark:bg-gray-800/60">
                                                                              <td colSpan={columnCount} className="p-3">
                                                                                  <BillOfMaterialsEditor
                                                                                      title="Ficha Técnica"
                                                                                      items={editingProductData.billOfMaterials || []}
                                                                                      onChangeItem={handleEditingBillOfMaterialsChange}
                                                                                      onAddItem={handleAddEditingBillOfMaterialsItem}
                                                                                      onRemoveItem={handleRemoveEditingBillOfMaterialsItem}
                                                                                      stockProducts={stockProducts}
                                                                                      stockCategoryMap={stockCategoryMap}
                                                                                      emptyLabel="Nenhum componente vinculado ainda."
                                                                                  />
                                                                              </td>
                                                                          </tr>
                                                                      )}
                                                                  </React.Fragment>
                                                              );
                                                          })}
                                                      </tbody>
                                                  </table>
                                              </div>
                                          ))
                                      ) : (
                                          <p>Nenhum produto cadastrado.</p>
                                      )}
                                  </div>
                              </div>
                          </div>
                      ) : (
                          <div className="grid grid-cols-1 lg:grid-cols-2 gap-8">
                           {permissions.MANAGE_PRODUCTS && <div>
                               <h3 className="text-lg font-medium mb-4">Cadastrar Novo Produto</h3>
                               <form onSubmit={handleAddProduct} className="space-y-4">
                                   <div>
                                       <label htmlFor="newProductName" className="block text-sm font-medium mb-1">Nome</label>
                                       <input
                                           type="text"
                                           id="newProductName"
                                           value={newProduct.name}
                                           onChange={e => setNewProduct(prev => ({ ...prev, name: e.target.value }))}
                                           required
                                           className="w-full p-2 rounded-md bg-gray-100 dark:bg-gray-700"
                                       />
                                   </div>
                                   <div>
                                       <label htmlFor="newProductTime" className="block text-sm font-medium mb-1">Tempo Padrão (min)</label>
                                       <input
                                           type="number"
                                           id="newProductTime"
                                           value={newProduct.standardTime}
                                           onChange={e => setNewProduct(prev => ({ ...prev, standardTime: e.target.value }))}
                                           step="0.01"
                                           required
                                           className="w-full p-2 rounded-md bg-gray-100 dark:bg-gray-700"
                                       />
                                   </div>
                                   <div className="space-y-3">
                                       <BillOfMaterialsEditor
                                           title="Ficha Técnica"
                                           items={newProduct.billOfMaterials || []}
                                           onChangeItem={handleNewProductBillOfMaterialsChange}
                                           onAddItem={handleAddNewProductBillOfMaterialsItem}
                                           onRemoveItem={handleRemoveNewProductBillOfMaterialsItem}
                                           stockProducts={stockProducts}
                                           stockCategoryMap={stockCategoryMap}
                                           emptyLabel="Nenhum componente vinculado ainda."
                                       />
                                   </div>
                                   <button type="submit" className="w-full h-10 bg-green-600 text-white rounded-md">Salvar</button>
                               </form>
                           </div>}
                           <div className={!permissions.MANAGE_PRODUCTS ? 'lg:col-span-2' : ''}>
                               <h3 className="text-lg font-medium mb-4">Produtos Cadastrados ({products.length})</h3>
                               <div className="overflow-auto max-h-60 rounded-lg border dark:border-gray-700">
                                   <table className="w-full text-left">
                                        <thead className="bg-gray-100 dark:bg-gray-700"><tr>
                                          <th className="p-3">Nome/Código</th>
                                          <th className="p-3">Tempo Padrão (na data)</th>
                                          <th className="p-3">Criado Por</th>
                                          <th className="p-3">Última Edição</th>
                                          {permissions.MANAGE_PRODUCTS && <th className="p-3 text-center">Ações</th>}
                                       </tr></thead>
                                       <tbody className="divide-y divide-gray-200 dark:divide-gray-600">
{[...products].sort((a, b) => a.name.localeCompare(b.name)).map(p => {
    const history = p.standardTimeHistory || [];
    const currentTime = history.length > 0 ? history[history.length - 1].time : 'N/A';

    const targetDateEnd = new Date(selectedDate);
    targetDateEnd.setHours(23, 59, 59, 999);
    const historicalEntry = history.filter(h => new Date(h.effectiveDate) <= targetDateEnd).pop();

    const didExistOnDate = !!historicalEntry;
    const historicalTime = historicalEntry ? historicalEntry.time : 'N/A';
    const columnCount = permissions.MANAGE_PRODUCTS ? 5 : 4;

    return (
        <React.Fragment key={p.id}>
            <tr className={!didExistOnDate ? 'bg-red-50 dark:bg-red-900/20' : ''}>
                {editingProductId === p.id ? (
                    <>
                        <td className="p-2">
                            <input
                                type="text"
                                value={editingProductData.name}
                                onChange={e => handleEditingProductFieldChange('name', e.target.value)}
                                className="w-full p-1 rounded bg-gray-100 dark:bg-gray-600"
                            />
                        </td>
                        <td className="p-2">
                            <input
                                type="number"
                                step="0.01"
                                value={editingProductData.standardTime}
                                onChange={e => handleEditingProductFieldChange('standardTime', e.target.value)}
                                className="w-full p-1 rounded bg-gray-100 dark:bg-gray-600"
                            />
                        </td>
                        <td colSpan="2"></td>
                        {permissions.MANAGE_PRODUCTS && (
                            <td className="p-3">
                                <div className="flex gap-2 justify-center">
                                    <button onClick={() => handleSaveProduct(p.id)} title="Salvar"><Save size={18} className="text-green-500" /></button>
                                                                                              <button onClick={cancelProductEditing} title="Cancelar"><XCircle size={18} className="text-gray-500" /></button>
                                </div>
                            </td>
                        )}
                    </>
                ) : (
                    <>
                        <td className={`p-3 font-semibold ${!didExistOnDate ? 'text-red-500' : ''}`}>{p.name}{!didExistOnDate && ' (Não existia)'}</td>
                        <td className="p-3">
                            {historicalTime} min
                            {didExistOnDate && currentTime !== historicalTime && (
                                <span className="text-xs text-gray-500 ml-2">(Atual: {currentTime} min)</span>
                            )}
                        </td>
                        <td className="p-3 text-xs truncate">{p.createdBy?.email}</td>
                        <td className="p-3 text-xs truncate">{p.lastEditedBy?.email}</td>
                        {permissions.MANAGE_PRODUCTS && (
                            <td className="p-3">
                                <div className="flex gap-2 justify-center">
                                    <button onClick={() => handleStartEditProduct(p)} title="Editar"><Edit size={18} className="text-yellow-500 hover:text-yellow-400" /></button>
                                    <button onClick={() => handleDeleteProduct(p.id)} title="Excluir"><Trash2 size={18} className="text-red-500 hover:text-red-400" /></button>
                                </div>
                            </td>
                        )}
                    </>
                )}
            </tr>
            {editingProductId === p.id && (
                <tr className="bg-gray-50 dark:bg-gray-800/60">
                    <td colSpan={columnCount} className="p-3">
                        <BillOfMaterialsEditor
                            title="Ficha Técnica"
                            items={editingProductData.billOfMaterials || []}
                            onChangeItem={handleEditingBillOfMaterialsChange}
                            onAddItem={handleAddEditingBillOfMaterialsItem}
                            onRemoveItem={handleRemoveEditingBillOfMaterialsItem}
                            stockProducts={stockProducts}
                            stockCategoryMap={stockCategoryMap}
                            emptyLabel="Nenhum componente vinculado ainda."
                        />
                    </td>
                </tr>
            )}
        </React.Fragment>
    );
  })}
</tbody>
                                   </table>
                               </div>
                           </div>
                       </div>
                   )}
                  </section>

                   
                 {permissions.VIEW_TRASH && <section className="bg-white dark:bg-gray-900 p-6 rounded-2xl shadow-lg mt-8">
                     <h2 className="text-xl font-semibold mb-4 flex items-center"><Trash2 className="mr-2 text-red-500"/> Lixeira</h2>
                     <div className="space-y-4 max-h-96 overflow-y-auto pr-2">
                         {trashItems.filter(item => item.dashboardId === currentDashboard.id).length > 0 
                             ? trashItems.filter(item => item.dashboardId === currentDashboard.id).map(item=>(
                                 <TrashItemDisplay 
                                     key={item.id} 
                                     item={item} 
                                     products={products} 
                                     user={user} 
                                     onRestore={handleRestoreItem} 
                                     canRestore={permissions.RESTORE_TRASH} 
                                 />
                               )) 
                             : <p>Lixeira vazia.</p>}
                     </div>
                 </section>}
            </main>
        </div>
    );
};


const FullScreenAlert = ({ isOpen }) => {
    if (!isOpen) return null;

    return (
        <div className="fixed inset-0 bg-black bg-opacity-70 flex flex-col justify-center items-center z-[100] text-white animate-pulse">
            <span className="text-9xl" role="img" aria-label="Alerta">⚠️</span>
            <h1 className="text-6xl font-extrabold mt-4 text-red-500">EFICIÊNCIA ABAIXO DO ESPERADO!</h1>
        </div>
    );
};


const TvModeDisplay = ({ tvOptions, stopTvMode, dashboards }) => {
    const [theme] = useState(() => localStorage.getItem('theme') || 'dark');
    const [transitioning, setTransitioning] = useState(false);
    useEffect(() => { document.documentElement.classList.toggle('dark', theme === 'dark'); }, [theme]);

    const isCarousel = typeof tvOptions === 'object';
    const initialDashboardId = isCarousel ? tvOptions.dashboardIds[0] : tvOptions;

    const [currentDashboardId, setCurrentDashboardId] = useState(initialDashboardId);
    
    const [showFullScreenAlert, setShowFullScreenAlert] = useState(false);

    const changeDashboard = useCallback((newId) => {
        setTransitioning(true);
        setTimeout(() => {
            setCurrentDashboardId(newId);
            setTransitioning(false);
        }, 300);
    }, []);

    useEffect(() => {
        if (!isCarousel || tvOptions.dashboardIds.length <= 1) return;
        
        const interval = setInterval(() => {
            const currentIndex = tvOptions.dashboardIds.indexOf(currentDashboardId);
            const nextIndex = (currentIndex + 1) % tvOptions.dashboardIds.length;
            changeDashboard(tvOptions.dashboardIds[nextIndex]);
        }, tvOptions.interval);

        return () => clearInterval(interval);
    }, [tvOptions, isCarousel, currentDashboardId, changeDashboard]);

    const currentDashboard = useMemo(() => dashboards.find(d => d.id === currentDashboardId), [currentDashboardId, dashboards]);
    const isTraveteDashboard = currentDashboard?.id === 'travete';
    
    const [products, setProducts] = useState([]);
    const [allProductionData, setAllProductionData] = useState({});
    const [previewData, setPreviewData] = useState(null);

    useEffect(() => {
        if (!currentDashboard) return;

        const unsubProducts = onSnapshot(query(collection(db, `dashboards/${currentDashboard.id}/products`)), snap => {
            setProducts(snap.docs.map(d => d.data()));
        });
        
        const unsubProdData = onSnapshot(doc(db, `dashboards/${currentDashboard.id}/productionData`, "data"), snap => {
            setAllProductionData(snap.exists() ? snap.data() : {});
        });

        const unsubPreview = onSnapshot(doc(db, `dashboards/${currentDashboard.id}/previews/live`), (doc) => {
            if (doc.exists()) {
                setPreviewData(doc.data());
            } else {
                setPreviewData(null);
            }
        });

        return () => {
            unsubProducts();
            unsubProdData();
            unsubPreview();
        };

    }, [currentDashboard]);

    
    const [selectedDate, setSelectedDate] = useState(() => {
        const initial = new Date();
        initial.setHours(0, 0, 0, 0);
        return initial;
    });

    const handlePrevDay = useCallback(() => {
        setSelectedDate(prev => {
            const next = new Date(prev);
            next.setDate(prev.getDate() - 1);
            return next;
        });
    }, []);

    const handleNextDay = useCallback(() => {
        setSelectedDate(prev => {
            const next = new Date(prev);
            next.setDate(prev.getDate() + 1);
            return next;
        });
    }, []);

    const selectedDateLabel = useMemo(() => selectedDate.toLocaleDateString('pt-BR'), [selectedDate]);

    const isTodaySelected = useMemo(() => {
        const todayReference = new Date();
        todayReference.setHours(0, 0, 0, 0);
        return selectedDate.toDateString() === todayReference.toDateString();
    }, [selectedDate]);

    const productsForSelectedDate = useMemo(() => {
        const targetDate = new Date(selectedDate);
        targetDate.setHours(23, 59, 59, 999);

        return products
            .map(p => {
                if (!p.standardTimeHistory || p.standardTimeHistory.length === 0) return null;
                const validTimeEntry = p.standardTimeHistory
                    .filter(h => new Date(h.effectiveDate) <= targetDate)
                    .pop();
                if (!validTimeEntry) return null;
                return { ...p, standardTime: validTimeEntry.time };
            })
            .filter(Boolean);
    }, [products, selectedDate]);

    const dateKey = selectedDate.toISOString().slice(0, 10);
    const productionData = useMemo(() => allProductionData[dateKey] || [], [allProductionData, dateKey]);

    const productMapForSelectedDate = useMemo(
        () => buildProductLookupMap(productsForSelectedDate),
        [productsForSelectedDate]
    );

    const processedData = useMemo(() => {
        if (isTraveteDashboard || !productionData || productionData.length === 0) return [];
        let cumulativeProduction = 0, cumulativeGoal = 0, cumulativeEfficiencySum = 0;
        return [...productionData].sort((a,b)=>(a.period||"").localeCompare(b.period||"")).map((item, index) => {
            let totalTimeValue = 0, totalProducedInPeriod = 0;
            const producedForDisplay = (item.productionDetails || []).map(d => `${d.produced || 0}`).join(' / ');
            (item.productionDetails || []).forEach(detail => {
                const product = productMapForSelectedDate.get(detail.productId);
                if (product?.standardTime) {
                    totalTimeValue += (detail.produced || 0) * product.standardTime;
                    totalProducedInPeriod += (detail.produced || 0);
                }
            });
            const totalAvailableTime = (item.people || 0) * (item.availableTime || 0);
            const efficiency = totalAvailableTime > 0 ? parseFloat(((totalTimeValue / totalAvailableTime) * 100).toFixed(2)) : 0;
            const goalSegments = splitGoalSegments(item.goalDisplay || '');
            const numericGoal = sumGoalDisplay(item.goalDisplay || '');
            const goalForDisplay = joinGoalSegments(goalSegments);
            cumulativeProduction += totalProducedInPeriod;
            cumulativeGoal += numericGoal;
            cumulativeEfficiencySum += efficiency;
            const cumulativeEfficiency = parseFloat((cumulativeEfficiencySum / (index + 1)).toFixed(2));
            return { ...item, produced:totalProducedInPeriod, goal:numericGoal, goalForDisplay, producedForDisplay, efficiency, cumulativeProduction, cumulativeGoal, cumulativeEfficiency };
        });
    }, [isTraveteDashboard, productionData, productMapForSelectedDate]);

    const traveteProcessedData = useMemo(() => {
        if (!isTraveteDashboard) return [];
        return buildTraveteProcessedEntries(productionData, productMapForSelectedDate);
    }, [isTraveteDashboard, productionData, productMapForSelectedDate]);

    const traveteDataByPeriod = useMemo(() => {
        if (!isTraveteDashboard) return {};
        return traveteProcessedData.reduce((acc, entry) => {
            if (entry?.period) {
                acc[entry.period] = entry;
            }
            return acc;
        }, {});
    }, [isTraveteDashboard, traveteProcessedData]);
    
    const prevProductionData = usePrevious(productionData);
    
    useEffect(() => {
        if (prevProductionData && productionData.length > prevProductionData.length) {
            if (isTraveteDashboard) {
                const newTraveteEntry = traveteProcessedData[traveteProcessedData.length - 1];
                if (newTraveteEntry) {
                    const employees = Array.isArray(newTraveteEntry.employees) ? newTraveteEntry.employees : [];
                    const toFiniteNumber = value => {
                        if (typeof value === 'number') {
                            return Number.isFinite(value) ? value : 0;
                        }
                        const parsed = parseFloat(value);
                        return Number.isFinite(parsed) ? parsed : 0;
                    };
                    const totalProduced = employees.reduce((sum, emp) => sum + toFiniteNumber(emp.produced), 0);
                    const averageEfficiency = employees.length > 0
                        ? employees.reduce((sum, emp) => sum + toFiniteNumber(emp.efficiency), 0) / employees.length
                        : 0;
                    if (totalProduced > 0 && averageEfficiency < 65) {
                        setShowFullScreenAlert(true);
                    }
                }
            } else {
                const newEntry = processedData[processedData.length - 1];
                if (newEntry && newEntry.efficiency < 65) {
                    setShowFullScreenAlert(true);
                }
            }
        }
    }, [productionData, prevProductionData, processedData, traveteProcessedData, isTraveteDashboard]);

    useEffect(() => {
        if (showFullScreenAlert) {
            const timer = setTimeout(() => {
                setShowFullScreenAlert(false);
            }, 5000);
            return () => clearTimeout(timer);
        }
    }, [showFullScreenAlert]);


    const monthlySummary = useMemo(() => {
        const referenceDate = new Date(selectedDate);
        const year = referenceDate.getFullYear();
        const month = referenceDate.getMonth();

        if (isTraveteDashboard) {
            let totalMonthlyProduction = 0;
            let totalMonthlyGoal = 0;
            let totalDailyEfficiency = 0;
            let productiveDaysCount = 0;

            Object.keys(allProductionData).forEach(dateStr => {
                try {
                    const date = new Date(dateStr + "T00:00:00");
                    if (date.getFullYear() !== year || date.getMonth() !== month) return;

                    const productsForDateMap = new Map(products
                        .map(p => {
                            const validTimeEntry = p.standardTimeHistory?.filter(h => new Date(h.effectiveDate) <= date).pop();
                            if (!validTimeEntry) return null;
                            return [p.id, { ...p, standardTime: validTimeEntry.time }];
                        })
                        .filter(Boolean));

                    const dayData = allProductionData[dateStr];
                    if (!dayData || dayData.length === 0) return;

                    let dayMetaPerEmployee = [];
                    let dayProductionPerEmployee = [];
                    let dayEfficiencyPerEmployee = [];

                    dayData.forEach(entry => {
                        (entry.employeeEntries || []).forEach((emp, index) => {
                            const producedFromDetails = (emp.productionDetails || []).reduce((sum, detail) => sum + (detail.produced || 0), 0);
                            const produced = emp.produced !== undefined ? parseInt(emp.produced, 10) || 0 : producedFromDetails;
                            const product = productsForDateMap.get(emp.productId);
                            const standardTime = product?.standardTime || 0;
                            const availableTime = entry.availableTime || 0;
                            const meta = (standardTime > 0 && availableTime > 0) ? Math.round(availableTime / standardTime) : 0;
                            const efficiency = (standardTime > 0 && availableTime > 0 && produced > 0)
                                ? (produced * standardTime) / availableTime * 100
                                : 0;

                            dayMetaPerEmployee[index] = (dayMetaPerEmployee[index] || 0) + meta;
                            dayProductionPerEmployee[index] = (dayProductionPerEmployee[index] || 0) + produced;
                            dayEfficiencyPerEmployee[index] = (dayEfficiencyPerEmployee[index] || 0) + efficiency;
                        });
                    });

                    const employeesCount = Math.max(dayMetaPerEmployee.length, dayEfficiencyPerEmployee.length);
                    if (employeesCount > 0) {
                        productiveDaysCount++;
                        totalMonthlyGoal += dayMetaPerEmployee.reduce((sum, value) => sum + (value || 0), 0);
                        totalMonthlyProduction += dayProductionPerEmployee.reduce((sum, value) => sum + (value || 0), 0);
                        const dailyAverageEfficiency = dayEfficiencyPerEmployee.reduce((sum, value) => sum + (value || 0), 0) /
                            (employeesCount * (dayData.length || 1));
                        totalDailyEfficiency += dailyAverageEfficiency || 0;
                    }
                } catch (e) {
                    console.error("Data inválida no sumário mensal:", dateStr);
                }
            });

            const averageMonthlyEfficiency = productiveDaysCount > 0
                ? parseFloat((totalDailyEfficiency / productiveDaysCount).toFixed(2))
                : 0;

            return { totalProduction: totalMonthlyProduction, totalGoal: totalMonthlyGoal, averageEfficiency: averageMonthlyEfficiency };
        }

        let totalMonthlyProduction = 0, totalMonthlyGoal = 0, totalDailyAverageEfficiencies = 0, productiveDaysCount = 0;

        Object.keys(allProductionData).forEach(dateStr => {
            try {
                const date = new Date(dateStr + "T00:00:00");
                const productsForDateMap = new Map(products
                    .map(p => {
                        const validTimeEntry = p.standardTimeHistory?.filter(h => new Date(h.effectiveDate) <= date).pop();
                        if (!validTimeEntry) return null;
                        return [p.id, { ...p, standardTime: validTimeEntry.time }];
                    })
                    .filter(Boolean));
                if(date.getFullYear() === year && date.getMonth() === month) {
                    const dayData = allProductionData[dateStr];
                    if (dayData && dayData.length > 0) {
                        productiveDaysCount++;
                        let dailyProduction = 0, dailyGoal = 0, dailyEfficiencySum = 0;
                        dayData.forEach(item => {
                            let periodProduction = 0, totalTimeValue = 0;
                            (item.productionDetails || []).forEach(detail => {
                                periodProduction += (detail.produced || 0);
                                const product = productsForDateMap.get(detail.productId);
                                if (product?.standardTime) totalTimeValue += (detail.produced || 0) * product.standardTime;
                            });
                            if (item.goalDisplay) dailyGoal += sumGoalDisplay(item.goalDisplay);
                            dailyProduction += periodProduction;
                            const totalAvailableTime = (item.people || 0) * (item.availableTime || 0);
                            dailyEfficiencySum += totalAvailableTime > 0 ? (totalTimeValue / totalAvailableTime) * 100 : 0;
                        });
                        totalDailyAverageEfficiencies += dayData.length > 0 ? dailyEfficiencySum / dayData.length : 0;
                        totalMonthlyProduction += dailyProduction;
                        totalMonthlyGoal += dailyGoal;
                    }
                }
            } catch(e) { console.error("Data inválida no sumário mensal:", dateStr); }
        });
        const averageMonthlyEfficiency = productiveDaysCount > 0 ? parseFloat((totalDailyAverageEfficiencies / productiveDaysCount).toFixed(2)) : 0;
        return { totalProduction: totalMonthlyProduction, totalGoal: totalMonthlyGoal, averageEfficiency: averageMonthlyEfficiency };
    }, [isTraveteDashboard, allProductionData, selectedDate, products]);

    const handleNextDash = () => {
        const i = dashboards.findIndex(d=>d.id===currentDashboardId);
        const nextId = dashboards[(i+1)%dashboards.length].id;
        changeDashboard(nextId);
    };
    const handlePrevDash = () => {
        const i = dashboards.findIndex(d=>d.id===currentDashboardId);
        const prevId = dashboards[(i-1+dashboards.length)%dashboards.length].id;
        changeDashboard(prevId);
    };
    
    const renderTvTable = () => {
        if (isTraveteDashboard) {
            const getPeopleTimeValue = (period) => {
                const entry = traveteDataByPeriod[period];
                if (entry) {
                    const peopleCount = entry.employeeEntries?.length || entry.people || entry.employees?.length || 0;
                    const availableTime = entry.availableTime || 0;
                    return `${peopleCount} / ${availableTime} min`;
                }
                if (isTodaySelected && previewData && previewData.period === period) {
                    const peopleCount = previewData.people || (previewData.employeeEntries?.length || 0);
                    const availableTime = previewData.availableTime || 0;
                    return `${peopleCount} / ${availableTime} min`;
                }
                return '- / -';
            };

            const getAlteracaoValue = (period) => {
                const entry = traveteDataByPeriod[period];
                if (entry) {
                    if (entry.lotDisplay) {
                        return entry.lotDisplay;
                    }
                    if (entry.employees?.length) {
                        const names = entry.employees
                            .map(emp => emp.lotDisplay || emp.productName || '')
                            .filter(Boolean);
                        if (names.length) {
                            return names.join(' // ');
                        }
                    }
                }
                if (isTodaySelected && previewData && previewData.period === period) {
                    if (previewData.lotDisplayName) {
                        return previewData.lotDisplayName;
                    }
                    const previewNames = (previewData.employeeEntries || [])
                        .map(emp => {
                            const productLots = (emp.products || [])
                                .map(item => item.lotName || '')
                                .filter(Boolean)
                                .join(' / ');
                            if (productLots) return productLots;
                            return emp.machineType;
                        })
                        .filter(Boolean);
                    if (previewNames.length) {
                        return previewNames.join(' // ');
                    }
                }
                return '-';
            };

            const formatTraveteEmployeeProduction = (employee) => {
                const productDetails = Array.isArray(employee.products) && employee.products.length > 0
                    ? employee.products
                    : (employee.productionDetails || []);

                if (productDetails.length > 0) {
                    const producedSegments = productDetails.map(detail => parseInt(detail.produced, 10) || 0);
                    const sanitizedSegments = producedSegments.filter((value, idx) => (idx === 0) || value > 0);

                    if (sanitizedSegments.length > 1) {
                        return sanitizedSegments
                            .map(value => value.toLocaleString('pt-BR'))
                            .join(' / ');
                    }

                    if (sanitizedSegments.length === 1) {
                        return sanitizedSegments[0].toLocaleString('pt-BR');
                    }
                }

                const producedValue = employee.produced !== undefined
                    ? parseInt(employee.produced, 10) || 0
                    : 0;

                return producedValue.toLocaleString('pt-BR');
            };

            const joinTraveteEmployees = (entry, mapper, fallbackValue = '-') => {
                const employees = entry?.employees || [];
                if (employees.length === 0) {
                    return null;
                }

                const formattedValues = employees.map((employee, index) => {
                    const rawValue = mapper(employee, index);
                    if (rawValue === null || rawValue === undefined) {
                        return '';
                    }
                    if (typeof rawValue === 'number') {
                        return rawValue.toLocaleString('pt-BR');
                    }
                    return String(rawValue);
                });

                const hasContent = formattedValues.some(value => value !== '');
                if (!hasContent) {
                    if (fallbackValue === null) {
                        return null;
                    }
                    return employees.map(() => fallbackValue).join(' // ');
                }

                return formattedValues.map(value => (value === '' ? fallbackValue : value)).join(' // ');
            };

            const getTraveteCellContent = (period, rowKey) => {
                const entry = traveteDataByPeriod[period];
                if (entry) {
                    switch (rowKey) {
                        case 'goalDisplay': {
                            const directValue = entry.goalDisplay;
                            if (directValue) return directValue;
                            const fallback = joinTraveteEmployees(entry, (emp) => {
                                if (emp.metaDisplay) return emp.metaDisplay;
                                if (typeof emp.meta === 'number' && emp.meta > 0) {
                                    return emp.meta;
                                }
                                return null;
                            });
                            return fallback || '-';
                        }
                        case 'producedDisplay': {
                            const directValue = entry.producedDisplay;
                            if (directValue) return directValue;
                            const fallback = joinTraveteEmployees(entry, (emp) => {
                                if (emp.producedDisplay) return emp.producedDisplay;
                                return formatTraveteEmployeeProduction(emp);
                            }, '0');
                            return fallback || '0 // 0';
                        }
                        case 'efficiencyDisplay': {
                            const directValue = entry.efficiencyDisplay;
                            if (directValue) return directValue;
                            const fallback = joinTraveteEmployees(entry, (emp) => {
                                const raw = typeof emp.efficiency === 'number'
                                    ? emp.efficiency
                                    : parseFloat(emp.efficiency);
                                const value = Number.isFinite(raw) ? raw : 0;
                                return `${value.toFixed(2)}%`;
                            }, '0%');
                            return fallback || '0% // 0%';
                        }
                        case 'cumulativeMetaDisplay': {
                            const directValue = entry.cumulativeMetaDisplay;
                            if (directValue) return directValue;
                            const fallback = joinTraveteEmployees(entry, (emp) => {
                                const raw = typeof emp.cumulativeMeta === 'number'
                                    ? emp.cumulativeMeta
                                    : parseInt(emp.cumulativeMeta, 10);
                                const value = Number.isFinite(raw) ? raw : 0;
                                return value;
                            }, '0');
                            return fallback || '0 // 0';
                        }
                        case 'cumulativeProducedDisplay': {
                            const directValue = entry.cumulativeProducedDisplay;
                            if (directValue) return directValue;
                            const fallback = joinTraveteEmployees(entry, (emp) => {
                                const raw = typeof emp.cumulativeProduced === 'number'
                                    ? emp.cumulativeProduced
                                    : parseInt(emp.cumulativeProduced, 10);
                                const value = Number.isFinite(raw) ? raw : 0;
                                return value;
                            }, '0');
                            return fallback || '0 // 0';
                        }
                        case 'cumulativeEfficiencyDisplay': {
                            const directValue = entry.cumulativeEfficiencyDisplay;
                            if (directValue) return directValue;
                            const fallback = joinTraveteEmployees(entry, (emp) => {
                                const raw = typeof emp.cumulativeEfficiency === 'number'
                                    ? emp.cumulativeEfficiency
                                    : parseFloat(emp.cumulativeEfficiency);
                                const value = Number.isFinite(raw) ? raw : 0;
                                return `${value.toFixed(2)}%`;
                            }, '0%');
                            return fallback || '0% // 0%';
                        }
                        default:
                            return '-';
                    }
                }
                if (rowKey === 'goalDisplay' && isTodaySelected && previewData && previewData.period === period) {
                    return previewData.goalDisplay || '-';
                }
                return '-';
            };

            const traveteRows = [
                { key: 'goalDisplay', label: 'Meta', highlight: 'text-blue-600', previewHighlight: 'text-yellow-500' },
                { key: 'producedDisplay', label: 'Produção' },
                { key: 'efficiencyDisplay', label: 'Eficiência', isColor: true, getValues: (entry) => entry.employees?.map(emp => emp.efficiency || 0) || [] },
                { key: 'cumulativeMetaDisplay', label: 'Meta Acum.' },
                { key: 'cumulativeProducedDisplay', label: 'Prod. Acum.' },
                { key: 'cumulativeEfficiencyDisplay', label: 'Efic. Acum.', isColor: true, getValues: (entry) => entry.employees?.map(emp => emp.cumulativeEfficiency || 0) || [] },
                { key: 'monthlyGoal', label: 'Meta Mês', isMonthly: true, value: monthlySummary.totalGoal.toLocaleString('pt-BR') },
                { key: 'monthlyProduction', label: 'Prod. Mês', isMonthly: true, value: monthlySummary.totalProduction.toLocaleString('pt-BR') },
                { key: 'monthlyEfficiency', label: 'Efic. Mês', isMonthly: true, isColor: true, value: `${monthlySummary.averageEfficiency}%` },
            ];

            const shouldWarnLowEfficiency = (entry) => entry?.employees?.some(emp => (emp.efficiency || 0) < 70);

            return (
                <div className="overflow-x-auto w-full text-center p-6 border-4 border-blue-900 rounded-xl shadow-2xl bg-white text-gray-900 responsive-tv">
                    <table className="min-w-full table-fixed">
                        <thead className="text-white bg-blue-500">
                            <tr>
                                <th colSpan={FIXED_PERIODS.length + 1} className="p-4 text-5xl relative">
                                    <div className="absolute top-2 left-2 flex items-center gap-2">
                                        <button onClick={stopTvMode} className="p-2 bg-red-600 text-white rounded-full flex items-center gap-1 text-sm"><XCircle size={18} /> SAIR</button>
                                        {!isCarousel && (
                                            <>
                                                <button onClick={handlePrevDash} className="p-2 bg-blue-700 text-white rounded-full"><ArrowLeft size={18} /></button>
                                                <button onClick={handleNextDash} className="p-2 bg-blue-700 text-white rounded-full"><ArrowRight size={18} /></button>
                                            </>
                                        )}
                                    </div>
                                    {!isCarousel && (
                                        <div className="absolute top-2 right-2 flex items-center gap-2">
                                            <button onClick={handlePrevDay} className="px-3 py-1 bg-blue-700 text-white rounded-full text-sm">⬅ Dia anterior</button>
                                            <button onClick={handleNextDay} className="px-3 py-1 bg-blue-700 text-white rounded-full text-sm">Dia seguinte ➡</button>
                                        </div>
                                    )}
                                    {currentDashboard.name.toUpperCase()} - {selectedDateLabel}
                                </th>
                            </tr>
                            <tr>
                                <th className="p-2 text-left">Resumo</th>
                                {FIXED_PERIODS.map(period => {
                                    const entry = traveteDataByPeriod[period];
                                    const isPreviewSlot = !entry && previewData && previewData.period === period;
                                    return (
                                        <th key={period} className={`p-2 text-sm ${isPreviewSlot ? 'text-yellow-300' : ''}`}>
                                            {getPeopleTimeValue(period)}
                                        </th>
                                    );
                                })}
                            </tr>
                            <tr>
                                <th className="p-2 text-left">Alteração</th>
                                {FIXED_PERIODS.map(period => {
                                    const entry = traveteDataByPeriod[period];
                                    const isPreviewSlot = !entry && previewData && previewData.period === period;
                                    return (
                                        <th key={period} className={`p-2 text-base ${isPreviewSlot ? 'text-yellow-300' : ''}`}>
                                            {getAlteracaoValue(period)}
                                        </th>
                                    );
                                })}
                            </tr>
                            <tr>
                                <th className="p-3 text-left">Hora</th>
                                {FIXED_PERIODS.map(period => (
                                    <th key={period} className="p-3 text-3xl">{period}</th>
                                ))}
                            </tr>
                        </thead>
                        <tbody className="text-2xl divide-y divide-gray-200">
                            {traveteRows.map(row => (
                                <tr key={row.key} className={row.isMonthly ? 'bg-gray-100' : ''}>
                                    <td className="p-3 font-bold text-left sticky left-0 bg-gray-200">{row.label}</td>
                                    {row.isMonthly ? (
                                        <td colSpan={FIXED_PERIODS.length} className={`p-3 font-extrabold ${row.isColor ? (parseFloat(row.value) < 65 ? 'text-red-500' : 'text-green-600') : ''}`}>
                                            {row.value}
                                        </td>
                                    ) : (
                                        FIXED_PERIODS.map(period => {
                                            const entry = traveteDataByPeriod[period];
                                            const isPreviewSlot = !entry && isTodaySelected && previewData && previewData.period === period;
                                            let cellClass = 'p-3 font-extrabold';
                                            let cellContent = getTraveteCellContent(period, row.key);

                                            if (row.key === 'goalDisplay') {
                                                if (entry) {
                                                    cellClass += ` ${row.highlight}`;
                                                } else if (isPreviewSlot) {
                                                    cellClass += ` ${row.previewHighlight || 'text-yellow-500'}`;
                                                }
                                            } else if (row.isColor && entry && cellContent !== '-') {
                                                const values = row.getValues ? row.getValues(entry) : [];
                                                const hasLow = values.some(value => Number(value) < 65);
                                                cellClass += hasLow ? ' text-red-500' : ' text-green-600';
                                            }

                                            const warningNeeded = row.key === 'producedDisplay' && entry && shouldWarnLowEfficiency(entry);

                                            return (
                                                <td key={period} className={cellClass}>
                                                    {warningNeeded && (
                                                        <span role="img" aria-label="Alerta" className="text-yellow-400 text-3xl">⚠️ </span>
                                                    )}
                                                    {cellContent}
                                                </td>
                                            );
                                        })
                                    )}
                                </tr>
                            ))}
                        </tbody>
                    </table>
                </div>
            );
        }

        const dataByPeriod = processedData.reduce((acc, curr) => ({ ...acc, [curr.period]: curr }), {});

        const getPeopleTimeValue = (p) => dataByPeriod[p] ? `${dataByPeriod[p].people} / ${dataByPeriod[p].availableTime} min` : '- / -';
        const getProductionValue = (p) => dataByPeriod[p]?.producedForDisplay || '-';
        const getAlteracaoValue = (p) => {
            const launched = dataByPeriod[p];
            if (launched && launched.productionDetails?.length > 0) {
                return launched.productionDetails.map(d => productMapForSelectedDate.get(d.productId)?.name).filter(Boolean).join(' / ');
            }
            if (isTodaySelected && previewData && previewData.period === p) {
                return previewData.productName;
            }
            return '-';
        };

        const TV_ROWS = [
            { key: 'meta', label: 'Meta', formatter: (p) => dataByPeriod[p]?.goalForDisplay || dataByPeriod[p]?.goal || '-' },
            { key: 'producedForDisplay', label: 'Produção', formatter: getProductionValue },
            { key: 'efficiency', label: 'Eficiência', isColor: true, formatter: (p) => dataByPeriod[p] ? `${dataByPeriod[p].efficiency}%` : '-' },
            { key: 'cumulativeGoal', label: 'Meta Acum.', formatter: (p) => dataByPeriod[p]?.cumulativeGoal.toLocaleString('pt-BR') || '-' },
            { key: 'cumulativeProduction', label: 'Prod. Acum.', formatter: (p) => dataByPeriod[p]?.cumulativeProduction.toLocaleString('pt-BR') || '-' },
            { key: 'cumulativeEfficiency', label: 'Efic. Acum.', isColor: true, formatter: (p) => dataByPeriod[p] ? `${dataByPeriod[p].cumulativeEfficiency}%` : '-' },
            { key: 'monthlyGoal', label: 'Meta Mês', isMonthly: true, value: monthlySummary.totalGoal.toLocaleString('pt-BR') },
            { key: 'monthlyProduction', label: 'Prod. Mês', isMonthly: true, value: monthlySummary.totalProduction.toLocaleString('pt-BR') },
            { key: 'monthlyEfficiency', label: 'Efic. Mês', isMonthly: true, isColor: true, value: `${monthlySummary.averageEfficiency}%` },
        ];

        return (
            <div className="overflow-x-auto w-full text-center p-6 border-4 border-blue-900 rounded-xl shadow-2xl bg-white text-gray-900">
                <table className="min-w-full table-fixed">
                    <thead className="text-white bg-blue-500">
                        <tr><th colSpan={FIXED_PERIODS.length + 1} className="p-4 text-5xl relative">
                            <div className="absolute top-2 left-2 flex items-center gap-2">
                                <button onClick={stopTvMode} className="p-2 bg-red-600 text-white rounded-full flex items-center gap-1 text-sm"><XCircle size={18} /> SAIR</button>
                                {!isCarousel && (
                                    <>
                                        <button onClick={handlePrevDash} className="p-2 bg-blue-700 text-white rounded-full"><ArrowLeft size={18} /></button>
                                        <button onClick={handleNextDash} className="p-2 bg-blue-700 text-white rounded-full"><ArrowRight size={18} /></button>
                                    </>
                                )}
                            </div>
                            {!isCarousel && (
                                <div className="absolute top-2 right-2 flex items-center gap-2">
                                    <button onClick={handlePrevDay} className="px-3 py-1 bg-blue-700 text-white rounded-full text-sm">⬅ Dia anterior</button>
                                    <button onClick={handleNextDay} className="px-3 py-1 bg-blue-700 text-white rounded-full text-sm">Dia seguinte ➡</button>
                                </div>
                            )}
                            {currentDashboard.name.toUpperCase()} - {selectedDateLabel}
                        </th></tr>
                        <tr><th className="p-2 text-left">Resumo</th>{FIXED_PERIODS.map(p => <th key={p} className="p-2 text-sm">{getPeopleTimeValue(p)}</th>)}</tr>
                        <tr><th className="p-2 text-left">Alteração</th>{FIXED_PERIODS.map(p => {
                            const launched = dataByPeriod[p];
                            const isPreviewSlot = isTodaySelected && previewData && previewData.period === p && !launched;
                              return (<th key={p} className={`p-2 text-base ${isPreviewSlot ? 'text-yellow-300' : ''}`}>{getAlteracaoValue(p)}</th>);
                        })}</tr>
                        <tr><th className="p-3 text-left">Hora</th>{FIXED_PERIODS.map(p => <th key={p} className="p-3 text-3xl">{p}</th>)}</tr>
                    </thead>
                    <tbody className="text-2xl divide-y divide-gray-200">
                        {TV_ROWS.map(row => (
                            <tr key={row.key} className={row.isMonthly ? 'bg-gray-100' : ''}>
                                <td className="p-3 font-bold text-left sticky left-0 bg-gray-200">{row.label}</td>
                                {row.isMonthly ? (
                                    <td colSpan={FIXED_PERIODS.length} className={`p-3 font-extrabold ${row.isColor ? (parseFloat(row.value) < 65 ? 'text-red-500' : 'text-green-600') : ''}`}>{row.value}</td>
                                ) : (
                                    FIXED_PERIODS.map(p => {
                                        const launched = dataByPeriod[p];
                                        let cellContent, cellClass = 'p-3 font-extrabold';

                                        if (row.key === 'meta') {
                                            if (launched) {
                                                cellContent = launched.goalForDisplay;
                                                cellClass += ' text-blue-600';
                                            } else if (previewData && previewData.period === p) {
                                                cellContent = previewData.goalDisplay;
                                                cellClass += ' text-yellow-500';
                                            } else {
                                                cellContent = '-';
                                            }
                                        } else {
                                            cellContent = row.formatter(p);
                                            if (row.isColor && cellContent !== '-') {
                                                const numericVal = dataByPeriod[p]?.[row.key];
                                                cellClass += parseFloat(numericVal) < 65 ? ' text-red-500' : ' text-green-600';
                                            }
                                        }

                                        const efficiency = dataByPeriod[p]?.efficiency;

                                        return <td key={p} className={cellClass}>
                                            {row.key === 'producedForDisplay' && launched && efficiency != null && efficiency < 70 && (
                                              <span role="img" aria-label="Alerta" className="text-yellow-400 text-3xl">⚠️ </span>
                                            )}
                                            {cellContent}
                                        </td>;
                                    })
                                )}
                            </tr>
                        ))}
                    </tbody>
                </table>
            </div>
        );
    };

    if (!currentDashboard) {
        return <div className="min-h-screen bg-gray-100 dark:bg-black flex justify-center items-center"><p className="text-xl">Carregando...</p></div>;
    }

    return (
        <div className="min-h-screen p-4 md:p-8 bg-gray-100 dark:bg-gray-900 flex flex-col items-center justify-center font-sans space-y-8">
            <FullScreenAlert isOpen={showFullScreenAlert} />
            <div className={`w-full transition-opacity duration-300 ${transitioning ? 'opacity-0' : 'opacity-100'}`}>
                {renderTvTable()}
            </div>
            <p className="text-sm text-gray-500 mt-4">Última atualização: {new Date().toLocaleTimeString('pt-BR')}</p>
        </div>
    );
};


// #####################################################################
// #                                                                   #
// #               COMPONENTE RAIZ E LÓGICA DE NAVEGAÇÃO               #
// #                                                                   #
// #####################################################################

const AppContent = () => {
    const { user, loading } = useAuth();
    const [currentApp, setCurrentApp] = useState('cronoanalise');
    const [tvMode, setTvMode] = useState(null);
    const [currentDashboardIndex, setCurrentDashboardIndex] = useState(() => {
        const savedIndex = localStorage.getItem('lastDashboardIndex');
        return savedIndex ? parseInt(savedIndex, 10) : 0;
    });

    const [dashboards, setDashboards] = useState([]);
    const [usersWithRoles, setUsersWithRoles] = useState([]);
    const [userPermissions, setUserPermissions] = useState({});
    const [dashboardsLoading, setDashboardsLoading] = useState(true);
    const [permissionsLoading, setPermissionsLoading] = useState(true);
    const [dataError, setDataError] = useState(null);

    useEffect(() => {
        localStorage.setItem('lastDashboardIndex', currentDashboardIndex);
    }, [currentDashboardIndex]);
    
    useEffect(() => {
        let unsubDashboards;
        let isActive = true;

        if (!user) {
            setDashboards([]);
            setUsersWithRoles([]);
            setUserPermissions({});
            setDashboardsLoading(false);
            setPermissionsLoading(false);
            setDataError(null);
            return () => {};
        }

        const buildEmptyPermissionsMap = () => Object.keys(ALL_PERMISSIONS).reduce((acc, key) => {
            acc[key] = false;
            return acc;
        }, {});

        setDashboards([]);
        setUsersWithRoles([]);
        setUserPermissions({});
        setDashboardsLoading(true);
        setPermissionsLoading(true);
        setDataError(null);

        const dashboardsQuery = query(collection(db, "dashboards"), orderBy("order"));

        const setupDataAndListeners = async () => {
            let dashboardsFetched = false;
            try {
                const initialDashboardsSnap = await getDocs(dashboardsQuery);
                dashboardsFetched = true;
                if (!isActive) return;

                if (initialDashboardsSnap.empty) {
                    console.log("Nenhum dashboard encontrado, criando dados iniciais...");
                    try {
                        const batch = writeBatch(db);
                        initialDashboards.forEach(dash => {
                            const docRef = doc(db, "dashboards", dash.id);
                            batch.set(docRef, dash);
                        });
                        await batch.commit();
                        console.log("Dashboards iniciais criados com sucesso.");
                        if (!isActive) return;
                        setDashboards(initialDashboards.map(dash => ({ ...dash })));
                    } catch (error) {
                        if (error?.code === 'permission-denied') {
                            console.warn("Sem permissão para criar dashboards iniciais. Prosseguindo em modo somente leitura.", error);
                            if (isActive) {
                                setDashboards([]);
                            }
                        } else {
                            throw error;
                        }
                    }
                } else {
                    const initialData = initialDashboardsSnap.docs.map(d => d.data());
                    if (!isActive) return;
                    setDashboards(initialData);
                }
                setDashboardsLoading(false);
            } catch (error) {
                console.error("ERRO CRÍTICO AO CARREGAR DASHBOARDS:", error);
                if (!isActive) return;

                if (dashboardsFetched && error?.code === 'permission-denied') {
                    console.warn("Sem permissão de escrita para criar dashboards padrão. Prosseguindo em modo somente leitura.", error);
                    setDashboards([]);
                    setDashboardsLoading(false);
                    setPermissionsLoading(false);
                } else {
                    setDataError('Não foi possível carregar os dashboards do usuário.');
                    setDashboardsLoading(false);
                    setPermissionsLoading(false);
                    return;
                }
            }

            unsubDashboards = onSnapshot(dashboardsQuery, (snap) => {
                if (!isActive) return;
                const fetchedDashboards = snap.docs.map(d => d.data());
                setDashboards(fetchedDashboards);
                setDashboardsLoading(false);
            }, (error) => {
                console.error("Erro no listener de Dashboards:", error);
                if (!isActive) return;
                setDashboardsLoading(false);
            });

            try {
                const [rolesSnap, usersSnap] = await Promise.all([
                    getDocs(collection(db, "roles")),
                    getDocs(collection(db, "users")),
                ]);
                if (!isActive) return;

                const rolesData = new Map(rolesSnap.docs.map(d => [d.id, d.data()]));
                const usersData = usersSnap.docs.map(d => ({ uid: d.id, ...d.data() }));

                const combinedUsers = usersData.map(u => ({ ...u, permissions: rolesData.get(u.uid)?.permissions || [] }));
                if (!isActive) return;
                setUsersWithRoles(combinedUsers);

                const currentUserPermissionsDoc = rolesData.get(user.uid);
                let permissionsList = currentUserPermissionsDoc?.permissions || [];

                if (currentUserPermissionsDoc?.role === 'admin') {
                    permissionsList = Object.keys(ALL_PERMISSIONS);
                }

                const permissionsMap = Object.keys(ALL_PERMISSIONS).reduce((acc, key) => {
                    acc[key] = permissionsList.includes(key);
                    return acc;
                }, {});

                if (!isActive) return;
                setUserPermissions(permissionsMap);
                setPermissionsLoading(false);
            } catch (error) {
                console.error("Erro ao carregar permissões ou usuários:", error);
                if (!isActive) return;
                setUsersWithRoles([]);
                setUserPermissions(buildEmptyPermissionsMap());
                setPermissionsLoading(false);
            }
        };

        setupDataAndListeners();

        return () => {
            isActive = false;
            if (unsubDashboards) {
                unsubDashboards();
            }
        };
    }, [user]);


    const startTvMode = useCallback((options) => setTvMode(options), []);
    const stopTvMode = useCallback(() => setTvMode(null), []);

    if (loading) {
        return <div className="min-h-screen bg-gray-100 dark:bg-black flex justify-center items-center"><p className="text-xl">Carregando autenticação...</p></div>;
    }
    
    if (!user) {
        return <LoginPage />;
    }

    if (dashboardsLoading || permissionsLoading) {
        return <div className="min-h-screen bg-gray-100 dark:bg-black flex justify-center items-center"><p className="text-xl">Carregando dados do usuário...</p></div>;
    }

    if (dataError) {
        return (
            <div className="min-h-screen bg-gray-100 dark:bg-black flex flex-col justify-center items-center space-y-4 text-center">
                <p className="text-xl font-semibold">Não foi possível carregar os dados do usuário.</p>
                <p className="text-sm text-gray-600 dark:text-gray-300">{dataError}</p>
                <button
                    onClick={() => window.location.reload()}
                    className="px-4 py-2 bg-blue-600 text-white rounded hover:bg-blue-700"
                >
                    Tentar novamente
                </button>
            </div>
        );
    }

    if (dashboards.length === 0) {
        return (
            <div className="min-h-screen bg-gray-100 dark:bg-black flex flex-col justify-center items-center space-y-2 text-center">
                <p className="text-xl font-semibold">Nenhum dashboard configurado.</p>
                <p className="text-sm text-gray-600 dark:text-gray-300">Verifique se você possui permissões para visualizar os quadros ou contate um administrador.</p>
            </div>
        );
    }

    if (tvMode && currentApp === 'cronoanalise') {
        return <TvModeDisplay tvOptions={tvMode} stopTvMode={stopTvMode} dashboards={dashboards} />;
    }

    if (currentApp === 'stock') {
        return (
            <StockManagementApp
                onNavigateToCrono={() => setCurrentApp('cronoanalise')}
                onNavigateToReports={() => setCurrentApp('reports')}
            />
        );
    }

    if (currentApp === 'sequencia-operacional') {
        return (
            <OperationalSequenceApp
                onNavigateToCrono={() => setCurrentApp('cronoanalise')}
                onNavigateToStock={() => setCurrentApp('stock')}
                onNavigateToReports={() => setCurrentApp('reports')}
                dashboards={dashboards}
                user={user}
            />
        );
    }

    if (currentApp === 'reports') {
        return (
            <ReportsModule
                dashboards={dashboards}
                onNavigateToCrono={() => setCurrentApp('cronoanalise')}
                onNavigateToStock={() => setCurrentApp('stock')}
                onNavigateToOperationalSequence={() => setCurrentApp('sequencia-operacional')}
            />
        );
    }

    return <CronoanaliseDashboard
        onNavigateToStock={() => setCurrentApp('stock')}
        onNavigateToOperationalSequence={() => setCurrentApp('sequencia-operacional')}
        onNavigateToReports={() => setCurrentApp('reports')}
        user={user}
        permissions={userPermissions}
        startTvMode={startTvMode}
        dashboards={dashboards}
        users={usersWithRoles}
        roles={defaultRoles}
        currentDashboardIndex={currentDashboardIndex}
        setCurrentDashboardIndex={setCurrentDashboardIndex}
    />;
};

const App = () => {
    return (
        <AuthProvider>
            <AppContent />
        </AuthProvider>
    );
};


export default App;<|MERGE_RESOLUTION|>--- conflicted
+++ resolved
@@ -299,7 +299,6 @@
                     if (!Number.isFinite(adjustment) || adjustment === 0) {
                         return variation;
                     }
-<<<<<<< HEAD
 
                     const currentValue = parseFloat(variation.currentStock);
                     const baseStock = Number.isFinite(currentValue) ? currentValue : 0;
@@ -321,29 +320,6 @@
         );
     });
 
-=======
-
-                    const currentValue = parseFloat(variation.currentStock);
-                    const baseStock = Number.isFinite(currentValue) ? currentValue : 0;
-                    const newValue = roundToFourDecimals(baseStock - adjustment);
-                    hasChanges = true;
-                    appliedAdjustments.push({
-                        productId: stockProductId,
-                        variationId: variation.id,
-                        adjustment,
-                    });
-                    return { ...variation, currentStock: newValue };
-                });
-
-                if (hasChanges) {
-                    transaction.update(stockDocRef, { variations: updatedVariations });
-                }
-                return appliedAdjustments;
-            })
-        );
-    });
-
->>>>>>> 19e7c3d0
     const appliedAdjustments = (await Promise.all(transactionPromises)).flat();
 
     if (appliedAdjustments.length === 0) {
