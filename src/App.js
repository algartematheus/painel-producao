--- conflicted
+++ resolved
@@ -35,12 +35,7 @@
   resolveProductReference,
   resolveEmployeeStandardTime,
   exportDashboardPerformancePDF,
-<<<<<<< HEAD
   DEFAULT_EXPORT_SETTINGS
-=======
-  exportDashboardPerformanceXLSX,
-  exportDashboardPerformanceCSV
->>>>>>> df8115d7
 } from './modules/shared';
 import ExportSettingsModal from './components/ExportSettingsModal';
 import {
@@ -2833,31 +2828,15 @@
                 traveteEntries: traveteProcessedData,
                 lotSummary: lotSummaryForPdf,
                 monthlyBreakdown: monthlyBreakdownForPdf,
-<<<<<<< HEAD
                 exportSettings,
             });
-=======
-            };
-
-            if (exportFormat === 'xlsx') {
-                await exportDashboardPerformanceXLSX(exportOptions);
-            } else if (exportFormat === 'csv') {
-                await exportDashboardPerformanceCSV(exportOptions);
-            } else {
-                await exportDashboardPerformancePDF(exportOptions);
-            }
->>>>>>> df8115d7
         } catch (error) {
             console.error(`Erro ao exportar relatório do dashboard (${exportFormat.toUpperCase()}):`, error);
             alert('Não foi possível gerar o relatório. Verifique o console para mais detalhes.');
         } finally {
             setIsExportingReport(false);
         }
-<<<<<<< HEAD
     }, [currentDashboard, selectedDate, currentMonth, isTraveteDashboard, summary, monthlySummary, processedData, traveteProcessedData, lotSummaryForPdf, monthlyBreakdownForPdf, exportSettings]);
-=======
-    }, [currentDashboard, selectedDate, currentMonth, isTraveteDashboard, summary, monthlySummary, processedData, traveteProcessedData, lotSummaryForPdf, monthlyBreakdownForPdf, exportFormat]);
->>>>>>> df8115d7
 
     const traveteGroupedProducts = useMemo(() => {
         if (!isTraveteDashboard) return [];
