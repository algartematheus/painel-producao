import React, { useState, useEffect, useMemo, useCallback, useRef } from 'react';
<<<<<<< HEAD
import { Sun, Moon, PlusCircle, List, Edit, Trash2, Save, XCircle, ChevronLeft, ChevronRight, MessageSquare, Layers, ChevronUp, ChevronDown, LogOut, Settings, ChevronDown as ChevronDownIcon, Package, Monitor, ArrowLeft, ArrowRight, UserCog, BarChart, Film, Warehouse, Trash, FileDown } from 'lucide-react';
=======
import { Sun, Moon, PlusCircle, List, Edit, Trash2, Save, XCircle, ChevronLeft, ChevronRight, MessageSquare, Layers, ChevronUp, ChevronDown, LogOut, Settings, ChevronDown as ChevronDownIcon, Package, Monitor, ArrowLeft, ArrowRight, UserCog, BarChart, Film, Warehouse, Trash } from 'lucide-react';
>>>>>>> 7dd9f287
import { db } from './firebase';
import { AuthProvider, useAuth, LoginPage } from './modules/auth';
import {
  collection,
  deleteDoc,
  doc,
  getDocs,
  increment,
  onSnapshot,
  orderBy,
  query,
  setDoc,
  Timestamp,
  updateDoc,
  writeBatch,
} from 'firebase/firestore';
import { StockManagementApp } from './modules/gerenciamentodeestoque';
import { OperationalSequenceApp } from './modules/sequenciaOperacional';
import { raceBullLogoUrl, initialDashboards, FIXED_PERIODS, TRAVETE_MACHINES, ALL_PERMISSIONS, defaultRoles } from './modules/constants';
import {
  generateId,
  sha256Hex,
  ADMIN_PASSWORD_HASH,
  IS_VALID_ADMIN_PASSWORD_HASH,
  GlobalStyles,
  ConfirmationModal,
  useClickOutside,
  usePrevious,
  buildProductLookupMap,
  getEmployeeProducts,
  sumProducedQuantities,
  findFirstProductDetail,
  resolveProductReference,
<<<<<<< HEAD
  resolveEmployeeStandardTime,
  exportDashboardPerformancePDF
=======
  resolveEmployeeStandardTime
>>>>>>> 7dd9f287
} from './modules/shared';
import {
  getOrderedActiveLots,
  getLotRemainingPieces,
  splitGoalSegments,
  joinGoalSegments,
  sumGoalDisplay,
  createProductionRowFromDetail,
  computeDefaultPredictionsForEdit,
  buildRowsFromPredictions,
  areProductionRowsEqual,
  computeMetaFromStandardTime,
  computeEfficiencyPercentage,
  buildProductNames,
  buildNumericSegments,
  formatSegmentedNumbers,
  formatGoalBlockDisplay
} from './modules/producao';
import {
  createTraveteProductFormState,
  createDefaultTraveteProductItem,
  createDefaultTraveteEmployee,
  formatTraveteLotDisplay,
  splitTraveteGoalSegments,
  resolveTraveteLotBaseId,
  findTraveteVariationForLot,
  buildTraveteStandardTimePatch,
  applyTraveteAutoSuggestions,
  formatTraveteLotDisplayName,
  getTraveteBaseProductName,
} from './modules/travete';
<<<<<<< HEAD

// =====================================================================
// == CONSTANTES E FUNÇÕES AUXILIARES GLOBAIS ==
// =====================================================================
=======

// =====================================================================
// == CONSTANTES E FUNÇÕES AUXILIARES GLOBAIS ==
// =====================================================================


// #####################################################################
// #                                                                   #
// #               INÍCIO: COMPONENTES DE MODAIS E AUXILIARES            #
// #                                                                   #
// #####################################################################

const EntryEditorModal = ({
    isOpen,
    onClose,
    entry,
    onSave,
    products,
    productsForSelectedDate = [],
    lots = [],
    traveteMachines = TRAVETE_MACHINES,
    traveteVariationLookup = new Map(),
}) => {
    const [entryData, setEntryData] = useState(null);
    const modalRef = useRef();
    useClickOutside(modalRef, onClose);

    const productMap = useMemo(
        () => buildProductLookupMap(products, productsForSelectedDate),
        [products, productsForSelectedDate]
    );

    useEffect(() => {
        if (isOpen && entry) {
            if (Array.isArray(entry.employeeEntries) && entry.employeeEntries.length > 0) {
                setEntryData({
                    type: 'travete',
                    availableTime: entry.availableTime || 0,
                    observation: entry.observation || '',
                    employeeEntries: entry.employeeEntries.map((emp, idx) => {
                        const baseProducts = getEmployeeProducts(emp);
                        const normalizedProducts = baseProducts.map(detail => ({
                            lotId: detail.lotId || '',
                            productId: detail.productId || '',
                            produced: detail.produced !== undefined ? String(detail.produced) : '',
                            isAutoSuggested: false,
                        }));
                        if (normalizedProducts.length === 0) {
                            normalizedProducts.push(createDefaultTraveteProductItem());
                        }
                        const standardTimeValue = emp.standardTime !== undefined && emp.standardTime !== null
                            ? String(emp.standardTime)
                            : '';
                        return {
                            employeeId: emp.employeeId || idx + 1,
                            machineType: emp.machineType || traveteMachines[idx] || traveteMachines[0],
                            standardTime: standardTimeValue,
                            standardTimeManual: standardTimeValue !== '',
                            products: normalizedProducts,
                        };
                    }),
                });
            } else {
                const productionDetails = Array.isArray(entry.productionDetails)
                    ? entry.productionDetails
                    : [];
                const productionRows = productionDetails
                    .map(detail => createProductionRowFromDetail(detail, productMap, lots))
                    .filter(Boolean);

                setEntryData({
                    type: 'default',
                    people: entry.people !== undefined && entry.people !== null
                        ? String(entry.people)
                        : '',
                    availableTime: entry.availableTime !== undefined && entry.availableTime !== null
                        ? String(entry.availableTime)
                        : '',
                    productionRows,
                    previousGoalDisplay: entry.goalDisplay || '',
                });
            }
        } else if (!isOpen) {
            setEntryData(null);
        }
    }, [isOpen, entry, traveteMachines, lots, productMap]);

    const traveteLotOptions = useMemo(
        () => lots.filter(lot => lot.status !== 'completed'),
        [lots]
    );

    useEffect(() => {
        if (!isOpen || !entryData || entryData.type !== 'travete') return;
        setEntryData(prev => {
            if (!prev || prev.type !== 'travete') return prev;
            const { changed, employeeEntries } = applyTraveteAutoSuggestions(
                prev.employeeEntries,
                traveteLotOptions,
                products,
                traveteVariationLookup
            );
            if (!changed) {
                return prev;
            }
            return { ...prev, employeeEntries };
        });
    }, [isOpen, entryData, traveteLotOptions, products, traveteVariationLookup]);

    const isTraveteEntry = entryData?.type === 'travete';

    const handleProductionRowChange = (index, value) => {
        setEntryData(prev => {
            if (!prev || prev.type !== 'default') return prev;
            const rows = prev.productionRows || [];
            if (index < 0 || index >= rows.length) return prev;
            const nextRows = rows.map((row, idx) => (
                idx === index
                    ? { ...row, produced: value }
                    : row
            ));
            return { ...prev, productionRows: nextRows };
        });
    };

    const entryPrimaryProductId = useMemo(() => (
        entry?.primaryProductId
        || entry?.productionDetails?.[0]?.productId
        || ''
    ), [entry]);

    const fallbackProductId = !isTraveteEntry
        ? (entryData?.productionRows?.[0]?.productId || entryPrimaryProductId)
        : '';

    const defaultPredictions = useMemo(() => {
        if (isTraveteEntry) {
            return [];
        }

        return computeDefaultPredictionsForEdit({
            peopleValue: entryData?.people,
            availableTimeValue: entryData?.availableTime,
            lots,
            productMap,
            fallbackProductId,
        });
    }, [isTraveteEntry, entryData?.people, entryData?.availableTime, lots, productMap, fallbackProductId]);

    useEffect(() => {
        if (!isOpen || isTraveteEntry) return;

        setEntryData(prev => {
            if (!prev || prev.type !== 'default') return prev;
            const existingRows = prev.productionRows || [];
            const nextRows = buildRowsFromPredictions(existingRows, defaultPredictions, lots, productMap);
            if (areProductionRowsEqual(existingRows, nextRows)) {
                return prev;
            }
            return { ...prev, productionRows: nextRows };
        });
    }, [isOpen, isTraveteEntry, defaultPredictions, lots, productMap]);

    const defaultGoalPreview = useMemo(() => {
        if (isTraveteEntry) {
            return '';
        }

        if (!defaultPredictions || defaultPredictions.length === 0) {
            const fallbackDisplay = entryData?.previousGoalDisplay || entry?.goalDisplay || '';
            return fallbackDisplay && fallbackDisplay.trim().length > 0 ? fallbackDisplay : '0';
        }

        const segments = defaultPredictions
            .map(prediction => Math.max(0, prediction.remainingPieces ?? prediction.plannedPieces ?? 0))
            .filter((value, index) => value > 0 || index === 0);

        return segments.length > 0
            ? segments.map(value => value.toLocaleString('pt-BR')).join(' / ')
            : '0';
    }, [isTraveteEntry, defaultPredictions, entryData?.previousGoalDisplay, entry?.goalDisplay]);
>>>>>>> 7dd9f287

    const defaultPredictedLotLabel = useMemo(() => {
        if (isTraveteEntry || !defaultPredictions || defaultPredictions.length === 0) {
            return '';
        }

<<<<<<< HEAD
// #####################################################################
// #                                                                   #
// #               INÍCIO: COMPONENTES DE MODAIS E AUXILIARES            #
// #                                                                   #
// #####################################################################

const EntryEditorModal = ({
    isOpen,
    onClose,
    entry,
    onSave,
    products,
    productsForSelectedDate = [],
    lots = [],
    traveteMachines = TRAVETE_MACHINES,
    traveteVariationLookup = new Map(),
}) => {
    const [entryData, setEntryData] = useState(null);
    const modalRef = useRef();
    useClickOutside(modalRef, onClose);

    const productMap = useMemo(
        () => buildProductLookupMap(products, productsForSelectedDate),
        [products, productsForSelectedDate]
    );

    useEffect(() => {
        if (isOpen && entry) {
            if (Array.isArray(entry.employeeEntries) && entry.employeeEntries.length > 0) {
                setEntryData({
                    type: 'travete',
                    availableTime: entry.availableTime || 0,
                    observation: entry.observation || '',
                    employeeEntries: entry.employeeEntries.map((emp, idx) => {
                        const baseProducts = getEmployeeProducts(emp);
                        const normalizedProducts = baseProducts.map(detail => ({
                            lotId: detail.lotId || '',
                            productId: detail.productId || '',
                            produced: detail.produced !== undefined ? String(detail.produced) : '',
                            isAutoSuggested: false,
                        }));
                        if (normalizedProducts.length === 0) {
                            normalizedProducts.push(createDefaultTraveteProductItem());
                        }
                        const standardTimeValue = emp.standardTime !== undefined && emp.standardTime !== null
                            ? String(emp.standardTime)
                            : '';
                        return {
                            employeeId: emp.employeeId || idx + 1,
                            machineType: emp.machineType || traveteMachines[idx] || traveteMachines[0],
                            standardTime: standardTimeValue,
                            standardTimeManual: standardTimeValue !== '',
                            products: normalizedProducts,
                        };
                    }),
                });
            } else {
                const productionDetails = Array.isArray(entry.productionDetails)
                    ? entry.productionDetails
                    : [];
                const productionRows = productionDetails
                    .map(detail => createProductionRowFromDetail(detail, productMap, lots))
                    .filter(Boolean);

                setEntryData({
                    type: 'default',
                    people: entry.people !== undefined && entry.people !== null
                        ? String(entry.people)
                        : '',
                    availableTime: entry.availableTime !== undefined && entry.availableTime !== null
                        ? String(entry.availableTime)
                        : '',
                    productionRows,
                    previousGoalDisplay: entry.goalDisplay || '',
                });
            }
        } else if (!isOpen) {
            setEntryData(null);
        }
    }, [isOpen, entry, traveteMachines, lots, productMap]);

    const traveteLotOptions = useMemo(
        () => lots.filter(lot => lot.status !== 'completed'),
        [lots]
    );

    useEffect(() => {
        if (!isOpen || !entryData || entryData.type !== 'travete') return;
        setEntryData(prev => {
            if (!prev || prev.type !== 'travete') return prev;
            const { changed, employeeEntries } = applyTraveteAutoSuggestions(
                prev.employeeEntries,
                traveteLotOptions,
                products,
                traveteVariationLookup
            );
            if (!changed) {
                return prev;
            }
            return { ...prev, employeeEntries };
        });
    }, [isOpen, entryData, traveteLotOptions, products, traveteVariationLookup]);

    const isTraveteEntry = entryData?.type === 'travete';

    const handleProductionRowChange = (index, value) => {
        setEntryData(prev => {
            if (!prev || prev.type !== 'default') return prev;
            const rows = prev.productionRows || [];
            if (index < 0 || index >= rows.length) return prev;
            const nextRows = rows.map((row, idx) => (
                idx === index
                    ? { ...row, produced: value }
                    : row
            ));
            return { ...prev, productionRows: nextRows };
        });
    };

    const entryPrimaryProductId = useMemo(() => (
        entry?.primaryProductId
        || entry?.productionDetails?.[0]?.productId
        || ''
    ), [entry]);

    const fallbackProductId = !isTraveteEntry
        ? (entryData?.productionRows?.[0]?.productId || entryPrimaryProductId)
        : '';

    const defaultPredictions = useMemo(() => {
        if (isTraveteEntry) {
            return [];
        }

        return computeDefaultPredictionsForEdit({
            peopleValue: entryData?.people,
            availableTimeValue: entryData?.availableTime,
            lots,
            productMap,
            fallbackProductId,
        });
    }, [isTraveteEntry, entryData?.people, entryData?.availableTime, lots, productMap, fallbackProductId]);

    useEffect(() => {
        if (!isOpen || isTraveteEntry) return;

        setEntryData(prev => {
            if (!prev || prev.type !== 'default') return prev;
            const existingRows = prev.productionRows || [];
            const nextRows = buildRowsFromPredictions(existingRows, defaultPredictions, lots, productMap);
            if (areProductionRowsEqual(existingRows, nextRows)) {
                return prev;
            }
            return { ...prev, productionRows: nextRows };
        });
    }, [isOpen, isTraveteEntry, defaultPredictions, lots, productMap]);

    const defaultGoalPreview = useMemo(() => {
        if (isTraveteEntry) {
            return '';
        }

        if (!defaultPredictions || defaultPredictions.length === 0) {
            const fallbackDisplay = entryData?.previousGoalDisplay || entry?.goalDisplay || '';
            return fallbackDisplay && fallbackDisplay.trim().length > 0 ? fallbackDisplay : '0';
        }

        const segments = defaultPredictions
            .map(prediction => Math.max(0, prediction.remainingPieces ?? prediction.plannedPieces ?? 0))
            .filter((value, index) => value > 0 || index === 0);

        return segments.length > 0
            ? segments.map(value => value.toLocaleString('pt-BR')).join(' / ')
            : '0';
    }, [isTraveteEntry, defaultPredictions, entryData?.previousGoalDisplay, entry?.goalDisplay]);

    const defaultPredictedLotLabel = useMemo(() => {
        if (isTraveteEntry || !defaultPredictions || defaultPredictions.length === 0) {
            return '';
        }

        return defaultPredictions
            .map(prediction => prediction.productName)
            .filter(Boolean)
            .join(' / ');
    }, [isTraveteEntry, defaultPredictions]);

    const traveteMetaPreview = useMemo(() => {
        if (!isTraveteEntry) return null;
        const availableTime = parseFloat(entryData?.availableTime) || 0;
        return (entryData?.employeeEntries || []).map(emp => {
            const standardTime = parseFloat(emp.standardTime) || 0;
            if (availableTime <= 0 || standardTime <= 0) return 0;
            return Math.round(availableTime / standardTime);
        });
    }, [isTraveteEntry, entryData]);

    const traveteMetaDisplay = useMemo(() => {
        if (!Array.isArray(traveteMetaPreview)) return '';
        return traveteMetaPreview
            .map(value => value.toLocaleString('pt-BR'))
            .join(' // ');
    }, [traveteMetaPreview]);

    if (!isOpen || !entryData) return null;

    const handleTraveteEmployeeChange = (index, field, value) => {
        setEntryData(prev => {
            if (!prev || prev.type !== 'travete') return prev;
            const updatedEmployees = prev.employeeEntries.map((emp, empIdx) => {
                if (empIdx !== index) return emp;
                let updated = { ...emp };
                switch (field) {
                    case 'machineType': {
                        updated = { ...updated, machineType: value };
                        const firstLotId = updated.products.find(item => item.lotId)?.lotId;
                        const patch = buildTraveteStandardTimePatch({
                            employee: updated,
                            lotId: firstLotId,
                            machineType: value,
                            lots,
                            products,
                            variationLookup: traveteVariationLookup,
                            resetWhenMissing: true,
                        });
                        if (patch) {
                            updated = { ...updated, ...patch };
                        }
                        break;
                    }
                    case 'standardTime': {
                        updated.standardTime = value;
                        updated.standardTimeManual = value !== '';
                        break;
                    }
                    default: {
                        updated[field] = value;
                    }
                }
                return updated;
            });
            return { ...prev, employeeEntries: updatedEmployees };
        });
    };

    const handleTraveteProductChange = (employeeIndex, productIndex, field, value) => {
        setEntryData(prev => {
            if (!prev || prev.type !== 'travete') return prev;
            const updatedEmployees = prev.employeeEntries.map((emp, empIdx) => {
                if (empIdx !== employeeIndex) return emp;
                const updatedProducts = emp.products.map((product, prodIdx) => {
                    if (prodIdx !== productIndex) return product;
                    const nextProduct = { ...product, [field]: value };
                    if (field === 'lotId') {
                        nextProduct.isAutoSuggested = false;
                    }
                    return nextProduct;
                });
                let updatedEmployee = { ...emp, products: updatedProducts };
                if (field === 'lotId') {
                    const patch = buildTraveteStandardTimePatch({
                        employee: updatedEmployee,
                        lotId: value,
                        machineType: emp.machineType,
                        lots,
                        products,
                        variationLookup: traveteVariationLookup,
                    });
                    if (patch) {
                        updatedEmployee = { ...updatedEmployee, ...patch };
                    }
                }
                return updatedEmployee;
            });
            return { ...prev, employeeEntries: updatedEmployees };
        });
    };

    const handleTraveteAddProduct = (employeeIndex) => {
        setEntryData(prev => {
            if (!prev || prev.type !== 'travete') return prev;
            const updatedEmployees = prev.employeeEntries.map((emp, empIdx) => {
                if (empIdx !== employeeIndex) return emp;
                return { ...emp, products: [...emp.products, createDefaultTraveteProductItem()] };
            });
            return { ...prev, employeeEntries: updatedEmployees };
        });
    };

    const handleTraveteRemoveProduct = (employeeIndex, productIndex) => {
        setEntryData(prev => {
            if (!prev || prev.type !== 'travete') return prev;
            const updatedEmployees = prev.employeeEntries.map((emp, empIdx) => {
                if (empIdx !== employeeIndex) return emp;
                const remaining = emp.products.filter((_, idx) => idx !== productIndex);
                return { ...emp, products: remaining.length > 0 ? remaining : [createDefaultTraveteProductItem()] };
            });
            return { ...prev, employeeEntries: updatedEmployees };
        });
    };

    const handleSave = () => {
        if (isTraveteEntry) {
            const normalizedEmployees = entryData.employeeEntries.map(emp => ({
                employeeId: emp.employeeId,
                machineType: emp.machineType,
                standardTime: emp.standardTime,
                products: emp.products.map(product => ({
                    ...product,
                    produced: parseInt(product.produced, 10) || 0,
                })),
            }));

            onSave(entry.id, {
                type: 'travete',
                availableTime: parseFloat(entryData.availableTime) || 0,
                employeeEntries: normalizedEmployees,
                observation: entryData.observation || '',
            });
            onClose();
            return;
        }

        const numericPeople = parseFloat(entryData.people) || 0;
        const numericAvailableTime = parseFloat(entryData.availableTime) || 0;
        const updatedProductions = (entryData.productionRows || [])
            .filter(row => row.productId)
            .map(row => ({
                productId: row.productId,
                produced: parseInt(row.produced, 10) || 0,
            }))
            .filter(detail => detail.produced > 0);

        const primaryProductId = updatedProductions[0]?.productId
            || entry?.primaryProductId
            || entry?.productionDetails?.[0]?.productId
            || '';

=======
        return defaultPredictions
            .map(prediction => prediction.productName)
            .filter(Boolean)
            .join(' / ');
    }, [isTraveteEntry, defaultPredictions]);

    const traveteMetaPreview = useMemo(() => {
        if (!isTraveteEntry) return null;
        const availableTime = parseFloat(entryData?.availableTime) || 0;
        return (entryData?.employeeEntries || []).map(emp => {
            const standardTime = parseFloat(emp.standardTime) || 0;
            if (availableTime <= 0 || standardTime <= 0) return 0;
            return Math.round(availableTime / standardTime);
        });
    }, [isTraveteEntry, entryData]);

    const traveteMetaDisplay = useMemo(() => {
        if (!Array.isArray(traveteMetaPreview)) return '';
        return traveteMetaPreview
            .map(value => value.toLocaleString('pt-BR'))
            .join(' // ');
    }, [traveteMetaPreview]);

    if (!isOpen || !entryData) return null;

    const handleTraveteEmployeeChange = (index, field, value) => {
        setEntryData(prev => {
            if (!prev || prev.type !== 'travete') return prev;
            const updatedEmployees = prev.employeeEntries.map((emp, empIdx) => {
                if (empIdx !== index) return emp;
                let updated = { ...emp };
                switch (field) {
                    case 'machineType': {
                        updated = { ...updated, machineType: value };
                        const firstLotId = updated.products.find(item => item.lotId)?.lotId;
                        const patch = buildTraveteStandardTimePatch({
                            employee: updated,
                            lotId: firstLotId,
                            machineType: value,
                            lots,
                            products,
                            variationLookup: traveteVariationLookup,
                            resetWhenMissing: true,
                        });
                        if (patch) {
                            updated = { ...updated, ...patch };
                        }
                        break;
                    }
                    case 'standardTime': {
                        updated.standardTime = value;
                        updated.standardTimeManual = value !== '';
                        break;
                    }
                    default: {
                        updated[field] = value;
                    }
                }
                return updated;
            });
            return { ...prev, employeeEntries: updatedEmployees };
        });
    };

    const handleTraveteProductChange = (employeeIndex, productIndex, field, value) => {
        setEntryData(prev => {
            if (!prev || prev.type !== 'travete') return prev;
            const updatedEmployees = prev.employeeEntries.map((emp, empIdx) => {
                if (empIdx !== employeeIndex) return emp;
                const updatedProducts = emp.products.map((product, prodIdx) => {
                    if (prodIdx !== productIndex) return product;
                    const nextProduct = { ...product, [field]: value };
                    if (field === 'lotId') {
                        nextProduct.isAutoSuggested = false;
                    }
                    return nextProduct;
                });
                let updatedEmployee = { ...emp, products: updatedProducts };
                if (field === 'lotId') {
                    const patch = buildTraveteStandardTimePatch({
                        employee: updatedEmployee,
                        lotId: value,
                        machineType: emp.machineType,
                        lots,
                        products,
                        variationLookup: traveteVariationLookup,
                    });
                    if (patch) {
                        updatedEmployee = { ...updatedEmployee, ...patch };
                    }
                }
                return updatedEmployee;
            });
            return { ...prev, employeeEntries: updatedEmployees };
        });
    };

    const handleTraveteAddProduct = (employeeIndex) => {
        setEntryData(prev => {
            if (!prev || prev.type !== 'travete') return prev;
            const updatedEmployees = prev.employeeEntries.map((emp, empIdx) => {
                if (empIdx !== employeeIndex) return emp;
                return { ...emp, products: [...emp.products, createDefaultTraveteProductItem()] };
            });
            return { ...prev, employeeEntries: updatedEmployees };
        });
    };

    const handleTraveteRemoveProduct = (employeeIndex, productIndex) => {
        setEntryData(prev => {
            if (!prev || prev.type !== 'travete') return prev;
            const updatedEmployees = prev.employeeEntries.map((emp, empIdx) => {
                if (empIdx !== employeeIndex) return emp;
                const remaining = emp.products.filter((_, idx) => idx !== productIndex);
                return { ...emp, products: remaining.length > 0 ? remaining : [createDefaultTraveteProductItem()] };
            });
            return { ...prev, employeeEntries: updatedEmployees };
        });
    };

    const handleSave = () => {
        if (isTraveteEntry) {
            const normalizedEmployees = entryData.employeeEntries.map(emp => ({
                employeeId: emp.employeeId,
                machineType: emp.machineType,
                standardTime: emp.standardTime,
                products: emp.products.map(product => ({
                    ...product,
                    produced: parseInt(product.produced, 10) || 0,
                })),
            }));

            onSave(entry.id, {
                type: 'travete',
                availableTime: parseFloat(entryData.availableTime) || 0,
                employeeEntries: normalizedEmployees,
                observation: entryData.observation || '',
            });
            onClose();
            return;
        }

        const numericPeople = parseFloat(entryData.people) || 0;
        const numericAvailableTime = parseFloat(entryData.availableTime) || 0;
        const updatedProductions = (entryData.productionRows || [])
            .filter(row => row.productId)
            .map(row => ({
                productId: row.productId,
                produced: parseInt(row.produced, 10) || 0,
            }))
            .filter(detail => detail.produced > 0);

        const primaryProductId = updatedProductions[0]?.productId
            || entry?.primaryProductId
            || entry?.productionDetails?.[0]?.productId
            || '';

>>>>>>> 7dd9f287
        const goalDisplayValue = defaultGoalPreview && defaultGoalPreview.trim().length > 0
            ? defaultGoalPreview
            : entry?.goalDisplay || '0';

        onSave(entry.id, {
            type: 'default',
            people: numericPeople,
            availableTime: numericAvailableTime,
            productions: updatedProductions,
            goalDisplay: goalDisplayValue,
            primaryProductId,
        });
        onClose();
    };

    return (
        <div className="fixed inset-0 bg-black bg-opacity-60 flex justify-center items-center z-40 modal-backdrop">
            <div ref={modalRef} className="bg-white dark:bg-gray-800 p-6 rounded-lg shadow-xl w-full max-w-3xl modal-content max-h-[90vh] overflow-y-auto">
                <h2 className="text-xl font-bold mb-4">Editar Lançamento: {entry.period}</h2>
                {isTraveteEntry ? (
                    <div className="space-y-6">
                        <div className="grid grid-cols-1 md:grid-cols-3 gap-4">
                            <div className="flex flex-col">
                                <label htmlFor="travete-edit-time" className="text-sm font-medium">Tempo Disp. (min)</label>
                                <input
                                    id="travete-edit-time"
                                    type="number"
                                    value={entryData.availableTime}
                                    onChange={(e) => setEntryData(prev => ({ ...prev, availableTime: e.target.value }))}
                                    className="mt-1 w-full p-2 rounded-md bg-gray-100 dark:bg-gray-700"
                                />
                            </div>
                            <div className="md:col-span-2 flex flex-col">
                                <label htmlFor="travete-edit-observation" className="text-sm font-medium">Observação</label>
                                <textarea
                                    id="travete-edit-observation"
                                    value={entryData.observation}
                                    onChange={(e) => setEntryData(prev => ({ ...prev, observation: e.target.value }))}
                                    className="mt-1 w-full p-2 rounded-md bg-gray-100 dark:bg-gray-700"
                                    rows={2}
                                />
                            </div>
                        </div>
                        <div className="grid grid-cols-1 lg:grid-cols-2 gap-4">
                            {entryData.employeeEntries.map((employee, index) => (
                                <div key={employee.employeeId || index} className="p-4 border border-gray-200 dark:border-gray-700 rounded-xl bg-gray-50 dark:bg-gray-800/60 space-y-4">
                                    <div className="flex items-center justify-between">
                                        <h3 className="text-lg font-semibold">Funcionário {employee.employeeId}</h3>
                                    </div>
                                    <div className="grid grid-cols-1 md:grid-cols-2 gap-3">
                                        <div className="flex flex-col">
                                            <label className="text-sm font-medium">Máquina</label>
                                            <select
                                                value={employee.machineType}
                                                onChange={(e) => handleTraveteEmployeeChange(index, 'machineType', e.target.value)}
                                                className="p-2 rounded-md bg-gray-100 dark:bg-gray-700"
                                            >
                                                {traveteMachines.map(machine => (
                                                    <option key={machine} value={machine}>{machine}</option>
                                                ))}
                                            </select>
                                        </div>
                                        <div className="flex flex-col">
                                            <label className="text-sm font-medium">Tempo por Peça (min)</label>
                                            <input
                                                type="number"
                                                step="0.01"
                                                value={employee.standardTime}
                                                onChange={(e) => handleTraveteEmployeeChange(index, 'standardTime', e.target.value)}
                                                className="p-2 rounded-md bg-gray-100 dark:bg-gray-700"
                                            />
                                        </div>
                                    </div>
                                    <div className="space-y-3">
                                        {employee.products.map((productItem, productIdx) => (
                                            <div key={`${employee.employeeId}-${productIdx}`} className="p-3 rounded-lg bg-white dark:bg-gray-900/60 border border-gray-200 dark:border-gray-700 space-y-3">
                                                        <div className="flex items-center justify-between">
                                                            <label className="text-sm font-semibold">
                                                                {productIdx === 0
                                                                    ? 'Produto / Lote (Prioridade)'
                                                                    : productItem.isAutoSuggested
                                                                        ? 'Próximo Lote (Automático)'
                                                                        : 'Produto / Lote'}
                                                            </label>
                                                            {employee.products.length > 1 && (
                                                                <button
                                                                    type="button"
                                                                    onClick={() => handleTraveteRemoveProduct(index, productIdx)}
                                                                    className="text-red-500 hover:text-red-400"
                                                        >
                                                            <Trash size={16} />
                                                        </button>
                                                    )}
                                                </div>
                                                <select
                                                    value={productItem.lotId}
                                                    onChange={(e) => handleTraveteProductChange(index, productIdx, 'lotId', e.target.value)}
                                                    className="p-2 rounded-md bg-gray-100 dark:bg-gray-700"
                                                >
                                                    <option value="">Selecione...</option>
                                                    {traveteLotOptions.map(lotOption => (
                                                        <option key={lotOption.id} value={lotOption.id}>
                                                            {formatTraveteLotDisplayName(lotOption, products)}
                                                        </option>
                                                    ))}
                                                </select>
                                                <div className="flex flex-col">
                                                    <label className="text-sm">Quantidade Produzida</label>
                                                    <input
                                                        type="number"
                                                        min="0"
                                                        value={productItem.produced}
                                                        onChange={(e) => handleTraveteProductChange(index, productIdx, 'produced', e.target.value)}
                                                        className="p-2 rounded-md bg-gray-100 dark:bg-gray-700"
                                                    />
                                                </div>
                                            </div>
                                        ))}
                                        <button
                                            type="button"
                                            onClick={() => handleTraveteAddProduct(index)}
                                            className="flex items-center gap-2 text-sm text-blue-600 hover:text-blue-500"
                                        >
                                            <PlusCircle size={16} /> Adicionar item fora de ordem
                                        </button>
                                    </div>
                                </div>
                            ))}
                        </div>
                        <div className="grid grid-cols-1 md:grid-cols-2 gap-4">
                            <div className="flex flex-col justify-center items-center bg-blue-100 dark:bg-blue-900/50 p-3 rounded-md shadow-inner">
                                <span className="text-sm font-medium text-gray-700 dark:text-gray-200">Meta Prevista</span>
                                <span className="font-bold text-lg text-blue-600 dark:text-blue-300 text-center">
                                    {traveteMetaDisplay || '- // -'}
                                </span>
                            </div>
                        </div>
                    </div>
                ) : (
                    <div className="space-y-4">
                        <div className="grid grid-cols-2 gap-4">
                            <div>
                                <label htmlFor="edit-people" className="block text-sm font-medium">Nº Pessoas</label>
                                <input
                                    id="edit-people"
                                    type="number"
                                    value={entryData.people}
                                    onChange={(e) => setEntryData({ ...entryData, people: e.target.value })}
                                    className="mt-1 w-full p-2 rounded-md bg-gray-100 dark:bg-gray-700"
                                />
                            </div>
                            <div>
                                <label htmlFor="edit-time" className="block text-sm font-medium">Tempo Disp. (min)</label>
                                <input
                                    id="edit-time"
                                    type="number"
                                    value={entryData.availableTime}
                                    onChange={(e) => setEntryData({ ...entryData, availableTime: e.target.value })}
                                    className="mt-1 w-full p-2 rounded-md bg-gray-100 dark:bg-gray-700"
                                />
                            </div>
                        </div>
                        <div>
                            <h3 className="text-sm font-semibold mb-2">Produções</h3>
                            <div className="space-y-2 max-h-64 overflow-y-auto">
                                {(entryData.productionRows || []).map((row, index) => (
                                    <div key={row.key || `${row.productId}-${index}`} className="flex items-center justify-between gap-4">
                                        <span className="text-sm font-medium truncate">{row.productName || row.productId || 'Produto'}</span>
                                        <input
                                            type="number"
                                            value={row.produced || ''}
                                            onChange={(e) => handleProductionRowChange(index, e.target.value)}
                                            className="w-24 p-2 rounded-md bg-gray-100 dark:bg-gray-700"
                                        />
                                    </div>
                                ))}
                                {(!entryData.productionRows || entryData.productionRows.length === 0) && (
                                    <p className="text-sm text-gray-500">Nenhum lote previsto para este horário.</p>
                                )}
                            </div>
                            <div className="grid grid-cols-1 sm:grid-cols-2 gap-4 pt-2">
                                {defaultPredictedLotLabel && (
                                    <div className="flex flex-col justify-center items-center bg-blue-50 dark:bg-blue-900/40 p-3 rounded-md shadow-inner">
                                        <span className="text-sm font-medium text-gray-700 dark:text-gray-200">Lotes Previstos</span>
                                        <span className="font-semibold text-base text-blue-700 dark:text-blue-200 text-center">{defaultPredictedLotLabel}</span>
                                    </div>
                                )}
                                <div className="flex flex-col justify-center items-center bg-blue-100 dark:bg-blue-900/50 p-3 rounded-md shadow-inner">
                                    <span className="text-sm font-medium text-gray-700 dark:text-gray-200">Meta Prevista</span>
                                    <span className="font-bold text-lg text-blue-600 dark:text-blue-400">{defaultGoalPreview}</span>
                                </div>
                            </div>
                        </div>
                    </div>
                )}
                <div className="mt-6 flex justify-end gap-3">
                    <button onClick={onClose} className="px-4 py-2 bg-gray-200 hover:bg-gray-300 rounded-md">Cancelar</button>
                    <button onClick={handleSave} className="px-4 py-2 bg-blue-600 text-white rounded-md hover:bg-blue-700">Salvar</button>
                </div>
            </div>
        </div>
    );
};



const DashboardActionDialog = ({ isOpen, onClose, onConfirm, mode, initialName }) => {
    const [name, setName] = useState('');
    const modalRef = useRef();
    useClickOutside(modalRef, onClose);

    useEffect(() => {
        if (isOpen) {
            setName(mode === 'rename' ? initialName : '');
        }
    }, [isOpen, mode, initialName]);

    if (!isOpen) return null;

    const handleSubmit = async (e) => {
        e.preventDefault();
        if (name.trim()) {
            const success = await onConfirm(name.trim());
            if (success) {
                onClose();
            } else {
                alert("Um quadro com este nome já existe.");
            }
        }
    };

    const title = mode === 'create' ? 'Criar Novo Quadro' : 'Renomear Quadro';

    return (
        <div className="fixed inset-0 bg-black bg-opacity-60 flex justify-center items-center z-30 modal-backdrop">
            <div ref={modalRef} className="bg-white dark:bg-gray-800 p-6 rounded-lg shadow-xl w-full max-w-md modal-content">
                <form onSubmit={handleSubmit}>
                    <h2 className="text-xl font-bold mb-4">{title}</h2>
                    <input
                        type="text"
                        value={name}
                        onChange={(e) => setName(e.target.value)}
                        className="w-full p-2 rounded-md bg-gray-100 dark:bg-gray-700 mb-4"
                        placeholder="Nome do quadro"
                        autoFocus
                    />
                    <div className="flex justify-end gap-4">
                        <button type="button" onClick={onClose} className="px-4 py-2 rounded-md bg-gray-200 dark:bg-gray-600">Cancelar</button>
                        <button type="submit" className="px-4 py-2 rounded-md bg-blue-600 text-white">Salvar</button>
                    </div>
                </form>
            </div>
        </div>
    );
};


const ObservationModal = ({ isOpen, onClose, entry, onSave }) => {
    const [observation, setObservation] = useState('');
    const modalRef = useRef();
    useClickOutside(modalRef, onClose);

    useEffect(() => {
        if (entry) {
            setObservation(entry.observation || '');
        }
    }, [entry]);

    if (!isOpen) return null;

    const handleSave = () => {
        onSave(entry.id, observation);
        onClose();
    };

    return (
        <div className="fixed inset-0 bg-black bg-opacity-60 flex justify-center items-center z-30 modal-backdrop">
            <div ref={modalRef} className="bg-white dark:bg-gray-800 p-6 rounded-lg shadow-xl w-full max-w-lg modal-content">
                <h2 className="text-xl font-bold mb-4">Observação do Período: {entry?.period}</h2>
                <textarea
                    value={observation}
                    onChange={(e) => setObservation(e.target.value)}
                    rows="5"
                    className="w-full p-2 rounded-md bg-gray-100 dark:bg-gray-700 mb-4"
                    placeholder="Digite suas observações aqui..."
                />
                <div className="flex justify-end gap-4">
                    <button onClick={onClose} className="px-4 py-2 rounded-md bg-gray-200 dark:bg-gray-600">Cancelar</button>
                    <button onClick={handleSave} className="px-4 py-2 rounded-md bg-blue-600 text-white">Salvar</button>
                </div>
            </div>
        </div>
    );
};

const LotObservationModal = ({ isOpen, onClose, lot, onSave }) => {
    const [observation, setObservation] = useState('');
    const modalRef = useRef();
    useClickOutside(modalRef, onClose);

    useEffect(() => {
        if (lot) {
            setObservation(lot.observation || '');
        }
    }, [lot]);

    if (!isOpen) return null;

    const handleSave = () => {
        onSave(lot.id, observation);
        onClose();
    };

    return (
        <div className="fixed inset-0 bg-black bg-opacity-60 flex justify-center items-center z-30 modal-backdrop">
            <div ref={modalRef} className="bg-white dark:bg-gray-800 p-6 rounded-lg shadow-xl w-full max-w-lg modal-content">
                <h2 className="text-xl font-bold mb-4">Observação do Lote: {lot?.productName}</h2>
                <textarea
                    value={observation}
                    onChange={(e) => setObservation(e.target.value)}
                    rows="5"
                    className="w-full p-2 rounded-md bg-gray-100 dark:bg-gray-700 mb-4"
                    placeholder="Digite suas observações aqui..."
                />
                <div className="flex justify-end gap-4">
                    <button onClick={onClose} className="px-4 py-2 rounded-md bg-gray-200 dark:bg-gray-600">Cancelar</button>
                    <button onClick={handleSave} className="px-4 py-2 rounded-md bg-blue-600 text-white">Salvar</button>
                </div>
            </div>
        </div>
    );
};

const PasswordModal = ({ isOpen, onClose, onSuccess, adminConfig }) => {
    const [password, setPassword] = useState('');
    const [error, setError] = useState('');
    const modalRef = useRef();
    useClickOutside(modalRef, onClose);

    useEffect(() => {
        if(isOpen) {
            setPassword('');
            setError('');
        }
    }, [isOpen]);

    if (!isOpen) return null;

    const handleConfirm = async () => {
        setError('');
        if (!IS_VALID_ADMIN_PASSWORD_HASH) {
            setError('Configuração de segurança ausente. Contate o administrador.');
            return;
        }

        const inputHash = await sha256Hex(password.trim());

        if (IS_VALID_ADMIN_PASSWORD_HASH && inputHash === ADMIN_PASSWORD_HASH) {
            if(onSuccess) onSuccess();
            onClose();
        } else {
            setError('Senha incorreta.');
        }
    };

    return (
        <div className="fixed inset-0 bg-black bg-opacity-60 flex justify-center items-center z-30 modal-backdrop">
            <div ref={modalRef} className="bg-white dark:bg-gray-800 p-6 rounded-lg shadow-xl w-full max-w-sm modal-content">
                 <h2 className="text-xl font-bold mb-4">Acesso Restrito</h2>
                 <p className="text-sm mb-4">Por favor, insira a senha de administrador para continuar.</p>
                 <input
                     type="password"
                     value={password}
                     onChange={(e) => setPassword(e.target.value)}
                     className="w-full p-2 rounded-md bg-gray-100 dark:bg-gray-700 mb-2"
                     placeholder="Senha"
                 />
                 {error && <p className="text-red-500 text-sm mb-4">{error}</p>}
                 <div className="flex justify-end gap-4">
                     <button onClick={onClose} className="px-4 py-2 rounded-md bg-gray-200 dark:bg-gray-600">Cancelar</button>
                     <button onClick={handleConfirm} className="px-4 py-2 rounded-md bg-blue-600 text-white">Confirmar</button>
                 </div>
            </div>
        </div>
    );
};

const ReasonModal = ({ isOpen, onClose, onConfirm }) => {
    const [reason, setReason] = useState('');
    const modalRef = useRef();
    useClickOutside(modalRef, onClose);
    
    if (!isOpen) return null;
    
    const handleConfirm = () => {
        onConfirm(reason || 'Nenhum motivo fornecido.');
        setReason('');
        onClose();
    };
    
    return (
        <div className="fixed inset-0 bg-black bg-opacity-60 flex justify-center items-center z-40 modal-backdrop">
            <div ref={modalRef} className="bg-white dark:bg-gray-800 p-6 rounded-lg shadow-xl w-full max-w-md modal-content">
                <h2 className="text-xl font-bold mb-4">Motivo da Exclusão</h2>
                <p className="text-sm text-gray-600 dark:text-gray-300 mb-4">Por favor, forneça um breve motivo para a exclusão deste item. Isso ajuda na rastreabilidade.</p>
                <textarea
                    value={reason}
                    onChange={(e) => setReason(e.target.value)}
                    rows="3"
                    className="w-full p-2 rounded-md bg-gray-100 dark:bg-gray-700 mb-4"
                    placeholder="Ex: Lançamento duplicado, erro de digitação..."
                />
                <div className="flex justify-end gap-4">
                    <button onClick={onClose} className="px-4 py-2 rounded-md bg-gray-200 dark:bg-gray-600">Cancelar</button>
                    <button onClick={handleConfirm} className="px-4 py-2 rounded-md bg-red-600 text-white">Confirmar Exclusão</button>
                </div>
            </div>
        </div>
    );
};
 
const AdminPanelModal = ({ isOpen, onClose, users, roles }) => {
    const modalRef = useRef();
    useClickOutside(modalRef, onClose);
    const [selectedUser, setSelectedUser] = useState(null);
    const [editablePermissions, setEditablePermissions] = useState([]);
    
    useEffect(() => {
        if (isOpen && users.length > 0 && !selectedUser) {
            setSelectedUser(users[0]);
        }
        if (!isOpen) {
            setSelectedUser(null);
        }
    }, [isOpen, users, selectedUser]);
    
    useEffect(() => {
        if (selectedUser) {
            setEditablePermissions(selectedUser.permissions || []);
        }
    }, [selectedUser]);

    if (!isOpen) return null;

    const handlePermissionChange = (permissionKey, isChecked) => {
        setEditablePermissions(prev => {
            const newSet = new Set(prev);
            if (isChecked) {
                newSet.add(permissionKey);
            } else {
                newSet.delete(permissionKey);
            }
            return Array.from(newSet);
        });
    };
    
    const applyRoleTemplate = (roleId) => {
        if (roles[roleId]) {
            setEditablePermissions(roles[roleId].permissions);
        }
    };
    
    const handleSavePermissions = async () => {
        if (!selectedUser) return;
        try {
            const roleRef = doc(db, 'roles', selectedUser.uid);
            await setDoc(roleRef, { permissions: editablePermissions });
            alert(`Permissões do usuário ${selectedUser.email} salvas com sucesso!`);
            onClose();
        } catch (error) {
            console.error("Erro ao salvar permissões:", error);
            alert('Falha ao salvar permissões.');
        }
    };

    return (
        <div className="fixed inset-0 bg-black bg-opacity-60 flex justify-center items-center z-50 p-4 modal-backdrop">
            <div ref={modalRef} className="bg-white dark:bg-gray-900 p-6 rounded-2xl shadow-2xl w-full max-w-6xl h-[90vh] flex flex-col modal-content">
                <div className="flex justify-between items-center mb-4 pb-4 border-b dark:border-gray-700">
                    <h2 className="text-2xl font-bold flex items-center gap-2"><UserCog/> Painel de Administração</h2>
                    <button onClick={onClose} title="Fechar"><XCircle /></button>
                </div>
                <div className="flex-grow flex gap-6 overflow-hidden">
                    <div className="w-1/3 border-r pr-6 dark:border-gray-700 overflow-y-auto">
                        <h3 className="text-lg font-semibold mb-3 sticky top-0 bg-white dark:bg-gray-900 pb-2">Usuários</h3>
                        <div className="space-y-2">
                           {users.map(user => (
                               <button 
                                   key={user.uid} 
                                   onClick={() => setSelectedUser(user)}
                                   className={`w-full text-left p-3 rounded-lg transition-colors ${selectedUser?.uid === user.uid ? 'bg-blue-100 dark:bg-blue-900/50' : 'hover:bg-gray-100 dark:hover:bg-gray-800'}`}
                               >
                                   <p className="font-semibold truncate">{user.email}</p>
                                   <p className="text-xs text-gray-500">{user.permissions.length} permissões</p>
                               </button>
                           ))}
                        </div>
                    </div>
                    <div className="w-2/3 flex-grow overflow-y-auto pr-2">
                       {selectedUser ? (
                           <div>
                               <div className="mb-6">
                                   <h3 className="text-xl font-bold truncate">{selectedUser.email}</h3>
                                   <p className="text-gray-500">Edite as permissões para este usuário.</p>
                               </div>
                               <div className="mb-6">
                                   <label htmlFor="role-template" className="block text-sm font-medium text-gray-700 dark:text-gray-300">Aplicar Modelo</label>
                                   <select 
                                       id="role-template"
                                       onChange={(e) => applyRoleTemplate(e.target.value)}
                                       className="mt-1 block w-full md:w-1/2 p-2 rounded-md bg-gray-100 dark:bg-gray-700"
                                   >
                                       <option value="">Selecione um modelo para começar...</option>
                                       {Object.values(roles).map(role => (
                                           <option key={role.id} value={role.id}>{role.name}</option>
                                       ))}
                                   </select>
                               </div>
                               <div className="space-y-4">
                                     <h4 className="font-semibold">Permissões Individuais</h4>
                                     <div className="grid grid-cols-1 md:grid-cols-2 gap-4">
                                         {Object.entries(ALL_PERMISSIONS).map(([key, description]) => (
                                             <label key={key} className="flex items-center gap-3 p-3 rounded-lg bg-gray-50 dark:bg-gray-800/50 hover:bg-gray-100 dark:hover:bg-gray-800 cursor-pointer">
                                                 <input
                                                     type="checkbox"
                                                     checked={editablePermissions.includes(key)}
                                                     onChange={(e) => handlePermissionChange(key, e.target.checked)}
                                                     className="h-5 w-5 rounded text-blue-600 focus:ring-blue-500"
                                                 />
                                                 <span className="text-sm">{description}</span>
                                             </label>
                                         ))}
                                     </div>
                               </div>
                               <div className="mt-8 pt-4 border-t dark:border-gray-700 flex justify-end">
                                   <button onClick={handleSavePermissions} className="px-6 py-2 rounded-lg bg-blue-600 text-white font-semibold hover:bg-blue-700">
                                       Salvar Permissões
                                   </button>
                               </div>
                           </div>
                       ) : (
                           <div className="flex items-center justify-center h-full text-gray-500">
                               <p>Selecione um usuário na lista para ver e editar suas permissões.</p>
                           </div>
                       )}
                    </div>
                </div>
            </div>
        </div>
    );
};
 
const TvSelectorModal = ({ isOpen, onClose, onSelect, onStartCarousel, dashboards }) => {
    const [carouselSeconds, setCarouselSeconds] = useState(10);
    const [selectedDashboards, setSelectedDashboards] = useState(() => dashboards.map(d => d.id));
    const modalRef = useRef();
    useClickOutside(modalRef, onClose);

    useEffect(() => {
        if (isOpen) {
            setSelectedDashboards(dashboards.map(d => d.id));
        }
    }, [isOpen, dashboards]);

    if (!isOpen) return null;

    const handleToggle = (id) => {
        setSelectedDashboards(prev =>
            prev.includes(id) ? prev.filter(dId => dId !== id) : [...prev, id]
        );
    };

    const handleStart = () => {
        if (selectedDashboards.length > 0) {
            onStartCarousel({
                dashboardIds: selectedDashboards,
                interval: carouselSeconds * 1000,
            });
            onClose();
        }
    };

    return (
        <div className="fixed inset-0 bg-black bg-opacity-50 flex justify-center items-center z-50 modal-backdrop">
            <div ref={modalRef} className="bg-white dark:bg-gray-900 p-8 rounded-2xl shadow-2xl w-full max-w-2xl modal-content">
                <div className="flex justify-between items-center mb-6">
                    <h2 className="text-2xl font-bold flex items-center gap-2">
                        <Monitor size={24} className="text-blue-500" /> Selecionar Modo de Exibição
                    </h2>
                    <button onClick={onClose} title="Fechar"><XCircle size={24} /></button>
                </div>
                <div className="grid grid-cols-1 md:grid-cols-2 gap-8">
                    <div>
                        <h3 className="font-bold text-lg mb-2">Exibição Única</h3>
                        <p className="mb-4 text-gray-600 dark:text-gray-400 text-sm">Escolha um quadro para exibir em tela cheia.</p>
                        <div className="space-y-2 max-h-60 overflow-y-auto pr-2">
                            {dashboards.map(dash => (
                                <button
                                    key={dash.id}
                                    onClick={() => { onSelect(dash.id); onClose(); }}
                                    className="w-full flex items-center justify-between p-3 bg-gray-100 dark:bg-gray-700 rounded-lg hover:bg-blue-100 dark:hover:bg-blue-900/50 transition-colors"
                                >
                                    <span className="font-semibold">{dash.name}</span>
                                    <ArrowRight size={20} className="text-blue-500" />
                                </button>
                            ))}
                        </div>
                    </div>
                    <div className="border-l dark:border-gray-700 pl-8">
                        <h3 className="font-bold text-lg mb-2">Modo Carrossel</h3>
                        <p className="mb-4 text-gray-600 dark:text-gray-400 text-sm">Selecione os quadros e o tempo de exibição.</p>
                        <div className="space-y-2 max-h-48 overflow-y-auto pr-2 mb-4">
                            {dashboards.map(dash => (
                                <label key={dash.id} className="flex items-center gap-3 p-2 rounded-md hover:bg-gray-100 dark:hover:bg-gray-800 cursor-pointer">
                                    <input type="checkbox" checked={selectedDashboards.includes(dash.id)} onChange={() => handleToggle(dash.id)} className="h-5 w-5 rounded text-blue-600 focus:ring-blue-500"/>
                                    <span>{dash.name}</span>
                                </label>
                            ))}
                        </div>
                        <div className="flex items-center gap-4">
                             <div className="flex-grow">
                                <label htmlFor="carousel-time" className="text-sm">Segundos por slide:</label>
                                <input id="carousel-time" type="number" value={carouselSeconds} onChange={e => setCarouselSeconds(Number(e.target.value))} className="w-full p-2 mt-1 rounded-md bg-gray-100 dark:bg-gray-700"/>
                             </div>
                            <button onClick={handleStart} className="self-end h-10 px-4 font-semibold rounded-md bg-green-600 text-white hover:bg-green-700 flex items-center gap-2">
                                <Film size={18} /> Iniciar Carrossel
                            </button>
                        </div>
                    </div>
                </div>
            </div>
        </div>
    );
};

// #####################################################################
// #                                                                   #
// #               FIM: COMPONENTES DE MODAIS E AUXILIARES             #
// #                                                                   #
// #####################################################################



// #####################################################################
// #                                                                   #
// #           INÍCIO: COMPONENTES AUXILIARES DO DASHBOARD             #
// #                                                                   #
// #####################################################################

const StatCard = ({ title, value, unit = '', isEfficiency = false }) => {
    const valueColor = isEfficiency ? (value < 65 ? 'text-red-500' : 'text-green-600') : 'text-gray-800 dark:text-white';
    return (
        <div className="bg-white dark:bg-gray-900 p-6 rounded-2xl shadow-lg">
            <h3 className="text-lg font-medium text-gray-500 dark:text-gray-400">{title}</h3>
            <p className={`text-4xl font-bold ${valueColor} mt-2`}>{value}<span className="text-2xl ml-2">{unit}</span></p>
        </div>
    );
};

const CalendarView = ({ selectedDate, setSelectedDate, currentMonth, setCurrentMonth, calendarView, setCalendarView, allProductionData }) => {
    const handleNavigation = (offset) => {
        if (calendarView === 'day') setCurrentMonth(prev => new Date(prev.getFullYear(), prev.getMonth() + offset, 1));
        else if (calendarView === 'month') setCurrentMonth(prev => new Date(prev.getFullYear() + offset, prev.getMonth(), 1));
        else if (calendarView === 'year') setCurrentMonth(prev => new Date(prev.getFullYear() + offset * 10, prev.getMonth(), 1));
    };
    const handleHeaderClick = () => {
        if (calendarView === 'day') setCalendarView('month');
        if (calendarView === 'month') setCalendarView('year');
    };
    const handleMonthSelect = (monthIndex) => { setCurrentMonth(new Date(currentMonth.getFullYear(), monthIndex, 1)); setCalendarView('day'); };
    const handleYearSelect = (year) => { setCurrentMonth(new Date(year, currentMonth.getMonth(), 1)); setCalendarView('month'); };
    const renderHeader = () => {
        let text = '';
        if (calendarView === 'day') text = currentMonth.toLocaleString('pt-BR', { month: 'long', year: 'numeric' });
        else if (calendarView === 'month') text = currentMonth.getFullYear();
        else { const startYear = Math.floor(currentMonth.getFullYear() / 10) * 10; text = `${startYear} - ${startYear + 9}`; }
        return <button onClick={handleHeaderClick} className="text-xl font-semibold hover:text-blue-500">{text}</button>;
    };
    const renderDayView = () => {
        const startOfMonth = new Date(currentMonth.getFullYear(), currentMonth.getMonth(), 1);
        const startDate = new Date(startOfMonth);
        startDate.setDate(startDate.getDate() - startOfMonth.getDay());
        const days = Array.from({ length: 42 }, (_, i) => { const day = new Date(startDate); day.setDate(day.getDate() + i); return day; });
        return (
            <div className="grid grid-cols-7 gap-2 text-center">
                {['D', 'S', 'T', 'Q', 'Q', 'S', 'S'].map((day, i) => <div key={i} className="font-medium text-gray-500 text-sm">{day}</div>)}
                {days.map((day, i) => {
                    const isSelected = day.toDateString() === selectedDate.toDateString();
                    const isCurrentMonth = day.getMonth() === currentMonth.getMonth();
                    const hasData = !!(allProductionData[day.toISOString().slice(0, 10)] && allProductionData[day.toISOString().slice(0, 10)].length > 0);
                    return (<button key={i} onClick={() => setSelectedDate(day)} className={`p-2 rounded-full text-sm relative ${isCurrentMonth ? '' : 'text-gray-400 dark:text-gray-600'} ${isSelected ? 'bg-blue-600 text-white' : 'hover:bg-gray-100 dark:hover:bg-gray-700'}`}>{day.getDate()}{hasData && <span className="absolute bottom-1 left-1/2 -translate-x-1/2 w-1.5 h-1.5 bg-green-500 rounded-full"></span>}</button>);
                })}
            </div>
        );
    };
    const renderMonthView = () => {
        const months = Array.from({length: 12}, (_, i) => new Date(0, i).toLocaleString('pt-BR', {month: 'short'}));
        return ( <div className="grid grid-cols-4 gap-2 text-center">{months.map((month, i) => (<button key={month} onClick={() => handleMonthSelect(i)} className="p-3 rounded-lg hover:bg-gray-100 dark:hover:bg-gray-700">{month}</button>))}</div> );
    };
    const renderYearView = () => {
        const startYear = Math.floor(currentMonth.getFullYear() / 10) * 10;
        const years = Array.from({ length: 10 }, (_, i) => startYear + i);
        return ( <div className="grid grid-cols-4 gap-2 text-center">{years.map(year => (<button key={year} onClick={() => handleYearSelect(year)} className="p-3 rounded-lg hover:bg-gray-100 dark:hover:bg-gray-700">{year}</button>))}</div> );
    };
    return (
        <div className="bg-white dark:bg-gray-900 p-6 rounded-2xl shadow-lg">
            <div className="flex justify-between items-center mb-4">
                <button onClick={() => handleNavigation(-1)} title="Anterior"><ChevronLeft/></button>
                {renderHeader()}
                <button onClick={() => handleNavigation(1)} title="Próximo"><ChevronRight/></button>
            </div>
            {calendarView === 'day' && renderDayView()}
            {calendarView === 'month' && renderMonthView()}
            {calendarView === 'year' && renderYearView()}
        </div>
    );
};

const TrashItemDisplay = ({ item, products, user, onRestore, canRestore }) => {
    const date = new Date(item.deletedAt).toLocaleString('pt-BR');
    
    const commonHeader = (
      <div className="flex justify-between items-start">
        <div>
            <p className="font-bold text-lg mb-1">{item.itemType === 'product' ? 'PRODUTO DELETADO' : (item.itemType === 'lot' ? 'LOTE DELETADO' : 'LANÇAMENTO DELETADO')}</p>
            <p className="text-sm">Deletado por: <span className="font-semibold">{item.deletedByEmail}</span> em <span className="font-semibold">{date}</span></p>
            <p className="mt-2">Motivo: <span className="italic font-medium">{item.reason || 'Nenhum motivo fornecido.'}</span></p>
        </div>
        {canRestore && <button onClick={() => onRestore(item)} className="p-2 bg-green-500 text-white rounded-md text-sm">Restaurar</button>}
      </div>
    );

    const getStatusText = (status) => {
        switch(status) {
            case 'future': return 'Na Fila';
            case 'ongoing': return 'Em Andamento';
            case 'completed': return 'Concluído';
            case 'completed_missing': return 'Concluído (com Falta)';
            case 'completed_exceeding': return 'Concluído (com Sobra)';
            default: return status;
        }
    };

    if (item.itemType === 'product') {
        const doc = item.originalDoc;
        const lastKnownTime = doc.standardTimeHistory?.[doc.standardTimeHistory.length - 1]?.time || 'N/A';
        return (
            <div className="p-4 bg-red-50 dark:bg-red-900/30 rounded-lg border-2 border-red-500/50">
                {commonHeader}
                <div className="mt-3 p-3 bg-red-100 dark:bg-red-900/80 rounded-md">
                    <p className="font-bold">Detalhes do Produto:</p>
                    <p>Nome/Código: <span className="font-semibold">{doc.name}</span></p>
                    <p>Tempo Padrão (na exclusão): <span className="font-semibold">{lastKnownTime} min</span></p>
                </div>
            </div>
        );
    }

    if (item.itemType === 'lot') {
        const doc = item.originalDoc;
        return (
            <div className="p-4 bg-red-50 dark:bg-red-900/30 rounded-lg border-2 border-red-500/50">
                {commonHeader}
                <div className="mt-3 p-3 bg-red-100 dark:bg-red-900/80 rounded-md">
                    <p className="font-bold">Detalhes do Lote:</p>
                    <p>Produto: <span className="font-semibold">{doc.productName}</span> {doc.customName && `(${doc.customName})`}</p>
                    <p>Lote Sequencial #: <span className="font-semibold">{doc.sequentialId}</span></p>
                    <p>Meta Total: <span className="font-semibold">{doc.target} un.</span></p>
                    <p>Produzido até a Exclusão: <span className="font-semibold">{doc.produced} un.</span></p>
                    <p>Status na Exclusão: <span className="font-semibold">{getStatusText(doc.status)}</span></p>
                </div>
            </div>
        );
    }
    
    if (item.itemType === 'entry') {
        const doc = item.originalDoc;
        const productionList = doc.productionDetails.map(d => {
            const product = products.find(p => p.id === d.productId);
            return `${d.produced} un. (${product?.name || 'Produto Excluído'})`;
        }).join(', ');

        return (
             <div className="p-4 bg-red-50 dark:bg-red-900/30 rounded-lg border-2 border-red-500/50">
                {commonHeader}
                <div className="mt-3 p-3 bg-red-100 dark:bg-red-900/80 rounded-md">
                    <p className="font-bold">Detalhes do Lançamento:</p>
                    <p>Período: <span className="font-semibold">{doc.period}</span></p>
                    <p>Pessoas / Tempo: <span className="font-semibold">{doc.people} / {doc.availableTime} min</span></p>
                    <p>Meta Registrada: <span className="font-semibold">{doc.goalDisplay}</span></p>
                    <p>Produção Registrada: <span className="font-semibold">{productionList}</span></p>
                </div>
            </div>
        );
    }

    return null;
};

const LotReport = ({ lots, products }) => {
    const reportData = useMemo(() => {
        const completedLots = lots.filter(l => l.status.startsWith('completed') && l.startDate && l.endDate);
        if (completedLots.length === 0) {
            return { lotDetails: [], overallAverage: 0 };
        }

        let totalPieces = 0;
        let totalDays = 0;

        const lotDetails = completedLots.map(lot => {
            const startDate = new Date(lot.startDate);
            const endDate = new Date(lot.endDate);
            const durationMillis = endDate - startDate;
            const durationDays = Math.max(1, durationMillis / (1000 * 60 * 60 * 24));
            
            const averageDaily = lot.produced > 0 ? (lot.produced / durationDays) : 0;

            totalPieces += lot.produced;
            totalDays += durationDays;

            return {
                ...lot,
                duration: durationDays.toFixed(1),
                averageDaily: averageDaily.toFixed(2),
            };
        });

        const overallAverage = totalDays > 0 ? (totalPieces / totalDays) : 0;

        return { lotDetails, overallAverage: overallAverage.toFixed(2) };
    }, [lots]);

    return (
        <section className="bg-white dark:bg-gray-900 p-6 rounded-2xl shadow-lg">
            <h2 className="text-xl font-semibold mb-4 flex items-center">
                <BarChart className="mr-2 text-blue-500"/> Relatório de Lotes Concluídos
            </h2>
            {reportData.lotDetails.length === 0 ? (
                <p className="text-gray-500 dark:text-gray-400">Nenhum lote concluído para exibir o relatório.</p>
            ) : (
                <>
                <div className="grid grid-cols-1 md:grid-cols-4 gap-4 mb-6">
                    <div className="md:col-span-4 bg-blue-50 dark:bg-blue-900/30 p-4 rounded-lg text-center">
                        <h3 className="font-bold text-lg text-blue-800 dark:text-blue-300">Média Geral de Produção Diária</h3>
                        <p className="text-3xl font-extrabold text-blue-600 dark:text-blue-400">{reportData.overallAverage} <span className="text-lg">peças/dia</span></p>
                    </div>
                </div>

                <div className="overflow-x-auto">
                    <table className="w-full text-left text-sm">
                        <thead className="bg-gray-50 dark:bg-gray-800">
                            <tr>
                                <th className="p-3">Lote</th>
                                <th className="p-3 text-center">Total Produzido</th>
                                <th className="p-3 text-center">Duração (dias)</th>
                                <th className="p-3 text-center">Média Diária (peças)</th>
                            </tr>
                        </thead>
                        <tbody className="divide-y divide-gray-200 dark:divide-gray-600">
                            {reportData.lotDetails.map(lot => (
                                <tr key={lot.id}>
                                    <td className="p-3 font-semibold">{lot.productName}{lot.customName ? ` - ${lot.customName}` : ''} (#{lot.sequentialId})</td>
                                    <td className="p-3 text-center">{lot.produced} / {lot.target}</td>
                                    <td className="p-3 text-center">{lot.duration}</td>
                                    <td className="p-3 text-center font-bold text-green-600 dark:text-green-400">{lot.averageDaily}</td>
                                </tr>
                            ))}
                        </tbody>
                    </table>
                </div>
                </>
            )}
        </section>
    );
};

// #####################################################################
// #                                                                   #
// #           INÍCIO: CRONOANÁLISE DASHBOARD (CÓDIGO PRINCIPAL)         #
// #                                                                   #
// #####################################################################

const CronoanaliseDashboard = ({ onNavigateToStock, onNavigateToOperationalSequence, user, permissions, startTvMode, dashboards, users, roles, currentDashboardIndex, setCurrentDashboardIndex }) => {
    const { logout } = useAuth();
    const [theme, setTheme] = useState(() => localStorage.getItem('theme') || (window.matchMedia('(prefers-color-scheme: dark)').matches ? 'dark' : 'light'));
    useEffect(() => {
        const root = window.document.documentElement;
        root.classList.toggle('dark', theme === 'dark');
        localStorage.setItem('theme', theme);
    }, [theme]);
    const toggleTheme = () => setTheme(prev => (prev === 'light' ? 'dark' : 'light'));
    
    useEffect(() => { if (currentDashboardIndex >= dashboards.length && dashboards.length > 0) { setCurrentDashboardIndex(dashboards.length - 1); } }, [dashboards, currentDashboardIndex, setCurrentDashboardIndex]);

    const currentDashboard = dashboards[currentDashboardIndex] || null;
    const isTraveteDashboard = currentDashboard?.id === 'travete';
    
    const [products, setProducts] = useState([]);
    const [lots, setLots] = useState([]);
    const [allProductionData, setAllProductionData] = useState({});
    const [trashItems, setTrashItems] = useState([]);
    
    const [selectedDate, setSelectedDate] = useState(new Date());
    const [currentMonth, setCurrentMonth] = useState(new Date());
    const [calendarView, setCalendarView] = useState('day');
    
    const [lotCounter, setLotCounter] = useState(1);
    
    const [lotFilter, setLotFilter] = useState('ongoing');
    const [newLot, setNewLot] = useState({ productId: '', target: '', customName: '' });
    const [editingLotId, setEditingLotId] = useState(null);
    const [editingLotData, setEditingLotData] = useState({ target: '', customName: '' });
    const [newProduct, setNewProduct] = useState({ name: '', standardTime: '' });
    const [editingProductId, setEditingProductId] = useState(null);
    const [editingProductData, setEditingProductData] = useState({ name: '', standardTime: '' });
    
    const [newEntry, setNewEntry] = useState({ period: '', people: '', availableTime: 60, productId: '', productions: [] });
    const [traveteProductForm, setTraveteProductForm] = useState(() => createTraveteProductFormState());
    const resetTraveteProductForm = useCallback(() => {
        setTraveteProductForm(createTraveteProductFormState());
    }, [setTraveteProductForm]);
    const [traveteEntry, setTraveteEntry] = useState({
        period: '',
        availableTime: 60,
        employeeEntries: [createDefaultTraveteEmployee(1), createDefaultTraveteEmployee(2)],
    });
    const traveteMachines = TRAVETE_MACHINES;

    const [goalPreview, setGoalPreview] = useState("0");
    const [predictedLots, setPredictedLots] = useState([]);
    const [modalState, setModalState] = useState({ type: null, data: null });
    const [showUrgent, setShowUrgent] = useState(false);
    const [urgentProduction, setUrgentProduction] = useState({ productId: '', produced: '' });
    const [isExportingReport, setIsExportingReport] = useState(false);
    const [isNavOpen, setIsNavOpen] = useState(false);
    const navRef = useRef();
    useClickOutside(navRef, () => setIsNavOpen(false));

    const productsForSelectedDate = useMemo(() => {
        const targetDate = new Date(selectedDate);
        targetDate.setHours(23, 59, 59, 999);
<<<<<<< HEAD
=======

        return products
            .map(p => {
                if (!p.standardTimeHistory || p.standardTimeHistory.length === 0) {
                    return null; 
                }
                const validTimeEntry = p.standardTimeHistory
                    .filter(h => new Date(h.effectiveDate) <= targetDate)
                    .pop();

                if (!validTimeEntry) {
                    return null; 
                }
                return { ...p, standardTime: validTimeEntry.time };
            })
            .filter(Boolean);
    }, [products, selectedDate]);

    const traveteVariationLookup = useMemo(() => {
        const lookup = new Map();
        productsForSelectedDate.forEach(product => {
            if (!product?.machineType) return;
            const baseId = product.baseProductId || product.id;
            if (!lookup.has(baseId)) {
                lookup.set(baseId, new Map());
            }
            lookup.get(baseId).set(product.machineType, product);
        });
        return lookup;
    }, [productsForSelectedDate]);
    
    const summarizeTraveteEntry = useCallback((entryDraft) => {
        const defaultResult = {
            employeeSummaries: [],
            goalDisplay: '- // -',
            lotDisplay: '- // -',
            isValid: false,
            productionDetails: [],
            totalMeta: 0,
            totalProduced: 0,
            goalBlocks: [],
            lotBlocks: [],
        };

        if (!entryDraft) {
            return defaultResult;
        }

        const availableTime = parseFloat(entryDraft.availableTime) || 0;
        const period = entryDraft.period;
        const activeLots = getOrderedActiveLots(lots);

        const employeeSummaries = (entryDraft.employeeEntries || []).map((emp) => {
            const manualStandardTime = parseFloat(emp.standardTime);
            let derivedStandardTime = 0;

            const productSummaries = (emp.products || []).map(productItem => {
                const lot = productItem.lotId ? (lots.find(l => l.id === productItem.lotId) || null) : null;
                const produced = parseInt(productItem.produced, 10) || 0;
                const variation = lot
                    ? findTraveteVariationForLot(lot, emp.machineType, productsForSelectedDate, traveteVariationLookup)
                    : null;
                const baseProductId = lot ? resolveTraveteLotBaseId(lot, productsForSelectedDate) : null;
                const variationStandardTime = variation?.standardTime ? parseFloat(variation.standardTime) : NaN;
                if (!Number.isNaN(variationStandardTime) && variationStandardTime > 0 && derivedStandardTime <= 0) {
                    derivedStandardTime = variationStandardTime;
                }

                return {
                    lot,
                    lotId: lot?.id || '',
                    productId: variation?.id || '',
                    productBaseId: baseProductId || '',
                    produced,
                    standardTime: (!Number.isNaN(variationStandardTime) && variationStandardTime > 0)
                        ? variationStandardTime
                        : 0,
                };
            });

            const standardTimeValue = (!Number.isNaN(manualStandardTime) && manualStandardTime > 0)
                ? manualStandardTime
                : derivedStandardTime;

            const produced = productSummaries.reduce((sum, item) => sum + (item.produced || 0), 0);
            const meta = (standardTimeValue > 0 && availableTime > 0)
                ? Math.round(availableTime / standardTimeValue)
                : 0;
            const efficiency = (standardTimeValue > 0 && availableTime > 0 && produced > 0)
                ? parseFloat((((produced * standardTimeValue) / availableTime) * 100).toFixed(2))
                : 0;

            const productionDetails = productSummaries
                .filter(item => item.produced > 0 && item.lotId)
                .map(item => ({
                    lotId: item.lotId,
                    productId: item.productId,
                    produced: item.produced,
                    ...(item.productBaseId ? { productBaseId: item.productBaseId } : {}),
                    standardTime: item.standardTime || standardTimeValue || 0,
                }));

            const productsForSave = productSummaries
                .filter(item => item.produced > 0 && item.lotId)
                .map(item => ({
                    lotId: item.lotId,
                    produced: item.produced,
                    productId: item.productId,
                    productBaseId: item.productBaseId || undefined,
                    standardTime: item.standardTime || standardTimeValue || 0,
                    lotName: item.lot ? formatTraveteLotDisplayName(item.lot, products) : '',
                }));

            const valid = Boolean(
                period &&
                availableTime > 0 &&
                productionDetails.length > 0 &&
                standardTimeValue > 0
            );

            const primaryLot = productSummaries.find(item => item.lot)?.lot || null;
            const manualNextLotItem = productSummaries.slice(1).find(item => item.lot) || null;
            const manualNextLot = manualNextLotItem?.lot || null;

            const currentLot = primaryLot || activeLots[0] || null;
            let nextLotCandidate = manualNextLot || null;

            if (!nextLotCandidate && currentLot) {
                const currentIndex = activeLots.findIndex(l => l.id === currentLot.id);
                if (currentIndex !== -1) {
                    nextLotCandidate = activeLots.slice(currentIndex + 1).find(Boolean) || null;
                }
            }

            if (!nextLotCandidate && !currentLot && activeLots.length > 0) {
                nextLotCandidate = activeLots[0];
            }

            const currentLotName = currentLot ? formatTraveteLotDisplayName(currentLot, products) : '';
            const rawNextLotName = nextLotCandidate ? formatTraveteLotDisplayName(nextLotCandidate, products) : '';
            const remainingInCurrentLot = getLotRemainingPieces(currentLot);
            const nextLotRemaining = getLotRemainingPieces(nextLotCandidate);

            const plannedForCurrentLot = currentLot ? Math.min(meta, remainingInCurrentLot || 0) : 0;
            const leftoverMetaForNext = Math.max(0, meta - plannedForCurrentLot);
            const manualNextProduced = manualNextLotItem ? manualNextLotItem.produced || 0 : 0;
            const nextMetaPieces = manualNextLotItem && manualNextProduced > 0
                ? manualNextProduced
                : nextLotRemaining;

            const shouldShowNextLot = Boolean(nextLotCandidate)
                && (manualNextLotItem || leftoverMetaForNext > 0)
                && (nextMetaPieces > 0);

            const machineSuffix = emp.machineType?.replace('Travete ', '') || '';
            const currentLotLabel = currentLotName
                ? `${currentLotName}${machineSuffix ? ` - ${machineSuffix}` : ''}`
                : '';
            const nextLotName = shouldShowNextLot ? rawNextLotName : '';
            const lotDisplay = currentLotLabel
                ? (shouldShowNextLot && nextLotName ? `${currentLotLabel} / ${nextLotName}` : currentLotLabel)
                : (shouldShowNextLot && nextLotName ? nextLotName : '-');

            const currentMetaValue = currentLot ? remainingInCurrentLot : (meta > 0 ? meta : 0);
            const currentMetaLabel = currentMetaValue > 0
                ? currentMetaValue.toLocaleString('pt-BR')
                : (currentLot ? '0' : (meta > 0 ? meta.toLocaleString('pt-BR') : '0'));
            const nextMetaLabel = shouldShowNextLot
                ? (nextMetaPieces > 0 ? nextMetaPieces.toLocaleString('pt-BR') : '0')
                : '';
            const metaDisplay = nextMetaLabel ? `${currentMetaLabel}/${nextMetaLabel}` : currentMetaLabel;

            const producedSegments = productSummaries.map(item => {
                const producedNumeric = parseInt(item.produced, 10);
                return Number.isNaN(producedNumeric) ? 0 : producedNumeric;
            });
            const formattedProducedSegments = producedSegments.filter((value, idx) => (idx === 0) || value > 0)
                .map(value => value.toLocaleString('pt-BR'));
            const producedDisplay = formattedProducedSegments.length > 0
                ? formattedProducedSegments.join(' / ')
                : produced.toLocaleString('pt-BR');

            return {
                ...emp,
                produced,
                meta,
                efficiency,
                standardTimeValue,
                productionDetails,
                productsForSave,
                productSummaries,
                valid,
                metaDisplay,
                lotDisplay,
                producedDisplay,
                currentLotName,
                nextLotName,
                shouldShowNextLot,
                metaSegments: {
                    current: currentMetaValue,
                    next: shouldShowNextLot ? nextMetaPieces : null,
                    showNext: shouldShowNextLot,
                },
                lotSegments: {
                    current: currentLotName,
                    next: shouldShowNextLot ? nextLotName : '',
                    machineType: emp.machineType || '',
                },
            };
        });
>>>>>>> 7dd9f287

        if (employeeSummaries.length === 0) {
            return defaultResult;
        }

        const goalBlocks = employeeSummaries.map(emp => emp.metaSegments);
        const lotBlocks = employeeSummaries.map(emp => emp.lotSegments);

        const goalDisplay = employeeSummaries
            .map(emp => emp.metaDisplay || '-')
            .join(' // ');

        const lotDisplay = employeeSummaries
            .map(emp => emp.lotDisplay || '-')
            .join(' // ');

        const productionDetails = employeeSummaries.flatMap(emp => emp.productionDetails);
        const totalMeta = employeeSummaries.reduce((sum, emp) => sum + (emp.meta || 0), 0);
        const totalProduced = employeeSummaries.reduce((sum, emp) => sum + (emp.produced || 0), 0);

        const isValid = Boolean(
            period &&
            availableTime > 0 &&
            employeeSummaries.every(emp => emp.valid)
        );

        return {
            employeeSummaries,
            goalDisplay,
            lotDisplay,
            isValid,
            productionDetails,
            totalMeta,
            totalProduced,
            goalBlocks,
            lotBlocks,
        };
    }, [lots, productsForSelectedDate, traveteVariationLookup, products]);

    const traveteComputedEntry = useMemo(() => {
        if (!isTraveteDashboard) {
            return {
                employeeSummaries: [],
                goalDisplay: '- // -',
                lotDisplay: '- // -',
                isValid: false,
                productionDetails: [],
                totalMeta: 0,
                totalProduced: 0,
                goalBlocks: [],
                lotBlocks: [],
            };
        }

        return summarizeTraveteEntry(traveteEntry);
    }, [isTraveteDashboard, summarizeTraveteEntry, traveteEntry]);

    const travetePreviewPending = useMemo(() => {
        if (!isTraveteDashboard) return false;
        if (!traveteEntry.period || !(parseFloat(traveteEntry.availableTime) > 0)) return false;
        return traveteEntry.employeeEntries.some(emp => (emp.products || []).some(item => item.lotId));
    }, [isTraveteDashboard, traveteEntry]);

<<<<<<< HEAD
                if (!validTimeEntry) {
                    return null; 
                }
                return { ...p, standardTime: validTimeEntry.time };
            })
            .filter(Boolean);
    }, [products, selectedDate]);

    const traveteVariationLookup = useMemo(() => {
        const lookup = new Map();
        productsForSelectedDate.forEach(product => {
            if (!product?.machineType) return;
            const baseId = product.baseProductId || product.id;
            if (!lookup.has(baseId)) {
                lookup.set(baseId, new Map());
            }
            lookup.get(baseId).set(product.machineType, product);
        });
        return lookup;
    }, [productsForSelectedDate]);
    
    const summarizeTraveteEntry = useCallback((entryDraft) => {
        const defaultResult = {
            employeeSummaries: [],
            goalDisplay: '- // -',
            lotDisplay: '- // -',
            isValid: false,
            productionDetails: [],
            totalMeta: 0,
            totalProduced: 0,
            goalBlocks: [],
            lotBlocks: [],
        };

        if (!entryDraft) {
            return defaultResult;
        }

        const availableTime = parseFloat(entryDraft.availableTime) || 0;
        const period = entryDraft.period;
        const activeLots = getOrderedActiveLots(lots);

        const employeeSummaries = (entryDraft.employeeEntries || []).map((emp) => {
            const manualStandardTime = parseFloat(emp.standardTime);
            let derivedStandardTime = 0;

            const productSummaries = (emp.products || []).map(productItem => {
                const lot = productItem.lotId ? (lots.find(l => l.id === productItem.lotId) || null) : null;
                const produced = parseInt(productItem.produced, 10) || 0;
                const variation = lot
                    ? findTraveteVariationForLot(lot, emp.machineType, productsForSelectedDate, traveteVariationLookup)
                    : null;
                const baseProductId = lot ? resolveTraveteLotBaseId(lot, productsForSelectedDate) : null;
                const variationStandardTime = variation?.standardTime ? parseFloat(variation.standardTime) : NaN;
                if (!Number.isNaN(variationStandardTime) && variationStandardTime > 0 && derivedStandardTime <= 0) {
                    derivedStandardTime = variationStandardTime;
                }

                return {
                    lot,
                    lotId: lot?.id || '',
                    productId: variation?.id || '',
                    productBaseId: baseProductId || '',
                    produced,
                    standardTime: (!Number.isNaN(variationStandardTime) && variationStandardTime > 0)
                        ? variationStandardTime
                        : 0,
                };
            });

            const standardTimeValue = (!Number.isNaN(manualStandardTime) && manualStandardTime > 0)
                ? manualStandardTime
                : derivedStandardTime;

            const produced = productSummaries.reduce((sum, item) => sum + (item.produced || 0), 0);
            const meta = (standardTimeValue > 0 && availableTime > 0)
                ? Math.round(availableTime / standardTimeValue)
                : 0;
            const efficiency = (standardTimeValue > 0 && availableTime > 0 && produced > 0)
                ? parseFloat((((produced * standardTimeValue) / availableTime) * 100).toFixed(2))
                : 0;

            const productionDetails = productSummaries
                .filter(item => item.produced > 0 && item.lotId)
                .map(item => ({
                    lotId: item.lotId,
                    productId: item.productId,
                    produced: item.produced,
                    ...(item.productBaseId ? { productBaseId: item.productBaseId } : {}),
                    standardTime: item.standardTime || standardTimeValue || 0,
                }));

            const productsForSave = productSummaries
                .filter(item => item.produced > 0 && item.lotId)
                .map(item => ({
                    lotId: item.lotId,
                    produced: item.produced,
                    productId: item.productId,
                    productBaseId: item.productBaseId || undefined,
                    standardTime: item.standardTime || standardTimeValue || 0,
                    lotName: item.lot ? formatTraveteLotDisplayName(item.lot, products) : '',
                }));

            const valid = Boolean(
                period &&
                availableTime > 0 &&
                productionDetails.length > 0 &&
                standardTimeValue > 0
            );

            const primaryLot = productSummaries.find(item => item.lot)?.lot || null;
            const manualNextLotItem = productSummaries.slice(1).find(item => item.lot) || null;
            const manualNextLot = manualNextLotItem?.lot || null;

            const currentLot = primaryLot || activeLots[0] || null;
            let nextLotCandidate = manualNextLot || null;

            if (!nextLotCandidate && currentLot) {
                const currentIndex = activeLots.findIndex(l => l.id === currentLot.id);
                if (currentIndex !== -1) {
                    nextLotCandidate = activeLots.slice(currentIndex + 1).find(Boolean) || null;
                }
            }

            if (!nextLotCandidate && !currentLot && activeLots.length > 0) {
                nextLotCandidate = activeLots[0];
            }

            const currentLotName = currentLot ? formatTraveteLotDisplayName(currentLot, products) : '';
            const rawNextLotName = nextLotCandidate ? formatTraveteLotDisplayName(nextLotCandidate, products) : '';
            const remainingInCurrentLot = getLotRemainingPieces(currentLot);
            const nextLotRemaining = getLotRemainingPieces(nextLotCandidate);

            const plannedForCurrentLot = currentLot ? Math.min(meta, remainingInCurrentLot || 0) : 0;
            const leftoverMetaForNext = Math.max(0, meta - plannedForCurrentLot);
            const manualNextProduced = manualNextLotItem ? manualNextLotItem.produced || 0 : 0;
            const nextMetaPieces = manualNextLotItem && manualNextProduced > 0
                ? manualNextProduced
                : nextLotRemaining;

            const shouldShowNextLot = Boolean(nextLotCandidate)
                && (manualNextLotItem || leftoverMetaForNext > 0)
                && (nextMetaPieces > 0);

            const machineSuffix = emp.machineType?.replace('Travete ', '') || '';
            const currentLotLabel = currentLotName
                ? `${currentLotName}${machineSuffix ? ` - ${machineSuffix}` : ''}`
                : '';
            const nextLotName = shouldShowNextLot ? rawNextLotName : '';
            const lotDisplay = currentLotLabel
                ? (shouldShowNextLot && nextLotName ? `${currentLotLabel} / ${nextLotName}` : currentLotLabel)
                : (shouldShowNextLot && nextLotName ? nextLotName : '-');

            const currentMetaValue = currentLot ? remainingInCurrentLot : (meta > 0 ? meta : 0);
            const currentMetaLabel = currentMetaValue > 0
                ? currentMetaValue.toLocaleString('pt-BR')
                : (currentLot ? '0' : (meta > 0 ? meta.toLocaleString('pt-BR') : '0'));
            const nextMetaLabel = shouldShowNextLot
                ? (nextMetaPieces > 0 ? nextMetaPieces.toLocaleString('pt-BR') : '0')
                : '';
            const metaDisplay = nextMetaLabel ? `${currentMetaLabel}/${nextMetaLabel}` : currentMetaLabel;

            const producedSegments = productSummaries.map(item => {
                const producedNumeric = parseInt(item.produced, 10);
                return Number.isNaN(producedNumeric) ? 0 : producedNumeric;
            });
            const formattedProducedSegments = producedSegments.filter((value, idx) => (idx === 0) || value > 0)
                .map(value => value.toLocaleString('pt-BR'));
            const producedDisplay = formattedProducedSegments.length > 0
                ? formattedProducedSegments.join(' / ')
                : produced.toLocaleString('pt-BR');

            return {
                ...emp,
                produced,
                meta,
                efficiency,
                standardTimeValue,
                productionDetails,
                productsForSave,
                productSummaries,
                valid,
                metaDisplay,
                lotDisplay,
                producedDisplay,
                currentLotName,
                nextLotName,
                shouldShowNextLot,
                metaSegments: {
                    current: currentMetaValue,
                    next: shouldShowNextLot ? nextMetaPieces : null,
                    showNext: shouldShowNextLot,
                },
                lotSegments: {
                    current: currentLotName,
                    next: shouldShowNextLot ? nextLotName : '',
                    machineType: emp.machineType || '',
                },
            };
        });

        if (employeeSummaries.length === 0) {
            return defaultResult;
        }

        const goalBlocks = employeeSummaries.map(emp => emp.metaSegments);
        const lotBlocks = employeeSummaries.map(emp => emp.lotSegments);

        const goalDisplay = employeeSummaries
            .map(emp => emp.metaDisplay || '-')
            .join(' // ');

        const lotDisplay = employeeSummaries
            .map(emp => emp.lotDisplay || '-')
            .join(' // ');

        const productionDetails = employeeSummaries.flatMap(emp => emp.productionDetails);
        const totalMeta = employeeSummaries.reduce((sum, emp) => sum + (emp.meta || 0), 0);
        const totalProduced = employeeSummaries.reduce((sum, emp) => sum + (emp.produced || 0), 0);

        const isValid = Boolean(
            period &&
            availableTime > 0 &&
            employeeSummaries.every(emp => emp.valid)
        );

        return {
            employeeSummaries,
            goalDisplay,
            lotDisplay,
            isValid,
            productionDetails,
            totalMeta,
            totalProduced,
            goalBlocks,
            lotBlocks,
        };
    }, [lots, productsForSelectedDate, traveteVariationLookup, products]);

    const traveteComputedEntry = useMemo(() => {
        if (!isTraveteDashboard) {
            return {
                employeeSummaries: [],
                goalDisplay: '- // -',
                lotDisplay: '- // -',
                isValid: false,
                productionDetails: [],
                totalMeta: 0,
                totalProduced: 0,
                goalBlocks: [],
                lotBlocks: [],
            };
        }

        return summarizeTraveteEntry(traveteEntry);
    }, [isTraveteDashboard, summarizeTraveteEntry, traveteEntry]);

    const travetePreviewPending = useMemo(() => {
        if (!isTraveteDashboard) return false;
        if (!traveteEntry.period || !(parseFloat(traveteEntry.availableTime) > 0)) return false;
        return traveteEntry.employeeEntries.some(emp => (emp.products || []).some(item => item.lotId));
    }, [isTraveteDashboard, traveteEntry]);

=======
>>>>>>> 7dd9f287
    const isEntryFormValid = useMemo(() => {
        if (isTraveteDashboard) {
            return traveteComputedEntry.isValid;
        }

        const allFieldsFilled = newEntry.productions.every(p => p !== '' && p !== null);

        const atLeastOneIsPositive = newEntry.productions.some(p => parseInt(p, 10) > 0);

        const hasProduction = allFieldsFilled && atLeastOneIsPositive;

        const hasUrgentProduction = showUrgent && urgentProduction.productId && (parseInt(urgentProduction.produced, 10) || 0) > 0;

        return (
            newEntry.period &&
            (parseFloat(newEntry.people) > 0) &&
            (parseFloat(newEntry.availableTime) > 0) &&
            newEntry.productId &&
            (hasProduction || hasUrgentProduction)
        );
    }, [isTraveteDashboard, traveteComputedEntry, newEntry, showUrgent, urgentProduction]);
    
    useEffect(() => {
        if (!user || !currentDashboard) return;

        const unsubProducts = onSnapshot(query(collection(db, `dashboards/${currentDashboard.id}/products`)), snap => {
            setProducts(snap.docs.map(d => d.data()));
        });
        const unsubLots = onSnapshot(query(collection(db, `dashboards/${currentDashboard.id}/lots`), orderBy("order")), snap => {
            setLots(snap.docs.map(d => d.data()));
        });
        const unsubProdData = onSnapshot(doc(db, `dashboards/${currentDashboard.id}/productionData`, "data"), snap => {
            setAllProductionData(snap.exists() ? snap.data() : {});
        });
        const unsubTrash = onSnapshot(query(collection(db, 'trash')), snap => {
             setTrashItems(snap.docs.map(d => d.data()));
        });

        const clearPreviewOnUnmount = async () => {
            if(currentDashboard?.id) {
                await deleteDoc(doc(db, `dashboards/${currentDashboard.id}/previews/live`));
            }
        };

        return () => {
            unsubProducts();
            unsubLots();
            unsubProdData();
            unsubTrash();
            clearPreviewOnUnmount();
        };

    }, [user, currentDashboard]);
    
    const dateKey = selectedDate.toISOString().slice(0, 10);
    const productionData = useMemo(() => allProductionData[dateKey] || [], [allProductionData, dateKey]);
    
    useEffect(() => { setLotCounter(lots.length > 0 ? Math.max(0, ...lots.map(l => l.sequentialId || 0)) + 1 : 1); }, [lots]);

    useEffect(() => {
        if (!isTraveteDashboard) {
            setTraveteProductForm(createTraveteProductFormState());
            setTraveteEntry({
                period: '',
                availableTime: 60,
                employeeEntries: [createDefaultTraveteEmployee(1), createDefaultTraveteEmployee(2)],
            });
        }
    }, [isTraveteDashboard]);

    const closeModal = () => setModalState({ type: null, data: null });
    
    useEffect(() => {
        if (!currentDashboard?.id) return;

        const previewRef = doc(db, `dashboards/${currentDashboard.id}/previews/live`);

        if (isTraveteDashboard) {
            const hasBasicInfo = traveteEntry.period && parseFloat(traveteEntry.availableTime) > 0;
            const hasAnyProduct = traveteEntry.employeeEntries.some(emp => (emp.products || []).some(item => item.lotId));
            if (hasBasicInfo && hasAnyProduct) {
                const handler = setTimeout(async () => {
                    const employeePreview = traveteComputedEntry.employeeSummaries.map(emp => ({
                        employeeId: emp.employeeId,
                        machineType: emp.machineType,
                        products: (emp.productsForSave || []).map(item => ({
                            lotName: item.lotName || '',
                            produced: item.produced,
                        })),
                    }));

                    const lotNames = Array.from(new Set(employeePreview.flatMap(emp => (emp.products || []).map(p => p.lotName).filter(Boolean))));
                    const lotDisplayValue = traveteComputedEntry.lotDisplay && traveteComputedEntry.lotDisplay.trim().length > 0
                        ? traveteComputedEntry.lotDisplay
                        : lotNames.join(' | ');

                    await setDoc(previewRef, {
                        period: traveteEntry.period,
                        goalDisplay: traveteComputedEntry.goalDisplay,
                        availableTime: traveteEntry.availableTime,
                        people: traveteEntry.employeeEntries.length,
                        employeeEntries: employeePreview,
                        lotDisplayName: lotDisplayValue || '',
                        timestamp: Timestamp.now(),
                    });
                }, 500);

                return () => {
                    clearTimeout(handler);
                };
            }

            deleteDoc(previewRef);
            return;
        }

        if (newEntry.period && newEntry.people > 0 && newEntry.availableTime > 0 && newEntry.productId) {

            const handler = setTimeout(async () => {
                const product = productsForSelectedDate.find(p => p.id === newEntry.productId);

                await setDoc(previewRef, {
                    period: newEntry.period,
                    goalDisplay: goalPreview,
                    productName: product?.name || '',
                    timestamp: Timestamp.now()
                });
            }, 1500);

            return () => {
                clearTimeout(handler);
            };
        }

        deleteDoc(previewRef);
    }, [isTraveteDashboard, goalPreview, newEntry, traveteEntry, traveteComputedEntry, currentDashboard, productsForSelectedDate, products]);


    const handleAddEntry = useCallback(async (e) => {
        e.preventDefault();
        if (!currentDashboard) return;

        if (isTraveteDashboard) {
            if (!traveteComputedEntry.isValid) return;

            const entryId = Date.now().toString();
            const batch = writeBatch(db);
            const prodDataRef = doc(db, `dashboards/${currentDashboard.id}/productionData`, "data");
            const employeeEntries = traveteComputedEntry.employeeSummaries.map(emp => ({
                employeeId: emp.employeeId,
                machineType: emp.machineType,
                produced: emp.produced || 0,
                standardTime: emp.standardTimeValue || 0,
                products: (emp.productsForSave || []).map(product => ({
                    lotId: product.lotId,
                    productId: product.productId,
                    produced: product.produced,
                    standardTime: product.standardTime,
                    ...(product.productBaseId ? { productBaseId: product.productBaseId } : {}),
                })),
            }));

            const newEntryData = {
                id: entryId,
                period: traveteEntry.period,
                people: traveteEntry.employeeEntries.length,
                availableTime: traveteEntry.availableTime,
                goalDisplay: traveteComputedEntry.goalDisplay,
                lotDisplay: traveteComputedEntry.lotDisplay,
                traveteGoalBlocks: traveteComputedEntry.goalBlocks || [],
                traveteLotBlocks: traveteComputedEntry.lotBlocks || [],
                employeeEntries,
                productionDetails: traveteComputedEntry.productionDetails,
                observation: '',
                createdBy: { uid: user.uid, email: user.email },
            };

            const updatedDayData = [...(allProductionData[dateKey] || []), newEntryData];
            batch.set(prodDataRef, { [dateKey]: updatedDayData }, { merge: true });

            for (const detail of traveteComputedEntry.productionDetails) {
                const lotToUpdate = detail.lotId
                    ? lots.find(l => l.id === detail.lotId)
                    : detail.productBaseId
                        ? lots.find(l => resolveTraveteLotBaseId(l, productsForSelectedDate) === detail.productBaseId)
                        : lots.find(l => l.productId === detail.productId);
                if (lotToUpdate) {
                    const lotRef = doc(db, `dashboards/${currentDashboard.id}/lots`, lotToUpdate.id);
                    const newProduced = (lotToUpdate.produced || 0) + detail.produced;
                    const updatePayload = {
                        produced: newProduced,
                        lastEditedBy: { uid: user.uid, email: user.email },
                        lastEditedAt: Timestamp.now(),
                    };
                    if (lotToUpdate.status === 'future' && newProduced > 0) {
                        updatePayload.status = 'ongoing';
                        updatePayload.startDate = new Date().toISOString();
                    }
                    if (newProduced >= lotToUpdate.target && !lotToUpdate.status.startsWith('completed')) {
                        updatePayload.status = 'completed';
                        updatePayload.endDate = new Date().toISOString();
                    }
                    batch.update(lotRef, updatePayload);
                }
            }

            const previewRef = doc(db, `dashboards/${currentDashboard.id}/previews/live`);
            batch.delete(previewRef);

            await batch.commit();

            setTraveteEntry({
                period: '',
                availableTime: 60,
                employeeEntries: [createDefaultTraveteEmployee(1), createDefaultTraveteEmployee(2)],
            });
            return;
        }

        if (!isEntryFormValid) return;

        const productionDetails = [];
        if (showUrgent && urgentProduction.productId && urgentProduction.produced > 0) {
            productionDetails.push({ productId: urgentProduction.productId, produced: parseInt(urgentProduction.produced, 10) });
        }
        predictedLots.filter(p => !p.isUrgent).forEach((lot, index) => {
            const producedAmount = parseInt(newEntry.productions[index], 10) || 0;
            if (lot && producedAmount > 0) {
                productionDetails.push({ productId: lot.productId, produced: producedAmount });
            }
        });

        const newEntryData = {
            id: Date.now().toString(),
            period: newEntry.period,
            people: newEntry.people,
            availableTime: newEntry.availableTime,
            productionDetails,
            observation: '',
            goalDisplay: goalPreview,
            primaryProductId: newEntry.productId,
            createdBy: { uid: user.uid, email: user.email },
        };

        const batch = writeBatch(db);
        const prodDataRef = doc(db, `dashboards/${currentDashboard.id}/productionData`, "data");

        const updatedDayData = [...(allProductionData[dateKey] || []), newEntryData];
        batch.set(prodDataRef, { [dateKey]: updatedDayData }, { merge: true });

        for (const detail of productionDetails) {
            const lotToUpdate = lots.find(l => l.productId === detail.productId);
            if(lotToUpdate){
                const lotRef = doc(db, `dashboards/${currentDashboard.id}/lots`, lotToUpdate.id);
                const newProduced = (lotToUpdate.produced || 0) + detail.produced;
                const updatePayload = {
                    produced: newProduced,
                    lastEditedBy: { uid: user.uid, email: user.email },
                    lastEditedAt: Timestamp.now(),
                };
                if (lotToUpdate.status === 'future' && newProduced > 0) {
                    updatePayload.status = 'ongoing';
                    updatePayload.startDate = new Date().toISOString();
                }
                if (newProduced >= lotToUpdate.target && !lotToUpdate.status.startsWith('completed')) {
                    updatePayload.status = 'completed';
                    updatePayload.endDate = new Date().toISOString();
                }
                batch.update(lotRef, updatePayload);
            }
        }

        const previewRef = doc(db, `dashboards/${currentDashboard.id}/previews/live`);
        batch.delete(previewRef);

        await batch.commit();

        setNewEntry({ period: '', people: '', availableTime: 60, productId: newEntry.productId, productions: [] });
        setUrgentProduction({productId: '', produced: ''});
        setShowUrgent(false);
    }, [currentDashboard, isTraveteDashboard, traveteComputedEntry, traveteEntry, allProductionData, dateKey, lots, user, isEntryFormValid, showUrgent, urgentProduction, predictedLots, newEntry, goalPreview, productsForSelectedDate]);
    
    
    const handleSaveTraveteEntry = async (entryId, updatedData) => {
        const originalEntry = productionData.find(e => e.id === entryId);
        if (!originalEntry) {
            console.error('Lançamento do Travete não encontrado para editar.');
            return;
        }

        const entryDraft = {
            period: originalEntry.period,
            availableTime: updatedData.availableTime,
            employeeEntries: (updatedData.employeeEntries || []).map((emp, index) => ({
                employeeId: emp.employeeId || index + 1,
                machineType: emp.machineType,
                standardTime: emp.standardTime,
                products: (emp.products || []).map(product => ({
                    lotId: product.lotId || '',
                    produced: product.produced || 0,
                })),
            })),
        };

        const computed = summarizeTraveteEntry(entryDraft);
        if (!computed.isValid || computed.employeeSummaries.length === 0) {
            console.error('Dados do Travete inválidos para salvar edição.');
            return;
        }

        const batch = writeBatch(db);
        const prodDataRef = doc(db, `dashboards/${currentDashboard.id}/productionData`, 'data');

        const productionDeltas = new Map();
        const accumulateDetail = (detail, sign) => {
            const lotTarget = detail.lotId
                ? lots.find(l => l.id === detail.lotId)
                : detail.productBaseId
                    ? lots.find(l => resolveTraveteLotBaseId(l, productsForSelectedDate) === detail.productBaseId)
                    : lots.find(l => l.productId === detail.productId);
            if (!lotTarget) return;
            productionDeltas.set(lotTarget.id, (productionDeltas.get(lotTarget.id) || 0) + sign * detail.produced);
        };

        (originalEntry.productionDetails || []).forEach(detail => accumulateDetail(detail, -1));
        computed.productionDetails.forEach(detail => accumulateDetail(detail, 1));

        for (const [lotId, delta] of productionDeltas.entries()) {
            if (delta === 0) continue;
            const lotRef = doc(db, `dashboards/${currentDashboard.id}/lots`, lotId);
            batch.update(lotRef, {
                produced: increment(delta),
                lastEditedBy: { uid: user.uid, email: user.email },
                lastEditedAt: Timestamp.now(),
            });
        }

        const updatedDayData = productionData.map(entry => {
            if (entry.id !== entryId) return entry;

            const employeeEntries = computed.employeeSummaries.map(emp => ({
                employeeId: emp.employeeId,
                machineType: emp.machineType,
                produced: emp.produced || 0,
                standardTime: emp.standardTimeValue || 0,
                products: (emp.productsForSave || []).map(product => ({
                    lotId: product.lotId,
                    productId: product.productId,
                    produced: product.produced,
                    standardTime: product.standardTime,
                    ...(product.productBaseId ? { productBaseId: product.productBaseId } : {}),
                })),
            }));

            return {
                ...entry,
                people: employeeEntries.length,
                availableTime: entryDraft.availableTime,
                goalDisplay: computed.goalDisplay,
                lotDisplay: computed.lotDisplay,
                traveteGoalBlocks: computed.goalBlocks || [],
                traveteLotBlocks: computed.lotBlocks || [],
                employeeEntries,
                productionDetails: computed.productionDetails,
                observation: updatedData.observation || entry.observation || '',
                lastEditedBy: { uid: user.uid, email: user.email },
                lastEditedAt: Timestamp.now(),
            };
        });

        batch.set(prodDataRef, { [dateKey]: updatedDayData }, { merge: true });

        try {
            await batch.commit();
        } catch (error) {
            console.error('Erro ao salvar edição do Travete:', error);
        }
    };

    const handleSaveEntry = async (entryId, updatedData) => {
      if (isTraveteDashboard || updatedData?.type === 'travete') {
          await handleSaveTraveteEntry(entryId, updatedData);
          return;
      }

      const originalEntry = productionData.find(e => e.id === entryId);
      if (!originalEntry) {
          console.error("Lançamento original não encontrado para editar.");
          return;
      }
 
      const batch = writeBatch(db);
      const prodDataRef = doc(db, `dashboards/${currentDashboard.id}/productionData`, "data");
 
      const productionDeltas = new Map();
      const updatedProductions = Array.isArray(updatedData.productions) ? updatedData.productions : [];

      (originalEntry.productionDetails || []).forEach(detail => {
          productionDeltas.set(detail.productId, (productionDeltas.get(detail.productId) || 0) - detail.produced);
      });

      updatedProductions.forEach(detail => {
          productionDeltas.set(detail.productId, (productionDeltas.get(detail.productId) || 0) + detail.produced);
      });
 
      for (const [productId, delta] of productionDeltas.entries()) {
          if (delta === 0) continue;
 
          const lotToUpdate = lots.find(l => l.productId === productId);
          if (lotToUpdate) {
              const lotRef = doc(db, `dashboards/${currentDashboard.id}/lots`, lotToUpdate.id);
              batch.update(lotRef, {
                  produced: increment(delta),
                  lastEditedBy: { uid: user.uid, email: user.email },
                  lastEditedAt: Timestamp.now(),
              });
          }
      }
      
      const updatedDayData = productionData.map(e => {
          if (e.id === entryId) {
              return {
                  ...e,
                  people: updatedData.people,
                  availableTime: updatedData.availableTime,
                  productionDetails: updatedProductions,
                  goalDisplay: updatedData.goalDisplay !== undefined ? updatedData.goalDisplay : e.goalDisplay,
                  primaryProductId: updatedData.primaryProductId !== undefined ? updatedData.primaryProductId : e.primaryProductId,
                  lastEditedBy: { uid: user.uid, email: user.email },
                  lastEditedAt: Timestamp.now(),
              };
          }
          return e;
      });
      
      batch.set(prodDataRef, { [dateKey]: updatedDayData }, { merge: true });
 
      try {
          await batch.commit();
          console.log("Lançamento atualizado com sucesso.");
      } catch (error) {
          console.error("Erro ao salvar lançamento editado:", error);
      }
    };


    const executeSoftDelete = async (reason, itemId, itemType, itemDoc) => {
        try {
            const trashId = Date.now().toString();
            const trashItem = {
                id: trashId,
                originalId: itemId,
                itemType: itemType,
                originalDoc: itemDoc,
                deletedByEmail: user.email,
                deletedAt: new Date().toISOString(),
                reason,
                dashboardId: currentDashboard.id,
            };

            const batch = writeBatch(db);
            batch.set(doc(db, "trash", trashId), trashItem);

            if (itemType === 'lot') {
                batch.delete(doc(db, `dashboards/${currentDashboard.id}/lots`, itemId));
            } else if (itemType === 'product') {
                batch.delete(doc(db, `dashboards/${currentDashboard.id}/products`, itemId));
            } else if (itemType === 'entry') {
                const updatedDayData = productionData.filter(e => e.id !== itemId);
                const updatedProdData = { ...allProductionData, [dateKey]: updatedDayData };
                batch.set(doc(db, `dashboards/${currentDashboard.id}/productionData`, "data"), updatedProdData, { merge: true });
                
                for (const detail of itemDoc.productionDetails) {
                    const lotToUpdate = lots.find(l => l.productId === detail.productId);
                    if(lotToUpdate){
                        const newProduced = Math.max(0, (lotToUpdate.produced || 0) - detail.produced);
                        const newStatus = (lotToUpdate.status.startsWith('completed') && newProduced < lotToUpdate.target) ? 'ongoing' : lotToUpdate.status;
                        batch.update(doc(db, `dashboards/${currentDashboard.id}/lots`, lotToUpdate.id), { produced: newProduced, status: newStatus });
                    }
                }
            }
            await batch.commit();

        } catch (e) { console.error('Erro ao mover item para lixeira:', e); } 
        finally { closeModal(); }
    };

    const handleRestoreItem = async (itemToRestore) => {
      const { itemType, originalDoc, dashboardId, id: trashId } = itemToRestore;
      
      if (dashboardId !== currentDashboard.id) {
          alert("Este item pertence a outro quadro e não pode ser restaurado aqui.");
          return;
      }
      
      const batch = writeBatch(db);
      
      if (itemType === 'product') {
          batch.set(doc(db, `dashboards/${dashboardId}/products`, originalDoc.id), originalDoc);
      } else if (itemType === 'lot') {
          batch.set(doc(db, `dashboards/${dashboardId}/lots`, originalDoc.id), originalDoc);
      } else if (itemType === 'entry') {
          const entryDateKey = new Date(itemToRestore.deletedAt).toISOString().slice(0, 10);
          const dayEntries = allProductionData[entryDateKey] || [];
          const restoredDayEntries = [...dayEntries, originalDoc];
          const updatedProdData = { ...allProductionData, [entryDateKey]: restoredDayEntries };
          batch.set(doc(db, `dashboards/${dashboardId}/productionData`, "data"), updatedProdData, { merge: true });
          
          for (const detail of originalDoc.productionDetails) {
              const lotToUpdate = lots.find(l => l.productId === detail.productId);
               if(lotToUpdate){
                  const newProduced = (lotToUpdate.produced || 0) + detail.produced;
                  const newStatus = (newProduced >= lotToUpdate.target) ? 'completed' : lotToUpdate.status;
                  batch.update(doc(db, `dashboards/${dashboardId}/lots`, lotToUpdate.id), { produced: newProduced, status: newStatus });
              }
          }
      }
      
      batch.delete(doc(db, "trash", trashId));
      await batch.commit();
    };

    const handleDeleteItemFlow = (itemId, itemType) => {
        let itemDoc;
        if (itemType === 'entry') itemDoc = productionData.find(i => i.id === itemId);
        else if (itemType === 'lot') itemDoc = lots.find(i => i.id === itemId);
        else if (itemType === 'product') itemDoc = products.find(i => i.id === itemId);
        if (!itemDoc) return;
        
        const onConfirmReason = (reason) => {
            if(permissions.DELETE_ENTRIES) { 
                executeSoftDelete(reason, itemId, itemType, itemDoc);
            }
        };

        setModalState({ type: 'reason', data: { onConfirm: onConfirmReason } });
    };

    const handleDeleteLot = (lotId) => handleDeleteItemFlow(lotId, 'lot');
    const handleDeleteProduct = (productId) => handleDeleteItemFlow(productId, 'product');
    const handleDeleteEntry = (entryId) => handleDeleteItemFlow(entryId, 'entry');

    const handleAddDashboard = async (name) => {
        if (dashboards.some(d => d.name.toLowerCase() === name.toLowerCase())) return false;
        const newOrder = dashboards.length > 0 ? Math.max(...dashboards.map(d => d.order)) + 1 : 1;
        const id = Date.now().toString();
        await setDoc(doc(db, "dashboards", id), { id, name, order: newOrder });
        return true;
    };
    const handleRenameDashboard = async (id, newName) => {
        if (dashboards.some(d => d.id !== id && d.name.toLowerCase() === newName.toLowerCase())) return false;
        await updateDoc(doc(db, "dashboards", id), { name: newName });
        return true;
    };
    const handleDeleteDashboard = async (id) => {
        if (dashboards.length <= 1) return;
        alert("A exclusão de quadros e seus sub-dados deve ser feita com cuidado, preferencialmente por uma Cloud Function para garantir a limpeza completa. Esta ação apenas removerá o quadro da lista.");
        await deleteDoc(doc(db, "dashboards", id));
    };

    const handleMoveDashboard = async (dashboardId, direction) => {
        const currentIndex = dashboards.findIndex(d => d.id === dashboardId);
        if (currentIndex === -1) return;

        const newIndex = direction === 'up' ? currentIndex - 1 : currentIndex + 1;
        if (newIndex < 0 || newIndex >= dashboards.length) return;

        const currentDash = dashboards[currentIndex];
        const swapDash = dashboards[newIndex];

        const batch = writeBatch(db);
        const currentDashRef = doc(db, "dashboards", currentDash.id);
        const swapDashRef = doc(db, "dashboards", swapDash.id);

        batch.update(currentDashRef, { order: swapDash.order });
        batch.update(swapDashRef, { order: currentDash.order });

        await batch.commit();
    };
    
    const handleSelectTvMode = () => setModalState({ type: 'tvSelector', data: null });
    
    useEffect(() => {
        const validProducts = productsForSelectedDate;
        if (validProducts.length > 0) {
            const isCurrentSelectionValid = validProducts.some(p => p.id === newEntry.productId);
            if (!isCurrentSelectionValid) {
                setNewEntry(prev => ({ ...prev, productId: validProducts[0].id, productions: [] }));
            }
        } else {
             setNewEntry(prev => ({ ...prev, productId: '', productions: [] }));
        }
    }, [newEntry.productId, productsForSelectedDate]);

    const calculatePredictions = useCallback(() => {
        if (isTraveteDashboard) {
            return { allPredictions: [], currentGoalPreview: traveteComputedEntry.goalDisplay || '- // -' };
        }

    const people = parseFloat(newEntry.people) || 0;
    const availableTime = parseFloat(newEntry.availableTime) || 0;
    let timeConsumedByUrgent = 0;
    let urgentPrediction = null;

    const currentProducts = productsForSelectedDate;

    // calcula tempo consumido pela produção urgente (se houver)
    if (showUrgent && urgentProduction.productId && urgentProduction.produced > 0) {
        const urgentProduct = currentProducts.find(p => p.id === urgentProduction.productId);
        if (urgentProduct && urgentProduct.standardTime > 0) {
            timeConsumedByUrgent = urgentProduct.standardTime * urgentProduction.produced;
            const urgentLot = lots.find(l => l.productId === urgentProduct.id);
            urgentPrediction = {
                ...(urgentLot || {}),
                productId: urgentProduct.id,
                productName: urgentProduct.name,
                producible: parseInt(urgentProduction.produced, 10),
                remainingPieces: getLotRemainingPieces(urgentLot),
                isUrgent: true,
            };
        }
    }

    const totalAvailableMinutes = availableTime * people;
    let timeForNormal = totalAvailableMinutes - timeConsumedByUrgent;
    const normalPredictions = [];

    if (timeForNormal > 0) {
        const activeLots = getOrderedActiveLots(lots);

        // 1) Encontrar o primeiro lote incompleto (prioridade real)
        let startIndex = activeLots.findIndex(l => ((l.target || 0) - (l.produced || 0)) > 0);

        // 2) Se não houver lote incompleto, usar fallback para newEntry.productId (como antes)
        if (startIndex === -1 && newEntry.productId) {
            startIndex = activeLots.findIndex(l => l.productId === newEntry.productId);
        }

        // 3) Se encontramos um índice válido, iteramos a partir dele
        if (startIndex !== -1) {
            // opcional: limite de quantos produtos queremos prever (até 10 conforme pediu)
            const MAX_PREDICTIONS = 10;
            for (let i = startIndex; i < activeLots.length && timeForNormal > 0 && normalPredictions.length < MAX_PREDICTIONS; i++) {
                const lot = activeLots[i];
                const productForLot = currentProducts.find(p => p.id === lot.productId);

                if (!productForLot || productForLot.standardTime <= 0) continue;

                const remainingPiecesInLot = getLotRemainingPieces(lot);
                if (remainingPiecesInLot === 0) continue;

                // Se não há tempo sequer para 1 peça (check rápido), para o cálculo.
                if (timeForNormal < productForLot.standardTime) {
                    break;
                }

                // CÁLCULO PRINCIPAL: usar arredondamento para o inteiro mais próximo (Math.round)
                const producibleFloat = timeForNormal / productForLot.standardTime;
                const roundedProducible = Math.round(producibleFloat); // 79.71 -> 80
                // garantir ao menos 1 (mas já garantimos timeForNormal >= standardTime)
                const producible = Math.min(remainingPiecesInLot, Math.max(0, roundedProducible));

                if (producible <= 0) {
                    // nada a produzir (proteção), sai do loop
                    break;
                }

                normalPredictions.push({
                    ...lot,
                    producible,
                    remainingPieces: remainingPiecesInLot,
                    productName: productForLot.name,
                });

                // subtrai o tempo "consumido" por essa previsão
                timeForNormal -= producible * productForLot.standardTime;

                // evita loops estranhos: se o tempo ficar <= 0, encerra
                if (timeForNormal <= 0) break;
            }
        } else if (newEntry.productId) {
            // fallback: usuário escolheu produto que não está em activeLots — calcula o que dá para produzir
            const selectedProduct = currentProducts.find(p => p.id === newEntry.productId);
            if (selectedProduct && selectedProduct.standardTime > 0) {
                const producibleFloat = timeForNormal / selectedProduct.standardTime;
                const producible = Math.round(producibleFloat);
                if (producible > 0) {
                    normalPredictions.push({
                        id: `nolot-${selectedProduct.id}`,
                        productId: selectedProduct.id,
                        productName: selectedProduct.name,
                        producible,
                        remainingPieces: producible,
                    });
                }
            }
        }
    }

    const allPredictions = urgentPrediction ? [urgentPrediction, ...normalPredictions] : normalPredictions;
    const normalGoalSegments = normalPredictions
        .map(prediction => {
            const value = prediction.remainingPieces ?? prediction.producible ?? 0;
            return value > 0 ? value : 0;
        })
        .filter((value, index) => value > 0 || index === 0);
    return {
        allPredictions,
        currentGoalPreview: normalGoalSegments.length > 0
            ? normalGoalSegments.join(' / ')
            : '0',
    };
    }, [isTraveteDashboard, traveteComputedEntry.goalDisplay, newEntry.people, newEntry.availableTime, newEntry.productId, productsForSelectedDate, lots, urgentProduction, showUrgent]);

  
    useEffect(() => {
        if (isTraveteDashboard) {
            setPredictedLots([]);
            setGoalPreview(traveteComputedEntry.goalDisplay || '- // -');
            return;
        }

        const { allPredictions, currentGoalPreview } = calculatePredictions();
        setPredictedLots(allPredictions);
        setGoalPreview(currentGoalPreview);

        const expectedCount = allPredictions.filter(p => !p.isUrgent).length;
        if (newEntry.productions.length !== expectedCount) {
            setNewEntry(prev => ({ ...prev, productions: Array(expectedCount).fill('') }));
        }
    }, [isTraveteDashboard, traveteComputedEntry.goalDisplay, calculatePredictions, newEntry.productions.length]);
<<<<<<< HEAD

    const predictedLotLabel = useMemo(() => {
        if (isTraveteDashboard) return '';
        const labels = predictedLots
            .filter(lot => !lot.isUrgent)
            .map(lot => lot.productName || lot.name || '')
            .filter(Boolean);
        return labels.join(' / ');
    }, [isTraveteDashboard, predictedLots]);

=======

    const predictedLotLabel = useMemo(() => {
        if (isTraveteDashboard) return '';
        const labels = predictedLots
            .filter(lot => !lot.isUrgent)
            .map(lot => lot.productName || lot.name || '')
            .filter(Boolean);
        return labels.join(' / ');
    }, [isTraveteDashboard, predictedLots]);

>>>>>>> 7dd9f287
    const productMapForSelectedDate = useMemo(
        () => buildProductLookupMap(productsForSelectedDate),
        [productsForSelectedDate]
    );
    
    const processedData = useMemo(() => {
        if (isTraveteDashboard || !productionData || productionData.length === 0) return [];
        let cumulativeProduction = 0, cumulativeGoal = 0, cumulativeEfficiencySum = 0;
        return [...productionData].sort((a, b) => (a.period || "").localeCompare(b.period || "")).map((item, index) => {
            let totalTimeValue = 0, totalProducedInPeriod = 0;
            const producedForDisplay = (item.productionDetails || []).map(d => `${d.produced || 0}`).join(' / ');
            (item.productionDetails || []).forEach(detail => {
                const product = productMapForSelectedDate.get(detail.productId);
                if (product?.standardTime) { totalTimeValue += (detail.produced || 0) * product.standardTime; totalProducedInPeriod += (detail.produced || 0); }
            });
            const totalAvailableTime = (item.people || 0) * (item.availableTime || 0);
            const efficiency = totalAvailableTime > 0 ? parseFloat(((totalTimeValue / totalAvailableTime) * 100).toFixed(2)) : 0;
            const goalSegments = splitGoalSegments(item.goalDisplay || '');
            const numericGoal = sumGoalDisplay(item.goalDisplay || '');
            const goalForDisplay = joinGoalSegments(goalSegments);
            cumulativeProduction += totalProducedInPeriod;
            cumulativeGoal += numericGoal;
            cumulativeEfficiencySum += efficiency;
            const cumulativeEfficiency = parseFloat((cumulativeEfficiencySum / (index + 1)).toFixed(2));
            return { ...item, produced: totalProducedInPeriod, goal: numericGoal, goalForDisplay, producedForDisplay, efficiency, cumulativeProduction, cumulativeGoal, cumulativeEfficiency };
        });
    }, [isTraveteDashboard, productionData, productMapForSelectedDate]);

    const traveteProcessedData = useMemo(() => {
        if (!isTraveteDashboard || !productionData || productionData.length === 0) return [];
        let cumulativeMeta = [];
        let cumulativeProduction = [];
        let cumulativeEfficiencySum = [];
        let cumulativeEntryCounts = [];

        return [...productionData]
            .sort((a, b) => (a.period || "").localeCompare(b.period || ""))
            .map((entry) => {
                const entryGoalSegments = splitTraveteGoalSegments(entry.goalDisplay || '');
                const employees = (entry.employeeEntries || []).map((emp, empIndex) => {
                    const productsArray = getEmployeeProducts(emp);
                    const producedValue = sumProducedQuantities(productsArray, emp.produced);
                    const firstProduct = findFirstProductDetail(productsArray, emp);
                    const { product } = resolveProductReference(emp, firstProduct, productMapForSelectedDate);
                    const standardTime = resolveEmployeeStandardTime(emp, firstProduct, product);
                    const availableTime = entry.availableTime || 0;
                    const meta = computeMetaFromStandardTime(standardTime, availableTime);
                    const efficiency = computeEfficiencyPercentage(producedValue, standardTime, availableTime);

                    cumulativeMeta[empIndex] = (cumulativeMeta[empIndex] || 0) + meta;
                    cumulativeProduction[empIndex] = (cumulativeProduction[empIndex] || 0) + producedValue;
                    cumulativeEfficiencySum[empIndex] = (cumulativeEfficiencySum[empIndex] || 0) + efficiency;
                    cumulativeEntryCounts[empIndex] = (cumulativeEntryCounts[empIndex] || 0) + 1;
                    const entriesCount = cumulativeEntryCounts[empIndex] || 1;
                    const cumulativeEfficiency = parseFloat(((cumulativeEfficiencySum[empIndex] || 0) / entriesCount).toFixed(2));
                    const productNames = buildProductNames(productsArray, productMapForSelectedDate);
                    const producedSegments = buildNumericSegments(productsArray);
                    const producedDisplay = formatSegmentedNumbers(producedSegments, producedValue);
                    const entryGoalDisplay = entryGoalSegments[empIndex] || '';
                    const metaDisplay = entryGoalDisplay || (meta > 0 ? meta.toLocaleString('pt-BR') : '-');

                    return {
                        ...emp,
                        produced: producedValue,
                        producedDisplay,
                        meta,
                        efficiency,
                        standardTime,
                        cumulativeMeta: (cumulativeMeta[empIndex] || 0),
                        cumulativeProduced: (cumulativeProduction[empIndex] || 0),
                        cumulativeEfficiency,
                        productName: productNames || product?.name || '',
                        metaDisplay,
                    };
                });

                return {
                    ...entry,
                    employees,
                };
            });
    }, [isTraveteDashboard, productionData, productMapForSelectedDate]);

    const summary = useMemo(() => {
        if (isTraveteDashboard) {
            if (traveteProcessedData.length === 0) {
                return { totalProduced: 0, totalGoal: 0, lastHourEfficiency: 0, averageEfficiency: 0 };
            }
            const lastEntry = traveteProcessedData[traveteProcessedData.length - 1];
            const employees = lastEntry.employees || [];
            const totalProduced = employees.reduce((sum, emp) => sum + (emp.cumulativeProduced || 0), 0);
            const totalGoal = employees.reduce((sum, emp) => sum + (emp.cumulativeMeta || 0), 0);
            const lastHourEfficiency = employees.length > 0
                ? parseFloat((employees.reduce((sum, emp) => sum + (emp.efficiency || 0), 0) / employees.length).toFixed(2))
                : 0;
            const averageEfficiency = employees.length > 0
                ? parseFloat((employees.reduce((sum, emp) => sum + (emp.cumulativeEfficiency || 0), 0) / employees.length).toFixed(2))
                : 0;
            return { totalProduced, totalGoal, lastHourEfficiency, averageEfficiency };
        }

        if (processedData.length === 0) return { totalProduced: 0, totalGoal: 0, lastHourEfficiency: 0, averageEfficiency: 0 };
        const lastEntry = processedData.slice(-1)[0];
        return { totalProduced: lastEntry.cumulativeProduction, totalGoal: lastEntry.cumulativeGoal, lastHourEfficiency: lastEntry.efficiency, averageEfficiency: lastEntry.cumulativeEfficiency };
    }, [isTraveteDashboard, processedData, traveteProcessedData]);

    const monthlySummary = useMemo(() => {
        if (isTraveteDashboard) {
            const year = currentMonth.getFullYear();
            const month = currentMonth.getMonth();
            let totalMonthlyProduction = 0;
            let totalMonthlyGoal = 0;
            let totalDailyEfficiency = 0;
            let productiveDaysCount = 0;

            Object.keys(allProductionData).forEach(dateStr => {
                try {
                    const date = new Date(dateStr + "T00:00:00");
                    if (date.getFullYear() !== year || date.getMonth() !== month) return;

                    const productsForDateMap = new Map(products
                        .map(p => {
                            const validTimeEntry = p.standardTimeHistory?.filter(h => new Date(h.effectiveDate) <= date).pop();
                            if (!validTimeEntry) return null;
                            return [p.id, { ...p, standardTime: validTimeEntry.time }];
                        })
                        .filter(Boolean));

                    const dayData = allProductionData[dateStr];
                    if (!dayData || dayData.length === 0) return;

                    let dayMetaPerEmployee = [];
                    let dayProductionPerEmployee = [];
                    let dayEfficiencyPerEmployee = [];

                    dayData.forEach(entry => {
                        (entry.employeeEntries || []).forEach((emp, index) => {
                            const productsArray = getEmployeeProducts(emp);
                            const produced = sumProducedQuantities(productsArray, emp.produced);
                            const firstProduct = findFirstProductDetail(productsArray, emp);
                            const { product } = resolveProductReference(emp, firstProduct, productsForDateMap);
                            const standardTime = resolveEmployeeStandardTime(emp, firstProduct, product);
                            const availableTime = entry.availableTime || 0;
                            const meta = computeMetaFromStandardTime(standardTime, availableTime);
                            const efficiency = computeEfficiencyPercentage(produced, standardTime, availableTime);

                            dayMetaPerEmployee[index] = (dayMetaPerEmployee[index] || 0) + meta;
                            dayProductionPerEmployee[index] = (dayProductionPerEmployee[index] || 0) + produced;
                            dayEfficiencyPerEmployee[index] = (dayEfficiencyPerEmployee[index] || 0) + efficiency;
                        });
                    });

                    const employeesCount = Math.max(dayMetaPerEmployee.length, dayEfficiencyPerEmployee.length);
                    if (employeesCount > 0) {
                        productiveDaysCount++;
                        totalMonthlyGoal += dayMetaPerEmployee.reduce((sum, value) => sum + (value || 0), 0);
                        totalMonthlyProduction += dayProductionPerEmployee.reduce((sum, value) => sum + (value || 0), 0);
                        const dailyAverageEfficiency = dayEfficiencyPerEmployee.reduce((sum, value) => sum + (value || 0), 0) /
                            (employeesCount * (dayData.length || 1));
                        totalDailyEfficiency += dailyAverageEfficiency || 0;
                    }
                } catch (e) {
                    console.error("Data inválida no sumário mensal:", dateStr);
                }
            });

            const averageMonthlyEfficiency = productiveDaysCount > 0
                ? parseFloat((totalDailyEfficiency / productiveDaysCount).toFixed(2))
                : 0;

            return { totalProduction: totalMonthlyProduction, totalGoal: totalMonthlyGoal, averageEfficiency: averageMonthlyEfficiency };
        }

        const year = currentMonth.getFullYear();
        const month = currentMonth.getMonth();
        let totalMonthlyProduction = 0, totalMonthlyGoal = 0, totalDailyAverageEfficiencies = 0, productiveDaysCount = 0;
        Object.keys(allProductionData).forEach(dateStr => {
            try {
                const date = new Date(dateStr + "T00:00:00");
                const productsForDateMap = new Map(products
                    .map(p => {
                        const validTimeEntry = p.standardTimeHistory?.filter(h => new Date(h.effectiveDate) <= date).pop();
                        if (!validTimeEntry) return null;
                        return [p.id, { ...p, standardTime: validTimeEntry.time }];
                    })
                    .filter(Boolean));


                if(date.getFullYear() === year && date.getMonth() === month) {
                    const dayData = allProductionData[dateStr];
                    if (dayData && dayData.length > 0) {
                        productiveDaysCount++;
                        let dailyProduction = 0, dailyGoal = 0, dailyEfficiencySum = 0;
                        dayData.forEach(item => {
                            let periodProduction = 0, totalTimeValue = 0;
                            (item.productionDetails || []).forEach(detail => {
                                periodProduction += (detail.produced || 0);
                                const product = productsForDateMap.get(detail.productId);
                                if (product?.standardTime) totalTimeValue += (detail.produced || 0) * product.standardTime;
                            });
                            if (item.goalDisplay) dailyGoal += sumGoalDisplay(item.goalDisplay);
                            dailyProduction += periodProduction;
                            const totalAvailableTime = (item.people || 0) * (item.availableTime || 0);
                            dailyEfficiencySum += totalAvailableTime > 0 ? (totalTimeValue / totalAvailableTime) * 100 : 0;
                        });
                        totalDailyAverageEfficiencies += dayData.length > 0 ? dailyEfficiencySum / dayData.length : 0;
                        totalMonthlyProduction += dailyProduction;
                        totalMonthlyGoal += dailyGoal;
                    }
                }
            } catch(e) { console.error("Data inválida no sumário mensal:", dateStr); }
        });
        const averageMonthlyEfficiency = productiveDaysCount > 0 ? parseFloat((totalDailyAverageEfficiencies / productiveDaysCount).toFixed(2)) : 0;
        return { totalProduction: totalMonthlyProduction, totalGoal: totalMonthlyGoal, averageEfficiency: averageMonthlyEfficiency };
    }, [isTraveteDashboard, allProductionData, currentMonth, products]);

<<<<<<< HEAD
    const monthlyBreakdownForPdf = useMemo(() => {
        const breakdown = [];
        const year = currentMonth.getFullYear();
        const month = currentMonth.getMonth();

        Object.entries(allProductionData || {}).forEach(([dateStr, entries]) => {
            const dayEntries = Array.isArray(entries) ? entries : [];
            if (dayEntries.length === 0) return;
            const referenceDate = new Date(`${dateStr}T00:00:00`);
            if (referenceDate.getFullYear() !== year || referenceDate.getMonth() !== month) return;

            if (isTraveteDashboard) {
                const productsForDateMap = new Map(products
                    .map(p => {
                        const validTimeEntry = p.standardTimeHistory?.filter(h => new Date(h.effectiveDate) <= referenceDate).pop();
                        if (!validTimeEntry) return null;
                        return [p.id, { ...p, standardTime: validTimeEntry.time }];
                    })
                    .filter(Boolean));

                const dayMetaPerEmployee = [];
                const dayProductionPerEmployee = [];
                let efficiencyTotal = 0;
                let efficiencySamples = 0;

                dayEntries.forEach(entry => {
                    (entry.employeeEntries || []).forEach((emp, index) => {
                        const productsArray = getEmployeeProducts(emp);
                        const produced = sumProducedQuantities(productsArray, emp.produced);
                        const firstProduct = findFirstProductDetail(productsArray, emp);
                        const { product } = resolveProductReference(emp, firstProduct, productsForDateMap);
                        const standardTime = resolveEmployeeStandardTime(emp, firstProduct, product);
                        const availableTime = entry.availableTime || 0;
                        const meta = computeMetaFromStandardTime(standardTime, availableTime);
                        const efficiency = computeEfficiencyPercentage(produced, standardTime, availableTime);

                        dayMetaPerEmployee[index] = (dayMetaPerEmployee[index] || 0) + meta;
                        dayProductionPerEmployee[index] = (dayProductionPerEmployee[index] || 0) + produced;
                        if (efficiency > 0) {
                            efficiencyTotal += efficiency;
                            efficiencySamples += 1;
                        }
                    });
                });

                if (dayMetaPerEmployee.length > 0 || dayProductionPerEmployee.length > 0) {
                    breakdown.push({
                        date: referenceDate,
                        totalGoal: dayMetaPerEmployee.reduce((sum, value) => sum + (value || 0), 0),
                        totalProduction: dayProductionPerEmployee.reduce((sum, value) => sum + (value || 0), 0),
                        averageEfficiency: efficiencySamples > 0 ? parseFloat((efficiencyTotal / efficiencySamples).toFixed(2)) : 0,
                    });
                }
            } else {
                const productsForDateMap = new Map(products
                    .map(p => {
                        const validTimeEntry = p.standardTimeHistory?.filter(h => new Date(h.effectiveDate) <= referenceDate).pop();
                        if (!validTimeEntry) return null;
                        return [p.id, { ...p, standardTime: validTimeEntry.time }];
                    })
                    .filter(Boolean));

                let dailyProduction = 0;
                let dailyGoal = 0;
                let efficiencyTotal = 0;
                let efficiencySamples = 0;

                dayEntries.forEach(item => {
                    let periodProduction = 0;
                    let totalTimeValue = 0;
                    (item.productionDetails || []).forEach(detail => {
                        const produced = detail.produced || 0;
                        periodProduction += produced;
                        const product = productsForDateMap.get(detail.productId);
                        if (product?.standardTime) {
                            totalTimeValue += produced * product.standardTime;
                        }
                    });
                    if (item.goalDisplay) {
                        dailyGoal += sumGoalDisplay(item.goalDisplay);
                    }
                    dailyProduction += periodProduction;
                    const totalAvailableTime = (item.people || 0) * (item.availableTime || 0);
                    if (totalAvailableTime > 0) {
                        efficiencyTotal += (totalTimeValue / totalAvailableTime) * 100;
                        efficiencySamples += 1;
                    }
                });

                breakdown.push({
                    date: referenceDate,
                    totalGoal: dailyGoal,
                    totalProduction: dailyProduction,
                    averageEfficiency: efficiencySamples > 0 ? parseFloat((efficiencyTotal / efficiencySamples).toFixed(2)) : 0,
                });
            }
        });

        breakdown.sort((a, b) => a.date - b.date);
        return breakdown;
    }, [isTraveteDashboard, allProductionData, currentMonth, products]);

    const lotSummaryForPdf = useMemo(() => {
        if (!Array.isArray(lots) || lots.length === 0) {
            return { completed: [], active: [], overallAverage: 0 };
        }
        const year = currentMonth.getFullYear();
        const month = currentMonth.getMonth();
        const isDateInCurrentMonth = (value) => {
            if (!value) return false;
            const parsed = new Date(value);
            return parsed.getFullYear() === year && parsed.getMonth() === month;
        };

        const completed = [];
        const active = [];
        let totalPieces = 0;
        let totalDays = 0;

        lots.forEach(lot => {
            const produced = Number(lot.produced) || 0;
            const target = Number(lot.target) || 0;
            const efficiency = target > 0 ? (produced / target) * 100 : 0;
            const baseName = lot.customName
                ? `${lot.productName || lot.baseProductName || lot.name || lot.id} - ${lot.customName}`
                : (lot.productName || lot.baseProductName || lot.name || lot.id || lot.id);

            if (lot.status?.startsWith('completed') && isDateInCurrentMonth(lot.endDate)) {
                let duration = 0;
                if (lot.startDate && lot.endDate) {
                    const start = new Date(lot.startDate);
                    const end = new Date(lot.endDate);
                    duration = Math.max(1, (end - start) / (1000 * 60 * 60 * 24));
                }
                const averageDaily = duration > 0 ? produced / duration : 0;
                completed.push({
                    id: lot.id,
                    name: baseName,
                    produced,
                    target,
                    efficiency,
                    duration,
                    averageDaily,
                    endDate: lot.endDate || '',
                });
                if (duration > 0) {
                    totalPieces += produced;
                    totalDays += duration;
                }
            } else if (lot.status === 'ongoing' || lot.status === 'future') {
                active.push({
                    id: lot.id,
                    name: baseName,
                    produced,
                    target,
                    efficiency,
                    status: lot.status,
                });
            }
        });

        completed.sort((a, b) => (a.endDate || '').localeCompare(b.endDate || ''));
        active.sort((a, b) => (a.name || '').localeCompare(b.name || ''));
        const overallAverage = totalDays > 0 ? totalPieces / totalDays : 0;
        return { completed, active, overallAverage };
    }, [lots, currentMonth]);

    const handleExportDashboardReport = useCallback(async () => {
        if (!currentDashboard) return;
        try {
            setIsExportingReport(true);
            await exportDashboardPerformancePDF({
                dashboardName: currentDashboard.name,
                selectedDate,
                currentMonth,
                isTraveteDashboard,
                summary,
                monthlySummary,
                dailyEntries: processedData,
                traveteEntries: traveteProcessedData,
                lotSummary: lotSummaryForPdf,
                monthlyBreakdown: monthlyBreakdownForPdf,
            });
        } catch (error) {
            console.error('Erro ao exportar relatório do dashboard:', error);
            alert('Não foi possível gerar o PDF do relatório. Verifique o console para mais detalhes.');
        } finally {
            setIsExportingReport(false);
        }
    }, [currentDashboard, selectedDate, currentMonth, isTraveteDashboard, summary, monthlySummary, processedData, traveteProcessedData, lotSummaryForPdf, monthlyBreakdownForPdf]);

=======
>>>>>>> 7dd9f287
    const traveteGroupedProducts = useMemo(() => {
        if (!isTraveteDashboard) return [];
        const groups = new Map();

        products.forEach(product => {
            const baseName = getTraveteBaseProductName(product);
            const baseId = product.baseProductId || product.baseProductName || baseName || product.id;
            if (!groups.has(baseId)) {
                groups.set(baseId, { baseId, baseName, variations: [] });
            }
            groups.get(baseId).variations.push(product);
        });

        return Array.from(groups.values()).map(group => ({
            ...group,
            variations: group.variations.sort((a, b) => (a.variationMultiplier || 0) - (b.variationMultiplier || 0)),
        })).sort((a, b) => a.baseName.localeCompare(b.baseName));
    }, [isTraveteDashboard, products]);

    const traveteLotOptions = useMemo(() => {
        if (!isTraveteDashboard) return [];
        return lots
            .filter(lot => lot.status !== 'completed')
            .slice()
            .sort((a, b) => (a.order || 0) - (b.order || 0));
    }, [isTraveteDashboard, lots]);

    useEffect(() => {
        if (!isTraveteDashboard) return;
        setTraveteEntry(prev => {
            const { changed, employeeEntries } = applyTraveteAutoSuggestions(
                prev.employeeEntries,
                traveteLotOptions,
                productsForSelectedDate,
                traveteVariationLookup
            );
            if (!changed) {
                return prev;
            }
            return { ...prev, employeeEntries };
        });
    }, [
        isTraveteDashboard,
        traveteEntry.period,
        traveteEntry.availableTime,
        traveteEntry.employeeEntries,
        traveteLotOptions,
        productsForSelectedDate,
        traveteVariationLookup,
    ]);

    const availablePeriods = useMemo(() => FIXED_PERIODS.filter(p => !productionData.some(e => e.period === p)), [productionData]);
    const filteredLots = useMemo(() => [...lots].filter(l => lotFilter === 'ongoing' ? (l.status === 'ongoing' || l.status === 'future') : l.status.startsWith('completed')), [lots, lotFilter]);


    const handleInputChange = (e) => { const { name, value } = e.target; setNewEntry(prev => ({ ...prev, [name]: value, ...(name === 'productId' && { productions: [] }) })); };
    const handleUrgentChange = (e) => setUrgentProduction(prev => ({...prev, [e.target.name]: e.target.value}));
    const handleProductionChange = (index, value) => { const newProductions = [...newEntry.productions]; newProductions[index] = value; setNewEntry(prev => ({ ...prev, productions: newProductions })); };
    const handleTraveteBaseTimeChange = (value) => {
        setTraveteProductForm(prev => {
            const numericValue = parseFloat(value);
            const isValid = !Number.isNaN(numericValue) && numericValue > 0;
            const nextState = { ...prev, baseTime: value };
            if (!prev.oneNeedleManual) {
                nextState.oneNeedleTime = isValid ? (numericValue * 2).toFixed(2) : '';
            }
            if (!prev.conventionalManual) {
                nextState.conventionalTime = isValid ? (numericValue * 3).toFixed(2) : '';
            }
            return nextState;
        });
    };
    const handleTraveteVariationToggle = (field, checked) => {
        setTraveteProductForm(prev => {
            const nextState = { ...prev, [field]: checked };
            if (checked) {
                if (field === 'createOneNeedle' && !prev.oneNeedleManual && !prev.oneNeedleTime) {
                    const numericValue = parseFloat(prev.baseTime);
                    nextState.oneNeedleTime = (!Number.isNaN(numericValue) && numericValue > 0) ? (numericValue * 2).toFixed(2) : '';
                }
                if (field === 'createConventional' && !prev.conventionalManual && !prev.conventionalTime) {
                    const numericValue = parseFloat(prev.baseTime);
                    nextState.conventionalTime = (!Number.isNaN(numericValue) && numericValue > 0) ? (numericValue * 3).toFixed(2) : '';
                }
            }
            return nextState;
        });
    };
    const handleTraveteVariationTimeChange = (field, value) => {
        const manualField = field === 'oneNeedleTime' ? 'oneNeedleManual' : 'conventionalManual';
        setTraveteProductForm(prev => ({
            ...prev,
            [field]: value,
            [manualField]: value !== '',
        }));
    };
    const handleTraveteVariationTimeBlur = (field) => {
        const manualField = field === 'oneNeedleTime' ? 'oneNeedleManual' : 'conventionalManual';
        const multiplier = field === 'oneNeedleTime' ? 2 : 3;
        setTraveteProductForm(prev => {
            if (prev[field]) {
                return prev;
            }
            const numericValue = parseFloat(prev.baseTime);
            const isValid = !Number.isNaN(numericValue) && numericValue > 0;
            return {
                ...prev,
                [manualField]: false,
                [field]: isValid ? (numericValue * multiplier).toFixed(2) : '',
            };
        });
    };
    const handleTraveteFieldChange = (field, value) => {
        setTraveteEntry(prev => ({ ...prev, [field]: value }));
    };
    const handleTraveteEmployeeChange = (index, field, value) => {
        setTraveteEntry(prev => ({
            ...prev,
            employeeEntries: prev.employeeEntries.map((emp, empIndex) => {
                if (empIndex !== index) return emp;
                let updated = { ...emp };

                switch (field) {
                    case 'machineType': {
                        updated = { ...updated, machineType: value, standardTimeManual: false };
                        const firstLotId = (updated.products || []).find(item => item.lotId)?.lotId;
                        const patch = buildTraveteStandardTimePatch({
                            employee: updated,
                            lotId: firstLotId,
                            machineType: value,
                            lots,
                            products: productsForSelectedDate,
                            variationLookup: traveteVariationLookup,
                            resetWhenMissing: true,
                        });
                        if (patch) {
                            updated = { ...updated, ...patch };
                        }
                        break;
                    }
                    case 'standardTime': {
                        updated.standardTime = value;
                        updated.standardTimeManual = value !== '';
                        break;
                    }
                    default: {
                        updated[field] = value;
                    }
                }
                return updated;
            }),
        }));
    };
    const handleTraveteStandardTimeBlur = (index) => {
        setTraveteEntry(prev => ({
            ...prev,
            employeeEntries: prev.employeeEntries.map((emp, empIndex) => {
                if (empIndex !== index) return emp;
                if (emp.standardTime) return emp;
                const firstLotId = (emp.products || []).find(item => item.lotId)?.lotId;
                const patch = buildTraveteStandardTimePatch({
                    employee: emp,
                    lotId: firstLotId,
                    machineType: emp.machineType,
                    lots,
                    products: productsForSelectedDate,
                    variationLookup: traveteVariationLookup,
                });
                if (!patch) return emp;
                return { ...emp, ...patch };
            }),
        }));
    };
    const handleTraveteProductChange = (employeeIndex, productIndex, field, value) => {
        setTraveteEntry(prev => ({
            ...prev,
            employeeEntries: prev.employeeEntries.map((emp, empIdx) => {
                if (empIdx !== employeeIndex) return emp;
                const updatedProducts = (emp.products || []).map((product, prodIdx) => {
                    if (prodIdx !== productIndex) return product;
                    const nextProduct = { ...product, [field]: value };
                    if (field === 'lotId') {
                        nextProduct.isAutoSuggested = false;
                    }
                    return nextProduct;
                });
                let updatedEmployee = { ...emp, products: updatedProducts };
                if (field === 'lotId') {
                    const patch = buildTraveteStandardTimePatch({
                        employee: updatedEmployee,
                        lotId: value,
                        machineType: emp.machineType,
                        lots,
                        products: productsForSelectedDate,
                        variationLookup: traveteVariationLookup,
                    });
                    if (patch) {
                        updatedEmployee = { ...updatedEmployee, ...patch };
                    }
                }
                return updatedEmployee;
            }),
        }));
    };
    const handleTraveteAddProduct = (employeeIndex) => {
        setTraveteEntry(prev => ({
            ...prev,
            employeeEntries: prev.employeeEntries.map((emp, empIdx) => {
                if (empIdx !== employeeIndex) return emp;
                return { ...emp, products: [...(emp.products || []), createDefaultTraveteProductItem()] };
            }),
        }));
    };
    const handleTraveteRemoveProduct = (employeeIndex, productIndex) => {
        setTraveteEntry(prev => ({
            ...prev,
            employeeEntries: prev.employeeEntries.map((emp, empIdx) => {
                if (empIdx !== employeeIndex) return emp;
                const remaining = (emp.products || []).filter((_, idx) => idx !== productIndex);
                return { ...emp, products: remaining.length > 0 ? remaining : [createDefaultTraveteProductItem()] };
            }),
        }));
    };
    
    const handleAddProduct = async (e) => {
        e.preventDefault();
        if (!currentDashboard) return;

        if (isTraveteDashboard) {
            const trimmedName = traveteProductForm.baseName.trim();
            if (!trimmedName) return;

            const variationConfigs = [
                { key: 'createTwoNeedle', suffix: '2 Agulhas', machineType: 'Travete 2 Agulhas', timeField: 'baseTime', defaultMultiplier: 1 },
                { key: 'createOneNeedle', suffix: '1 Agulha', machineType: 'Travete 1 Agulha', timeField: 'oneNeedleTime', defaultMultiplier: 2 },
                { key: 'createConventional', suffix: 'Convencional', machineType: 'Travete Convencional', timeField: 'conventionalTime', defaultMultiplier: 3 },
            ];

            const baseTimeNumeric = parseFloat(traveteProductForm.baseTime);
            let hasInvalid = false;
            const variationsToCreate = variationConfigs.reduce((acc, config) => {
                if (!traveteProductForm[config.key]) {
                    return acc;
                }
                const rawTime = traveteProductForm[config.timeField];
                const parsedTime = parseFloat(rawTime);
                if (Number.isNaN(parsedTime) || parsedTime <= 0) {
                    hasInvalid = true;
                    return acc;
                }
                acc.push({
                    suffix: config.suffix,
                    machineType: config.machineType,
                    timeValue: parseFloat(parsedTime.toFixed(2)),
                    defaultMultiplier: config.defaultMultiplier,
                });
                return acc;
            }, []);

            if (hasInvalid || variationsToCreate.length === 0) return;

            const baseId = generateId('traveteBase');
            const creationIso = new Date().toISOString();
            const batch = writeBatch(db);

            variationsToCreate.forEach((variation) => {
                const id = `${baseId}_${variation.suffix.replace(/\s+/g, '').toLowerCase()}`;
                const referenceBase = (!Number.isNaN(baseTimeNumeric) && baseTimeNumeric > 0) ? baseTimeNumeric : null;
                const multiplier = referenceBase
                    ? parseFloat((variation.timeValue / referenceBase).toFixed(4))
                    : variation.defaultMultiplier;
                const productData = {
                    id,
                    name: `${trimmedName} - ${variation.suffix}`,
                    baseProductId: baseId,
                    baseProductName: trimmedName,
                    machineType: variation.machineType,
                    variationMultiplier: multiplier,
                    standardTimeHistory: [{
                        time: variation.timeValue,
                        effectiveDate: creationIso,
                        changedBy: { uid: user.uid, email: user.email },
                    }],
                    createdBy: { uid: user.uid, email: user.email },
                };
                batch.set(doc(db, `dashboards/${currentDashboard.id}/products`, id), productData);
            });

            await batch.commit();
            resetTraveteProductForm();
            return;
        }

        if (!newProduct.name || !newProduct.standardTime) return;
        const id = Date.now().toString();
        const newProductData = {
            id,
            name: newProduct.name,
            standardTimeHistory: [{
                time: parseFloat(newProduct.standardTime),
                effectiveDate: new Date().toISOString(),
                changedBy: { uid: user.uid, email: user.email },
            }],
            createdBy: { uid: user.uid, email: user.email },
        };
        await setDoc(doc(db, `dashboards/${currentDashboard.id}/products`, id), newProductData);
        setNewProduct({ name: '', standardTime: '' });
    };

    const handleStartEditProduct = (product) => {
        if (!product) return;
        setEditingProductId(product.id);
        const history = product.standardTimeHistory || [];
        const latest = history.length > 0 ? history[history.length - 1].time : product.standardTime || '';
        setEditingProductData({ name: product.name, standardTime: latest });
    };

    const handleEditingProductFieldChange = useCallback((field, value) => {
        setEditingProductData(prev => ({ ...prev, [field]: value }));
    }, []);

    const handleSaveProduct = async (id) => { 
        if (!editingProductData.name || !editingProductData.standardTime || !currentDashboard) return;
        
        const productDoc = products.find(p => p.id === id);
        if(!productDoc) return;
        
        const latestTime = productDoc.standardTimeHistory[productDoc.standardTimeHistory.length - 1].time;
        const newTime = parseFloat(editingProductData.standardTime);
        const newHistory = [...productDoc.standardTimeHistory];

        if (latestTime !== newTime) {
            newHistory.push({
                time: newTime,
                effectiveDate: new Date().toISOString(),
                changedBy: { uid: user.uid, email: user.email },
            });
        }
        
        await updateDoc(doc(db, `dashboards/${currentDashboard.id}/products`, id), {
            name: editingProductData.name,
            standardTimeHistory: newHistory,
            lastEditedBy: { uid: user.uid, email: user.email },
        });
        
        setEditingProductId(null); 
    };

    const handleSaveObservation = async (entryId, observation) => {
        const updatedDayData = productionData.map(e => e.id === entryId ? { ...e, observation } : e);
        await updateDoc(doc(db, `dashboards/${currentDashboard.id}/productionData`, "data"), { 
            [dateKey]: updatedDayData,
        });
    };
    const handleSaveLotObservation = async (lotId, observation) => {
        await updateDoc(doc(db, `dashboards/${currentDashboard.id}/lots`, lotId), { 
            observation,
            lastEditedBy: { uid: user.uid, email: user.email },
            lastEditedAt: Timestamp.now(),
        });
    };
    const handleAddLot = async (e) => {
        e.preventDefault();
        if (!newLot.productId || !newLot.target || !currentDashboard) return;

        let product = null;
        let lotBaseMetadata = {};

        if (isTraveteDashboard) {
            const selectedGroup = traveteGroupedProducts.find(group => group.baseId === newLot.productId);
            if (!selectedGroup) return;

            product = selectedGroup.variations.find(variation => variation.machineType === 'Travete 2 Agulhas')
                || selectedGroup.variations[0]
                || null;

            lotBaseMetadata = {
                productBaseId: selectedGroup.baseId,
                productBaseName: selectedGroup.baseName,
            };

            if (!product) {
                product = {
                    id: selectedGroup.baseId,
                    name: selectedGroup.baseName,
                };
            }
        } else {
            product = products.find(p => p.id === newLot.productId);
        }

        if (!product) return;
        const id = Date.now().toString();
        const newLotData = {
            id,
            sequentialId: lotCounter,
            ...newLot,
            productId: product.id,
            productName: isTraveteDashboard ? (lotBaseMetadata.productBaseName || product.name) : product.name,
            target: parseInt(newLot.target, 10),
            produced: 0,
            status: 'future',
            order: Date.now(),
            observation: '',
            startDate: null,
            endDate: null,
            createdBy: { uid: user.uid, email: user.email },
            ...(isTraveteDashboard ? lotBaseMetadata : { machineType: product.machineType }),
        };
        await setDoc(doc(db, `dashboards/${currentDashboard.id}/lots`, id), newLotData);
        setNewLot({ productId: '', target: '', customName: '' });
    };
    const handleStartEditLot = (lot) => { setEditingLotId(lot.id); setEditingLotData({ target: lot.target, customName: lot.customName || '' }); };
    const handleSaveLotEdit = async (lotId) => { 
        const lot = lots.find(l => l.id === lotId);
        if(!lot) return;

        const newTarget = parseInt(editingLotData.target, 10);
        const wasCompleted = lot.status.startsWith('completed');
        const isCompletingNow = lot.produced >= newTarget && !wasCompleted;

        const updatePayload = {
            target: newTarget,
            customName: editingLotData.customName,
            lastEditedBy: { uid: user.uid, email: user.email },
            lastEditedAt: Timestamp.now(),
        };

        if (isCompletingNow) {
            updatePayload.status = 'completed';
            updatePayload.endDate = new Date().toISOString();
        } else if (wasCompleted && lot.produced < newTarget) {
            updatePayload.status = 'ongoing';
            updatePayload.endDate = null;
        }

        await updateDoc(doc(db, `dashboards/${currentDashboard.id}/lots`, lotId), updatePayload);
        setEditingLotId(null);
    };
    const handleLotStatusChange = async (lotId, newStatus) => {
        const lot = lots.find(l => l.id === lotId);
        if(!lot) return;
        
        const updatePayload = { 
            status: newStatus,
            lastEditedBy: { uid: user.uid, email: user.email },
            lastEditedAt: Timestamp.now(),
        };
        const isCompleting = newStatus.startsWith('completed');
        const wasCompleted = lot.status.startsWith('completed');

        if (isCompleting && !wasCompleted) {
            updatePayload.endDate = new Date().toISOString();
        } else if (!isCompleting && wasCompleted) {
            updatePayload.endDate = null;
        }

        await updateDoc(doc(db, `dashboards/${currentDashboard.id}/lots`, lotId), updatePayload);
    };
    const handleMoveLot = async (lotId, direction) => {
        const sorted = lots.filter(l => ['ongoing', 'future'].includes(l.status)).sort((a, b) => a.order - b.order);
        const currentIndex = sorted.findIndex(l => l.id === lotId);
        if ((direction === 'up' && currentIndex > 0) || (direction === 'down' && currentIndex < sorted.length - 1)) {
            const swapIndex = direction === 'up' ? currentIndex - 1 : currentIndex + 1;
            const currentLot = sorted[currentIndex];
            const swapLot = sorted[swapIndex];
            
            const batch = writeBatch(db);
            batch.update(doc(db, `dashboards/${currentDashboard.id}/lots`, currentLot.id), { order: swapLot.order });
            batch.update(doc(db, `dashboards/${currentDashboard.id}/lots`, swapLot.id), { order: currentLot.order });
            await batch.commit();
        }
    };
        
    if (!currentDashboard) {
        return <div className="min-h-screen bg-gray-100 dark:bg-black flex justify-center items-center"><p className="text-xl">Carregando quadros...</p></div>;
    }

    return (
        <div className="responsive-root min-h-screen bg-gray-100 dark:bg-black text-gray-800 dark:text-gray-200 font-sans">
            <GlobalStyles/>
            <EntryEditorModal
                isOpen={modalState.type === 'editEntry'}
                onClose={closeModal}
                entry={modalState.data}
                onSave={handleSaveEntry}
                products={products}
                productsForSelectedDate={productsForSelectedDate}
                lots={lots}
                traveteMachines={TRAVETE_MACHINES}
                traveteVariationLookup={traveteVariationLookup}
            />
            
            <DashboardActionDialog isOpen={modalState.type === 'dashboardAction'} onClose={closeModal} onConfirm={modalState.data?.onConfirm} mode={modalState.data?.mode} initialName={modalState.data?.initialName}/>
            <ConfirmationModal isOpen={modalState.type === 'confirmation'} onClose={closeModal} onConfirm={modalState.data?.onConfirm} title={modalState.data?.title} message={modalState.data?.message} />
            <ObservationModal isOpen={modalState.type === 'observation'} onClose={closeModal} entry={modalState.data} onSave={handleSaveObservation} />
            <LotObservationModal isOpen={modalState.type === 'lotObservation'} onClose={closeModal} lot={modalState.data} onSave={handleSaveLotObservation} />
            <PasswordModal isOpen={modalState.type === 'password'} onClose={closeModal} onSuccess={modalState.data?.onSuccess} adminConfig={{}} />
            <ReasonModal isOpen={modalState.type === 'reason'} onClose={closeModal} onConfirm={modalState.data?.onConfirm} />
            <AdminPanelModal isOpen={modalState.type === 'adminSettings'} onClose={closeModal} users={users} roles={roles} />
            <TvSelectorModal isOpen={modalState.type === 'tvSelector'} onClose={closeModal} onSelect={startTvMode} onStartCarousel={startTvMode} dashboards={dashboards} />

            <header className="bg-white dark:bg-gray-900 shadow-md p-4 flex flex-col gap-4 md:flex-row md:items-center md:justify-between sticky top-0 z-20">
                <div className="flex flex-wrap items-center gap-4 w-full md:w-auto">
                    <img src={raceBullLogoUrl} alt="Race Bull Logo" className="h-12 w-auto dark:invert" />
                    <div ref={navRef} className="relative w-full md:w-auto">
                        <button onClick={() => setIsNavOpen(!isNavOpen)} title="Mudar Quadro" className="flex w-full items-center justify-between gap-2 p-2 rounded-md hover:bg-gray-200 dark:hover:bg-gray-700">
                            <h1 className="text-xl sm:text-2xl font-bold text-gray-800 dark:text-white tracking-wider text-center">{currentDashboard.name}</h1>
                            <ChevronDownIcon size={20} className={`transition-transform ${isNavOpen ? 'rotate-180' : ''}`} />
                        </button>
                        {isNavOpen && (
                            <div className="absolute top-full mt-2 w-72 bg-white dark:bg-gray-800 rounded-lg shadow-xl py-2 z-30 dropdown-content">
                                {dashboards.map((dash, index) => (
                                    <div key={dash.id} className="flex items-center justify-between px-4 py-2 text-sm text-gray-700 dark:text-gray-200 hover:bg-gray-100 dark:hover:bg-gray-700">
                                        <div className="flex items-center gap-2">
                                            {permissions.MANAGE_DASHBOARDS && (
                                                <div className="flex flex-col">
                                                    <button onClick={() => handleMoveDashboard(dash.id, 'up')} disabled={index === 0} className="disabled:opacity-20"><ChevronUp size={16} /></button>
                                                    <button onClick={() => handleMoveDashboard(dash.id, 'down')} disabled={index === dashboards.length - 1} className="disabled:opacity-20"><ChevronDown size={16} /></button>
                                                </div>
                                            )}
                                            <button onClick={() => { setCurrentDashboardIndex(index); setIsNavOpen(false); }} className="flex-grow text-left">{dash.name}</button>
                                        </div>
                                        <div className="flex items-center gap-3">
                                            {permissions.MANAGE_DASHBOARDS && <button onClick={() => { setIsNavOpen(false); setModalState({ type: 'dashboardAction', data: { mode: 'rename', initialName: dash.name, onConfirm: (newName) => handleRenameDashboard(dash.id, newName) } }); }} title="Renomear Quadro"><Edit size={16} className="text-yellow-500 hover:text-yellow-400" /></button>}
                                            {permissions.MANAGE_DASHBOARDS && <button onClick={() => { setIsNavOpen(false); setModalState({ type: 'confirmation', data: { title: 'Confirmar Exclusão', message: `Tem certeza que deseja excluir o quadro "${dash.name}"?`, onConfirm: () => handleDeleteDashboard(dash.id) } }); }} title="Excluir Quadro"><Trash2 size={16} className="text-red-500 hover:text-red-400" /></button>}
                                        </div>
                                    </div>
                                ))}
                                <div className="border-t my-2 dark:border-gray-600"></div>
                                {permissions.MANAGE_DASHBOARDS && <button onClick={() => { setIsNavOpen(false); setModalState({ type: 'dashboardAction', data: { mode: 'create', onConfirm: handleAddDashboard } }); }} className="w-full text-left px-4 py-2 text-sm text-blue-600 dark:text-blue-400 font-semibold hover:bg-gray-100 dark:hover:bg-gray-700">+ Criar Novo Quadro</button>}
                            </div>
                        )}
                    </div>
                </div>
                <div className="flex flex-wrap items-center gap-2 sm:gap-4 w-full md:w-auto md:justify-end">
                    <button onClick={onNavigateToOperationalSequence} className="p-2 rounded-md hover:bg-gray-200 dark:hover:bg-gray-700 flex items-center gap-2 w-full sm:w-auto justify-center">
                        <Layers size={20} />
                        <span className="hidden sm:inline">Sequência Operacional</span>
                    </button>
                    <button onClick={onNavigateToStock} className="p-2 rounded-md hover:bg-gray-200 dark:hover:bg-gray-700 flex items-center gap-2 w-full sm:w-auto justify-center">
                        <Warehouse size={20} />
                        <span className="hidden sm:inline">Gerenciamento de Estoque</span>
                    </button>
                    <button
                        onClick={handleExportDashboardReport}
                        disabled={isExportingReport}
                        className="p-2 rounded-md hover:bg-gray-200 dark:hover:bg-gray-700 flex items-center gap-2 w-full sm:w-auto justify-center disabled:opacity-60 disabled:cursor-not-allowed"
                    >
                        <FileDown size={20} />
                        <span className="hidden sm:inline">{isExportingReport ? 'Gerando...' : 'Exportar Relatório'}</span>
                    </button>
                    <span className='text-sm text-gray-500 dark:text-gray-400 hidden md:block'>{user.email}</span>
                    <button onClick={logout} title="Sair" className="p-2 rounded-full bg-red-100 text-red-600 hover:bg-red-200 dark:bg-red-900/50 dark:text-red-400 dark:hover:bg-red-900"><LogOut size={20} /></button>
                    <button onClick={handleSelectTvMode} title="Modo TV" className="p-2 rounded-full bg-blue-600 text-white hover:bg-blue-700"><Monitor size={20} /></button>
                    {permissions.MANAGE_SETTINGS && <button onClick={() => setModalState({ type: 'adminSettings' })} title="Configurações" className="p-2 rounded-full bg-gray-200 dark:bg-gray-700 text-gray-600 dark:text-gray-300 hover:bg-gray-300 dark:hover:bg-gray-600"><Settings size={20} /></button>}
                    <button onClick={toggleTheme} title={theme === 'light' ? "Mudar para Tema Escuro" : "Mudar para Tema Claro"} className="p-2 rounded-full bg-gray-200 dark:bg-gray-700">{theme === 'light' ? <Moon size={20}/> : <Sun size={20}/>}</button>
                </div>
            </header>
            
            <main className="p-4 md:p-8 grid grid-cols-1 gap-8 responsive-main">
                 <section className="grid grid-cols-1 lg:grid-cols-3 gap-8">
                     <div className="lg:col-span-1">
                         <CalendarView selectedDate={selectedDate} setSelectedDate={setSelectedDate} currentMonth={currentMonth} setCurrentMonth={setCurrentMonth} calendarView={calendarView} setCalendarView={setCalendarView} allProductionData={allProductionData} />
                     </div>
                    <div className="lg:col-span-2 grid grid-cols-1 sm:grid-cols-2 gap-4 content-start">
                        <div className="bg-white dark:bg-gray-900 p-4 rounded-2xl shadow-lg text-center">
                            <h3 className="font-semibold">Resumo Mensal</h3>
                            {isTraveteDashboard ? (
                                <>
                                    <p>Produção Total: {monthlySummary.totalProduction.toLocaleString('pt-BR')} un.</p>
                                    <p>Meta Total: {monthlySummary.totalGoal.toLocaleString('pt-BR')} un.</p>
                                    <p>Eficiência Média Mensal: {monthlySummary.averageEfficiency}%</p>
                                </>
                            ) : (
                                <>
                                    <p>Produção: {monthlySummary.totalProduction.toLocaleString('pt-BR')} un.</p>
                                    <p>Meta: {monthlySummary.totalGoal.toLocaleString('pt-BR')} un.</p>
                                    <p>Eficiência Média: {monthlySummary.averageEfficiency}%</p>
                                </>
                            )}
                        </div>
                        <div className="bg-white dark:bg-gray-900 p-4 rounded-2xl shadow-lg text-center">
                            <h3 className="font-semibold">Resumo do Dia</h3>
                            {isTraveteDashboard ? (
                                <>
                                    <p>Produção Combinada: {summary.totalProduced.toLocaleString('pt-BR')} un.</p>
                                    <p>Meta Combinada: {summary.totalGoal.toLocaleString('pt-BR')} un.</p>
                                    <p>Média de Eficiência Geral: {summary.averageEfficiency}%</p>
                                </>
                            ) : (
                                <>
                                    <p>Produção: {summary.totalProduced.toLocaleString('pt-BR')} un.</p>
                                    <p>Meta: {summary.totalGoal.toLocaleString('pt-BR')} un.</p>
                                    <p>Eficiência Média: {summary.averageEfficiency}%</p>
                                </>
                            )}
                        </div>
                    </div>
                 </section>
                 <h2 className="text-2xl font-bold border-b-2 border-blue-500 pb-2">Resultados de: {selectedDate.toLocaleDateString('pt-BR', { day: '2-digit', month: 'long' })}</h2>
                 <LotReport lots={lots} products={productsForSelectedDate}/>
                <section className="grid grid-cols-1 sm:grid-cols-2 lg:grid-cols-4 gap-6">
                    <StatCard title="Produção Acumulada (Dia)" value={summary.totalProduced.toLocaleString('pt-BR')} unit="un." />
                    <StatCard title="Meta Acumulada (Dia)" value={summary.totalGoal.toLocaleString('pt-BR')} unit="un." />
                    <StatCard title="Eficiência da Última Hora" value={summary.lastHourEfficiency} unit="%" isEfficiency />
                    <StatCard title="Média de Eficiência (Dia)" value={summary.averageEfficiency} unit="%" isEfficiency />
                </section>
                 
 
                 <section className="bg-white dark:bg-gray-900 p-6 rounded-2xl shadow-lg">
                     <h2 className="text-xl font-semibold mb-4 flex items-center"><List className="mr-2 text-blue-500"/> Detalhamento por Período</h2>
                     <div className="overflow-x-auto">
                         {isTraveteDashboard ? (
                             <table className="w-full text-sm">
                                 <thead className="bg-gray-50 dark:bg-gray-800">
                                     <tr>
                                         <th className="p-3 text-left border-r dark:border-gray-600">Período</th>
                                         <th className="p-3 text-center border-r dark:border-gray-600">Meta F1</th>
                                         <th className="p-3 text-center border-r dark:border-gray-600">Produção F1</th>
                                         <th className="p-3 text-center border-r dark:border-gray-600">Eficiência F1</th>
                                         <th className="p-3 text-center border-r dark:border-gray-600">Meta Acum. F1</th>
                                         <th className="p-3 text-center border-r dark:border-gray-600">Prod. Acum. F1</th>
                                         <th className="p-3 text-center border-r dark:border-gray-600">Eficiência Média F1</th>
                                         <th className="p-3 text-center border-r dark:border-gray-600 font-bold">{'//'}</th>
                                         <th className="p-3 text-center border-r dark:border-gray-600">Meta F2</th>
                                         <th className="p-3 text-center border-r dark:border-gray-600">Produção F2</th>
                                         <th className="p-3 text-center border-r dark:border-gray-600">Eficiência F2</th>
                                         <th className="p-3 text-center border-r dark:border-gray-600">Meta Acum. F2</th>
                                         <th className="p-3 text-center border-r dark:border-gray-600">Prod. Acum. F2</th>
                                         <th className="p-3 text-center border-r dark:border-gray-600">Eficiência Média F2</th>
                                         <th className="p-3 text-left border-r dark:border-gray-600">Lançado por</th>
                                         <th className="p-3 text-center border-r dark:border-gray-600">Obs.</th>
                                         <th className="p-3 text-center">Ações</th>
                                     </tr>
                                 </thead>
                                 <tbody className="divide-y divide-x divide-gray-200 dark:divide-gray-600">
                                     {traveteProcessedData.map((entry) => {
                                         const employeeOne = entry.employees?.[0] || {};
                                         const employeeTwo = entry.employees?.[1] || {};
                                         const formatNumber = (value) => Number(value || 0).toLocaleString('pt-BR');
                                         const formatEfficiency = (value) => `${Number(value || 0).toFixed(2)}%`;
                                         const machinesLabel = [employeeOne.machineType, employeeTwo.machineType].filter(Boolean).join(' & ');
                                         return (
                                             <tr key={entry.id} className="hover:bg-gray-50 dark:hover:bg-gray-800/50">
                                                 <td className="p-3 border-r dark:border-gray-600 align-top">
                                                 <div className="font-semibold">{entry.period}</div>
                                                 <div className="text-xs text-gray-500">Tempo: {formatNumber(entry.availableTime)} min</div>
                                                 {machinesLabel && <div className="text-xs text-gray-500">Máquinas: {machinesLabel}</div>}
                                                 {entry.lotDisplay && <div className="text-xs text-gray-500">Lotes: {entry.lotDisplay}</div>}
                                                </td>
                                                 <td className="p-3 text-center border-r dark:border-gray-600">{employeeOne.metaDisplay || formatNumber(employeeOne.meta)}</td>
                                                 <td className="p-3 text-center border-r dark:border-gray-600">{employeeOne.producedDisplay || formatNumber(employeeOne.produced)}</td>
                                                 <td className={`p-3 text-center border-r dark:border-gray-600 ${Number(employeeOne.efficiency || 0) < 65 ? 'text-red-500' : 'text-green-600'}`}>{formatEfficiency(employeeOne.efficiency)}</td>
                                                 <td className="p-3 text-center border-r dark:border-gray-600">{formatNumber(employeeOne.cumulativeMeta)}</td>
                                                 <td className="p-3 text-center border-r dark:border-gray-600">{formatNumber(employeeOne.cumulativeProduced)}</td>
                                                 <td className="p-3 text-center border-r dark:border-gray-600">{formatEfficiency(employeeOne.cumulativeEfficiency)}</td>
                                                 <td className="p-3 text-center border-r dark:border-gray-600 font-bold">{'//'}</td>
                                                 <td className="p-3 text-center border-r dark:border-gray-600">{employeeTwo.metaDisplay || formatNumber(employeeTwo.meta)}</td>
                                                 <td className="p-3 text-center border-r dark:border-gray-600">{employeeTwo.producedDisplay || formatNumber(employeeTwo.produced)}</td>
                                                 <td className={`p-3 text-center border-r dark:border-gray-600 ${Number(employeeTwo.efficiency || 0) < 65 ? 'text-red-500' : 'text-green-600'}`}>{formatEfficiency(employeeTwo.efficiency)}</td>
                                                 <td className="p-3 text-center border-r dark:border-gray-600">{formatNumber(employeeTwo.cumulativeMeta)}</td>
                                                 <td className="p-3 text-center border-r dark:border-gray-600">{formatNumber(employeeTwo.cumulativeProduced)}</td>
                                                 <td className="p-3 text-center border-r dark:border-gray-600">{formatEfficiency(employeeTwo.cumulativeEfficiency)}</td>
                                                 <td className="p-3 text-left text-xs truncate border-r dark:border-gray-600">{entry.createdBy?.email}</td>
                                                 <td className="p-3 text-center border-r dark:border-gray-600">
                                                     <button onClick={() => setModalState({ type: 'observation', data: entry })} title="Observação">
                                                         <MessageSquare size={18} className={entry.observation ? 'text-blue-500 hover:text-blue-400' : 'text-gray-500 hover:text-blue-400'}/>
                                                     </button>
                                                 </td>
                                                 <td className="p-3">
                                                     <div className="flex gap-2 justify-center">
                                                         {permissions.EDIT_ENTRIES && (
                                                             <button
                                                                 onClick={() => setModalState({ type: 'editEntry', data: entry })}
                                                                 title="Editar Lançamento"
                                                                 className="text-yellow-500 hover:text-yellow-400"
                                                             >
                                                                 <Edit size={18} />
                                                             </button>
                                                         )}
                                                         {permissions.DELETE_ENTRIES && <button onClick={() => handleDeleteEntry(entry.id)} title="Excluir Lançamento"><Trash2 size={18} className="text-red-500 hover:text-red-400"/></button>}
                                                     </div>
                                                 </td>
                                             </tr>
                                         );
                                     })}
                                 </tbody>
                             </table>
                         ) : (
                             <table className="w-full text-sm">
                                 <thead className="bg-gray-50 dark:bg-gray-800">
                                     <tr>
                                         <th className="p-3 text-left border-r dark:border-gray-600">Período</th>
                                         <th className="p-3 text-center border-r dark:border-gray-600">Pessoas / Tempo</th>
                                         <th className="p-3 text-center border-r dark:border-gray-600">Meta</th>
                                         <th className="p-3 text-center border-r dark:border-gray-600">Produção</th>
                                         <th className="p-3 text-center border-r dark:border-gray-600">Eficiência</th>
                                         <th className="p-3 text-center border-r dark:border-gray-600">Meta Acum.</th>
                                         <th className="p-3 text-center border-r dark:border-gray-600">Prod. Acum.</th>
                                         <th className="p-3 text-center border-r dark:border-gray-600">Efic. Acum.</th>
                                         <th className="p-3 text-left border-r dark:border-gray-600">Lançado por</th>
                                         <th className="p-3 text-center border-r dark:border-gray-600">Obs.</th>
                                         <th className="p-3 text-center">Ações</th>
                                     </tr>
                                 </thead>
                                 <tbody className="divide-y divide-x divide-gray-200 dark:divide-gray-600">
                                     {processedData.map((d) => (
                                         <tr key={d.id} className="hover:bg-gray-50 dark:hover:bg-gray-800/50">
                                             <td className="p-3 font-semibold border-r dark:border-gray-600">{d.period}</td>
                                             <td className="p-3 text-center border-r dark:border-gray-600">{d.people} / {d.availableTime} min</td>
                                             <td className="p-3 text-center border-r dark:border-gray-600">{d.goalForDisplay || d.goal}</td>
                                             <td className="p-3 text-center border-r dark:border-gray-600">{d.producedForDisplay || d.produced}</td>
                                             <td className={`p-3 text-center font-semibold border-r dark:border-gray-600 ${d.efficiency < 65 ? 'text-red-500' : 'text-green-600'}`}>{d.efficiency}%</td>
                                             <td className="p-3 text-center border-r dark:border-gray-600">{d.cumulativeGoal}</td>
                                             <td className="p-3 text-center border-r dark:border-gray-600">{d.cumulativeProduction}</td>
                                             <td className={`p-3 text-center font-semibold border-r dark:border-gray-600 ${d.cumulativeEfficiency < 65 ? 'text-red-500' : 'text-green-600'}`}>{d.cumulativeEfficiency}%</td>
                                             <td className="p-3 text-left text-xs truncate border-r dark:border-gray-600">{d.createdBy?.email}</td>
                                             <td className="p-3 text-center border-r dark:border-gray-600">
                                                 <button onClick={() => setModalState({ type: 'observation', data: d })} title="Observação">
                                                     <MessageSquare size={18} className={d.observation ? 'text-blue-500 hover:text-blue-400' : 'text-gray-500 hover:text-blue-400'}/>
                                                 </button>
                                             </td>
                                             <td className="p-3">
                                                 <div className="flex gap-2 justify-center">
                                                     {permissions.EDIT_ENTRIES &&
                                                         <button
                                                             onClick={() => setModalState({ type: 'editEntry', data: d })}
                                                             title="Editar Lançamento"
                                                             className="text-yellow-500 hover:text-yellow-400"
                                                         >
                                                             <Edit size={18} />
                                                         </button>
                                                     }
                                                     {permissions.DELETE_ENTRIES && <button onClick={() => handleDeleteEntry(d.id)} title="Excluir Lançamento"><Trash2 size={18} className="text-red-500 hover:text-red-400"/></button>}
                                                 </div>
                                             </td>
                                         </tr>
                                     ))}
                                 </tbody>
                             </table>
                         )}
                     </div>
                 </section>

                 {permissions.ADD_ENTRIES && (
                     <section className="bg-white dark:bg-gray-900 p-6 rounded-2xl shadow-lg">
                         <h2 className="text-xl font-semibold mb-4 flex items-center"><PlusCircle className="mr-2 text-blue-500"/> Adicionar Novo Lançamento</h2>
                         {isTraveteDashboard ? (
                             <form onSubmit={handleAddEntry} className="space-y-6">
                                <div className="grid grid-cols-1 md:grid-cols-2 gap-4">
                                    <div className="flex flex-col">
                                        <label htmlFor="travete-period">Período</label>
                                        <select
                                            id="travete-period"
                                            value={traveteEntry.period}
                                             onChange={(e) => handleTraveteFieldChange('period', e.target.value)}
                                             required
                                             className="p-2 rounded-md bg-gray-100 dark:bg-gray-700"
                                         >
                                             <option value="" disabled>Selecione...</option>
                                             {availablePeriods.map(time => (<option key={time} value={time}>{time}</option>))}
                                         </select>
                                     </div>
                                    <div className="flex flex-col">
                                        <label htmlFor="travete-time">Tempo Disponível (min)</label>
                                        <input
                                            id="travete-time"
                                            type="number"
                                             min="1"
                                             value={traveteEntry.availableTime}
                                             onChange={(e) => handleTraveteFieldChange('availableTime', e.target.value)}
                                             required
                                            className="p-2 rounded-md bg-gray-100 dark:bg-gray-700"
                                        />
                                    </div>
                                </div>
                                <div className="grid grid-cols-1 lg:grid-cols-2 gap-4">
                                   {traveteEntry.employeeEntries.map((employee, index) => {
                                        const metaInfo = traveteComputedEntry.employeeSummaries[index] || {};
                                        const formatTime = (value) => {
                                            if (!value || Number.isNaN(Number(value))) return '--';
                                            return `${Number(value).toLocaleString('pt-BR', { minimumFractionDigits: 0, maximumFractionDigits: 2 })} min`;
                                        };
                                        return (
                                             <div key={employee.employeeId} className="p-4 border border-gray-200 dark:border-gray-700 rounded-xl bg-gray-50 dark:bg-gray-800/50 space-y-4">
                                                 <div className="flex items-center justify-between">
                                                     <h3 className="text-lg font-semibold">Funcionário {employee.employeeId}</h3>
                                                     <span className="text-xs uppercase tracking-wide text-gray-500">{employee.machineType}</span>
                                                 </div>
                                                <div className="grid grid-cols-1 md:grid-cols-2 gap-4">
                                                    <div className="flex flex-col">
                                                        <label>Máquina</label>
                                                        <select
                                                            value={employee.machineType}
                                                            onChange={(e) => handleTraveteEmployeeChange(index, 'machineType', e.target.value)}
                                                            className="p-2 rounded-md bg-gray-100 dark:bg-gray-700"
                                                        >
                                                            {traveteMachines.map(machine => (<option key={machine} value={machine}>{machine}</option>))}
                                                        </select>
                                                    </div>
                                                    <div className="flex flex-col">
                                                        <label>Tempo por Peça (min)</label>
                                                        <input
                                                            type="number"
                                                            step="0.01"
                                                            min="0"
                                                            value={employee.standardTime ?? ''}
                                                            onChange={(e) => handleTraveteEmployeeChange(index, 'standardTime', e.target.value)}
                                                            onBlur={() => handleTraveteStandardTimeBlur(index)}
                                                            className="p-2 rounded-md bg-gray-100 dark:bg-gray-700"
                                                            required
                                                        />
                                                    </div>
                                                </div>
                                                <div className="space-y-4">
                                                    {(employee.products || []).map((productItem, productIdx) => {
                                                        const lot = productItem.lotId ? traveteLotOptions.find(option => option.id === productItem.lotId) || null : null;
                                                        const lotName = lot ? formatTraveteLotDisplayName(lot, products) : '--';
                                                        return (
                                                            <div key={`${employee.employeeId}-${productIdx}`} className="p-3 rounded-lg bg-white/60 dark:bg-gray-900/40 border border-gray-200 dark:border-gray-700 space-y-3">
                                                                <div className="flex items-center justify-between">
                                                                    <label className="text-sm font-semibold">
                                                                        {productIdx === 0
                                                                            ? 'Produto / Lote (Prioridade)'
                                                                            : productItem.isAutoSuggested
                                                                                ? 'Próximo Lote (Automático)'
                                                                                : 'Produto / Lote'}
                                                                    </label>
                                                                    {employee.products.length > 1 && (
                                                                        <button
                                                                            type="button"
                                                                            onClick={() => handleTraveteRemoveProduct(index, productIdx)}
                                                                            className="text-red-500 hover:text-red-400"
                                                                            title="Remover este item"
                                                                        >
                                                                            <Trash size={16} />
                                                                        </button>
                                                                    )}
                                                                </div>
                                                                <select
                                                                    value={productItem.lotId}
                                                                    onChange={(e) => handleTraveteProductChange(index, productIdx, 'lotId', e.target.value)}
                                                                    className="p-2 rounded-md bg-gray-100 dark:bg-gray-700"
                                                                >
                                                                    <option value="">Selecione...</option>
                                                                    {traveteLotOptions.map(lotOption => (
                                                                        <option key={lotOption.id} value={lotOption.id}>
                                                                            {formatTraveteLotDisplayName(lotOption, products)}
                                                                        </option>
                                                                    ))}
                                                                </select>
                                                                <div className="grid grid-cols-1 md:grid-cols-2 gap-3">
                                                                    <div className="flex flex-col">
                                                                        <label className="text-sm">Quantidade Produzida</label>
                                                                        <input
                                                                            type="number"
                                                                            min="0"
                                                                            value={productItem.produced}
                                                                            onChange={(e) => handleTraveteProductChange(index, productIdx, 'produced', e.target.value)}
                                                                            className="p-2 rounded-md bg-gray-100 dark:bg-gray-700"
                                                                        />
                                                                    </div>
                                                                    <div className="flex flex-col text-xs text-gray-600 dark:text-gray-300 bg-blue-50 dark:bg-blue-900/30 p-3 rounded-md">
                                                                        <span className="font-semibold text-sm">Tempo Padrão Atual</span>
                                                                        <span>{formatTime(metaInfo.standardTimeValue || employee.standardTime)}</span>
                                                                        <span className="mt-1 text-[11px]">Lote Selecionado: {lotName}</span>
                                                                    </div>
                                                                </div>
                                                            </div>
                                                        );
                                                    })}
                                                    <button
                                                        type="button"
                                                        onClick={() => handleTraveteAddProduct(index)}
                                                        className="flex items-center gap-2 text-sm text-blue-600 hover:text-blue-500"
                                                    >
                                                        <PlusCircle size={16} /> Adicionar item fora de ordem
                                                    </button>
                                                </div>
                                                <div className="text-xs text-gray-500">
                                                    <span className="block">Meta Individual: {metaInfo.meta || 0}</span>
                                                    <span className="block">Eficiência Prevista: {metaInfo.efficiency ? `${Number(metaInfo.efficiency).toFixed(2)}%` : '0%'}</span>
                                                </div>
                                            </div>
                                         );
                                     })}
                                 </div>
                                 <div className="flex flex-col md:flex-row md:items-center md:justify-between gap-4 border-t pt-4 dark:border-gray-700">
                                     <div className="flex flex-col justify-center items-center bg-blue-50 dark:bg-blue-900/40 p-3 rounded-md shadow-inner w-full md:w-64">
                                         <label className="text-sm font-medium text-gray-800 dark:text-gray-200">Lotes Previstos</label>
                                         <span className="font-bold text-base text-blue-700 dark:text-blue-200 text-center">{traveteComputedEntry.lotDisplay || '- // -'}</span>
                                     </div>
                                    <div className="flex flex-col justify-center items-center bg-blue-100 dark:bg-blue-900/50 p-3 rounded-md shadow-inner w-full md:w-64">
                                        <label className="text-sm font-medium text-gray-800 dark:text-gray-200">Meta Prevista</label>
                                        <span className={`font-bold text-xl ${travetePreviewPending ? 'text-yellow-500 dark:text-yellow-300' : 'text-blue-600 dark:text-blue-300'}`}>
                                            {traveteComputedEntry.goalDisplay || '- // -'}
                                        </span>
                                    </div>
                                    <button
                                        type="submit"
                                        disabled={!isEntryFormValid}
                                        className="h-10 px-6 font-semibold rounded-md bg-blue-600 text-white hover:bg-blue-700 disabled:opacity-50 disabled:cursor-not-allowed w-full sm:w-auto"
                                    >
                                        Adicionar
                                    </button>
                                </div>
                            </form>
                         ) : (
                             <form onSubmit={handleAddEntry} className="grid grid-cols-1 gap-4 items-end">
                                 <div className="grid grid-cols-1 sm:grid-cols-2 md:grid-cols-4 gap-4">
                                     <div className="flex flex-col">
                                         <label htmlFor="entry-period">Período</label>
                                         <select id="entry-period" name="period" value={newEntry.period} onChange={handleInputChange} required className="p-2 rounded-md bg-gray-100 dark:bg-gray-700">
                                             <option value="" disabled>Selecione...</option>
                                             {availablePeriods.map(time => (<option key={time} value={time}>{time}</option>))}
                                         </select>
                                     </div>
                                     <div className="flex flex-col"><label htmlFor="entry-people">Nº Pessoas</label><input id="entry-people" type="number" name="people" value={newEntry.people} onChange={handleInputChange} required className="p-2 rounded-md bg-gray-100 dark:bg-gray-700" /></div>
                                     <div className="flex flex-col"><label htmlFor="entry-available-time">Tempo Disp.</label><input id="entry-available-time" type="number" name="availableTime" value={newEntry.availableTime} onChange={handleInputChange} required className="p-2 rounded-md bg-gray-100 dark:bg-gray-700"/></div>
                                     <div className="flex flex-col">
                                         <label htmlFor="entry-product">Produto (Prioridade)</label>
                                         <select id="entry-product" name="productId" value={newEntry.productId} onChange={handleInputChange} required className="p-2 rounded-md bg-gray-100 dark:bg-gray-700">
                                             <option value="">Selecione...</option>
                                             {[...productsForSelectedDate].sort((a,b)=>a.name.localeCompare(b.name)).map(p=>(<option key={p.id} value={p.id}>{p.name}</option>))}
                                         </select>
                                     </div>
                                 </div>
                                 <div className="flex flex-col space-y-4">
                                     <div className="flex flex-wrap gap-4 items-end">
                                         <div className='flex flex-wrap gap-4 items-end'>
                                             {predictedLots.filter(p => !p.isUrgent).map((lot, index) => (
                                                 <div key={lot.id || index} className="flex flex-col min-w-[100px]">
                                                     <label className="text-sm truncate" htmlFor={`prod-input-${index}`}>Prod. ({lot.productName})</label>
                                                     <input id={`prod-input-${index}`} type="number" value={newEntry.productions[index] || ''} onChange={(e) => handleProductionChange(index, e.target.value)} className="p-2 rounded-md bg-gray-100 dark:bg-gray-700" />
                                                 </div>
                                             ))}
                                         </div>
                                         <div className="min-w-[150px] ml-auto">
                                             <button type="button" onClick={() => setShowUrgent(p => !p)} className="text-sm text-blue-500 hover:underline mb-2 flex items-center gap-1">
                                                 <PlusCircle size={14} />{showUrgent ? 'Remover item fora de ordem' : 'Adicionar item fora de ordem'}
                                             </button>
                                             {showUrgent && (
                                                 <div className="grid grid-cols-1 sm:grid-cols-2 gap-4 p-3 bg-blue-50 dark:bg-gray-800 rounded-lg">
                                                     <div className="flex flex-col">
                                                         <label htmlFor="urgent-lot">Lote Urgente</label>
                                                         <select id="urgent-lot" name="productId" value={urgentProduction.productId} onChange={handleUrgentChange} className="p-2 rounded-md bg-gray-100 dark:bg-gray-700">
                                                             <option value="">Selecione...</option>
                                                             {lots.filter(l=>l.status!=='completed').map(l=>(<option key={l.id} value={l.productId}>{l.productName}{l.customName?` - ${l.customName}`:''}</option>))}
                                                         </select>
                                                     </div>
                                                     <div className="flex flex-col"><label htmlFor="urgent-produced">Produzido (Urgente)</label><input id="urgent-produced" type="number" name="produced" value={urgentProduction.produced} onChange={handleUrgentChange} className="p-2 rounded-md bg-gray-100 dark:bg-gray-700"/></div>
                                                 </div>
                                             )}
                                         </div>
                                     </div>
                                    <div className="flex justify-end gap-4 items-center pt-4 border-t dark:border-gray-700">
                                        {predictedLotLabel && (
                                            <div className="flex flex-col justify-center items-center bg-blue-50 dark:bg-blue-900/30 p-2 rounded-md shadow-inner h-full min-h-[60px] w-48 text-center">
                                                <label className="text-sm font-medium text-gray-800 dark:text-gray-200">Lotes Previstos</label>
                                                <span className="font-semibold text-base text-blue-600 dark:text-blue-300">{predictedLotLabel}</span>
                                            </div>
                                        )}
                                        <div className="flex flex-col justify-center items-center bg-blue-100 dark:bg-blue-900/50 p-2 rounded-md shadow-inner h-full min-h-[60px] w-48">
                                            <label className="text-sm font-medium text-gray-800 dark:text-gray-200">Meta Prevista</label>
                                            <span className="font-bold text-xl text-blue-600 dark:text-blue-400">{goalPreview || '0'}</span>
                                        </div>
                                        <button type="submit" disabled={!isEntryFormValid} className="h-10 px-6 font-semibold rounded-md bg-blue-600 text-white hover:bg-blue-700 disabled:opacity-50 disabled:cursor-not-allowed w-full sm:w-auto">Adicionar</button>
                                    </div>
                                </div>
                            </form>
                        )}
                     </section>
                 )}
                  <section className="bg-white dark:bg-gray-900 p-6 rounded-2xl shadow-lg">
                      <h2 className="text-xl font-semibold mb-4 flex items-center"><Layers className="mr-2 text-blue-500"/> Controle de Lotes de Produção</h2>
                      {permissions.MANAGE_LOTS && <div className="mb-6 border-b pb-6 dark:border-gray-700">
                          <h3 className="text-lg font-medium mb-4">Criar Novo Lote</h3>
                          <form onSubmit={handleAddLot} className="grid grid-cols-1 md:grid-cols-4 gap-4 items-end">
                               <div className="flex flex-col">
                                   <label htmlFor="newLotProduct">Produto</label>
                                  <select id="newLotProduct" name="productId" value={newLot.productId} onChange={e => setNewLot({...newLot, productId: e.target.value})} required className="p-2 rounded-md bg-gray-100 dark:bg-gray-700">
                                      <option value="">Selecione...</option>
                                      {isTraveteDashboard ? (
                                          traveteGroupedProducts.map(group => (
                                              <option key={group.baseId} value={group.baseId}>
                                                  {group.baseName}
                                              </option>
                                          ))
                                      ) : (
                                          [...products]
                                              .sort((a,b)=>a.name.localeCompare(b.name))
                                              .map(p => (
                                                  <option key={p.id} value={p.id}>
                                                      {p.name}
                                                  </option>
                                              ))
                                      )}
                                  </select>
                               </div>
                               <div className="flex flex-col"><label htmlFor="newLotTarget">Quantidade</label><input type="number" id="newLotTarget" name="target" value={newLot.target} onChange={e => setNewLot({...newLot, target: e.target.value})} required className="p-2 rounded-md bg-gray-100 dark:bg-gray-700"/></div>
                               <div className="flex flex-col"><label htmlFor="newLotCustomName">Nome (Opcional)</label><input type="text" id="newLotCustomName" name="customName" value={newLot.customName} onChange={e => setNewLot({...newLot, customName: e.target.value})} className="p-2 rounded-md bg-gray-100 dark:bg-gray-700"/></div>
                               <button type="submit" className="h-10 px-6 font-semibold rounded-md bg-green-500 text-white hover:bg-green-600 w-full sm:w-auto">Criar Lote</button>
                          </form>
                      </div>}
                      <div className="flex gap-2 mb-4 border-b pb-2 dark:border-gray-700 flex-wrap">
                          <button onClick={() => setLotFilter('ongoing')} className={`px-3 py-1 text-sm rounded-full ${lotFilter==='ongoing' ? 'bg-blue-600 text-white' : 'bg-gray-200 dark:bg-gray-700'}`}>Em Andamento</button>
                          <button onClick={() => setLotFilter('completed')} className={`px-3 py-1 text-sm rounded-full ${lotFilter==='completed' ? 'bg-green-600 text-white' : 'bg-gray-200 dark:bg-gray-700'}`}>Concluídos</button>
                      </div>
                      <div className="space-y-4 max-h-96 overflow-y-auto pr-2">
                          {filteredLots.map((lot, index, arr) => {
                              let lotBgClass = 'bg-gray-50 dark:bg-gray-800';
                              if (lot.status === 'completed_missing' || lot.status === 'completed_exceeding') {
                                  lotBgClass = 'bg-gradient-to-r from-green-200 to-red-200 dark:from-green-800/50 dark:to-red-800/50';
                              } else if (lot.status === 'completed') {
                                  lotBgClass = 'bg-green-100 dark:bg-green-900/50';
                              }
                              return (
                                  <div key={lot.id} className={`${lotBgClass} p-4 rounded-lg`}>
                                  <div className="flex justify-between items-start">
                                      <div className="flex items-center gap-2">
                                          {permissions.MANAGE_LOTS && !lot.status.startsWith('completed') && (
                                              <div className="flex flex-col"><button onClick={() => handleMoveLot(lot.id, 'up')} disabled={index===0} className="disabled:opacity-20"><ChevronUp size={16}/></button><button onClick={() => handleMoveLot(lot.id, 'down')} disabled={index===arr.length-1} className="disabled:opacity-20"><ChevronDown size={16}/></button></div>
                                          )}
                                          <div>
                                              <h4 className="font-bold text-lg">
                                                  {isTraveteDashboard
                                                      ? formatTraveteLotDisplayName(lot, products)
                                                      : `${lot.productName}${lot.customName ? ' - ' + lot.customName : ''}`}
                                              </h4>
                                              <div className="text-xs text-gray-500 dark:text-gray-400">
                                                  <p>Lote #{lot.sequentialId} | Prioridade: {index+1}</p>
                                                  <p>Criado por: {lot.createdBy?.email || 'N/A'}</p>
                                                  {lot.lastEditedBy && <p>Editado por: {lot.lastEditedBy.email}</p>}
                                              </div>
                                              {(lot.startDate || lot.endDate) && (
                                                  <p className="text-xs text-gray-500 dark:text-gray-400 mt-1">
                                                      {lot.startDate && `Início: ${new Date(lot.startDate).toLocaleString('pt-BR', { day: '2-digit', month: '2-digit', hour: '2-digit', minute: '2-digit' })}`}
                                                      {lot.endDate && ` | Fim: ${new Date(lot.endDate).toLocaleString('pt-BR', { day: '2-digit', month: '2-digit', hour: '2-digit', minute: '2-digit' })}`}
                                                  </p>
                                              )}
                                          </div>
                                      </div>
                                      <div className="flex items-center gap-4">
                                          {permissions.MANAGE_LOTS && <select 
                                              value={lot.status} 
                                              onChange={(e) => handleLotStatusChange(lot.id, e.target.value)} 
                                              className="text-xs font-semibold p-1 rounded-full bg-gray-200 dark:bg-gray-600 border-none appearance-none text-center"
                                          >
                                              { (lot.status === 'ongoing' || lot.status === 'future') ? ( 
                                                  <> 
                                                      <option value={lot.status}>{lot.status === 'future' ? 'Na Fila' : 'Em Andamento'}</option> 
                                                      <option value="completed">Concluir</option> 
                                                      <option value="completed_missing">Concluir c/ Falta</option>
                                                      <option value="completed_exceeding">Concluir c/ Sobra</option>
                                                  </> 
                                              ) : ( 
                                                  <> 
                                                      <option value={lot.status}>{
                                                          lot.status === 'completed' ? 'Concluído' :
                                                          lot.status === 'completed_missing' ? 'Com Falta' :
                                                          'Com Sobra'
                                                      }</option>
                                                      <option value="ongoing">Reabrir</option>
                                                  </> 
                                              )}
                                          </select>}
                                          <div className="flex gap-2">
                                              <button onClick={()=>setModalState({type:'lotObservation', data:lot})} title="Observação">
                                                  <MessageSquare size={18} className={lot.observation ? 'text-blue-500 hover:text-blue-400' : 'text-gray-500 hover:text-blue-400'}/>
                                              </button>
                                              {permissions.MANAGE_LOTS && <button onClick={()=>handleStartEditLot(lot)} title="Editar Lote"><Edit size={18} className="text-yellow-500 hover:text-yellow-400"/></button>}
                                              {permissions.MANAGE_LOTS && <button onClick={()=>handleDeleteLot(lot.id)} title="Excluir Lote"><Trash2 size={18} className="text-red-500 hover:text-red-400"/></button>}
                                          </div>
                                      </div>
                                  </div>
                                  <div className="mt-2">
                                      <div className="flex justify-between text-sm mb-1 items-center">
                                          <span>Progresso</span>
                                          {editingLotId === lot.id ? (
                                              <div className="flex items-center gap-2 flex-wrap">
                                                  <span>{lot.produced||0} / </span>
                                                  <input type="number" value={editingLotData.target} onChange={e=>setEditingLotData({...editingLotData,target:e.target.value})} className="p-1 w-24"/>
                                                  <input type="text" value={editingLotData.customName} onChange={e=>setEditingLotData({...editingLotData,customName:e.target.value})} className="p-1 w-32"/>
                                                  <button onClick={()=>handleSaveLotEdit(lot.id)}><Save size={16}/></button><button onClick={()=>setEditingLotId(null)}><XCircle size={16}/></button>
                                              </div>
                                          ) : (<span>{lot.produced||0} / {lot.target||0}</span>)}
                                      </div>
                                      <div className="w-full bg-gray-200 dark:bg-gray-600 h-2.5 rounded-full"><div className="bg-blue-600 h-2.5 rounded-full" style={{width: `${((lot.produced||0)/(lot.target||1))*100}%`}}></div></div>
                                  </div>
                                  </div>
                              );
                          })}
                      </div>
                  </section>

 
                  <section className="bg-white dark:bg-gray-900 p-6 rounded-2xl shadow-lg">
                      <h2 className="text-xl font-semibold mb-4 flex items-center"><Package className="mr-2 text-blue-500"/> Gerenciamento de Produtos</h2>
                      {isTraveteDashboard ? (
                          <div className="grid grid-cols-1 lg:grid-cols-2 gap-8">
                              {permissions.MANAGE_PRODUCTS && (
                                  <div className="space-y-4">
                                      <h3 className="text-lg font-medium">Cadastrar Produto Base</h3>
                                      <form onSubmit={handleAddProduct} className="space-y-4">
                                          <div>
                                              <label htmlFor="travete-base-name">Nome do Produto Base</label>
                                              <input
                                                  id="travete-base-name"
                                                  type="text"
                                                  value={traveteProductForm.baseName}
                                                  onChange={(e) => setTraveteProductForm(prev => ({ ...prev, baseName: e.target.value }))}
                                                  required
                                                  className="w-full p-2 rounded-md bg-gray-100 dark:bg-gray-700"
                                              />
                                          </div>
                                          <div className="space-y-3">
                                              <span className="text-sm font-semibold text-gray-700 dark:text-gray-200">Variações e Tempos</span>
                                              <div className="grid grid-cols-1 md:grid-cols-3 gap-4">
                                                  <div className="space-y-2">
                                                      <label className="flex items-center gap-2 text-sm font-medium">
                                                          <input
                                                              type="checkbox"
                                                              checked={traveteProductForm.createTwoNeedle}
                                                              onChange={(e) => handleTraveteVariationToggle('createTwoNeedle', e.target.checked)}
                                                          />
                                                          Travete 2 Agulhas
                                                      </label>
                                                      <input
                                                          type="number"
                                                          step="0.01"
                                                          min="0"
                                                          value={traveteProductForm.baseTime}
                                                          onChange={(e) => handleTraveteBaseTimeChange(e.target.value)}
                                                          className="w-full p-2 rounded-md bg-gray-100 dark:bg-gray-700"
                                                          placeholder="Tempo (min)"
                                                          required={traveteProductForm.createTwoNeedle}
                                                      />
                                                  </div>
                                                  <div className="space-y-2">
                                                      <label className="flex items-center gap-2 text-sm font-medium">
                                                          <input
                                                              type="checkbox"
                                                              checked={traveteProductForm.createOneNeedle}
                                                              onChange={(e) => handleTraveteVariationToggle('createOneNeedle', e.target.checked)}
                                                          />
                                                          Travete 1 Agulha
                                                      </label>
                                                      <input
                                                          type="number"
                                                          step="0.01"
                                                          min="0"
                                                          value={traveteProductForm.oneNeedleTime}
                                                          onChange={(e) => handleTraveteVariationTimeChange('oneNeedleTime', e.target.value)}
                                                          onBlur={() => handleTraveteVariationTimeBlur('oneNeedleTime')}
                                                          className={`w-full p-2 rounded-md bg-gray-100 dark:bg-gray-700 ${!traveteProductForm.createOneNeedle ? 'opacity-60' : ''}`}
                                                          placeholder="Tempo (min)"
                                                          required={traveteProductForm.createOneNeedle}
                                                          disabled={!traveteProductForm.createOneNeedle}
                                                      />
                                                  </div>
                                                  <div className="space-y-2">
                                                      <label className="flex items-center gap-2 text-sm font-medium">
                                                          <input
                                                              type="checkbox"
                                                              checked={traveteProductForm.createConventional}
                                                              onChange={(e) => handleTraveteVariationToggle('createConventional', e.target.checked)}
                                                          />
                                                          Travete Convencional
                                                      </label>
                                                      <input
                                                          type="number"
                                                          step="0.01"
                                                          min="0"
                                                          value={traveteProductForm.conventionalTime}
                                                          onChange={(e) => handleTraveteVariationTimeChange('conventionalTime', e.target.value)}
                                                          onBlur={() => handleTraveteVariationTimeBlur('conventionalTime')}
                                                          className={`w-full p-2 rounded-md bg-gray-100 dark:bg-gray-700 ${!traveteProductForm.createConventional ? 'opacity-60' : ''}`}
                                                          placeholder="Tempo (min)"
                                                          required={traveteProductForm.createConventional}
                                                          disabled={!traveteProductForm.createConventional}
                                                      />
                                                  </div>
                                              </div>
                                          </div>
                                          <button type="submit" className="w-full h-10 bg-green-600 text-white rounded-md hover:bg-green-700">Salvar</button>
                                      </form>
                                      <p className="text-xs text-gray-500 dark:text-gray-400">Escolha quais variações criar e ajuste os tempos caso precise personalizar algum cenário específico.</p>
                                  </div>
                              )}
                              <div className={!permissions.MANAGE_PRODUCTS ? 'lg:col-span-2' : ''}>
                                  <h3 className="text-lg font-medium mb-4">Produtos Base e Variações ({traveteGroupedProducts.length})</h3>
                                  <div className="space-y-4 max-h-72 overflow-y-auto pr-2">
                                      {traveteGroupedProducts.length > 0 ? (
                                          traveteGroupedProducts.map(group => (
                                              <div key={group.baseId} className="border border-gray-200 dark:border-gray-700 rounded-xl p-4 bg-gray-50 dark:bg-gray-800/40 space-y-3">
                                                  <div className="flex items-center justify-between">
                                                      <h4 className="text-lg font-semibold">{group.baseName}</h4>
                                                      <span className="text-xs uppercase tracking-wide text-gray-500">{group.variations.length} variações</span>
                                                  </div>
                                                  <table className="w-full text-sm">
                                                      <thead className="text-left text-xs uppercase tracking-wide text-gray-500 dark:text-gray-400">
                                                          <tr>
                                                              <th className="pb-1">Máquina</th>
                                                              <th className="pb-1">Produto</th>
                                                              <th className="pb-1">Tempo Atual</th>
                                                              <th className="pb-1">Criado Por</th>
                                                              <th className="pb-1">Última Edição</th>
                                                              {permissions.MANAGE_PRODUCTS && <th className="pb-1 text-center">Ações</th>}
                                                          </tr>
                                                      </thead>
                                                      <tbody className="divide-y divide-gray-200 dark:divide-gray-700">
                                                          {group.variations.map(variation => {
                                                              const history = variation.standardTimeHistory || [];
                                                              const latest = history[history.length - 1] || {};
                                                              const createdBy = variation.createdBy?.email || '--';
                                                              const editedBy = variation.lastEditedBy?.email || createdBy;
                                                              const isEditing = editingProductId === variation.id;
                                                              return (
                                                                  <tr key={variation.id} className="text-sm">
                                                                      <td className="py-2">{variation.machineType || '-'}</td>
                                                                      {isEditing ? (
                                                                          <>
                                                                              <td className="py-2">
                                                                                  <input
                                                                                      type="text"
                                                                                      value={editingProductData.name}
                                                                                      onChange={(e) => handleEditingProductFieldChange('name', e.target.value)}
                                                                                      className="w-full p-1 rounded bg-gray-100 dark:bg-gray-600"
                                                                                  />
                                                                              </td>
                                                                              <td className="py-2">
                                                                                  <input
                                                                                      type="number"
                                                                                      step="0.01"
                                                                                      value={editingProductData.standardTime}
                                                                                      onChange={(e) => handleEditingProductFieldChange('standardTime', e.target.value)}
                                                                                      className="w-full p-1 rounded bg-gray-100 dark:bg-gray-600"
                                                                                  />
                                                                              </td>
                                                                              <td className="py-2" colSpan={2}></td>
                                                                          </>
                                                                      ) : (
                                                                          <>
                                                                              <td className="py-2">{variation.name}</td>
                                                                              <td className="py-2">{latest.time ? `${latest.time} min` : 'N/A'}</td>
                                                                              <td className="py-2 text-xs truncate">{createdBy}</td>
                                                                              <td className="py-2 text-xs truncate">{editedBy}</td>
                                                                          </>
                                                                      )}
                                                                      {permissions.MANAGE_PRODUCTS && (
                                                                          <td className="py-2">
                                                                              <div className="flex gap-2 justify-center">
                                                                                  {isEditing ? (
                                                                                      <>
                                                                                          <button onClick={() => handleSaveProduct(variation.id)} title="Salvar"><Save size={18} className="text-green-500" /></button>
                                                                                          <button onClick={() => setEditingProductId(null)} title="Cancelar"><XCircle size={18} className="text-gray-500" /></button>
                                                                                      </>
                                                                                  ) : (
                                                                                      <>
                                                                                          <button onClick={() => handleStartEditProduct(variation)} title="Editar"><Edit size={18} className="text-yellow-500 hover:text-yellow-400" /></button>
                                                                                          <button onClick={() => handleDeleteProduct(variation.id)} title="Excluir"><Trash2 size={18} className="text-red-500 hover:text-red-400" /></button>
                                                                                      </>
                                                                                  )}
                                                                              </div>
                                                                          </td>
                                                                      )}
                                                                  </tr>
                                                              );
                                                          })}
                                                      </tbody>
                                                  </table>
                                              </div>
                                          ))
                                      ) : (
                                          <p>Nenhum produto cadastrado.</p>
                                      )}
                                  </div>
                              </div>
                          </div>
                      ) : (
                          <div className="grid grid-cols-1 lg:grid-cols-2 gap-8">
                           {permissions.MANAGE_PRODUCTS && <div>
                               <h3 className="text-lg font-medium mb-4">Cadastrar Novo Produto</h3>
                               <form onSubmit={handleAddProduct} className="space-y-3">
                                   <div><label htmlFor="newProductName">Nome</label><input type="text" id="newProductName" value={newProduct.name} onChange={e=>setNewProduct({...newProduct,name:e.target.value})} required className="w-full p-2 rounded-md bg-gray-100 dark:bg-gray-700"/></div>
                                   <div><label htmlFor="newProductTime">Tempo Padrão (min)</label><input type="number" id="newProductTime" value={newProduct.standardTime} onChange={e=>setNewProduct({...newProduct,standardTime:e.target.value})} step="0.01" required className="w-full p-2 rounded-md bg-gray-100 dark:bg-gray-700"/></div>
                                   <button type="submit" className="w-full h-10 bg-green-600 text-white rounded-md">Salvar</button>
                               </form>
                           </div>}
                           <div className={!permissions.MANAGE_PRODUCTS ? 'lg:col-span-2' : ''}>
                               <h3 className="text-lg font-medium mb-4">Produtos Cadastrados ({products.length})</h3>
                               <div className="overflow-auto max-h-60 rounded-lg border dark:border-gray-700">
                                   <table className="w-full text-left">
                                        <thead className="bg-gray-100 dark:bg-gray-700"><tr>
                                          <th className="p-3">Nome/Código</th>
                                          <th className="p-3">Tempo Padrão (na data)</th>
                                          <th className="p-3">Criado Por</th>
                                          <th className="p-3">Última Edição</th>
                                          {permissions.MANAGE_PRODUCTS && <th className="p-3 text-center">Ações</th>}
                                       </tr></thead>
                                       <tbody className="divide-y divide-gray-200 dark:divide-gray-600">
{[...products].sort((a, b) => a.name.localeCompare(b.name)).map(p => {
    const history = p.standardTimeHistory || [];
    const currentTime = history.length > 0 ? history[history.length - 1].time : 'N/A';

    const targetDateEnd = new Date(selectedDate);
    targetDateEnd.setHours(23, 59, 59, 999);
    const historicalEntry = history.filter(h => new Date(h.effectiveDate) <= targetDateEnd).pop();

    const didExistOnDate = !!historicalEntry;
    const historicalTime = historicalEntry ? historicalEntry.time : 'N/A';

    return (
        <tr key={p.id} className={!didExistOnDate ? 'bg-red-50 dark:bg-red-900/20' : ''}>
            {editingProductId === p.id ? (
                <>
                    <td className="p-2"><input type="text" value={editingProductData.name} onChange={e => handleEditingProductFieldChange('name', e.target.value)} className="w-full p-1 rounded bg-gray-100 dark:bg-gray-600" /></td>
                    <td className="p-2"><input type="number" step="0.01" value={editingProductData.standardTime} onChange={e => handleEditingProductFieldChange('standardTime', e.target.value)} className="w-full p-1 rounded bg-gray-100 dark:bg-gray-600" /></td>
                    <td colSpan="2"></td>
                    {permissions.MANAGE_PRODUCTS && <td className="p-3">
                        <div className="flex gap-2 justify-center">
                            <button onClick={() => handleSaveProduct(p.id)} title="Salvar"><Save size={18} className="text-green-500" /></button>
                            <button onClick={() => setEditingProductId(null)} title="Cancelar"><XCircle size={18} className="text-gray-500" /></button>
                        </div>
                    </td>}
                </>
            ) : (
                <>
                    <td className={`p-3 font-semibold ${!didExistOnDate ? 'text-red-500' : ''}`}>{p.name}{!didExistOnDate && ' (Não existia)'}</td>
                    <td className="p-3">
                        {historicalTime} min
                        {didExistOnDate && currentTime !== historicalTime && <span className="text-xs text-gray-500 ml-2">(Atual: {currentTime} min)</span>}
                    </td>
                    <td className="p-3 text-xs truncate">{p.createdBy?.email}</td>
                    <td className="p-3 text-xs truncate">{p.lastEditedBy?.email}</td>
                    {permissions.MANAGE_PRODUCTS && <td className="p-3">
                        <div className="flex gap-2 justify-center">
                            <button onClick={() => handleStartEditProduct(p)} title="Editar"><Edit size={18} className="text-yellow-500 hover:text-yellow-400" /></button>
                            <button onClick={() => handleDeleteProduct(p.id)} title="Excluir"><Trash2 size={18} className="text-red-500 hover:text-red-400" /></button>
                        </div>
                    </td>}
                </>
            )}
        </tr>
    );
  })}
</tbody>
                                   </table>
                               </div>
                           </div>
                       </div>
                   )}
                  </section>

                   
                 {permissions.VIEW_TRASH && <section className="bg-white dark:bg-gray-900 p-6 rounded-2xl shadow-lg mt-8">
                     <h2 className="text-xl font-semibold mb-4 flex items-center"><Trash2 className="mr-2 text-red-500"/> Lixeira</h2>
                     <div className="space-y-4 max-h-96 overflow-y-auto pr-2">
                         {trashItems.filter(item => item.dashboardId === currentDashboard.id).length > 0 
                             ? trashItems.filter(item => item.dashboardId === currentDashboard.id).map(item=>(
                                 <TrashItemDisplay 
                                     key={item.id} 
                                     item={item} 
                                     products={products} 
                                     user={user} 
                                     onRestore={handleRestoreItem} 
                                     canRestore={permissions.RESTORE_TRASH} 
                                 />
                               )) 
                             : <p>Lixeira vazia.</p>}
                     </div>
                 </section>}
            </main>
        </div>
    );
};


const FullScreenAlert = ({ isOpen }) => {
    if (!isOpen) return null;

    return (
        <div className="fixed inset-0 bg-black bg-opacity-70 flex flex-col justify-center items-center z-[100] text-white animate-pulse">
            <span className="text-9xl" role="img" aria-label="Alerta">⚠️</span>
            <h1 className="text-6xl font-extrabold mt-4 text-red-500">EFICIÊNCIA ABAIXO DO ESPERADO!</h1>
        </div>
    );
};


const TvModeDisplay = ({ tvOptions, stopTvMode, dashboards }) => {
    const [theme] = useState(() => localStorage.getItem('theme') || 'dark');
    const [transitioning, setTransitioning] = useState(false);
    useEffect(() => { document.documentElement.classList.toggle('dark', theme === 'dark'); }, [theme]);

    const isCarousel = typeof tvOptions === 'object';
    const initialDashboardId = isCarousel ? tvOptions.dashboardIds[0] : tvOptions;

    const [currentDashboardId, setCurrentDashboardId] = useState(initialDashboardId);
    
    const [showFullScreenAlert, setShowFullScreenAlert] = useState(false);

    const changeDashboard = useCallback((newId) => {
        setTransitioning(true);
        setTimeout(() => {
            setCurrentDashboardId(newId);
            setTransitioning(false);
        }, 300);
    }, []);

    useEffect(() => {
        if (!isCarousel || tvOptions.dashboardIds.length <= 1) return;
        
        const interval = setInterval(() => {
            const currentIndex = tvOptions.dashboardIds.indexOf(currentDashboardId);
            const nextIndex = (currentIndex + 1) % tvOptions.dashboardIds.length;
            changeDashboard(tvOptions.dashboardIds[nextIndex]);
        }, tvOptions.interval);

        return () => clearInterval(interval);
    }, [tvOptions, isCarousel, currentDashboardId, changeDashboard]);

    const currentDashboard = useMemo(() => dashboards.find(d => d.id === currentDashboardId), [currentDashboardId, dashboards]);
    const isTraveteDashboard = currentDashboard?.id === 'travete';
    
    const [products, setProducts] = useState([]);
    const [allProductionData, setAllProductionData] = useState({});
    const [previewData, setPreviewData] = useState(null);

    useEffect(() => {
        if (!currentDashboard) return;

        const unsubProducts = onSnapshot(query(collection(db, `dashboards/${currentDashboard.id}/products`)), snap => {
            setProducts(snap.docs.map(d => d.data()));
        });
        
        const unsubProdData = onSnapshot(doc(db, `dashboards/${currentDashboard.id}/productionData`, "data"), snap => {
            setAllProductionData(snap.exists() ? snap.data() : {});
        });

        const unsubPreview = onSnapshot(doc(db, `dashboards/${currentDashboard.id}/previews/live`), (doc) => {
            if (doc.exists()) {
                setPreviewData(doc.data());
            } else {
                setPreviewData(null);
            }
        });

        return () => {
            unsubProducts();
            unsubProdData();
            unsubPreview();
        };

    }, [currentDashboard]);

    
    const [selectedDate, setSelectedDate] = useState(() => {
        const initial = new Date();
        initial.setHours(0, 0, 0, 0);
        return initial;
    });

    const handlePrevDay = useCallback(() => {
        setSelectedDate(prev => {
            const next = new Date(prev);
            next.setDate(prev.getDate() - 1);
            return next;
        });
    }, []);

    const handleNextDay = useCallback(() => {
        setSelectedDate(prev => {
            const next = new Date(prev);
            next.setDate(prev.getDate() + 1);
            return next;
        });
    }, []);

    const selectedDateLabel = useMemo(() => selectedDate.toLocaleDateString('pt-BR'), [selectedDate]);

    const isTodaySelected = useMemo(() => {
        const todayReference = new Date();
        todayReference.setHours(0, 0, 0, 0);
        return selectedDate.toDateString() === todayReference.toDateString();
    }, [selectedDate]);

    const productsForSelectedDate = useMemo(() => {
        const targetDate = new Date(selectedDate);
        targetDate.setHours(23, 59, 59, 999);

        return products
            .map(p => {
                if (!p.standardTimeHistory || p.standardTimeHistory.length === 0) return null;
                const validTimeEntry = p.standardTimeHistory.filter(h => new Date(h.effectiveDate) <= targetDate).pop();
                if (!validTimeEntry) return null;
                return { ...p, standardTime: validTimeEntry.time };
            })
            .filter(Boolean);
    }, [products, selectedDate]);

    const dateKey = selectedDate.toISOString().slice(0, 10);
    const productionData = useMemo(() => allProductionData[dateKey] || [], [allProductionData, dateKey]);

    const productMapForSelectedDate = useMemo(
        () => buildProductLookupMap(productsForSelectedDate),
        [productsForSelectedDate]
    );

    const processedData = useMemo(() => {
        if (isTraveteDashboard || !productionData || productionData.length === 0) return [];
        let cumulativeProduction = 0, cumulativeGoal = 0, cumulativeEfficiencySum = 0;
        return [...productionData].sort((a,b)=>(a.period||"").localeCompare(b.period||"")).map((item, index) => {
            let totalTimeValue = 0, totalProducedInPeriod = 0;
            const producedForDisplay = (item.productionDetails || []).map(d => `${d.produced || 0}`).join(' / ');
            (item.productionDetails || []).forEach(detail => {
                const product = productMapForSelectedDate.get(detail.productId);
                if (product?.standardTime) {
                    totalTimeValue += (detail.produced || 0) * product.standardTime;
                    totalProducedInPeriod += (detail.produced || 0);
                }
            });
            const totalAvailableTime = (item.people || 0) * (item.availableTime || 0);
            const efficiency = totalAvailableTime > 0 ? parseFloat(((totalTimeValue / totalAvailableTime) * 100).toFixed(2)) : 0;
            const goalSegments = splitGoalSegments(item.goalDisplay || '');
            const numericGoal = sumGoalDisplay(item.goalDisplay || '');
            const goalForDisplay = joinGoalSegments(goalSegments);
            cumulativeProduction += totalProducedInPeriod;
            cumulativeGoal += numericGoal;
            cumulativeEfficiencySum += efficiency;
            const cumulativeEfficiency = parseFloat((cumulativeEfficiencySum / (index + 1)).toFixed(2));
            return { ...item, produced:totalProducedInPeriod, goal:numericGoal, goalForDisplay, producedForDisplay, efficiency, cumulativeProduction, cumulativeGoal, cumulativeEfficiency };
        });
    }, [isTraveteDashboard, productionData, productMapForSelectedDate]);

    const traveteProcessedData = useMemo(() => {
        if (!isTraveteDashboard || !productionData || productionData.length === 0) return [];

        let cumulativeMeta = [];
        let cumulativeProduction = [];
        let cumulativeEfficiencySum = [];
        let cumulativeEntryCounts = [];

        return [...productionData]
            .sort((a, b) => (a.period || "").localeCompare(b.period || ""))
            .map((entry) => {
                const availableTime = parseFloat(entry.availableTime) || 0;

                const storedGoalBlocks = Array.isArray(entry.traveteGoalBlocks) ? entry.traveteGoalBlocks : null;
                const storedLotBlocks = Array.isArray(entry.traveteLotBlocks) ? entry.traveteLotBlocks : null;
                const entryGoalSegments = splitTraveteGoalSegments(entry.goalDisplay || '');

                const employees = (entry.employeeEntries || []).map((emp, empIndex) => {
                    const productsArray = getEmployeeProducts(emp);
                    const producedValue = sumProducedQuantities(productsArray, emp.produced);
                    const firstProduct = findFirstProductDetail(productsArray, emp);
                    const { product } = resolveProductReference(emp, firstProduct, productMapForSelectedDate);
                    const standardTime = resolveEmployeeStandardTime(emp, firstProduct, product);
                    const meta = computeMetaFromStandardTime(standardTime, availableTime);
                    const efficiency = computeEfficiencyPercentage(producedValue, standardTime, availableTime);

                    cumulativeMeta[empIndex] = (cumulativeMeta[empIndex] || 0) + meta;
                    cumulativeProduction[empIndex] = (cumulativeProduction[empIndex] || 0) + producedValue;
                    cumulativeEfficiencySum[empIndex] = (cumulativeEfficiencySum[empIndex] || 0) + efficiency;
                    cumulativeEntryCounts[empIndex] = (cumulativeEntryCounts[empIndex] || 0) + 1;

                    const entriesCount = cumulativeEntryCounts[empIndex] || 1;
                    const cumulativeEfficiency = parseFloat(((cumulativeEfficiencySum[empIndex] || 0) / entriesCount).toFixed(2));
                    const productNames = buildProductNames(productsArray, productMapForSelectedDate);

                    const goalBlock = storedGoalBlocks?.[empIndex] || null;
                    const lotBlock = storedLotBlocks?.[empIndex] || null;
                    const entryGoalDisplay = entryGoalSegments[empIndex] || '';
                    const fallbackGoalDisplay = entryGoalDisplay || (meta > 0 ? meta.toLocaleString('pt-BR') : '-');
                    const goalDisplayForEmployee = formatGoalBlockDisplay(goalBlock, fallbackGoalDisplay, meta);

                    const lotFallbackLabel = (productNames || product?.name) ? (productNames || product?.name) : '-';
                    const lotDisplayForEmployee = formatTraveteLotDisplay(lotBlock, lotFallbackLabel);

                    const producedSegments = buildNumericSegments(productsArray);
                    const producedDisplay = formatSegmentedNumbers(producedSegments, producedValue);

                    return {
                        ...emp,
                        produced: producedValue,
                        producedDisplay,
                        standardTime,
                        meta,
                        efficiency,
                        cumulativeMeta: cumulativeMeta[empIndex] || 0,
                        cumulativeProduced: cumulativeProduction[empIndex] || 0,
                        cumulativeEfficiency,
                        productName: productNames || product?.name || '',
                        metaDisplay: goalDisplayForEmployee,
                        lotDisplay: lotDisplayForEmployee,
                    };
                });

                return {
                    ...entry,
                    employees,
                };
            });
    }, [isTraveteDashboard, productionData, productMapForSelectedDate]);
 useMemo(() => {
        if (!isTraveteDashboard || !productionData || productionData.length === 0) return [];

        let cumulativeMeta = [];
        let cumulativeProduction = [];
        let cumulativeEfficiencySum = [];
        let cumulativeEntryCounts = [];

        return [...productionData]
            .sort((a, b) => (a.period || "").localeCompare(b.period || ""))
            .map((entry) => {
                const availableTime = parseFloat(entry.availableTime) || 0;

                const storedGoalBlocks = Array.isArray(entry.traveteGoalBlocks) ? entry.traveteGoalBlocks : null;
                const storedLotBlocks = Array.isArray(entry.traveteLotBlocks) ? entry.traveteLotBlocks : null;

                const employees = (entry.employeeEntries || []).map((emp, empIndex) => {
                    const productsArray = getEmployeeProducts(emp);
                    const producedValue = sumProducedQuantities(productsArray, emp.produced);
                    const firstProduct = findFirstProductDetail(productsArray, emp);
                    const { product } = resolveProductReference(emp, firstProduct, productMapForSelectedDate);
                    const standardTime = resolveEmployeeStandardTime(emp, firstProduct, product);
                    const meta = computeMetaFromStandardTime(standardTime, availableTime);
                    const efficiency = computeEfficiencyPercentage(producedValue, standardTime, availableTime);

                    cumulativeMeta[empIndex] = (cumulativeMeta[empIndex] || 0) + meta;
                    cumulativeProduction[empIndex] = (cumulativeProduction[empIndex] || 0) + producedValue;
                    cumulativeEfficiencySum[empIndex] = (cumulativeEfficiencySum[empIndex] || 0) + efficiency;
                    cumulativeEntryCounts[empIndex] = (cumulativeEntryCounts[empIndex] || 0) + 1;

                    const entriesCount = cumulativeEntryCounts[empIndex] || 1;
                    const cumulativeEfficiency = parseFloat(((cumulativeEfficiencySum[empIndex] || 0) / entriesCount).toFixed(2));
                    const productNames = buildProductNames(productsArray, productMapForSelectedDate);

                    const goalBlock = storedGoalBlocks?.[empIndex] || null;
                    const lotBlock = storedLotBlocks?.[empIndex] || null;
                    const fallbackGoalDisplay = meta > 0 ? meta.toLocaleString('pt-BR') : '-';
                    const goalDisplayForEmployee = formatGoalBlockDisplay(goalBlock, fallbackGoalDisplay, meta);

                    const lotFallbackLabel = (productNames || product?.name) ? (productNames || product?.name) : '-';
                    const lotDisplayForEmployee = formatTraveteLotDisplay(lotBlock, lotFallbackLabel);

                    return {
                        ...emp,
                        produced: producedValue,
                        standardTime,
                        meta,
                        efficiency,
                        cumulativeMeta: cumulativeMeta[empIndex] || 0,
                        cumulativeProduced: cumulativeProduction[empIndex] || 0,
                        cumulativeEfficiency,
                        productName: productNames || product?.name || '',
                        metaDisplay: goalDisplayForEmployee,
                        lotDisplay: lotDisplayForEmployee,
                    };
                });

                const metaBlockStrings = employees.length > 0
                    ? employees.map(emp => emp.metaDisplay || '-')
                    : [];
                const goalDisplay = entry.goalDisplay || (metaBlockStrings.length > 0 ? metaBlockStrings.join(' // ') : '- // -');
                const lotBlockStrings = employees.length > 0
                    ? employees.map(emp => emp.lotDisplay || '-')
                    : [];
                const lotDisplay = entry.lotDisplay || (lotBlockStrings.length > 0 ? lotBlockStrings.join(' // ') : '- // -');

                const producedDisplay = employees.length > 0
                    ? employees.map(emp => (emp.produced || 0).toLocaleString('pt-BR')).join(' // ')
                    : '0 // 0';

                const efficiencyDisplay = employees.length > 0
                    ? employees.map(emp => `${Number(emp.efficiency || 0).toFixed(2)}%`).join(' // ')
                    : '0% // 0%';

                const cumulativeMetaDisplay = employees.length > 0
                    ? employees.map(emp => (emp.cumulativeMeta || 0).toLocaleString('pt-BR')).join(' // ')
                    : '0 // 0';

                const cumulativeProducedDisplay = employees.length > 0
                    ? employees.map(emp => (emp.cumulativeProduced || 0).toLocaleString('pt-BR')).join(' // ')
                    : '0 // 0';

                const cumulativeEfficiencyDisplay = employees.length > 0
                    ? employees.map(emp => `${Number(emp.cumulativeEfficiency || 0).toFixed(2)}%`).join(' // ')
                    : '0% // 0%';

                const totalMeta = employees.reduce((sum, emp) => sum + (emp.meta || 0), 0);
                const totalProduced = employees.reduce((sum, emp) => sum + (emp.produced || 0), 0);
                const totalEfficiency = employees.length > 0
                    ? parseFloat((employees.reduce((sum, emp) => sum + (emp.efficiency || 0), 0) / employees.length).toFixed(2))
                    : 0;
                const totalCumulativeMeta = employees.reduce((sum, emp) => sum + (emp.cumulativeMeta || 0), 0);
                const totalCumulativeProduced = employees.reduce((sum, emp) => sum + (emp.cumulativeProduced || 0), 0);
                const totalCumulativeEfficiency = employees.length > 0
                    ? parseFloat((employees.reduce((sum, emp) => sum + (emp.cumulativeEfficiency || 0), 0) / employees.length).toFixed(2))
                    : 0;

                return {
                    ...entry,
                    employees,
                    goalDisplay,
                    producedDisplay,
                    efficiencyDisplay,
                    cumulativeMetaDisplay,
                    cumulativeProducedDisplay,
                    cumulativeEfficiencyDisplay,
                    lotDisplay,
                    totalMeta,
                    totalProduced,
                    totalEfficiency,
                    totalCumulativeMeta,
                    totalCumulativeProduced,
                    totalCumulativeEfficiency,
                    goalForDisplay: goalDisplay,
                };
            });
    }, [isTraveteDashboard, productionData, productMapForSelectedDate]);

    const traveteDataByPeriod = useMemo(() => {
        if (!isTraveteDashboard) return {};
        return traveteProcessedData.reduce((acc, entry) => {
            if (entry?.period) {
                acc[entry.period] = entry;
            }
            return acc;
        }, {});
    }, [isTraveteDashboard, traveteProcessedData]);
    
    const prevProductionData = usePrevious(productionData);
    
    useEffect(() => {
        if (prevProductionData && productionData.length > prevProductionData.length) {
            if (isTraveteDashboard) {
                const newTraveteEntry = traveteProcessedData[traveteProcessedData.length - 1];
                const efficiencyToCheck = newTraveteEntry?.totalEfficiency ?? 0;
                if (newTraveteEntry && efficiencyToCheck < 65) {
                    setShowFullScreenAlert(true);
                }
            } else {
                const newEntry = processedData[processedData.length - 1];
                if (newEntry && newEntry.efficiency < 65) {
                    setShowFullScreenAlert(true);
                }
            }
        }
    }, [productionData, prevProductionData, processedData, traveteProcessedData, isTraveteDashboard]);

    useEffect(() => {
        if (showFullScreenAlert) {
            const timer = setTimeout(() => {
                setShowFullScreenAlert(false);
            }, 5000);
            return () => clearTimeout(timer);
        }
    }, [showFullScreenAlert]);


    const monthlySummary = useMemo(() => {
        const referenceDate = new Date(selectedDate);
        const year = referenceDate.getFullYear();
        const month = referenceDate.getMonth();

        if (isTraveteDashboard) {
            let totalMonthlyProduction = 0;
            let totalMonthlyGoal = 0;
            let totalDailyEfficiency = 0;
            let productiveDaysCount = 0;

            Object.keys(allProductionData).forEach(dateStr => {
                try {
                    const date = new Date(dateStr + "T00:00:00");
                    if (date.getFullYear() !== year || date.getMonth() !== month) return;

                    const productsForDateMap = new Map(products
                        .map(p => {
                            const validTimeEntry = p.standardTimeHistory?.filter(h => new Date(h.effectiveDate) <= date).pop();
                            if (!validTimeEntry) return null;
                            return [p.id, { ...p, standardTime: validTimeEntry.time }];
                        })
                        .filter(Boolean));

                    const dayData = allProductionData[dateStr];
                    if (!dayData || dayData.length === 0) return;

                    let dayMetaPerEmployee = [];
                    let dayProductionPerEmployee = [];
                    let dayEfficiencyPerEmployee = [];

                    dayData.forEach(entry => {
                        (entry.employeeEntries || []).forEach((emp, index) => {
                            const producedFromDetails = (emp.productionDetails || []).reduce((sum, detail) => sum + (detail.produced || 0), 0);
                            const produced = emp.produced !== undefined ? parseInt(emp.produced, 10) || 0 : producedFromDetails;
                            const product = productsForDateMap.get(emp.productId);
                            const standardTime = product?.standardTime || 0;
                            const availableTime = entry.availableTime || 0;
                            const meta = (standardTime > 0 && availableTime > 0) ? Math.round(availableTime / standardTime) : 0;
                            const efficiency = (standardTime > 0 && availableTime > 0 && produced > 0)
                                ? (produced * standardTime) / availableTime * 100
                                : 0;

                            dayMetaPerEmployee[index] = (dayMetaPerEmployee[index] || 0) + meta;
                            dayProductionPerEmployee[index] = (dayProductionPerEmployee[index] || 0) + produced;
                            dayEfficiencyPerEmployee[index] = (dayEfficiencyPerEmployee[index] || 0) + efficiency;
                        });
                    });

                    const employeesCount = Math.max(dayMetaPerEmployee.length, dayEfficiencyPerEmployee.length);
                    if (employeesCount > 0) {
                        productiveDaysCount++;
                        totalMonthlyGoal += dayMetaPerEmployee.reduce((sum, value) => sum + (value || 0), 0);
                        totalMonthlyProduction += dayProductionPerEmployee.reduce((sum, value) => sum + (value || 0), 0);
                        const dailyAverageEfficiency = dayEfficiencyPerEmployee.reduce((sum, value) => sum + (value || 0), 0) /
                            (employeesCount * (dayData.length || 1));
                        totalDailyEfficiency += dailyAverageEfficiency || 0;
                    }
                } catch (e) {
                    console.error("Data inválida no sumário mensal:", dateStr);
                }
            });

            const averageMonthlyEfficiency = productiveDaysCount > 0
                ? parseFloat((totalDailyEfficiency / productiveDaysCount).toFixed(2))
                : 0;

            return { totalProduction: totalMonthlyProduction, totalGoal: totalMonthlyGoal, averageEfficiency: averageMonthlyEfficiency };
        }

        let totalMonthlyProduction = 0, totalMonthlyGoal = 0, totalDailyAverageEfficiencies = 0, productiveDaysCount = 0;

        Object.keys(allProductionData).forEach(dateStr => {
            try {
                const date = new Date(dateStr + "T00:00:00");
                const productsForDateMap = new Map(products
                    .map(p => {
                        const validTimeEntry = p.standardTimeHistory?.filter(h => new Date(h.effectiveDate) <= date).pop();
                        if (!validTimeEntry) return null;
                        return [p.id, { ...p, standardTime: validTimeEntry.time }];
                    })
                    .filter(Boolean));
                if(date.getFullYear() === year && date.getMonth() === month) {
                    const dayData = allProductionData[dateStr];
                    if (dayData && dayData.length > 0) {
                        productiveDaysCount++;
                        let dailyProduction = 0, dailyGoal = 0, dailyEfficiencySum = 0;
                        dayData.forEach(item => {
                            let periodProduction = 0, totalTimeValue = 0;
                            (item.productionDetails || []).forEach(detail => {
                                periodProduction += (detail.produced || 0);
                                const product = productsForDateMap.get(detail.productId);
                                if (product?.standardTime) totalTimeValue += (detail.produced || 0) * product.standardTime;
                            });
                            if (item.goalDisplay) dailyGoal += sumGoalDisplay(item.goalDisplay);
                            dailyProduction += periodProduction;
                            const totalAvailableTime = (item.people || 0) * (item.availableTime || 0);
                            dailyEfficiencySum += totalAvailableTime > 0 ? (totalTimeValue / totalAvailableTime) * 100 : 0;
                        });
                        totalDailyAverageEfficiencies += dayData.length > 0 ? dailyEfficiencySum / dayData.length : 0;
                        totalMonthlyProduction += dailyProduction;
                        totalMonthlyGoal += dailyGoal;
                    }
                }
            } catch(e) { console.error("Data inválida no sumário mensal:", dateStr); }
        });
        const averageMonthlyEfficiency = productiveDaysCount > 0 ? parseFloat((totalDailyAverageEfficiencies / productiveDaysCount).toFixed(2)) : 0;
        return { totalProduction: totalMonthlyProduction, totalGoal: totalMonthlyGoal, averageEfficiency: averageMonthlyEfficiency };
    }, [isTraveteDashboard, allProductionData, selectedDate, products]);

    const handleNextDash = () => {
        const i = dashboards.findIndex(d=>d.id===currentDashboardId);
        const nextId = dashboards[(i+1)%dashboards.length].id;
        changeDashboard(nextId);
    };
    const handlePrevDash = () => {
        const i = dashboards.findIndex(d=>d.id===currentDashboardId);
        const prevId = dashboards[(i-1+dashboards.length)%dashboards.length].id;
        changeDashboard(prevId);
    };
    
    const renderTvTable = () => {
        if (isTraveteDashboard) {
            const getPeopleTimeValue = (period) => {
                const entry = traveteDataByPeriod[period];
                if (entry) {
                    const peopleCount = entry.employeeEntries?.length || entry.people || entry.employees?.length || 0;
                    const availableTime = entry.availableTime || 0;
                    return `${peopleCount} / ${availableTime} min`;
                }
                if (isTodaySelected && previewData && previewData.period === period) {
                    const peopleCount = previewData.people || (previewData.employeeEntries?.length || 0);
                    const availableTime = previewData.availableTime || 0;
                    return `${peopleCount} / ${availableTime} min`;
                }
                return '- / -';
            };

            const getAlteracaoValue = (period) => {
                const entry = traveteDataByPeriod[period];
                if (entry) {
                    if (entry.lotDisplay) {
                        return entry.lotDisplay;
                    }
                    if (entry.employees?.length) {
                        const names = entry.employees
                            .map(emp => emp.lotDisplay || emp.productName || '')
                            .filter(Boolean);
                        if (names.length) {
                            return names.join(' // ');
                        }
                    }
                }
                if (isTodaySelected && previewData && previewData.period === period) {
                    if (previewData.lotDisplayName) {
                        return previewData.lotDisplayName;
                    }
                    const previewNames = (previewData.employeeEntries || [])
                        .map(emp => {
                            const productLots = (emp.products || [])
                                .map(item => item.lotName || '')
                                .filter(Boolean)
                                .join(' / ');
                            if (productLots) return productLots;
                            return emp.machineType;
                        })
                        .filter(Boolean);
                    if (previewNames.length) {
                        return previewNames.join(' // ');
                    }
                }
                return '-';
            };

            const formatTraveteEmployeeProduction = (employee) => {
                const productDetails = Array.isArray(employee.products) && employee.products.length > 0
                    ? employee.products
                    : (employee.productionDetails || []);

                if (productDetails.length > 0) {
                    const producedSegments = productDetails.map(detail => parseInt(detail.produced, 10) || 0);
                    const sanitizedSegments = producedSegments.filter((value, idx) => (idx === 0) || value > 0);

                    if (sanitizedSegments.length > 1) {
                        return sanitizedSegments
                            .map(value => value.toLocaleString('pt-BR'))
                            .join(' / ');
                    }

                    if (sanitizedSegments.length === 1) {
                        return sanitizedSegments[0].toLocaleString('pt-BR');
                    }
                }

                const producedValue = employee.produced !== undefined
                    ? parseInt(employee.produced, 10) || 0
                    : 0;

                return producedValue.toLocaleString('pt-BR');
            };

            const joinTraveteEmployees = (entry, mapper, fallbackValue = '-') => {
                const employees = entry?.employees || [];
                if (employees.length === 0) {
                    return null;
                }

                const formattedValues = employees.map((employee, index) => {
                    const rawValue = mapper(employee, index);
                    if (rawValue === null || rawValue === undefined) {
                        return '';
                    }
                    if (typeof rawValue === 'number') {
                        return rawValue.toLocaleString('pt-BR');
                    }
                    return String(rawValue);
                });

                const hasContent = formattedValues.some(value => value !== '');
                if (!hasContent) {
                    if (fallbackValue === null) {
                        return null;
                    }
                    return employees.map(() => fallbackValue).join(' // ');
                }

                return formattedValues.map(value => (value === '' ? fallbackValue : value)).join(' // ');
            };

            const getTraveteCellContent = (period, rowKey) => {
                const entry = traveteDataByPeriod[period];
                if (entry) {
                    switch (rowKey) {
                        case 'goalDisplay': {
                            const directValue = entry.goalDisplay;
                            if (directValue) return directValue;
                            const fallback = joinTraveteEmployees(entry, (emp) => {
                                if (emp.metaDisplay) return emp.metaDisplay;
                                if (typeof emp.meta === 'number' && emp.meta > 0) {
                                    return emp.meta;
                                }
                                return null;
                            });
                            return fallback || '-';
                        }
                        case 'producedDisplay': {
                            const directValue = entry.producedDisplay;
                            if (directValue) return directValue;
                            const fallback = joinTraveteEmployees(entry, (emp) => {
                                if (emp.producedDisplay) return emp.producedDisplay;
                                return formatTraveteEmployeeProduction(emp);
                            }, '0');
                            return fallback || '0 // 0';
                        }
                        case 'efficiencyDisplay': {
                            const directValue = entry.efficiencyDisplay;
                            if (directValue) return directValue;
                            const fallback = joinTraveteEmployees(entry, (emp) => {
                                const raw = typeof emp.efficiency === 'number'
                                    ? emp.efficiency
                                    : parseFloat(emp.efficiency);
                                const value = Number.isFinite(raw) ? raw : 0;
                                return `${value.toFixed(2)}%`;
                            }, '0%');
                            return fallback || '0% // 0%';
                        }
                        case 'cumulativeMetaDisplay': {
                            const directValue = entry.cumulativeMetaDisplay;
                            if (directValue) return directValue;
                            const fallback = joinTraveteEmployees(entry, (emp) => {
                                const raw = typeof emp.cumulativeMeta === 'number'
                                    ? emp.cumulativeMeta
                                    : parseInt(emp.cumulativeMeta, 10);
                                const value = Number.isFinite(raw) ? raw : 0;
                                return value;
                            }, '0');
                            return fallback || '0 // 0';
                        }
                        case 'cumulativeProducedDisplay': {
                            const directValue = entry.cumulativeProducedDisplay;
                            if (directValue) return directValue;
                            const fallback = joinTraveteEmployees(entry, (emp) => {
                                const raw = typeof emp.cumulativeProduced === 'number'
                                    ? emp.cumulativeProduced
                                    : parseInt(emp.cumulativeProduced, 10);
                                const value = Number.isFinite(raw) ? raw : 0;
                                return value;
                            }, '0');
                            return fallback || '0 // 0';
                        }
                        case 'cumulativeEfficiencyDisplay': {
                            const directValue = entry.cumulativeEfficiencyDisplay;
                            if (directValue) return directValue;
                            const fallback = joinTraveteEmployees(entry, (emp) => {
                                const raw = typeof emp.cumulativeEfficiency === 'number'
                                    ? emp.cumulativeEfficiency
                                    : parseFloat(emp.cumulativeEfficiency);
                                const value = Number.isFinite(raw) ? raw : 0;
                                return `${value.toFixed(2)}%`;
                            }, '0%');
                            return fallback || '0% // 0%';
                        }
                        default:
                            return '-';
                    }
                }
                if (rowKey === 'goalDisplay' && isTodaySelected && previewData && previewData.period === period) {
                    return previewData.goalDisplay || '-';
                }
                return '-';
            };

            const traveteRows = [
                { key: 'goalDisplay', label: 'Meta', highlight: 'text-blue-600', previewHighlight: 'text-yellow-500' },
                { key: 'producedDisplay', label: 'Produção' },
                { key: 'efficiencyDisplay', label: 'Eficiência', isColor: true, getValues: (entry) => entry.employees?.map(emp => emp.efficiency || 0) || [] },
                { key: 'cumulativeMetaDisplay', label: 'Meta Acum.' },
                { key: 'cumulativeProducedDisplay', label: 'Prod. Acum.' },
                { key: 'cumulativeEfficiencyDisplay', label: 'Efic. Acum.', isColor: true, getValues: (entry) => entry.employees?.map(emp => emp.cumulativeEfficiency || 0) || [] },
                { key: 'monthlyGoal', label: 'Meta Mês', isMonthly: true, value: monthlySummary.totalGoal.toLocaleString('pt-BR') },
                { key: 'monthlyProduction', label: 'Prod. Mês', isMonthly: true, value: monthlySummary.totalProduction.toLocaleString('pt-BR') },
                { key: 'monthlyEfficiency', label: 'Efic. Mês', isMonthly: true, isColor: true, value: `${monthlySummary.averageEfficiency}%` },
            ];

            const shouldWarnLowEfficiency = (entry) => entry?.employees?.some(emp => (emp.efficiency || 0) < 70);

            return (
                <div className="overflow-x-auto w-full text-center p-6 border-4 border-blue-900 rounded-xl shadow-2xl bg-white text-gray-900 responsive-tv">
                    <table className="min-w-full table-fixed">
                        <thead className="text-white bg-blue-500">
                            <tr>
                                <th colSpan={FIXED_PERIODS.length + 1} className="p-4 text-5xl relative">
                                    <div className="absolute top-2 left-2 flex items-center gap-2">
                                        <button onClick={stopTvMode} className="p-2 bg-red-600 text-white rounded-full flex items-center gap-1 text-sm"><XCircle size={18} /> SAIR</button>
                                        {!isCarousel && (
                                            <>
                                                <button onClick={handlePrevDash} className="p-2 bg-blue-700 text-white rounded-full"><ArrowLeft size={18} /></button>
                                                <button onClick={handleNextDash} className="p-2 bg-blue-700 text-white rounded-full"><ArrowRight size={18} /></button>
                                            </>
                                        )}
                                    </div>
                                    {!isCarousel && (
                                        <div className="absolute top-2 right-2 flex items-center gap-2">
                                            <button onClick={handlePrevDay} className="px-3 py-1 bg-blue-700 text-white rounded-full text-sm">⬅ Dia anterior</button>
                                            <button onClick={handleNextDay} className="px-3 py-1 bg-blue-700 text-white rounded-full text-sm">Dia seguinte ➡</button>
                                        </div>
                                    )}
                                    {currentDashboard.name.toUpperCase()} - {selectedDateLabel}
                                </th>
                            </tr>
                            <tr>
                                <th className="p-2 text-left">Resumo</th>
                                {FIXED_PERIODS.map(period => {
                                    const entry = traveteDataByPeriod[period];
                                    const isPreviewSlot = !entry && previewData && previewData.period === period;
                                    return (
                                        <th key={period} className={`p-2 text-sm ${isPreviewSlot ? 'text-yellow-300' : ''}`}>
                                            {getPeopleTimeValue(period)}
                                        </th>
                                    );
                                })}
                            </tr>
                            <tr>
                                <th className="p-2 text-left">Alteração</th>
                                {FIXED_PERIODS.map(period => {
                                    const entry = traveteDataByPeriod[period];
                                    const isPreviewSlot = !entry && previewData && previewData.period === period;
                                    return (
                                        <th key={period} className={`p-2 text-base ${isPreviewSlot ? 'text-yellow-300' : ''}`}>
                                            {getAlteracaoValue(period)}
                                        </th>
                                    );
                                })}
                            </tr>
                            <tr>
                                <th className="p-3 text-left">Hora</th>
                                {FIXED_PERIODS.map(period => (
                                    <th key={period} className="p-3 text-3xl">{period}</th>
                                ))}
                            </tr>
                        </thead>
                        <tbody className="text-2xl divide-y divide-gray-200">
                            {traveteRows.map(row => (
                                <tr key={row.key} className={row.isMonthly ? 'bg-gray-100' : ''}>
                                    <td className="p-3 font-bold text-left sticky left-0 bg-gray-200">{row.label}</td>
                                    {row.isMonthly ? (
                                        <td colSpan={FIXED_PERIODS.length} className={`p-3 font-extrabold ${row.isColor ? (parseFloat(row.value) < 65 ? 'text-red-500' : 'text-green-600') : ''}`}>
                                            {row.value}
                                        </td>
                                    ) : (
                                        FIXED_PERIODS.map(period => {
                                            const entry = traveteDataByPeriod[period];
                                            const isPreviewSlot = !entry && isTodaySelected && previewData && previewData.period === period;
                                            let cellClass = 'p-3 font-extrabold';
                                            let cellContent = getTraveteCellContent(period, row.key);

                                            if (row.key === 'goalDisplay') {
                                                if (entry) {
                                                    cellClass += ` ${row.highlight}`;
                                                } else if (isPreviewSlot) {
                                                    cellClass += ` ${row.previewHighlight || 'text-yellow-500'}`;
                                                }
                                            } else if (row.isColor && entry && cellContent !== '-') {
                                                const values = row.getValues ? row.getValues(entry) : [];
                                                const hasLow = values.some(value => Number(value) < 65);
                                                cellClass += hasLow ? ' text-red-500' : ' text-green-600';
                                            }

                                            const warningNeeded = row.key === 'producedDisplay' && entry && shouldWarnLowEfficiency(entry);

                                            return (
                                                <td key={period} className={cellClass}>
                                                    {warningNeeded && (
                                                        <span role="img" aria-label="Alerta" className="text-yellow-400 text-3xl">⚠️ </span>
                                                    )}
                                                    {cellContent}
                                                </td>
                                            );
                                        })
                                    )}
                                </tr>
                            ))}
                        </tbody>
                    </table>
                </div>
            );
        }

        const dataByPeriod = processedData.reduce((acc, curr) => ({ ...acc, [curr.period]: curr }), {});

        const getPeopleTimeValue = (p) => dataByPeriod[p] ? `${dataByPeriod[p].people} / ${dataByPeriod[p].availableTime} min` : '- / -';
        const getProductionValue = (p) => dataByPeriod[p]?.producedForDisplay || '-';
        const getAlteracaoValue = (p) => {
            const launched = dataByPeriod[p];
            if (launched && launched.productionDetails?.length > 0) {
                return launched.productionDetails.map(d => productMapForSelectedDate.get(d.productId)?.name).filter(Boolean).join(' / ');
            }
            if (isTodaySelected && previewData && previewData.period === p) {
                return previewData.productName;
            }
            return '-';
        };

        const TV_ROWS = [
            { key: 'meta', label: 'Meta', formatter: (p) => dataByPeriod[p]?.goalForDisplay || dataByPeriod[p]?.goal || '-' },
            { key: 'producedForDisplay', label: 'Produção', formatter: getProductionValue },
            { key: 'efficiency', label: 'Eficiência', isColor: true, formatter: (p) => dataByPeriod[p] ? `${dataByPeriod[p].efficiency}%` : '-' },
            { key: 'cumulativeGoal', label: 'Meta Acum.', formatter: (p) => dataByPeriod[p]?.cumulativeGoal.toLocaleString('pt-BR') || '-' },
            { key: 'cumulativeProduction', label: 'Prod. Acum.', formatter: (p) => dataByPeriod[p]?.cumulativeProduction.toLocaleString('pt-BR') || '-' },
            { key: 'cumulativeEfficiency', label: 'Efic. Acum.', isColor: true, formatter: (p) => dataByPeriod[p] ? `${dataByPeriod[p].cumulativeEfficiency}%` : '-' },
            { key: 'monthlyGoal', label: 'Meta Mês', isMonthly: true, value: monthlySummary.totalGoal.toLocaleString('pt-BR') },
            { key: 'monthlyProduction', label: 'Prod. Mês', isMonthly: true, value: monthlySummary.totalProduction.toLocaleString('pt-BR') },
            { key: 'monthlyEfficiency', label: 'Efic. Mês', isMonthly: true, isColor: true, value: `${monthlySummary.averageEfficiency}%` },
        ];

        return (
            <div className="overflow-x-auto w-full text-center p-6 border-4 border-blue-900 rounded-xl shadow-2xl bg-white text-gray-900">
                <table className="min-w-full table-fixed">
                    <thead className="text-white bg-blue-500">
                        <tr><th colSpan={FIXED_PERIODS.length + 1} className="p-4 text-5xl relative">
                            <div className="absolute top-2 left-2 flex items-center gap-2">
                                <button onClick={stopTvMode} className="p-2 bg-red-600 text-white rounded-full flex items-center gap-1 text-sm"><XCircle size={18} /> SAIR</button>
                                {!isCarousel && (
                                    <>
                                        <button onClick={handlePrevDash} className="p-2 bg-blue-700 text-white rounded-full"><ArrowLeft size={18} /></button>
                                        <button onClick={handleNextDash} className="p-2 bg-blue-700 text-white rounded-full"><ArrowRight size={18} /></button>
                                    </>
                                )}
                            </div>
                            {!isCarousel && (
                                <div className="absolute top-2 right-2 flex items-center gap-2">
                                    <button onClick={handlePrevDay} className="px-3 py-1 bg-blue-700 text-white rounded-full text-sm">⬅ Dia anterior</button>
                                    <button onClick={handleNextDay} className="px-3 py-1 bg-blue-700 text-white rounded-full text-sm">Dia seguinte ➡</button>
                                </div>
                            )}
                            {currentDashboard.name.toUpperCase()} - {selectedDateLabel}
                        </th></tr>
                        <tr><th className="p-2 text-left">Resumo</th>{FIXED_PERIODS.map(p => <th key={p} className="p-2 text-sm">{getPeopleTimeValue(p)}</th>)}</tr>
                        <tr><th className="p-2 text-left">Alteração</th>{FIXED_PERIODS.map(p => {
                            const launched = dataByPeriod[p];
                            const isPreviewSlot = isTodaySelected && previewData && previewData.period === p && !launched;
                              return (<th key={p} className={`p-2 text-base ${isPreviewSlot ? 'text-yellow-300' : ''}`}>{getAlteracaoValue(p)}</th>);
                        })}</tr>
                        <tr><th className="p-3 text-left">Hora</th>{FIXED_PERIODS.map(p => <th key={p} className="p-3 text-3xl">{p}</th>)}</tr>
                    </thead>
                    <tbody className="text-2xl divide-y divide-gray-200">
                        {TV_ROWS.map(row => (
                            <tr key={row.key} className={row.isMonthly ? 'bg-gray-100' : ''}>
                                <td className="p-3 font-bold text-left sticky left-0 bg-gray-200">{row.label}</td>
                                {row.isMonthly ? (
                                    <td colSpan={FIXED_PERIODS.length} className={`p-3 font-extrabold ${row.isColor ? (parseFloat(row.value) < 65 ? 'text-red-500' : 'text-green-600') : ''}`}>{row.value}</td>
                                ) : (
                                    FIXED_PERIODS.map(p => {
                                        const launched = dataByPeriod[p];
                                        let cellContent, cellClass = 'p-3 font-extrabold';

                                        if (row.key === 'meta') {
                                            if (launched) {
                                                cellContent = launched.goalForDisplay;
                                                cellClass += ' text-blue-600';
                                            } else if (previewData && previewData.period === p) {
                                                cellContent = previewData.goalDisplay;
                                                cellClass += ' text-yellow-500';
                                            } else {
                                                cellContent = '-';
                                            }
                                        } else {
                                            cellContent = row.formatter(p);
                                            if (row.isColor && cellContent !== '-') {
                                                const numericVal = dataByPeriod[p]?.[row.key];
                                                cellClass += parseFloat(numericVal) < 65 ? ' text-red-500' : ' text-green-600';
                                            }
                                        }

                                        const efficiency = dataByPeriod[p]?.efficiency;

                                        return <td key={p} className={cellClass}>
                                            {row.key === 'producedForDisplay' && launched && efficiency != null && efficiency < 70 && (
                                              <span role="img" aria-label="Alerta" className="text-yellow-400 text-3xl">⚠️ </span>
                                            )}
                                            {cellContent}
                                        </td>;
                                    })
                                )}
                            </tr>
                        ))}
                    </tbody>
                </table>
            </div>
        );
    };

    if (!currentDashboard) {
        return <div className="min-h-screen bg-gray-100 dark:bg-black flex justify-center items-center"><p className="text-xl">Carregando...</p></div>;
    }

    return (
        <div className="min-h-screen p-4 md:p-8 bg-gray-100 dark:bg-gray-900 flex flex-col items-center justify-center font-sans space-y-8">
            <FullScreenAlert isOpen={showFullScreenAlert} />
            <div className={`w-full transition-opacity duration-300 ${transitioning ? 'opacity-0' : 'opacity-100'}`}>
                {renderTvTable()}
            </div>
            <p className="text-sm text-gray-500 mt-4">Última atualização: {new Date().toLocaleTimeString('pt-BR')}</p>
        </div>
    );
};


// #####################################################################
// #                                                                   #
// #               COMPONENTE RAIZ E LÓGICA DE NAVEGAÇÃO               #
// #                                                                   #
// #####################################################################

const AppContent = () => {
    const { user, loading } = useAuth();
    const [currentApp, setCurrentApp] = useState('cronoanalise');
    const [tvMode, setTvMode] = useState(null);
    const [currentDashboardIndex, setCurrentDashboardIndex] = useState(() => {
        const savedIndex = localStorage.getItem('lastDashboardIndex');
        return savedIndex ? parseInt(savedIndex, 10) : 0;
    });

    const [dashboards, setDashboards] = useState([]);
    const [usersWithRoles, setUsersWithRoles] = useState([]);
    const [userPermissions, setUserPermissions] = useState({});

    useEffect(() => {
        localStorage.setItem('lastDashboardIndex', currentDashboardIndex);
    }, [currentDashboardIndex]);
    
    useEffect(() => {
        if (!user) {
            setUserPermissions({});
            setDashboards([]);
            setUsersWithRoles([]);
            return;
        }

        let unsubDashboards; 

        const setupDataAndListeners = async () => {
            try {
                // --- Etapa 1: Verificar e criar dashboards iniciais (apenas uma vez) ---
                const dashboardsQuery = query(collection(db, "dashboards"), orderBy("order"));
                const initialDashboardsSnap = await getDocs(dashboardsQuery);
                
                if (initialDashboardsSnap.empty) {
                    console.log("Nenhum dashboard encontrado, criando dados iniciais...");
                    const batch = writeBatch(db);
                    initialDashboards.forEach(dash => {
                        const docRef = doc(db, "dashboards", dash.id);
                        batch.set(docRef, dash);
                    });
                    await batch.commit();
                    console.log("Dashboards iniciais criados com sucesso.");
                }

                // --- Etapa 2: Iniciar o listener em tempo real para dashboards ---
                unsubDashboards = onSnapshot(dashboardsQuery, (snap) => {
                    const fetchedDashboards = snap.docs.map(d => d.data());
                    setDashboards(fetchedDashboards);
                }, (error) => {
                    console.error("Erro no listener de Dashboards:", error);
                });

                // --- Etapa 3: Buscar dados de usuários e permissões (apenas uma vez) ---
                const rolesSnap = await getDocs(collection(db, "roles"));
                const rolesData = new Map(rolesSnap.docs.map(d => [d.id, d.data()]));

                const usersSnap = await getDocs(collection(db, "users"));
                const usersData = usersSnap.docs.map(d => ({ uid: d.id, ...d.data() }));
                
                const combinedUsers = usersData.map(u => ({ ...u, permissions: rolesData.get(u.uid)?.permissions || [] }));
                setUsersWithRoles(combinedUsers);

                const currentUserPermissionsDoc = rolesData.get(user.uid);
                let permissionsList = currentUserPermissionsDoc?.permissions || [];
                
                if (currentUserPermissionsDoc?.role === 'admin') {
                     permissionsList = Object.keys(ALL_PERMISSIONS);
                }
                
                const permissionsMap = {};
                for (const key in ALL_PERMISSIONS) {
                    permissionsMap[key] = permissionsList.includes(key);
                }
                
                setUserPermissions(permissionsMap);

            } catch (error) {
                console.error("ERRO CRÍTICO AO CONFIGURAR DADOS:", error);
            }
        };

        setupDataAndListeners();

        return () => {
            if (unsubDashboards) {
                unsubDashboards();
            }
        };
    }, [user]);


    const startTvMode = useCallback((options) => setTvMode(options), []);
    const stopTvMode = useCallback(() => setTvMode(null), []);

    if (loading) {
        return <div className="min-h-screen bg-gray-100 dark:bg-black flex justify-center items-center"><p className="text-xl">Carregando autenticação...</p></div>;
    }
    
    if (!user) {
        return <LoginPage />;
    }

    if (dashboards.length === 0 || Object.keys(userPermissions).length === 0) {
        return <div className="min-h-screen bg-gray-100 dark:bg-black flex justify-center items-center"><p className="text-xl">Carregando dados do usuário...</p></div>;
    }

    if (tvMode && currentApp === 'cronoanalise') {
        return <TvModeDisplay tvOptions={tvMode} stopTvMode={stopTvMode} dashboards={dashboards} />;
    }

    if (currentApp === 'stock') {
        return <StockManagementApp onNavigateToCrono={() => setCurrentApp('cronoanalise')} />;
    }

    if (currentApp === 'sequencia-operacional') {
        return (
            <OperationalSequenceApp
                onNavigateToCrono={() => setCurrentApp('cronoanalise')}
                onNavigateToStock={() => setCurrentApp('stock')}
                dashboards={dashboards}
                user={user}
            />
        );
    }

    return <CronoanaliseDashboard
        onNavigateToStock={() => setCurrentApp('stock')}
        onNavigateToOperationalSequence={() => setCurrentApp('sequencia-operacional')}
        user={user}
        permissions={userPermissions}
        startTvMode={startTvMode}
        dashboards={dashboards}
        users={usersWithRoles}
        roles={defaultRoles}
        currentDashboardIndex={currentDashboardIndex}
        setCurrentDashboardIndex={setCurrentDashboardIndex}
    />;
};

const App = () => {
    return (
        <AuthProvider>
            <AppContent />
        </AuthProvider>
    );
};


export default App;<|MERGE_RESOLUTION|>--- conflicted
+++ resolved
@@ -1,9 +1,5 @@
 import React, { useState, useEffect, useMemo, useCallback, useRef } from 'react';
-<<<<<<< HEAD
 import { Sun, Moon, PlusCircle, List, Edit, Trash2, Save, XCircle, ChevronLeft, ChevronRight, MessageSquare, Layers, ChevronUp, ChevronDown, LogOut, Settings, ChevronDown as ChevronDownIcon, Package, Monitor, ArrowLeft, ArrowRight, UserCog, BarChart, Film, Warehouse, Trash, FileDown } from 'lucide-react';
-=======
-import { Sun, Moon, PlusCircle, List, Edit, Trash2, Save, XCircle, ChevronLeft, ChevronRight, MessageSquare, Layers, ChevronUp, ChevronDown, LogOut, Settings, ChevronDown as ChevronDownIcon, Package, Monitor, ArrowLeft, ArrowRight, UserCog, BarChart, Film, Warehouse, Trash } from 'lucide-react';
->>>>>>> 7dd9f287
 import { db } from './firebase';
 import { AuthProvider, useAuth, LoginPage } from './modules/auth';
 import {
@@ -37,12 +33,8 @@
   sumProducedQuantities,
   findFirstProductDetail,
   resolveProductReference,
-<<<<<<< HEAD
   resolveEmployeeStandardTime,
   exportDashboardPerformancePDF
-=======
-  resolveEmployeeStandardTime
->>>>>>> 7dd9f287
 } from './modules/shared';
 import {
   getOrderedActiveLots,
@@ -74,17 +66,15 @@
   formatTraveteLotDisplayName,
   getTraveteBaseProductName,
 } from './modules/travete';
-<<<<<<< HEAD
 
 // =====================================================================
 // == CONSTANTES E FUNÇÕES AUXILIARES GLOBAIS ==
 // =====================================================================
-=======
-
-// =====================================================================
-// == CONSTANTES E FUNÇÕES AUXILIARES GLOBAIS ==
-// =====================================================================
-
+
+    const defaultPredictedLotLabel = useMemo(() => {
+        if (isTraveteEntry || !defaultPredictions || defaultPredictions.length === 0) {
+            return '';
+        }
 
 // #####################################################################
 // #                                                                   #
@@ -261,189 +251,6 @@
             ? segments.map(value => value.toLocaleString('pt-BR')).join(' / ')
             : '0';
     }, [isTraveteEntry, defaultPredictions, entryData?.previousGoalDisplay, entry?.goalDisplay]);
->>>>>>> 7dd9f287
-
-    const defaultPredictedLotLabel = useMemo(() => {
-        if (isTraveteEntry || !defaultPredictions || defaultPredictions.length === 0) {
-            return '';
-        }
-
-<<<<<<< HEAD
-// #####################################################################
-// #                                                                   #
-// #               INÍCIO: COMPONENTES DE MODAIS E AUXILIARES            #
-// #                                                                   #
-// #####################################################################
-
-const EntryEditorModal = ({
-    isOpen,
-    onClose,
-    entry,
-    onSave,
-    products,
-    productsForSelectedDate = [],
-    lots = [],
-    traveteMachines = TRAVETE_MACHINES,
-    traveteVariationLookup = new Map(),
-}) => {
-    const [entryData, setEntryData] = useState(null);
-    const modalRef = useRef();
-    useClickOutside(modalRef, onClose);
-
-    const productMap = useMemo(
-        () => buildProductLookupMap(products, productsForSelectedDate),
-        [products, productsForSelectedDate]
-    );
-
-    useEffect(() => {
-        if (isOpen && entry) {
-            if (Array.isArray(entry.employeeEntries) && entry.employeeEntries.length > 0) {
-                setEntryData({
-                    type: 'travete',
-                    availableTime: entry.availableTime || 0,
-                    observation: entry.observation || '',
-                    employeeEntries: entry.employeeEntries.map((emp, idx) => {
-                        const baseProducts = getEmployeeProducts(emp);
-                        const normalizedProducts = baseProducts.map(detail => ({
-                            lotId: detail.lotId || '',
-                            productId: detail.productId || '',
-                            produced: detail.produced !== undefined ? String(detail.produced) : '',
-                            isAutoSuggested: false,
-                        }));
-                        if (normalizedProducts.length === 0) {
-                            normalizedProducts.push(createDefaultTraveteProductItem());
-                        }
-                        const standardTimeValue = emp.standardTime !== undefined && emp.standardTime !== null
-                            ? String(emp.standardTime)
-                            : '';
-                        return {
-                            employeeId: emp.employeeId || idx + 1,
-                            machineType: emp.machineType || traveteMachines[idx] || traveteMachines[0],
-                            standardTime: standardTimeValue,
-                            standardTimeManual: standardTimeValue !== '',
-                            products: normalizedProducts,
-                        };
-                    }),
-                });
-            } else {
-                const productionDetails = Array.isArray(entry.productionDetails)
-                    ? entry.productionDetails
-                    : [];
-                const productionRows = productionDetails
-                    .map(detail => createProductionRowFromDetail(detail, productMap, lots))
-                    .filter(Boolean);
-
-                setEntryData({
-                    type: 'default',
-                    people: entry.people !== undefined && entry.people !== null
-                        ? String(entry.people)
-                        : '',
-                    availableTime: entry.availableTime !== undefined && entry.availableTime !== null
-                        ? String(entry.availableTime)
-                        : '',
-                    productionRows,
-                    previousGoalDisplay: entry.goalDisplay || '',
-                });
-            }
-        } else if (!isOpen) {
-            setEntryData(null);
-        }
-    }, [isOpen, entry, traveteMachines, lots, productMap]);
-
-    const traveteLotOptions = useMemo(
-        () => lots.filter(lot => lot.status !== 'completed'),
-        [lots]
-    );
-
-    useEffect(() => {
-        if (!isOpen || !entryData || entryData.type !== 'travete') return;
-        setEntryData(prev => {
-            if (!prev || prev.type !== 'travete') return prev;
-            const { changed, employeeEntries } = applyTraveteAutoSuggestions(
-                prev.employeeEntries,
-                traveteLotOptions,
-                products,
-                traveteVariationLookup
-            );
-            if (!changed) {
-                return prev;
-            }
-            return { ...prev, employeeEntries };
-        });
-    }, [isOpen, entryData, traveteLotOptions, products, traveteVariationLookup]);
-
-    const isTraveteEntry = entryData?.type === 'travete';
-
-    const handleProductionRowChange = (index, value) => {
-        setEntryData(prev => {
-            if (!prev || prev.type !== 'default') return prev;
-            const rows = prev.productionRows || [];
-            if (index < 0 || index >= rows.length) return prev;
-            const nextRows = rows.map((row, idx) => (
-                idx === index
-                    ? { ...row, produced: value }
-                    : row
-            ));
-            return { ...prev, productionRows: nextRows };
-        });
-    };
-
-    const entryPrimaryProductId = useMemo(() => (
-        entry?.primaryProductId
-        || entry?.productionDetails?.[0]?.productId
-        || ''
-    ), [entry]);
-
-    const fallbackProductId = !isTraveteEntry
-        ? (entryData?.productionRows?.[0]?.productId || entryPrimaryProductId)
-        : '';
-
-    const defaultPredictions = useMemo(() => {
-        if (isTraveteEntry) {
-            return [];
-        }
-
-        return computeDefaultPredictionsForEdit({
-            peopleValue: entryData?.people,
-            availableTimeValue: entryData?.availableTime,
-            lots,
-            productMap,
-            fallbackProductId,
-        });
-    }, [isTraveteEntry, entryData?.people, entryData?.availableTime, lots, productMap, fallbackProductId]);
-
-    useEffect(() => {
-        if (!isOpen || isTraveteEntry) return;
-
-        setEntryData(prev => {
-            if (!prev || prev.type !== 'default') return prev;
-            const existingRows = prev.productionRows || [];
-            const nextRows = buildRowsFromPredictions(existingRows, defaultPredictions, lots, productMap);
-            if (areProductionRowsEqual(existingRows, nextRows)) {
-                return prev;
-            }
-            return { ...prev, productionRows: nextRows };
-        });
-    }, [isOpen, isTraveteEntry, defaultPredictions, lots, productMap]);
-
-    const defaultGoalPreview = useMemo(() => {
-        if (isTraveteEntry) {
-            return '';
-        }
-
-        if (!defaultPredictions || defaultPredictions.length === 0) {
-            const fallbackDisplay = entryData?.previousGoalDisplay || entry?.goalDisplay || '';
-            return fallbackDisplay && fallbackDisplay.trim().length > 0 ? fallbackDisplay : '0';
-        }
-
-        const segments = defaultPredictions
-            .map(prediction => Math.max(0, prediction.remainingPieces ?? prediction.plannedPieces ?? 0))
-            .filter((value, index) => value > 0 || index === 0);
-
-        return segments.length > 0
-            ? segments.map(value => value.toLocaleString('pt-BR')).join(' / ')
-            : '0';
-    }, [isTraveteEntry, defaultPredictions, entryData?.previousGoalDisplay, entry?.goalDisplay]);
 
     const defaultPredictedLotLabel = useMemo(() => {
         if (isTraveteEntry || !defaultPredictions || defaultPredictions.length === 0) {
@@ -607,165 +414,6 @@
             || entry?.productionDetails?.[0]?.productId
             || '';
 
-=======
-        return defaultPredictions
-            .map(prediction => prediction.productName)
-            .filter(Boolean)
-            .join(' / ');
-    }, [isTraveteEntry, defaultPredictions]);
-
-    const traveteMetaPreview = useMemo(() => {
-        if (!isTraveteEntry) return null;
-        const availableTime = parseFloat(entryData?.availableTime) || 0;
-        return (entryData?.employeeEntries || []).map(emp => {
-            const standardTime = parseFloat(emp.standardTime) || 0;
-            if (availableTime <= 0 || standardTime <= 0) return 0;
-            return Math.round(availableTime / standardTime);
-        });
-    }, [isTraveteEntry, entryData]);
-
-    const traveteMetaDisplay = useMemo(() => {
-        if (!Array.isArray(traveteMetaPreview)) return '';
-        return traveteMetaPreview
-            .map(value => value.toLocaleString('pt-BR'))
-            .join(' // ');
-    }, [traveteMetaPreview]);
-
-    if (!isOpen || !entryData) return null;
-
-    const handleTraveteEmployeeChange = (index, field, value) => {
-        setEntryData(prev => {
-            if (!prev || prev.type !== 'travete') return prev;
-            const updatedEmployees = prev.employeeEntries.map((emp, empIdx) => {
-                if (empIdx !== index) return emp;
-                let updated = { ...emp };
-                switch (field) {
-                    case 'machineType': {
-                        updated = { ...updated, machineType: value };
-                        const firstLotId = updated.products.find(item => item.lotId)?.lotId;
-                        const patch = buildTraveteStandardTimePatch({
-                            employee: updated,
-                            lotId: firstLotId,
-                            machineType: value,
-                            lots,
-                            products,
-                            variationLookup: traveteVariationLookup,
-                            resetWhenMissing: true,
-                        });
-                        if (patch) {
-                            updated = { ...updated, ...patch };
-                        }
-                        break;
-                    }
-                    case 'standardTime': {
-                        updated.standardTime = value;
-                        updated.standardTimeManual = value !== '';
-                        break;
-                    }
-                    default: {
-                        updated[field] = value;
-                    }
-                }
-                return updated;
-            });
-            return { ...prev, employeeEntries: updatedEmployees };
-        });
-    };
-
-    const handleTraveteProductChange = (employeeIndex, productIndex, field, value) => {
-        setEntryData(prev => {
-            if (!prev || prev.type !== 'travete') return prev;
-            const updatedEmployees = prev.employeeEntries.map((emp, empIdx) => {
-                if (empIdx !== employeeIndex) return emp;
-                const updatedProducts = emp.products.map((product, prodIdx) => {
-                    if (prodIdx !== productIndex) return product;
-                    const nextProduct = { ...product, [field]: value };
-                    if (field === 'lotId') {
-                        nextProduct.isAutoSuggested = false;
-                    }
-                    return nextProduct;
-                });
-                let updatedEmployee = { ...emp, products: updatedProducts };
-                if (field === 'lotId') {
-                    const patch = buildTraveteStandardTimePatch({
-                        employee: updatedEmployee,
-                        lotId: value,
-                        machineType: emp.machineType,
-                        lots,
-                        products,
-                        variationLookup: traveteVariationLookup,
-                    });
-                    if (patch) {
-                        updatedEmployee = { ...updatedEmployee, ...patch };
-                    }
-                }
-                return updatedEmployee;
-            });
-            return { ...prev, employeeEntries: updatedEmployees };
-        });
-    };
-
-    const handleTraveteAddProduct = (employeeIndex) => {
-        setEntryData(prev => {
-            if (!prev || prev.type !== 'travete') return prev;
-            const updatedEmployees = prev.employeeEntries.map((emp, empIdx) => {
-                if (empIdx !== employeeIndex) return emp;
-                return { ...emp, products: [...emp.products, createDefaultTraveteProductItem()] };
-            });
-            return { ...prev, employeeEntries: updatedEmployees };
-        });
-    };
-
-    const handleTraveteRemoveProduct = (employeeIndex, productIndex) => {
-        setEntryData(prev => {
-            if (!prev || prev.type !== 'travete') return prev;
-            const updatedEmployees = prev.employeeEntries.map((emp, empIdx) => {
-                if (empIdx !== employeeIndex) return emp;
-                const remaining = emp.products.filter((_, idx) => idx !== productIndex);
-                return { ...emp, products: remaining.length > 0 ? remaining : [createDefaultTraveteProductItem()] };
-            });
-            return { ...prev, employeeEntries: updatedEmployees };
-        });
-    };
-
-    const handleSave = () => {
-        if (isTraveteEntry) {
-            const normalizedEmployees = entryData.employeeEntries.map(emp => ({
-                employeeId: emp.employeeId,
-                machineType: emp.machineType,
-                standardTime: emp.standardTime,
-                products: emp.products.map(product => ({
-                    ...product,
-                    produced: parseInt(product.produced, 10) || 0,
-                })),
-            }));
-
-            onSave(entry.id, {
-                type: 'travete',
-                availableTime: parseFloat(entryData.availableTime) || 0,
-                employeeEntries: normalizedEmployees,
-                observation: entryData.observation || '',
-            });
-            onClose();
-            return;
-        }
-
-        const numericPeople = parseFloat(entryData.people) || 0;
-        const numericAvailableTime = parseFloat(entryData.availableTime) || 0;
-        const updatedProductions = (entryData.productionRows || [])
-            .filter(row => row.productId)
-            .map(row => ({
-                productId: row.productId,
-                produced: parseInt(row.produced, 10) || 0,
-            }))
-            .filter(detail => detail.produced > 0);
-
-        const primaryProductId = updatedProductions[0]?.productId
-            || entry?.primaryProductId
-            || entry?.productionDetails?.[0]?.productId
-            || '';
-
->>>>>>> 7dd9f287
         const goalDisplayValue = defaultGoalPreview && defaultGoalPreview.trim().length > 0
             ? defaultGoalPreview
             : entry?.goalDisplay || '0';
@@ -1707,17 +1355,68 @@
     const productsForSelectedDate = useMemo(() => {
         const targetDate = new Date(selectedDate);
         targetDate.setHours(23, 59, 59, 999);
-<<<<<<< HEAD
-=======
-
-        return products
-            .map(p => {
-                if (!p.standardTimeHistory || p.standardTimeHistory.length === 0) {
-                    return null; 
-                }
-                const validTimeEntry = p.standardTimeHistory
-                    .filter(h => new Date(h.effectiveDate) <= targetDate)
-                    .pop();
+
+        if (employeeSummaries.length === 0) {
+            return defaultResult;
+        }
+
+        const goalBlocks = employeeSummaries.map(emp => emp.metaSegments);
+        const lotBlocks = employeeSummaries.map(emp => emp.lotSegments);
+
+        const goalDisplay = employeeSummaries
+            .map(emp => emp.metaDisplay || '-')
+            .join(' // ');
+
+        const lotDisplay = employeeSummaries
+            .map(emp => emp.lotDisplay || '-')
+            .join(' // ');
+
+        const productionDetails = employeeSummaries.flatMap(emp => emp.productionDetails);
+        const totalMeta = employeeSummaries.reduce((sum, emp) => sum + (emp.meta || 0), 0);
+        const totalProduced = employeeSummaries.reduce((sum, emp) => sum + (emp.produced || 0), 0);
+
+        const isValid = Boolean(
+            period &&
+            availableTime > 0 &&
+            employeeSummaries.every(emp => emp.valid)
+        );
+
+        return {
+            employeeSummaries,
+            goalDisplay,
+            lotDisplay,
+            isValid,
+            productionDetails,
+            totalMeta,
+            totalProduced,
+            goalBlocks,
+            lotBlocks,
+        };
+    }, [lots, productsForSelectedDate, traveteVariationLookup, products]);
+
+    const traveteComputedEntry = useMemo(() => {
+        if (!isTraveteDashboard) {
+            return {
+                employeeSummaries: [],
+                goalDisplay: '- // -',
+                lotDisplay: '- // -',
+                isValid: false,
+                productionDetails: [],
+                totalMeta: 0,
+                totalProduced: 0,
+                goalBlocks: [],
+                lotBlocks: [],
+            };
+        }
+
+        return summarizeTraveteEntry(traveteEntry);
+    }, [isTraveteDashboard, summarizeTraveteEntry, traveteEntry]);
+
+    const travetePreviewPending = useMemo(() => {
+        if (!isTraveteDashboard) return false;
+        if (!traveteEntry.period || !(parseFloat(traveteEntry.availableTime) > 0)) return false;
+        return traveteEntry.employeeEntries.some(emp => (emp.products || []).some(item => item.lotId));
+    }, [isTraveteDashboard, traveteEntry]);
 
                 if (!validTimeEntry) {
                     return null; 
@@ -1919,7 +1618,6 @@
                 },
             };
         });
->>>>>>> 7dd9f287
 
         if (employeeSummaries.length === 0) {
             return defaultResult;
@@ -1983,272 +1681,6 @@
         return traveteEntry.employeeEntries.some(emp => (emp.products || []).some(item => item.lotId));
     }, [isTraveteDashboard, traveteEntry]);
 
-<<<<<<< HEAD
-                if (!validTimeEntry) {
-                    return null; 
-                }
-                return { ...p, standardTime: validTimeEntry.time };
-            })
-            .filter(Boolean);
-    }, [products, selectedDate]);
-
-    const traveteVariationLookup = useMemo(() => {
-        const lookup = new Map();
-        productsForSelectedDate.forEach(product => {
-            if (!product?.machineType) return;
-            const baseId = product.baseProductId || product.id;
-            if (!lookup.has(baseId)) {
-                lookup.set(baseId, new Map());
-            }
-            lookup.get(baseId).set(product.machineType, product);
-        });
-        return lookup;
-    }, [productsForSelectedDate]);
-    
-    const summarizeTraveteEntry = useCallback((entryDraft) => {
-        const defaultResult = {
-            employeeSummaries: [],
-            goalDisplay: '- // -',
-            lotDisplay: '- // -',
-            isValid: false,
-            productionDetails: [],
-            totalMeta: 0,
-            totalProduced: 0,
-            goalBlocks: [],
-            lotBlocks: [],
-        };
-
-        if (!entryDraft) {
-            return defaultResult;
-        }
-
-        const availableTime = parseFloat(entryDraft.availableTime) || 0;
-        const period = entryDraft.period;
-        const activeLots = getOrderedActiveLots(lots);
-
-        const employeeSummaries = (entryDraft.employeeEntries || []).map((emp) => {
-            const manualStandardTime = parseFloat(emp.standardTime);
-            let derivedStandardTime = 0;
-
-            const productSummaries = (emp.products || []).map(productItem => {
-                const lot = productItem.lotId ? (lots.find(l => l.id === productItem.lotId) || null) : null;
-                const produced = parseInt(productItem.produced, 10) || 0;
-                const variation = lot
-                    ? findTraveteVariationForLot(lot, emp.machineType, productsForSelectedDate, traveteVariationLookup)
-                    : null;
-                const baseProductId = lot ? resolveTraveteLotBaseId(lot, productsForSelectedDate) : null;
-                const variationStandardTime = variation?.standardTime ? parseFloat(variation.standardTime) : NaN;
-                if (!Number.isNaN(variationStandardTime) && variationStandardTime > 0 && derivedStandardTime <= 0) {
-                    derivedStandardTime = variationStandardTime;
-                }
-
-                return {
-                    lot,
-                    lotId: lot?.id || '',
-                    productId: variation?.id || '',
-                    productBaseId: baseProductId || '',
-                    produced,
-                    standardTime: (!Number.isNaN(variationStandardTime) && variationStandardTime > 0)
-                        ? variationStandardTime
-                        : 0,
-                };
-            });
-
-            const standardTimeValue = (!Number.isNaN(manualStandardTime) && manualStandardTime > 0)
-                ? manualStandardTime
-                : derivedStandardTime;
-
-            const produced = productSummaries.reduce((sum, item) => sum + (item.produced || 0), 0);
-            const meta = (standardTimeValue > 0 && availableTime > 0)
-                ? Math.round(availableTime / standardTimeValue)
-                : 0;
-            const efficiency = (standardTimeValue > 0 && availableTime > 0 && produced > 0)
-                ? parseFloat((((produced * standardTimeValue) / availableTime) * 100).toFixed(2))
-                : 0;
-
-            const productionDetails = productSummaries
-                .filter(item => item.produced > 0 && item.lotId)
-                .map(item => ({
-                    lotId: item.lotId,
-                    productId: item.productId,
-                    produced: item.produced,
-                    ...(item.productBaseId ? { productBaseId: item.productBaseId } : {}),
-                    standardTime: item.standardTime || standardTimeValue || 0,
-                }));
-
-            const productsForSave = productSummaries
-                .filter(item => item.produced > 0 && item.lotId)
-                .map(item => ({
-                    lotId: item.lotId,
-                    produced: item.produced,
-                    productId: item.productId,
-                    productBaseId: item.productBaseId || undefined,
-                    standardTime: item.standardTime || standardTimeValue || 0,
-                    lotName: item.lot ? formatTraveteLotDisplayName(item.lot, products) : '',
-                }));
-
-            const valid = Boolean(
-                period &&
-                availableTime > 0 &&
-                productionDetails.length > 0 &&
-                standardTimeValue > 0
-            );
-
-            const primaryLot = productSummaries.find(item => item.lot)?.lot || null;
-            const manualNextLotItem = productSummaries.slice(1).find(item => item.lot) || null;
-            const manualNextLot = manualNextLotItem?.lot || null;
-
-            const currentLot = primaryLot || activeLots[0] || null;
-            let nextLotCandidate = manualNextLot || null;
-
-            if (!nextLotCandidate && currentLot) {
-                const currentIndex = activeLots.findIndex(l => l.id === currentLot.id);
-                if (currentIndex !== -1) {
-                    nextLotCandidate = activeLots.slice(currentIndex + 1).find(Boolean) || null;
-                }
-            }
-
-            if (!nextLotCandidate && !currentLot && activeLots.length > 0) {
-                nextLotCandidate = activeLots[0];
-            }
-
-            const currentLotName = currentLot ? formatTraveteLotDisplayName(currentLot, products) : '';
-            const rawNextLotName = nextLotCandidate ? formatTraveteLotDisplayName(nextLotCandidate, products) : '';
-            const remainingInCurrentLot = getLotRemainingPieces(currentLot);
-            const nextLotRemaining = getLotRemainingPieces(nextLotCandidate);
-
-            const plannedForCurrentLot = currentLot ? Math.min(meta, remainingInCurrentLot || 0) : 0;
-            const leftoverMetaForNext = Math.max(0, meta - plannedForCurrentLot);
-            const manualNextProduced = manualNextLotItem ? manualNextLotItem.produced || 0 : 0;
-            const nextMetaPieces = manualNextLotItem && manualNextProduced > 0
-                ? manualNextProduced
-                : nextLotRemaining;
-
-            const shouldShowNextLot = Boolean(nextLotCandidate)
-                && (manualNextLotItem || leftoverMetaForNext > 0)
-                && (nextMetaPieces > 0);
-
-            const machineSuffix = emp.machineType?.replace('Travete ', '') || '';
-            const currentLotLabel = currentLotName
-                ? `${currentLotName}${machineSuffix ? ` - ${machineSuffix}` : ''}`
-                : '';
-            const nextLotName = shouldShowNextLot ? rawNextLotName : '';
-            const lotDisplay = currentLotLabel
-                ? (shouldShowNextLot && nextLotName ? `${currentLotLabel} / ${nextLotName}` : currentLotLabel)
-                : (shouldShowNextLot && nextLotName ? nextLotName : '-');
-
-            const currentMetaValue = currentLot ? remainingInCurrentLot : (meta > 0 ? meta : 0);
-            const currentMetaLabel = currentMetaValue > 0
-                ? currentMetaValue.toLocaleString('pt-BR')
-                : (currentLot ? '0' : (meta > 0 ? meta.toLocaleString('pt-BR') : '0'));
-            const nextMetaLabel = shouldShowNextLot
-                ? (nextMetaPieces > 0 ? nextMetaPieces.toLocaleString('pt-BR') : '0')
-                : '';
-            const metaDisplay = nextMetaLabel ? `${currentMetaLabel}/${nextMetaLabel}` : currentMetaLabel;
-
-            const producedSegments = productSummaries.map(item => {
-                const producedNumeric = parseInt(item.produced, 10);
-                return Number.isNaN(producedNumeric) ? 0 : producedNumeric;
-            });
-            const formattedProducedSegments = producedSegments.filter((value, idx) => (idx === 0) || value > 0)
-                .map(value => value.toLocaleString('pt-BR'));
-            const producedDisplay = formattedProducedSegments.length > 0
-                ? formattedProducedSegments.join(' / ')
-                : produced.toLocaleString('pt-BR');
-
-            return {
-                ...emp,
-                produced,
-                meta,
-                efficiency,
-                standardTimeValue,
-                productionDetails,
-                productsForSave,
-                productSummaries,
-                valid,
-                metaDisplay,
-                lotDisplay,
-                producedDisplay,
-                currentLotName,
-                nextLotName,
-                shouldShowNextLot,
-                metaSegments: {
-                    current: currentMetaValue,
-                    next: shouldShowNextLot ? nextMetaPieces : null,
-                    showNext: shouldShowNextLot,
-                },
-                lotSegments: {
-                    current: currentLotName,
-                    next: shouldShowNextLot ? nextLotName : '',
-                    machineType: emp.machineType || '',
-                },
-            };
-        });
-
-        if (employeeSummaries.length === 0) {
-            return defaultResult;
-        }
-
-        const goalBlocks = employeeSummaries.map(emp => emp.metaSegments);
-        const lotBlocks = employeeSummaries.map(emp => emp.lotSegments);
-
-        const goalDisplay = employeeSummaries
-            .map(emp => emp.metaDisplay || '-')
-            .join(' // ');
-
-        const lotDisplay = employeeSummaries
-            .map(emp => emp.lotDisplay || '-')
-            .join(' // ');
-
-        const productionDetails = employeeSummaries.flatMap(emp => emp.productionDetails);
-        const totalMeta = employeeSummaries.reduce((sum, emp) => sum + (emp.meta || 0), 0);
-        const totalProduced = employeeSummaries.reduce((sum, emp) => sum + (emp.produced || 0), 0);
-
-        const isValid = Boolean(
-            period &&
-            availableTime > 0 &&
-            employeeSummaries.every(emp => emp.valid)
-        );
-
-        return {
-            employeeSummaries,
-            goalDisplay,
-            lotDisplay,
-            isValid,
-            productionDetails,
-            totalMeta,
-            totalProduced,
-            goalBlocks,
-            lotBlocks,
-        };
-    }, [lots, productsForSelectedDate, traveteVariationLookup, products]);
-
-    const traveteComputedEntry = useMemo(() => {
-        if (!isTraveteDashboard) {
-            return {
-                employeeSummaries: [],
-                goalDisplay: '- // -',
-                lotDisplay: '- // -',
-                isValid: false,
-                productionDetails: [],
-                totalMeta: 0,
-                totalProduced: 0,
-                goalBlocks: [],
-                lotBlocks: [],
-            };
-        }
-
-        return summarizeTraveteEntry(traveteEntry);
-    }, [isTraveteDashboard, summarizeTraveteEntry, traveteEntry]);
-
-    const travetePreviewPending = useMemo(() => {
-        if (!isTraveteDashboard) return false;
-        if (!traveteEntry.period || !(parseFloat(traveteEntry.availableTime) > 0)) return false;
-        return traveteEntry.employeeEntries.some(emp => (emp.products || []).some(item => item.lotId));
-    }, [isTraveteDashboard, traveteEntry]);
-
-=======
->>>>>>> 7dd9f287
     const isEntryFormValid = useMemo(() => {
         if (isTraveteDashboard) {
             return traveteComputedEntry.isValid;
@@ -2980,7 +2412,6 @@
             setNewEntry(prev => ({ ...prev, productions: Array(expectedCount).fill('') }));
         }
     }, [isTraveteDashboard, traveteComputedEntry.goalDisplay, calculatePredictions, newEntry.productions.length]);
-<<<<<<< HEAD
 
     const predictedLotLabel = useMemo(() => {
         if (isTraveteDashboard) return '';
@@ -2991,18 +2422,6 @@
         return labels.join(' / ');
     }, [isTraveteDashboard, predictedLots]);
 
-=======
-
-    const predictedLotLabel = useMemo(() => {
-        if (isTraveteDashboard) return '';
-        const labels = predictedLots
-            .filter(lot => !lot.isUrgent)
-            .map(lot => lot.productName || lot.name || '')
-            .filter(Boolean);
-        return labels.join(' / ');
-    }, [isTraveteDashboard, predictedLots]);
-
->>>>>>> 7dd9f287
     const productMapForSelectedDate = useMemo(
         () => buildProductLookupMap(productsForSelectedDate),
         [productsForSelectedDate]
@@ -3219,7 +2638,6 @@
         return { totalProduction: totalMonthlyProduction, totalGoal: totalMonthlyGoal, averageEfficiency: averageMonthlyEfficiency };
     }, [isTraveteDashboard, allProductionData, currentMonth, products]);
 
-<<<<<<< HEAD
     const monthlyBreakdownForPdf = useMemo(() => {
         const breakdown = [];
         const year = currentMonth.getFullYear();
@@ -3411,8 +2829,6 @@
         }
     }, [currentDashboard, selectedDate, currentMonth, isTraveteDashboard, summary, monthlySummary, processedData, traveteProcessedData, lotSummaryForPdf, monthlyBreakdownForPdf]);
 
-=======
->>>>>>> 7dd9f287
     const traveteGroupedProducts = useMemo(() => {
         if (!isTraveteDashboard) return [];
         const groups = new Map();
