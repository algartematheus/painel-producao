import React, { useState, useEffect, useMemo, useCallback, useRef, createContext, useContext } from 'react';
import { Sun, Moon, PlusCircle, List, Edit, Trash2, Save, XCircle, ChevronLeft, ChevronRight, MessageSquare, Layers, ChevronUp, ChevronDown, LogOut, Settings, ChevronDown as ChevronDownIcon, Package, Monitor, ArrowLeft, ArrowRight, UserCog, BarChart, Film, Warehouse, Home, ArrowUpDown, Box, Trash, MinusCircle } from 'lucide-react';
import { db, auth } from './firebase';
import {
  collection,
  doc,
  setDoc,
  updateDoc,
  deleteDoc,
  onSnapshot,
  writeBatch,
  query,
  orderBy,
  getDocs,
  increment,
  Timestamp
} from 'firebase/firestore';
import {
  signInWithEmailAndPassword,
  signOut,
  onAuthStateChanged,
} from 'firebase/auth';

// =====================================================================
// == CONSTANTES E FUNÇÕES AUXILIARES GLOBAIS ==
// =====================================================================
const raceBullLogoUrl = "https://firebasestorage.googleapis.com/v0/b/quadrodeproducao.firebasestorage.app/o/assets%2FLOGO%20PROPRIET%C3%81RIA.png?alt=media&token=a16d015f-e8ca-4b3c-b744-7cef3ab6504b";

const initialDashboards = [
    { id: 'producao', name: 'Quadro da Produção', order: 1 },
    { id: 'acabamento', name: 'Quadro do Acabamento', order: 2 },
    { id: 'estoque', name: 'Quadro do Estoque', order: 3 },
    { id: 'corte', name: 'Quadro do Corte', order: 4 },
    { id: 'travete', name: 'Quadro do Travete', order: 5 },
];

const FIXED_PERIODS = ["08:00", "09:00", "10:00", "11:00", "11:45", "14:00", "15:00", "16:00", "17:00"];

const ALL_PERMISSIONS = {
    MANAGE_DASHBOARDS: 'Gerenciar Quadros (Criar/Renomear/Excluir/Reordenar)',
    MANAGE_PRODUCTS: 'Gerenciar Produtos (Criar/Editar/Excluir)',
    MANAGE_LOTS: 'Gerenciar Lotes (Criar/Editar/Excluir/Reordenar)',
    ADD_ENTRIES: 'Adicionar Lançamentos de Produção',
    EDIT_ENTRIES: 'Editar Lançamentos de Produção',
    DELETE_ENTRIES: 'Excluir Lançamentos de Produção',
    VIEW_TRASH: 'Visualizar Lixeira',
    RESTORE_TRASH: 'Restaurar Itens da Lixeira',
    MANAGE_SETTINGS: 'Acessar e Gerenciar Configurações de Administrador',
};

const defaultRoles = {
    'admin': { id: 'admin', name: 'Administrador', permissions: Object.keys(ALL_PERMISSIONS) },
    'editor': { id: 'editor', name: 'Editor', permissions: ['MANAGE_PRODUCTS', 'MANAGE_LOTS', 'ADD_ENTRIES', 'EDIT_ENTRIES', 'DELETE_ENTRIES'] },
    'viewer': { id: 'viewer', name: 'Visualizador', permissions: [] },
};

const generateId = (prefix) => `${prefix}_${Date.now()}_${Math.random().toString(36).substr(2, 9)}`;

async function sha256Hex(message) {
    const data = new TextEncoder().encode(message);
    const hashBuffer = await crypto.subtle.digest('SHA-256', data);
    const hashArray = Array.from(new Uint8Array(hashBuffer));
    return hashArray.map(b => b.toString(16).padStart(2, '0')).join('');
}


// --- ESTILOS GLOBAIS E ANIMAÇÕES ---
const GlobalStyles = () => (
    <style>{`
        @keyframes fadeIn { from { opacity: 0; } to { opacity: 1; } }
        @keyframes scaleUp { from { transform: scale(0.95) translateY(10px); opacity: 0; } to { transform: scale(1) translateY(0); opacity: 1; } }
        @keyframes slideDown { from { opacity: 0; transform: translateY(-10px); } to { opacity: 1; transform: translateY(0); } }
        @keyframes blinking-red {
            0% { background-color: transparent; }
            50% { background-color: rgba(239, 68, 68, 0.5); }
            100% { background-color: transparent; }
        }
        .blinking-red {
            animation: blinking-red 1s infinite;
        }
        .modal-backdrop { animation: fadeIn 0.2s ease-out forwards; }
        .modal-content { animation: scaleUp 0.2s ease-out forwards; }
        .dropdown-content { animation: slideDown 0.2s ease-out forwards; }
    `}</style>
);

// --- HOOKS CUSTOMIZADOS ---
const useClickOutside = (ref, handler) => {
    useEffect(() => {
        const listener = (event) => {
            if (!ref.current || ref.current.contains(event.target)) return;
            handler(event);
        };
        document.addEventListener('mousedown', listener);
        document.addEventListener('touchstart', listener);
        return () => {
            document.removeEventListener('mousedown', listener);
            document.removeEventListener('touchstart', listener);
        };
    }, [ref, handler]);
};

const usePrevious = (value) => {
    const ref = useRef();
    useEffect(() => {
        ref.current = value;
    });
    return ref.current;
}


// #####################################################################
// #                                                                   #
// #                       INÍCIO: AUTENTICAÇÃO                        #
// #                                                                   #
// #####################################################################

const AuthContext = createContext();

export const AuthProvider = ({ children }) => {
    const [user, setUser] = useState(null);
    const [loading, setLoading] = useState(true);

    useEffect(() => {
        const unsubscribe = onAuthStateChanged(auth, (currentUser) => {
            setUser(currentUser);
            setLoading(false);
        });
        return unsubscribe;
    }, []);

    const login = (email, password) => signInWithEmailAndPassword(auth, email, password);
    const logout = () => signOut(auth);

    const value = useMemo(() => ({
        user,
        loading,
        login,
        logout,
    }), [user, loading]);

    return (
        <AuthContext.Provider value={value}>
            {!loading && children}
        </AuthContext.Provider>
    );
};

export const useAuth = () => useContext(AuthContext);

const LoginPage = () => {
    const { login } = useAuth();
    const [email, setEmail] = useState('');
    const [password, setPassword] = useState('');
    const [error, setError] = useState('');

    const handleLogin = async (e) => {
        e.preventDefault();
        setError('');
        try {
            await login(email, password);
        } catch (err) {
            setError('Falha no login. Verifique seu e-mail e senha.');
            console.error(err);
        }
    };

    return (
        <div className="flex items-center justify-center min-h-screen bg-gray-100 dark:bg-gray-900">
            <div className="w-full max-w-md p-8 space-y-8 bg-white rounded-lg shadow-lg dark:bg-gray-800">
                <div className="text-center">
                    <img src={raceBullLogoUrl} alt="Race Bull Logo" className="w-32 h-auto mx-auto mb-4 dark:invert" />
                    <h2 className="text-2xl font-bold text-gray-900 dark:text-white">Acessar Sistema</h2>
                </div>
                <form className="mt-8 space-y-6" onSubmit={handleLogin}>
                    <div className="rounded-md shadow-sm -space-y-px">
                        <div>
                            <input
                                id="email-address"
                                name="email"
                                type="email"
                                autoComplete="email"
                                required
                                value={email}
                                onChange={(e) => setEmail(e.target.value)}
                                className="relative block w-full px-3 py-2 text-gray-900 placeholder-gray-500 bg-gray-50 border border-gray-300 rounded-t-md focus:outline-none focus:ring-blue-500 focus:border-blue-500 focus:z-10 sm:text-sm dark:bg-gray-700 dark:border-gray-600 dark:placeholder-gray-400 dark:text-white"
                                placeholder="Email"
                            />
                        </div>
                        <div>
                            <input
                                id="password"
                                name="password"
                                type="password"
                                autoComplete="current-password"
                                required
                                value={password}
                                onChange={(e) => setPassword(e.target.value)}
                                className="relative block w-full px-3 py-2 text-gray-900 placeholder-gray-500 bg-gray-50 border border-gray-300 rounded-b-md focus:outline-none focus:ring-blue-500 focus:border-blue-500 focus:z-10 sm:text-sm dark:bg-gray-700 dark:border-gray-600 dark:placeholder-gray-400 dark:text-white"
                                placeholder="Senha"
                            />
                        </div>
                    </div>

                    {error && <p className="mt-2 text-sm text-center text-red-600">{error}</p>}

                    <div>
                        <button type="submit" className="group relative flex justify-center w-full px-4 py-2 text-sm font-medium text-white bg-blue-600 border border-transparent rounded-md hover:bg-blue-700 focus:outline-none focus:ring-2 focus:ring-offset-2 focus:ring-blue-500">
                            Entrar
                        </button>
                    </div>
                </form>
            </div>
        </div>
    );
};


// #######################################################################
// #       INÍCIO: GERENCIADOR DE ESTOQUE (AGORA COM FIREBASE)         #
// #######################################################################

const StockContext = createContext();

const StockProvider = ({ children }) => {
    const { user } = useAuth();
    const [categories, setCategories] = useState([]);
    const [products, setProducts] = useState([]);
    const [stockMovements, setStockMovements] = useState([]);
    const [loading, setLoading] = useState(true);

    // Listeners em tempo real para os dados do estoque no Firebase
    useEffect(() => {
        if (!user) {
            setLoading(false);
            return;
        };
        setLoading(true);

        const unsubCategories = onSnapshot(query(collection(db, "stock/data/categories"), orderBy("name")), (snap) => {
            setCategories(snap.docs.map(d => ({ id: d.id, ...d.data() })));
        });

        const unsubProducts = onSnapshot(query(collection(db, "stock/data/products"), orderBy("name")), (snap) => {
            setProducts(snap.docs.map(d => ({ id: d.id, ...d.data() })));
        });

        const unsubMovements = onSnapshot(query(collection(db, "stock/data/movements"), orderBy("timestamp", "desc")), (snap) => {
            setStockMovements(snap.docs.map(d => {
                const data = d.data();
                return { 
                    id: d.id, 
                    ...data,
                    timestamp: data.timestamp ? data.timestamp.toDate() : new Date() 
                };
            }));
        });
        
        setLoading(false);

        return () => {
            unsubCategories();
            unsubProducts();
            unsubMovements();
        };
    }, [user]);

    // Funções para manipular os dados no Firebase, agora envolvidas em useCallback
    const addCategory = useCallback(async (categoryName) => {
        const newId = generateId('cat');
        const exists = categories.some(c => c.name.toLowerCase() === categoryName.toLowerCase());
        if (exists) {
            alert("Uma categoria com este nome já existe.");
            return null;
        }
        await setDoc(doc(db, "stock/data/categories", newId), { 
            name: categoryName, 
            createdBy: { uid: user.uid, email: user.email },
            createdAt: Timestamp.now(),
        });
        return newId;
    }, [user, categories]);

    const addProduct = useCallback(async (productData) => {
        const newId = generateId('prod');
        const newProduct = {
            ...productData,
            isDeleted: false,
            createdAt: Timestamp.now(),
            createdBy: { uid: user.uid, email: user.email },
            variations: productData.variations.map(v => ({
                ...v,
                id: generateId('var'),
                currentStock: parseInt(v.initialStock, 10) || 0
            }))
        };
        await setDoc(doc(db, "stock/data/products", newId), newProduct);
    }, [user]);

    const updateProduct = useCallback(async (productId, productData) => {
        const { id, ...dataToUpdate } = productData;
        const productRef = doc(db, "stock/data/products", productId);
        await updateDoc(productRef, {
            ...dataToUpdate,
            lastEditedBy: { uid: user.uid, email: user.email },
            lastEditedAt: Timestamp.now(),
        });
    }, [user]);

    const deleteProduct = useCallback(async (productId) => {
        await updateDoc(doc(db, "stock/data/products", productId), { 
            isDeleted: true,
            deletedAt: Timestamp.now(),
            deletedBy: { uid: user.uid, email: user.email },
        });
    }, [user]);

    const restoreProduct = useCallback(async (productId) => {
        await updateDoc(doc(db, "stock/data/products", productId), { 
            isDeleted: false,
            deletedAt: null,
            deletedBy: null,
        });
    }, []);

    const addStockMovement = useCallback(async ({ productId, variationId, quantity, type }) => {
        const batch = writeBatch(db);
        
        const newMovementId = generateId('mov');
        const movementRef = doc(db, "stock/data/movements", newMovementId);
        batch.set(movementRef, {
            productId,
            variationId,
            quantity: parseInt(quantity, 10),
            type,
            user: user.uid,
            userEmail: user.email,
            timestamp: Timestamp.now()
        });

        const productRef = doc(db, "stock/data/products", productId);
        const productDoc = products.find(p => p.id === productId);
        if (productDoc) {
            const updatedVariations = productDoc.variations.map(v => {
                if (v.id === variationId) {
                    const change = type === 'Entrada' ? parseInt(quantity, 10) : -parseInt(quantity, 10);
                    return { ...v, currentStock: v.currentStock + change };
                }
                return v;
            });
            batch.update(productRef, { variations: updatedVariations });
        }

        await batch.commit();
    }, [user, products]);

    const deleteStockMovement = useCallback(async (movement) => {
        const { id, productId, variationId, quantity, type } = movement;
        if (!id) return;
        
        const batch = writeBatch(db);

        const movementRef = doc(db, "stock/data/movements", id);
        batch.delete(movementRef);

        const productRef = doc(db, "stock/data/products", productId);
        const productDoc = products.find(p => p.id === productId);
        if (productDoc) {
            const updatedVariations = productDoc.variations.map(v => {
                if (v.id === variationId) {
                    const change = type === 'Entrada' ? -parseInt(quantity, 10) : parseInt(quantity, 10);
                    return { ...v, currentStock: v.currentStock + change };
                }
                return v;
            });
            batch.update(productRef, { variations: updatedVariations });
        }

        await batch.commit();
    }, [products]);


    const value = useMemo(() => ({
        loading,
        categories,
        products: products.filter(p => !p.isDeleted),
        deletedProducts: products.filter(p => p.isDeleted),
        stockMovements,
        addCategory,
        addProduct,
        updateProduct,
        deleteProduct,
        restoreProduct,
        addStockMovement,
        deleteStockMovement,
    }), [
        loading, 
        categories, 
        products, 
        stockMovements,
        addCategory,
        addProduct,
        updateProduct,
        deleteProduct,
        restoreProduct,
        addStockMovement,
        deleteStockMovement
    ]);

    return <StockContext.Provider value={value}>{children}</StockContext.Provider>;
};

const useStock = () => useContext(StockContext);

const StockHeader = ({ onNavigateToCrono }) => {
    const { logout } = useAuth();
    return (
        <header className="bg-white dark:bg-gray-900 shadow-md p-4 flex justify-between items-center sticky top-0 z-40">
            <div className="flex items-center gap-4">
                <img src={raceBullLogoUrl} alt="Race Bull Logo" className="h-12 w-auto dark:invert" />
                <h1 className="text-xl sm:text-2xl font-bold text-gray-800 dark:text-white">Painel de Estoque</h1>
            </div>
            <div className="flex items-center gap-4">
                <button onClick={onNavigateToCrono} className="p-2 rounded-md hover:bg-gray-200 dark:hover:bg-gray-700 flex items-center gap-2">
                    <Home size={20} />
                    <span className="hidden sm:inline">Quadro de Produção</span>
                </button>
                <button onClick={logout} className="p-2 rounded-md hover:bg-gray-200 dark:hover:bg-gray-700 flex items-center gap-2 text-red-500">
                    <LogOut size={20} />
                    <span className="hidden sm:inline">Sair</span>
                </button>
            </div>
        </header>
    );
};

const StockSidebar = ({ activePage, setActivePage }) => {
    const navItems = [
        { id: 'dashboard', label: 'Dashboard', icon: Home },
        { id: 'movements', label: 'Lançamentos', icon: ArrowUpDown },
        { id: 'products', label: 'Produtos', icon: Box },
        { id: 'trash', label: 'Lixeira', icon: Trash },
    ];
    return (
        <aside className="w-64 bg-white dark:bg-gray-900 p-4 flex flex-col">
            <nav className="flex flex-col gap-2">
                {navItems.map(item => (
                    <button key={item.id} onClick={() => setActivePage(item.id)}
                        className={`flex items-center gap-3 p-3 rounded-lg text-lg transition-colors ${activePage === item.id ? 'bg-blue-600 text-white' : 'hover:bg-gray-100 dark:hover:bg-gray-800'}`}>
                        <item.icon size={24} />
                        {item.label}
                    </button>
                ))}
            </nav>
        </aside>
    );
};

const StockDashboardPage = ({ setConfirmation }) => {
    const { products, categories, loading } = useStock();
    const [selectedCategoryId, setSelectedCategoryId] = useState('');
    const [sortOrder, setSortOrder] = useState('asc');

    const getTotalStock = (p) => p.variations.reduce((sum, v) => sum + v.currentStock, 0);

    const displayedProducts = useMemo(() => {
        let filteredProducts = products;

        if (selectedCategoryId) {
            filteredProducts = products.filter(p => p.categoryId === selectedCategoryId);
        }

        return [...filteredProducts].sort((a, b) => {
            if (sortOrder === 'asc') {
                return a.name.localeCompare(b.name);
            } else {
                return b.name.localeCompare(a.name);
            }
        });
    }, [products, selectedCategoryId, sortOrder]);
    
    if (loading) return <div className="p-8 text-center">Carregando dados do estoque...</div>;

    return (
        <div className="p-8">
            <h1 className="text-3xl font-bold mb-6">Visão Geral do Estoque</h1>

            <div className="bg-white dark:bg-gray-900 p-4 mb-6 rounded-2xl shadow-lg flex flex-wrap items-center justify-between gap-4">
                <div className="flex-grow">
                    <label htmlFor="category-filter" className="block text-sm font-medium text-gray-700 dark:text-gray-300">Filtrar por Categoria</label>
                    <select
                        id="category-filter"
                        value={selectedCategoryId}
                        onChange={(e) => setSelectedCategoryId(e.target.value)}
                        className="mt-1 block w-full md:w-auto p-2 rounded-md bg-gray-100 dark:bg-gray-700 border-transparent focus:border-blue-500 focus:bg-white focus:ring-0"
                    >
                        <option value="">Todas as Categorias</option>
                        {categories.map(c => <option key={c.id} value={c.id}>{c.name}</option>)}
                    </select>
                </div>
                <div>
                    <label className="block text-sm font-medium text-gray-700 dark:text-gray-300">Ordenar por Nome</label>
                    <div className="mt-1 flex rounded-md shadow-sm">
                        <button
                            onClick={() => setSortOrder('asc')}
                            className={`px-4 py-2 rounded-l-md border border-gray-300 text-sm font-medium ${sortOrder === 'asc' ? 'bg-blue-600 text-white' : 'bg-white dark:bg-gray-700 hover:bg-gray-50'}`}
                        >
                            A-Z
                        </button>
                        <button
                            onClick={() => setSortOrder('desc')}
                            className={`-ml-px px-4 py-2 rounded-r-md border border-gray-300 text-sm font-medium ${sortOrder === 'desc' ? 'bg-blue-600 text-white' : 'bg-white dark:bg-gray-700 hover:bg-gray-50'}`}
                        >
                            Z-A
                        </button>
                    </div>
                </div>
            </div>

            <div className="bg-white dark:bg-gray-900 p-6 rounded-2xl shadow-lg">
                <table className="w-full">
                    <thead className="border-b-2 dark:border-gray-700">
                        <tr>
                            <th className="p-3 text-left">Produto</th>
                            <th className="p-3 text-center">Estoque Inicial (Total)</th>
                            <th className="p-3 text-center">Estoque Atual (Total)</th>
                            <th className="p-3 text-center">Estoque Mínimo</th>
                        </tr>
                    </thead>
                    <tbody>
                        {displayedProducts.map(p => {
                            const totalCurrentStock = getTotalStock(p);
                            const totalInitialStock = p.variations.reduce((sum, v) => sum + (v.initialStock || 0), 0);
                            const stockStatusColor = totalCurrentStock <= p.minStock ? 'bg-red-500/20 text-red-500' : 'bg-green-500/20 text-green-500';
                            return (
                                <tr key={p.id} className="border-b dark:border-gray-800 hover:bg-gray-50 dark:hover:bg-gray-800/50">
                                    <td className="p-3 font-medium">{p.name}</td>
                                    <td className="p-3 text-center">{totalInitialStock.toLocaleString('pt-BR')}</td>
                                    <td className={`p-3 text-center font-bold`}>
                                        <span className={`px-3 py-1 rounded-full ${stockStatusColor}`}>
                                            {totalCurrentStock.toLocaleString('pt-BR')}
                                        </span>
                                    </td>
                                    <td className="p-3 text-center">{p.minStock.toLocaleString('pt-BR')}</td>
                                </tr>
                            );
                        })}
                    </tbody>
                </table>
            </div>
        </div>
    );
};

const StockCalendarView = ({ selectedDate, setSelectedDate, currentMonth, setCurrentMonth, calendarView, setCalendarView, stockMovements }) => {
    const handleNavigation = (offset) => {
        if (calendarView === 'day') setCurrentMonth(prev => new Date(prev.getFullYear(), prev.getMonth() + offset, 1));
        else if (calendarView === 'month') setCurrentMonth(prev => new Date(prev.getFullYear() + offset, prev.getMonth(), 1));
        else if (calendarView === 'year') setCurrentMonth(prev => new Date(prev.getFullYear() + offset * 10, prev.getMonth(), 1));
    };
    const handleHeaderClick = () => {
        if (calendarView === 'day') setCalendarView('month');
        if (calendarView === 'month') setCalendarView('year');
    };
    const handleMonthSelect = (monthIndex) => { setCurrentMonth(new Date(currentMonth.getFullYear(), monthIndex, 1)); setCalendarView('day'); };
    const handleYearSelect = (year) => { setCurrentMonth(new Date(year, currentMonth.getMonth(), 1)); setCalendarView('month'); };

    const movementsByDate = useMemo(() => {
        const map = new Map();
        stockMovements.forEach(mov => {
            const dateStr = mov.timestamp.toDateString();
            if (!map.has(dateStr)) {
                map.set(dateStr, []);
            }
            map.get(dateStr).push(mov);
        });
        return map;
    }, [stockMovements]);

    const renderHeader = () => {
        let text = '';
        if (calendarView === 'day') text = currentMonth.toLocaleString('pt-BR', { month: 'long', year: 'numeric' });
        else if (calendarView === 'month') text = currentMonth.getFullYear();
        else { const startYear = Math.floor(currentMonth.getFullYear() / 10) * 10; text = `${startYear} - ${startYear + 9}`; }
        return <button onClick={handleHeaderClick} className="text-xl font-semibold hover:text-blue-500">{text}</button>;
    };
    const renderDayView = () => {
        const startOfMonth = new Date(currentMonth.getFullYear(), currentMonth.getMonth(), 1);
        const startDate = new Date(startOfMonth);
        startDate.setDate(startDate.getDate() - startOfMonth.getDay());
        const days = Array.from({ length: 42 }, (_, i) => { const day = new Date(startDate); day.setDate(day.getDate() + i); return day; });
        return (
            <div className="grid grid-cols-7 gap-2 text-center">
                {['D', 'S', 'T', 'Q', 'Q', 'S', 'S'].map((day, i) => <div key={i} className="font-medium text-gray-500 text-sm">{day}</div>)}
                {days.map((day, i) => {
                    const isSelected = day.toDateString() === selectedDate.toDateString();
                    const isCurrentMonth = day.getMonth() === currentMonth.getMonth();
                    const hasData = movementsByDate.has(day.toDateString());
                    return (<button key={i} onClick={() => setSelectedDate(day)} className={`p-2 rounded-full text-sm relative ${isCurrentMonth ? '' : 'text-gray-400 dark:text-gray-600'} ${isSelected ? 'bg-blue-600 text-white' : 'hover:bg-gray-100 dark:hover:bg-gray-700'}`}>{day.getDate()}{hasData && <span className="absolute bottom-1 left-1/2 -translate-x-1/2 w-1.5 h-1.5 bg-green-500 rounded-full"></span>}</button>)
                })}
            </div>
        );
    };
    const renderMonthView = () => {
        const months = Array.from({length: 12}, (_, i) => new Date(0, i).toLocaleString('pt-BR', {month: 'short'}));
        return ( <div className="grid grid-cols-4 gap-2 text-center">{months.map((month, i) => (<button key={month} onClick={() => handleMonthSelect(i)} className="p-3 rounded-lg hover:bg-gray-100 dark:hover:bg-gray-700">{month}</button>))}</div> );
    };
    const renderYearView = () => {
        const startYear = Math.floor(currentMonth.getFullYear() / 10) * 10;
        const years = Array.from({ length: 10 }, (_, i) => startYear + i);
        return ( <div className="grid grid-cols-4 gap-2 text-center">{years.map(year => (<button key={year} onClick={() => handleYearSelect(year)} className="p-3 rounded-lg hover:bg-gray-100 dark:hover:bg-gray-700">{year}</button>))}</div> );
    };
    return (
        <div className="bg-white dark:bg-gray-900 p-6 rounded-2xl shadow-lg">
            <div className="flex justify-between items-center mb-4">
                <button onClick={() => handleNavigation(-1)} title="Anterior"><ChevronLeft/></button>
                {renderHeader()}
                <button onClick={() => handleNavigation(1)} title="Próximo"><ChevronRight/></button>
            </div>
            {calendarView === 'day' && renderDayView()}
            {calendarView === 'month' && renderMonthView()}
            {calendarView === 'year' && renderYearView()}
        </div>
    );
};

const StockMovementsPage = ({ setConfirmation }) => {
    const { products, categories, addStockMovement, stockMovements, deleteStockMovement } = useStock();
    
    const [selectedCategoryId, setSelectedCategoryId] = useState('');
    const [movement, setMovement] = useState({ productId: '', variationId: '', type: 'Saída', quantity: '' });
    
    const [selectedDate, setSelectedDate] = useState(new Date());
    const [currentMonth, setCurrentMonth] = useState(new Date());
    const [calendarView, setCalendarView] = useState('day');

    const isFormValid = useMemo(() => {
        return (
            movement.productId &&
            movement.variationId &&
            movement.quantity &&
            parseInt(movement.quantity, 10) > 0
        );
    }, [movement]);

    const filteredProducts = useMemo(() => {
        if (!selectedCategoryId) return products;
        return products.filter(p => p.categoryId === selectedCategoryId);
    }, [selectedCategoryId, products]);

    const selectedProduct = useMemo(() => products.find(p => p.id === movement.productId), [movement.productId, products]);

    const filteredMovements = useMemo(() => {
        return stockMovements
            .filter(m => m.timestamp.toDateString() === selectedDate.toDateString());
    }, [stockMovements, selectedDate]);

    useEffect(() => {
        setMovement(m => ({ ...m, productId: '', variationId: '' }));
    }, [selectedCategoryId]);

    useEffect(() => {
        setMovement(m => ({ ...m, variationId: '' }));
    }, [movement.productId]);


    const handleSubmit = async (e) => {
        e.preventDefault();
        if(!isFormValid) return;
        await addStockMovement({ ...movement, quantity: parseInt(movement.quantity) });
        setMovement({ productId: '', variationId: '', type: 'Saída', quantity: '' });
    };

    const handleDeleteClick = (mov) => {
        setConfirmation({
            isOpen: true,
            title: "Confirmar Exclusão",
            message: `Tem certeza que deseja apagar este lançamento? A alteração de estoque (${mov.quantity} un.) será revertida.`,
            onConfirm: () => () => deleteStockMovement(mov)
        });
    };

    return (
        <div className="p-8">
            <h1 className="text-3xl font-bold mb-6">Lançamentos de Estoque</h1>
            <div className="grid grid-cols-1 lg:grid-cols-3 gap-8">
                <div className="lg:col-span-1 flex flex-col gap-8">
                    <StockCalendarView
                        selectedDate={selectedDate}
                        setSelectedDate={setSelectedDate}
                        currentMonth={currentMonth}
                        setCurrentMonth={setCurrentMonth}
                        calendarView={calendarView}
                        setCalendarView={setCalendarView}
                        stockMovements={stockMovements}
                    />
                    <form onSubmit={handleSubmit} className="bg-white dark:bg-gray-900 p-6 rounded-2xl shadow-lg flex flex-col gap-4">
                        <h2 className="text-xl font-semibold">Novo Lançamento</h2>
                        
                        <div>
                            <label className="block mb-1">Categoria</label>
                            <select value={selectedCategoryId} onChange={e => setSelectedCategoryId(e.target.value)} className="w-full p-2 rounded-md bg-gray-100 dark:bg-gray-700">
                                <option value="">Todas as Categorias</option>
                                {categories.map(c => <option key={c.id} value={c.id}>{c.name}</option>)}
                            </select>
                        </div>
                        
                        <div>
                            <label className="block mb-1">Produto</label>
                            <select value={movement.productId} onChange={e => setMovement({...movement, productId: e.target.value})} className="w-full p-2 rounded-md bg-gray-100 dark:bg-gray-700">
                                <option value="" disabled>Selecione um produto</option>
                                {filteredProducts.map(p => <option key={p.id} value={p.id}>{p.name}</option>)}
                            </select>
                        </div>

                        {selectedProduct && (
                             <div>
                                 <label className="block mb-1">Variação</label>
                                 <select value={movement.variationId} onChange={e => setMovement({...movement, variationId: e.target.value})} className="w-full p-2 rounded-md bg-gray-100 dark:bg-gray-700">
                                     <option value="" disabled>Selecione uma variação</option>
                                     {selectedProduct.variations.map(v => <option key={v.id} value={v.id}>{v.name} (Est: {v.currentStock})</option>)}
                                 </select>
                             </div>
                        )}
                        
                        <div>
                            <label className="block mb-1">Tipo</label>
                            <select value={movement.type} onChange={e => setMovement({...movement, type: e.target.value})} className="w-full p-2 rounded-md bg-gray-100 dark:bg-gray-700">
                                <option value="Saída">Saída</option>
                                <option value="Entrada">Entrada</option>
                            </select>
                        </div>
                        <div>
                            <label className="block mb-1">Quantidade</label>
                            <input type="number" min="1" value={movement.quantity} onChange={e => setMovement({...movement, quantity: e.target.value})} className="w-full p-2 rounded-md bg-gray-100 dark:bg-gray-700" />
                        </div>
                        <button 
                            type="submit" 
                            disabled={!isFormValid} 
                            className="w-full h-10 bg-blue-600 text-white rounded-md mt-2 transition-colors disabled:bg-gray-400 disabled:cursor-not-allowed"
                        >
                            Registrar
                        </button>
                    </form>
                </div>
                 <div className="lg:col-span-2 bg-white dark:bg-gray-900 p-6 rounded-2xl shadow-lg">
                     <h2 className="text-xl font-semibold mb-4">Histórico de Movimentações ({selectedDate.toLocaleDateString('pt-BR')})</h2>
                     <div className="max-h-[80vh] overflow-y-auto">
                         <table className="w-full">
                             <thead className="border-b-2 dark:border-gray-700 sticky top-0 bg-white dark:bg-gray-900">
                                 <tr>
                                     <th className="p-3 text-left">Hora</th>
                                     <th className="p-3 text-left">Produto (Variação)</th>
                                     <th className="p-3 text-center">Tipo</th>
                                     <th className="p-3 text-center">Quantidade</th>
                                     <th className="p-3 text-left">Usuário</th>
                                     <th className="p-3 text-center">Ações</th>
                                 </tr>
                             </thead>
                             <tbody>
                                 {filteredMovements.length > 0 ? filteredMovements.map(m => {
                                     const product = products.find(p => p.id === m.productId);
                                     const variation = product?.variations.find(v => v.id === m.variationId);
                                     return (
                                         <tr key={m.id} className="border-b dark:border-gray-800">
                                             <td className="p-3">{m.timestamp.toLocaleTimeString('pt-BR')}</td>
                                             <td className="p-3">{product?.name || 'Excluído'} {variation && `(${variation.name})`}</td>
                                             <td className={`p-3 text-center font-semibold ${m.type === 'Entrada' ? 'text-green-500' : 'text-red-500'}`}>{m.type}</td>
                                             <td className="p-3 text-center">{m.quantity}</td>
                                             <td className="p-3 text-left text-xs truncate">{m.userEmail || 'N/A'}</td>
                                             <td className="p-3 text-center">
                                                 <button onClick={() => handleDeleteClick(m)} title="Apagar Lançamento">
                                                     <Trash2 size={18} className="text-red-500 hover:text-red-400"/>
                                                 </button>
                                             </td>
                                         </tr>
                                     );
                                 }) : (
                                     <tr>
                                         <td colSpan="6" className="text-center p-8 text-gray-500">Nenhuma movimentação para esta data.</td>
                                     </tr>
                                 )}
                             </tbody>
                         </table>
                     </div>
                 </div>
            </div>
        </div>
    );
};

const CategoryModal = ({ isOpen, onClose, onCategoryCreated }) => {
    const { addCategory } = useStock();
    const [name, setName] = useState('');
    const modalRef = useRef();
    useClickOutside(modalRef, onClose);

    if (!isOpen) return null;

    const handleSubmit = async (e) => {
        e.preventDefault();
        if (name.trim()) {
            const newId = await addCategory(name.trim());
            if (newId) {
                onCategoryCreated(newId);
                setName('');
                onClose();
            }
        }
    };

    return (
        <div className="fixed inset-0 bg-black bg-opacity-60 flex justify-center items-center z-[60] modal-backdrop">
            <div 
                ref={modalRef} 
                onMouseDown={(e) => e.stopPropagation()}
                className="bg-white dark:bg-gray-900 p-6 rounded-2xl shadow-2xl w-full max-w-sm modal-content"
            >
                <form onSubmit={handleSubmit}>
                    <h2 className="text-xl font-bold mb-4">Criar Nova Categoria</h2>
                    <label htmlFor="category-name" className="block mb-2 text-sm font-medium">Nome da Categoria</label>
                    <input id="category-name" type="text" value={name} onChange={(e) => setName(e.target.value)} className="w-full p-2 rounded-md bg-gray-100 dark:bg-gray-700 mb-4" autoFocus />
                    <div className="flex justify-end gap-4">
                        <button type="button" onClick={onClose} className="px-6 py-2 font-semibold rounded-md bg-gray-200 dark:bg-gray-600 hover:bg-gray-300 dark:hover:bg-gray-500">Cancelar</button>
                        <button type="submit" className="px-6 py-2 font-semibold rounded-md bg-blue-600 text-white hover:bg-blue-700">Criar</button>
                    </div>
                </form>
            </div>
        </div>
    );
};


const ProductModal = ({ isOpen, onClose, productToEdit }) => {
    const { categories, addProduct, updateProduct } = useStock();
    
    const initialProductState = useMemo(() => ({ name: '', categoryId: '', minStock: '', leadTimeInMonths: '', variations: [{ name: '', initialStock: '' }] }), []);
    const [productData, setProductData] = useState(initialProductState);
    const [isCategoryModalOpen, setIsCategoryModalOpen] = useState(false);
    
    const modalRef = useRef();
    useClickOutside(modalRef, onClose);

    useEffect(() => {
        if (isOpen) {
            if (productToEdit) {
                setProductData({
                    id: productToEdit.id, // Manter o ID para edição
                    name: productToEdit.name,
                    categoryId: productToEdit.categoryId,
                    minStock: productToEdit.minStock,
                    leadTimeInMonths: productToEdit.leadTimeInMonths || '',
                    variations: productToEdit.variations.map(v => ({...v}))
                });
            } else {
                setProductData({ ...initialProductState, categoryId: categories[0]?.id || '' });
            }
        }
    }, [isOpen, productToEdit, categories, initialProductState]);

    useEffect(() => {
        if (!productToEdit) return;

        const newLeadTime = parseFloat(productData.leadTimeInMonths);
        const originalLeadTime = productToEdit.leadTimeInMonths;
        const originalMinStock = productToEdit.minStock;

        if (isNaN(newLeadTime) || newLeadTime <= 0 || isNaN(originalLeadTime) || originalLeadTime <= 0 || isNaN(originalMinStock) || originalMinStock <= 0) {
            return;
        }
        
        if (newLeadTime !== originalLeadTime) {
             const impliedConsumptionPerMonth = originalMinStock / originalLeadTime;
             const newMinStock = Math.round(impliedConsumptionPerMonth * newLeadTime);
             
             setProductData(prev => ({ ...prev, minStock: newMinStock.toString() }));
        }
    }, [productData.leadTimeInMonths, productToEdit]);


    if (!isOpen) return null;

    const handleChange = (e) => {
        const { name, value } = e.target;
        setProductData(prev => ({ ...prev, [name]: value }));
    };

    const handleVariationChange = (index, e) => {
        const { name, value } = e.target;
        const variations = [...productData.variations];
        variations[index][name] = value;
        setProductData(prev => ({...prev, variations}));
    };
    
    const addVariation = () => {
        setProductData(prev => ({...prev, variations: [...prev.variations, {name: '', initialStock: ''}]}));
    };
    
    const removeVariation = (index) => {
        if(productData.variations.length <= 1) return;
        const variations = [...productData.variations];
        variations.splice(index, 1);
        setProductData(prev => ({...prev, variations}));
    };

    const handleSubmit = async (e) => {
        e.preventDefault();
        const data = {
            ...productData,
            minStock: parseInt(productData.minStock),
            leadTimeInMonths: parseFloat(productData.leadTimeInMonths) || 0,
            variations: productData.variations.map(v => ({
                ...v,
                initialStock: parseInt(v.initialStock)
            }))
        };
        if (productToEdit) {
            await updateProduct(productToEdit.id, data);
        } else {
            await addProduct(data);
        }
        onClose();
    };

    const handleCategoryCreated = (newCategoryId) => {
      if(newCategoryId) {
        setProductData(prev => ({...prev, categoryId: newCategoryId}));
      }
      setIsCategoryModalOpen(false);
    }

    return (
        <div className="fixed inset-0 bg-black bg-opacity-50 flex justify-center items-center z-50 modal-backdrop p-4">
            <div ref={modalRef} className="bg-white dark:bg-gray-900 p-6 rounded-2xl shadow-2xl w-full max-w-2xl modal-content max-h-[90vh] flex flex-col">
                <form onSubmit={handleSubmit} className="flex flex-col gap-4 flex-grow">
                    <h2 className="text-2xl font-bold mb-2">{productToEdit ? 'Editar Produto' : 'Criar Novo Produto'}</h2>
                    
                    <div className="grid grid-cols-1 md:grid-cols-3 gap-4">
                        <div className="md:col-span-1">
                            <label htmlFor="name">Nome do Produto</label>
                            <input id="name" name="name" type="text" value={productData.name} onChange={handleChange} required className="w-full p-2 rounded-md bg-gray-100 dark:bg-gray-700 mt-1"/>
                        </div>
                         <div>
                            <label htmlFor="leadTimeInMonths">Tempo de Entrega (meses)</label>
                            <input id="leadTimeInMonths" name="leadTimeInMonths" type="number" step="0.5" min="0" value={productData.leadTimeInMonths} onChange={handleChange} required className="w-full p-2 rounded-md bg-gray-100 dark:bg-gray-700 mt-1"/>
                        </div>
                        <div>
                            <label htmlFor="minStock">Estoque Mínimo (Total)</label>
                            <input id="minStock" name="minStock" type="number" min="0" value={productData.minStock} onChange={handleChange} required className="w-full p-2 rounded-md bg-gray-100 dark:bg-gray-700 mt-1"/>
                        </div>
                    </div>
                     <div>
                        <label htmlFor="categoryId">Categoria</label>
                        <div className="flex items-center gap-2">
                            <select id="categoryId" name="categoryId" value={productData.categoryId} onChange={handleChange} required className="w-full p-2 rounded-md bg-gray-100 dark:bg-gray-700 mt-1">
                                {categories.map(c => <option key={c.id} value={c.id}>{c.name}</option>)}
                            </select>
                            <button type="button" onClick={() => setIsCategoryModalOpen(true)} className="p-2 bg-gray-200 dark:bg-gray-600 rounded-md hover:bg-gray-300 dark:hover:bg-gray-500 mt-1"><PlusCircle size={20}/></button>
                        </div>
                    </div>

                    <div className="flex-grow overflow-y-auto pr-2">
                        <h3 className="text-lg font-semibold mt-4 mb-2">Variações do Produto</h3>
                        {productData.variations.map((variation, index) => (
                             <div key={index} className="grid grid-cols-12 gap-2 items-center mb-2 p-2 bg-gray-50 dark:bg-gray-800 rounded-md">
                                 <div className="col-span-6">
                                     <label className="text-xs">Nome da Variação (Ex: Cor, Tamanho)</label>
                                     <input name="name" type="text" value={variation.name} onChange={(e) => handleVariationChange(index, e)} required className="w-full p-2 rounded-md bg-white dark:bg-gray-700"/>
                                 </div>
                                 <div className="col-span-5">
                                     <label className="text-xs">Estoque Inicial</label>
                                     <input name="initialStock" type="number" min="0" value={variation.initialStock} onChange={(e) => handleVariationChange(index, e)} required disabled={!!productToEdit} className="w-full p-2 rounded-md bg-white dark:bg-gray-700 disabled:opacity-50"/>
                                 </div>
                                 <div className="col-span-1">
                                     <label className="text-xs">&nbsp;</label>
                                     <button type="button" onClick={() => removeVariation(index)} disabled={productData.variations.length <= 1} className="p-2 text-red-500 disabled:opacity-30">
                                         <MinusCircle size={20} />
                                     </button>
                                 </div>
                             </div>
                        ))}
                        <button type="button" onClick={addVariation} disabled={!!productToEdit} className="mt-2 text-sm text-blue-600 hover:underline disabled:opacity-50 disabled:cursor-not-allowed">+ Adicionar Variação</button>
                    </div>


                    <div className="flex justify-end gap-4 mt-4 pt-4 border-t dark:border-gray-700">
                        <button type="button" onClick={onClose} className="px-6 py-2 font-semibold rounded-md bg-gray-200 dark:bg-gray-600 hover:bg-gray-300 dark:hover:bg-gray-500">Cancelar</button>
                        <button type="submit" className="px-6 py-2 font-semibold rounded-md bg-blue-600 text-white hover:bg-blue-700">Salvar</button>
                    </div>
                </form>
            </div>
            <CategoryModal isOpen={isCategoryModalOpen} onClose={() => setIsCategoryModalOpen(false)} onCategoryCreated={handleCategoryCreated} />
        </div>
    );
};


const StockProductsPage = ({ setConfirmation }) => {
    const { products, categories, deleteProduct } = useStock();
    const [isModalOpen, setIsModalOpen] = useState(false);
    const [editingProduct, setEditingProduct] = useState(null);
    
    const getCategoryName = (id) => categories.find(c => c.id === id)?.name || 'N/A';
    const getTotalStock = (p) => p.variations.reduce((sum, v) => sum + v.currentStock, 0);

    const handleOpenCreateModal = () => {
        setEditingProduct(null);
        setIsModalOpen(true);
    };
    
    const handleOpenEditModal = (product) => {
        setEditingProduct(product);
        setIsModalOpen(true);
    };

    const handleDeleteClick = (product) => {
        setConfirmation({
            isOpen: true,
            title: `Excluir Produto`,
            message: `Tem certeza que deseja excluir "${product.name}"? O produto será movido para a lixeira.`,
            onConfirm: () => () => deleteProduct(product.id)
        });
    };

    return (
        <div className="p-8">
            <div className="flex justify-between items-center mb-6">
                <h1 className="text-3xl font-bold">Gerenciamento de Produtos</h1>
                <button onClick={handleOpenCreateModal} className="flex items-center gap-2 px-4 py-2 bg-blue-600 text-white rounded-lg hover:bg-blue-700">
                    <PlusCircle size={20}/> Adicionar Novo Produto
                </button>
            </div>
            
            <div className="bg-white dark:bg-gray-900 p-6 rounded-2xl shadow-lg">
                <table className="w-full">
                    <thead className="border-b-2 dark:border-gray-700">
                        <tr>
                            <th className="p-3 text-left">Nome</th>
                            <th className="p-3 text-left">Categoria</th>
                            <th className="p-3 text-center">Estoque Atual</th>
                            <th className="p-3 text-left">Criado por</th>
                            <th className="p-3 text-left">Última Edição</th>
                            <th className="p-3 text-center">Ações</th>
                        </tr>
                    </thead>
                    <tbody>
                        {products.map(p => (
                            <tr key={p.id} className="border-b dark:border-gray-800 hover:bg-gray-50 dark:hover:bg-gray-800/50">
                                <td className="p-3 font-medium">
                                    {p.name}
                                    <div className="text-xs text-gray-500">
                                        {p.variations.map(v => `${v.name}: ${v.currentStock}`).join(' | ')}
                                    </div>
                                </td>
                                <td className="p-3">{getCategoryName(p.categoryId)}</td>
                                <td className="p-3 text-center font-bold">{getTotalStock(p).toLocaleString('pt-BR')}</td>
                                <td className="p-3 text-xs">{p.createdBy?.email || 'N/A'}</td>
                                <td className="p-3 text-xs">{p.lastEditedBy?.email || 'N/A'}</td>
                                <td className="p-3">
                                    <div className="flex gap-2 justify-center">
                                        <button onClick={() => handleOpenEditModal(p)} title="Editar"><Edit size={18} className="text-yellow-500 hover:text-yellow-400"/></button>
                                        <button onClick={() => handleDeleteClick(p)} title="Excluir"><Trash2 size={18} className="text-red-500 hover:text-red-400"/></button>
                                    </div>
                                </td>
                            </tr>
                        ))}
                    </tbody>
                </table>
            </div>

            <ProductModal 
                isOpen={isModalOpen}
                onClose={() => setIsModalOpen(false)}
                productToEdit={editingProduct}
            />
        </div>
    );
};

const StockTrashPage = () => {
    const { deletedProducts, restoreProduct } = useStock();

    return (
        <div className="p-8">
            <h1 className="text-3xl font-bold mb-6">Lixeira de Estoque</h1>
            <div className="bg-white dark:bg-gray-900 p-6 rounded-2xl shadow-lg">
                {deletedProducts.map(p => {
                    return (
                        <div key={p.id} className="flex justify-between items-center p-4 border-b dark:border-gray-800">
                            <div>
                                <p className="font-bold">{p.name}</p>
                                <p className="text-sm text-gray-500">Excluído por: {p.deletedBy?.email || 'Desconhecido'} em: {p.deletedAt ? p.deletedAt.toDate().toLocaleString('pt-BR') : 'Data desconhecida'}</p>
                            </div>
                            <button onClick={() => restoreProduct(p.id)} className="p-2 bg-green-500 text-white rounded-md">Restaurar</button>
                        </div>
                    );
                })}
                {deletedProducts.length === 0 && <p>A lixeira está vazia.</p>}
            </div>
        </div>
    );
};


const StockManagementApp = ({ onNavigateToCrono }) => {
    const [activePage, setActivePage] = useState('dashboard');
    const [confirmation, setConfirmation] = useState({ isOpen: false, title: '', message: '', onConfirm: () => {} });

    const renderPage = () => {
        const props = { setConfirmation };
        switch (activePage) {
            case 'dashboard': return <StockDashboardPage {...props} />;
            case 'movements': return <StockMovementsPage {...props} />;
            case 'products': return <StockProductsPage {...props} />;
            case 'trash': return <StockTrashPage {...props} />;
            default: return <StockDashboardPage {...props} />;
        }
    };

    const handleConfirm = () => {
        if (confirmation.onConfirm) {
            confirmation.onConfirm()();
        }
        setConfirmation({ isOpen: false });
    };

    return (
        <StockProvider>
            <div className="min-h-screen bg-gray-100 dark:bg-black text-gray-800 dark:text-gray-200 font-sans flex flex-col">
                <ConfirmationModal 
                    isOpen={confirmation.isOpen}
                    onClose={() => setConfirmation({ isOpen: false, title: '', message: '', onConfirm: () => {} })}
                    onConfirm={handleConfirm}
                    title={confirmation.title}
                    message={confirmation.message}
                />
                <StockHeader onNavigateToCrono={onNavigateToCrono} />
                <div className="flex flex-grow">
                    <StockSidebar activePage={activePage} setActivePage={setActivePage} />
                    <main className="flex-grow bg-gray-50 dark:bg-gray-800/50">
                        {renderPage()}
                    </main>
                </div>
            </div>
        </StockProvider>
    );
};

// #####################################################################
// #                                                                   #
// #       FIM: GERENCIADOR DE ESTOQUE (AGORA COM FIREBASE)            #
// #                                                                   #
// #####################################################################



// #####################################################################
// #                                                                   #
// #               INÍCIO: COMPONENTES DE MODAIS E AUXILIARES            #
// #                                                                   #
// #####################################################################

const EditEntryModal = ({ isOpen, onClose, entry, onSave, products }) => {
    const [entryData, setEntryData] = useState(null);
    const modalRef = useRef();
    useClickOutside(modalRef, onClose);

    useEffect(() => {
        if (isOpen && entry) {
            setEntryData({
                people: entry.people,
                availableTime: entry.availableTime,
                productions: entry.productionDetails.reduce((acc, detail) => {
                    acc[detail.productId] = detail.produced.toString();
                    return acc;
                }, {}),
            });
        }
    }, [isOpen, entry]);

    if (!isOpen || !entryData) return null;

    const handleProductionChange = (productId, value) => {
        setEntryData(prev => ({
            ...prev,
            productions: {
                ...prev.productions,
                [productId]: value
            }
        }));
    };

    const handleSave = () => {
        const updatedProductions = Object.entries(entryData.productions).map(([productId, produced]) => ({
            productId,
            produced: parseInt(produced, 10) || 0
        }));

        onSave(entry.id, {
            ...entryData,
            productions: updatedProductions
        });
        onClose();
    };

    return (
        <div className="fixed inset-0 bg-black bg-opacity-60 flex justify-center items-center z-40 modal-backdrop">
            <div ref={modalRef} className="bg-white dark:bg-gray-800 p-6 rounded-lg shadow-xl w-full max-w-lg modal-content">
                <h2 className="text-xl font-bold mb-4">Editar Lançamento: {entry.period}</h2>
                <div className="space-y-4">
                    <div className="grid grid-cols-2 gap-4">
                        <div>
                            <label htmlFor="edit-people" className="block text-sm font-medium">Nº Pessoas</label>
                            <input
                                id="edit-people"
                                type="number"
                                value={entryData.people}
                                onChange={(e) => setEntryData({ ...entryData, people: e.target.value })}
                                className="mt-1 w-full p-2 rounded-md bg-gray-100 dark:bg-gray-700"
                            />
                        </div>
                        <div>
                            <label htmlFor="edit-time" className="block text-sm font-medium">Tempo Disp. (min)</label>
                            <input
                                id="edit-time"
                                type="number"
                                value={entryData.availableTime}
                                onChange={(e) => setEntryData({ ...entryData, availableTime: e.target.value })}
                                className="mt-1 w-full p-2 rounded-md bg-gray-100 dark:bg-gray-700"
                            />
                        </div>
                    </div>
                    <div>
                        <h3 className="text-lg font-medium mb-2">Produção</h3>
                        <div className="space-y-2 max-h-48 overflow-y-auto pr-2">
                            {entry.productionDetails.map(detail => {
                                const product = products.find(p => p.id === detail.productId);
                                return (
                                    <div key={detail.productId} className="grid grid-cols-3 items-center gap-2">
                                        <label htmlFor={`edit-prod-${detail.productId}`} className="col-span-2 truncate">
                                            {product ? product.name : 'Produto Desconhecido'}
                                        </label>
                                        <input
                                            id={`edit-prod-${detail.productId}`}
                                            type="number"
                                            value={entryData.productions[detail.productId] || ''}
                                            onChange={(e) => handleProductionChange(detail.productId, e.target.value)}
                                            className="w-full p-2 rounded-md bg-gray-100 dark:bg-gray-700"
                                        />
                                    </div>
                                );
                            })}
                        </div>
                    </div>
                </div>
                <div className="flex justify-end gap-4 mt-6 pt-4 border-t dark:border-gray-700">
                    <button type="button" onClick={onClose} className="px-4 py-2 rounded-md bg-gray-200 dark:bg-gray-600">Cancelar</button>
                    <button type="button" onClick={handleSave} className="px-4 py-2 rounded-md bg-blue-600 text-white">Salvar Alterações</button>
                </div>
            </div>
        </div>
    );
};

const DashboardActionModal = ({ isOpen, onClose, onConfirm, mode, initialName }) => {
    const [name, setName] = useState('');
    const modalRef = useRef();
    useClickOutside(modalRef, onClose);

    useEffect(() => {
        if (isOpen) {
            setName(mode === 'rename' ? initialName : '');
        }
    }, [isOpen, mode, initialName]);

    if (!isOpen) return null;

    const handleSubmit = async (e) => {
        e.preventDefault();
        if (name.trim()) {
            const success = await onConfirm(name.trim());
            if (success) {
                onClose();
            } else {
                alert("Um quadro com este nome já existe.");
            }
        }
    };

    const title = mode === 'create' ? 'Criar Novo Quadro' : 'Renomear Quadro';

    return (
        <div className="fixed inset-0 bg-black bg-opacity-60 flex justify-center items-center z-30 modal-backdrop">
            <div ref={modalRef} className="bg-white dark:bg-gray-800 p-6 rounded-lg shadow-xl w-full max-w-md modal-content">
                <form onSubmit={handleSubmit}>
                    <h2 className="text-xl font-bold mb-4">{title}</h2>
                    <input
                        type="text"
                        value={name}
                        onChange={(e) => setName(e.target.value)}
                        className="w-full p-2 rounded-md bg-gray-100 dark:bg-gray-700 mb-4"
                        placeholder="Nome do quadro"
                        autoFocus
                    />
                    <div className="flex justify-end gap-4">
                        <button type="button" onClick={onClose} className="px-4 py-2 rounded-md bg-gray-200 dark:bg-gray-600">Cancelar</button>
                        <button type="submit" className="px-4 py-2 rounded-md bg-blue-600 text-white">Salvar</button>
                    </div>
                </form>
            </div>
        </div>
    );
};

const ConfirmationModal = ({ isOpen, onClose, onConfirm, title, message }) => {
    const modalRef = useRef();
    useClickOutside(modalRef, onClose);

    if (!isOpen) return null;

    return (
        <div className="fixed inset-0 bg-black bg-opacity-60 flex justify-center items-center z-50 modal-backdrop">
            <div ref={modalRef} className="bg-white dark:bg-gray-800 p-6 rounded-lg shadow-xl w-full max-w-md modal-content">
                <h2 className="text-xl font-bold mb-4">{title || 'Confirmar Ação'}</h2>
                <p className="mb-6">{message || 'Você tem certeza?'}</p>
                <div className="flex justify-end gap-4">
                    <button onClick={onClose} className="px-4 py-2 rounded-md bg-gray-200 dark:bg-gray-600">Cancelar</button>
                    <button onClick={() => { onConfirm(); onClose(); }} className="px-4 py-2 rounded-md bg-red-600 text-white">Confirmar</button>
                </div>
            </div>
        </div>
    );
};

const ObservationModal = ({ isOpen, onClose, entry, onSave }) => {
    const [observation, setObservation] = useState('');
    const modalRef = useRef();
    useClickOutside(modalRef, onClose);

    useEffect(() => {
        if (entry) {
            setObservation(entry.observation || '');
        }
    }, [entry]);

    if (!isOpen) return null;

    const handleSave = () => {
        onSave(entry.id, observation);
        onClose();
    };

    return (
        <div className="fixed inset-0 bg-black bg-opacity-60 flex justify-center items-center z-30 modal-backdrop">
            <div ref={modalRef} className="bg-white dark:bg-gray-800 p-6 rounded-lg shadow-xl w-full max-w-lg modal-content">
                <h2 className="text-xl font-bold mb-4">Observação do Período: {entry?.period}</h2>
                <textarea
                    value={observation}
                    onChange={(e) => setObservation(e.target.value)}
                    rows="5"
                    className="w-full p-2 rounded-md bg-gray-100 dark:bg-gray-700 mb-4"
                    placeholder="Digite suas observações aqui..."
                />
                <div className="flex justify-end gap-4">
                    <button onClick={onClose} className="px-4 py-2 rounded-md bg-gray-200 dark:bg-gray-600">Cancelar</button>
                    <button onClick={handleSave} className="px-4 py-2 rounded-md bg-blue-600 text-white">Salvar</button>
                </div>
            </div>
        </div>
    );
};

const LotObservationModal = ({ isOpen, onClose, lot, onSave }) => {
    const [observation, setObservation] = useState('');
    const modalRef = useRef();
    useClickOutside(modalRef, onClose);

    useEffect(() => {
        if (lot) {
            setObservation(lot.observation || '');
        }
    }, [lot]);

    if (!isOpen) return null;

    const handleSave = () => {
        onSave(lot.id, observation);
        onClose();
    };

    return (
        <div className="fixed inset-0 bg-black bg-opacity-60 flex justify-center items-center z-30 modal-backdrop">
            <div ref={modalRef} className="bg-white dark:bg-gray-800 p-6 rounded-lg shadow-xl w-full max-w-lg modal-content">
                <h2 className="text-xl font-bold mb-4">Observação do Lote: {lot?.productName}</h2>
                <textarea
                    value={observation}
                    onChange={(e) => setObservation(e.target.value)}
                    rows="5"
                    className="w-full p-2 rounded-md bg-gray-100 dark:bg-gray-700 mb-4"
                    placeholder="Digite suas observações aqui..."
                />
                <div className="flex justify-end gap-4">
                    <button onClick={onClose} className="px-4 py-2 rounded-md bg-gray-200 dark:bg-gray-600">Cancelar</button>
                    <button onClick={handleSave} className="px-4 py-2 rounded-md bg-blue-600 text-white">Salvar</button>
                </div>
            </div>
        </div>
    );
};

const PasswordModal = ({ isOpen, onClose, onSuccess, adminConfig }) => {
    const [password, setPassword] = useState('');
    const [error, setError] = useState('');
    const modalRef = useRef();
    useClickOutside(modalRef, onClose);

    useEffect(() => {
        if(isOpen) {
            setPassword('');
            setError('');
        }
    }, [isOpen]);

    if (!isOpen) return null;

    const handleConfirm = async () => {
        setError('');
        const correctPasswordHash = "8c6976e5b5410415bde908bd4dee15dfb167a9c873fc4bb8a81f6f2ab448a918"; // "admin123"
        const inputHash = await sha256Hex(password);

        if (inputHash === correctPasswordHash) {
            if(onSuccess) onSuccess();
            onClose();
        } else {
            setError('Senha incorreta.');
        }
    };

    return (
        <div className="fixed inset-0 bg-black bg-opacity-60 flex justify-center items-center z-30 modal-backdrop">
            <div ref={modalRef} className="bg-white dark:bg-gray-800 p-6 rounded-lg shadow-xl w-full max-w-sm modal-content">
                 <h2 className="text-xl font-bold mb-4">Acesso Restrito</h2>
                 <p className="text-sm mb-4">Por favor, insira a senha de administrador para continuar.</p>
                 <input
                     type="password"
                     value={password}
                     onChange={(e) => setPassword(e.target.value)}
                     className="w-full p-2 rounded-md bg-gray-100 dark:bg-gray-700 mb-2"
                     placeholder="Senha"
                 />
                 {error && <p className="text-red-500 text-sm mb-4">{error}</p>}
                 <div className="flex justify-end gap-4">
                     <button onClick={onClose} className="px-4 py-2 rounded-md bg-gray-200 dark:bg-gray-600">Cancelar</button>
                     <button onClick={handleConfirm} className="px-4 py-2 rounded-md bg-blue-600 text-white">Confirmar</button>
                 </div>
            </div>
        </div>
    );
};

const ReasonModal = ({ isOpen, onClose, onConfirm }) => {
    const [reason, setReason] = useState('');
    const modalRef = useRef();
    useClickOutside(modalRef, onClose);
    
    if (!isOpen) return null;
    
    const handleConfirm = () => {
        onConfirm(reason || 'Nenhum motivo fornecido.');
        setReason('');
        onClose();
    };
    
    return (
        <div className="fixed inset-0 bg-black bg-opacity-60 flex justify-center items-center z-40 modal-backdrop">
            <div ref={modalRef} className="bg-white dark:bg-gray-800 p-6 rounded-lg shadow-xl w-full max-w-md modal-content">
                <h2 className="text-xl font-bold mb-4">Motivo da Exclusão</h2>
                <p className="text-sm text-gray-600 dark:text-gray-300 mb-4">Por favor, forneça um breve motivo para a exclusão deste item. Isso ajuda na rastreabilidade.</p>
                <textarea
                    value={reason}
                    onChange={(e) => setReason(e.target.value)}
                    rows="3"
                    className="w-full p-2 rounded-md bg-gray-100 dark:bg-gray-700 mb-4"
                    placeholder="Ex: Lançamento duplicado, erro de digitação..."
                />
                <div className="flex justify-end gap-4">
                    <button onClick={onClose} className="px-4 py-2 rounded-md bg-gray-200 dark:bg-gray-600">Cancelar</button>
                    <button onClick={handleConfirm} className="px-4 py-2 rounded-md bg-red-600 text-white">Confirmar Exclusão</button>
                </div>
            </div>
        </div>
    );
};
 
const AdminPanelModal = ({ isOpen, onClose, users, roles }) => {
    const modalRef = useRef();
    useClickOutside(modalRef, onClose);
    const [selectedUser, setSelectedUser] = useState(null);
    const [editablePermissions, setEditablePermissions] = useState([]);
    
    useEffect(() => {
        if (isOpen && users.length > 0 && !selectedUser) {
            setSelectedUser(users[0]);
        }
        if (!isOpen) {
            setSelectedUser(null);
        }
    }, [isOpen, users, selectedUser]);
    
    useEffect(() => {
        if (selectedUser) {
            setEditablePermissions(selectedUser.permissions || []);
        }
    }, [selectedUser]);

    if (!isOpen) return null;

    const handlePermissionChange = (permissionKey, isChecked) => {
        setEditablePermissions(prev => {
            const newSet = new Set(prev);
            if (isChecked) {
                newSet.add(permissionKey);
            } else {
                newSet.delete(permissionKey);
            }
            return Array.from(newSet);
        });
    };
    
    const applyRoleTemplate = (roleId) => {
        if (roles[roleId]) {
            setEditablePermissions(roles[roleId].permissions);
        }
    };
    
    const handleSavePermissions = async () => {
        if (!selectedUser) return;
        try {
            const roleRef = doc(db, 'roles', selectedUser.uid);
            await setDoc(roleRef, { permissions: editablePermissions });
            alert(`Permissões do usuário ${selectedUser.email} salvas com sucesso!`);
            onClose();
        } catch (error) {
            console.error("Erro ao salvar permissões:", error);
            alert('Falha ao salvar permissões.');
        }
    };

    return (
        <div className="fixed inset-0 bg-black bg-opacity-60 flex justify-center items-center z-50 p-4 modal-backdrop">
            <div ref={modalRef} className="bg-white dark:bg-gray-900 p-6 rounded-2xl shadow-2xl w-full max-w-6xl h-[90vh] flex flex-col modal-content">
                <div className="flex justify-between items-center mb-4 pb-4 border-b dark:border-gray-700">
                    <h2 className="text-2xl font-bold flex items-center gap-2"><UserCog/> Painel de Administração</h2>
                    <button onClick={onClose} title="Fechar"><XCircle /></button>
                </div>
                <div className="flex-grow flex gap-6 overflow-hidden">
                    <div className="w-1/3 border-r pr-6 dark:border-gray-700 overflow-y-auto">
                        <h3 className="text-lg font-semibold mb-3 sticky top-0 bg-white dark:bg-gray-900 pb-2">Usuários</h3>
                        <div className="space-y-2">
                           {users.map(user => (
                               <button 
                                   key={user.uid} 
                                   onClick={() => setSelectedUser(user)}
                                   className={`w-full text-left p-3 rounded-lg transition-colors ${selectedUser?.uid === user.uid ? 'bg-blue-100 dark:bg-blue-900/50' : 'hover:bg-gray-100 dark:hover:bg-gray-800'}`}
                               >
                                   <p className="font-semibold truncate">{user.email}</p>
                                   <p className="text-xs text-gray-500">{user.permissions.length} permissões</p>
                               </button>
                           ))}
                        </div>
                    </div>
                    <div className="w-2/3 flex-grow overflow-y-auto pr-2">
                       {selectedUser ? (
                           <div>
                               <div className="mb-6">
                                   <h3 className="text-xl font-bold truncate">{selectedUser.email}</h3>
                                   <p className="text-gray-500">Edite as permissões para este usuário.</p>
                               </div>
                               <div className="mb-6">
                                   <label htmlFor="role-template" className="block text-sm font-medium text-gray-700 dark:text-gray-300">Aplicar Modelo</label>
                                   <select 
                                       id="role-template"
                                       onChange={(e) => applyRoleTemplate(e.target.value)}
                                       className="mt-1 block w-full md:w-1/2 p-2 rounded-md bg-gray-100 dark:bg-gray-700"
                                   >
                                       <option value="">Selecione um modelo para começar...</option>
                                       {Object.values(roles).map(role => (
                                           <option key={role.id} value={role.id}>{role.name}</option>
                                       ))}
                                   </select>
                               </div>
                               <div className="space-y-4">
                                     <h4 className="font-semibold">Permissões Individuais</h4>
                                     <div className="grid grid-cols-1 md:grid-cols-2 gap-4">
                                         {Object.entries(ALL_PERMISSIONS).map(([key, description]) => (
                                             <label key={key} className="flex items-center gap-3 p-3 rounded-lg bg-gray-50 dark:bg-gray-800/50 hover:bg-gray-100 dark:hover:bg-gray-800 cursor-pointer">
                                                 <input
                                                     type="checkbox"
                                                     checked={editablePermissions.includes(key)}
                                                     onChange={(e) => handlePermissionChange(key, e.target.checked)}
                                                     className="h-5 w-5 rounded text-blue-600 focus:ring-blue-500"
                                                 />
                                                 <span className="text-sm">{description}</span>
                                             </label>
                                         ))}
                                     </div>
                               </div>
                               <div className="mt-8 pt-4 border-t dark:border-gray-700 flex justify-end">
                                   <button onClick={handleSavePermissions} className="px-6 py-2 rounded-lg bg-blue-600 text-white font-semibold hover:bg-blue-700">
                                       Salvar Permissões
                                   </button>
                               </div>
                           </div>
                       ) : (
                           <div className="flex items-center justify-center h-full text-gray-500">
                               <p>Selecione um usuário na lista para ver e editar suas permissões.</p>
                           </div>
                       )}
                    </div>
                </div>
            </div>
        </div>
    );
};
 
const TvSelectorModal = ({ isOpen, onClose, onSelect, onStartCarousel, dashboards }) => {
    const [carouselSeconds, setCarouselSeconds] = useState(10);
    const [selectedDashboards, setSelectedDashboards] = useState(() => dashboards.map(d => d.id));
    const modalRef = useRef();
    useClickOutside(modalRef, onClose);

    useEffect(() => {
        if (isOpen) {
            setSelectedDashboards(dashboards.map(d => d.id));
        }
    }, [isOpen, dashboards]);

    if (!isOpen) return null;

    const handleToggle = (id) => {
        setSelectedDashboards(prev =>
            prev.includes(id) ? prev.filter(dId => dId !== id) : [...prev, id]
        );
    };

    const handleStart = () => {
        if (selectedDashboards.length > 0) {
            onStartCarousel({
                dashboardIds: selectedDashboards,
                interval: carouselSeconds * 1000,
            });
            onClose();
        }
    };

    return (
        <div className="fixed inset-0 bg-black bg-opacity-50 flex justify-center items-center z-50 modal-backdrop">
            <div ref={modalRef} className="bg-white dark:bg-gray-900 p-8 rounded-2xl shadow-2xl w-full max-w-2xl modal-content">
                <div className="flex justify-between items-center mb-6">
                    <h2 className="text-2xl font-bold flex items-center gap-2">
                        <Monitor size={24} className="text-blue-500" /> Selecionar Modo de Exibição
                    </h2>
                    <button onClick={onClose} title="Fechar"><XCircle size={24} /></button>
                </div>
                <div className="grid grid-cols-1 md:grid-cols-2 gap-8">
                    <div>
                        <h3 className="font-bold text-lg mb-2">Exibição Única</h3>
                        <p className="mb-4 text-gray-600 dark:text-gray-400 text-sm">Escolha um quadro para exibir em tela cheia.</p>
                        <div className="space-y-2 max-h-60 overflow-y-auto pr-2">
                            {dashboards.map(dash => (
                                <button
                                    key={dash.id}
                                    onClick={() => { onSelect(dash.id); onClose(); }}
                                    className="w-full flex items-center justify-between p-3 bg-gray-100 dark:bg-gray-700 rounded-lg hover:bg-blue-100 dark:hover:bg-blue-900/50 transition-colors"
                                >
                                    <span className="font-semibold">{dash.name}</span>
                                    <ArrowRight size={20} className="text-blue-500" />
                                </button>
                            ))}
                        </div>
                    </div>
                    <div className="border-l dark:border-gray-700 pl-8">
                        <h3 className="font-bold text-lg mb-2">Modo Carrossel</h3>
                        <p className="mb-4 text-gray-600 dark:text-gray-400 text-sm">Selecione os quadros e o tempo de exibição.</p>
                        <div className="space-y-2 max-h-48 overflow-y-auto pr-2 mb-4">
                            {dashboards.map(dash => (
                                <label key={dash.id} className="flex items-center gap-3 p-2 rounded-md hover:bg-gray-100 dark:hover:bg-gray-800 cursor-pointer">
                                    <input type="checkbox" checked={selectedDashboards.includes(dash.id)} onChange={() => handleToggle(dash.id)} className="h-5 w-5 rounded text-blue-600 focus:ring-blue-500"/>
                                    <span>{dash.name}</span>
                                </label>
                            ))}
                        </div>
                        <div className="flex items-center gap-4">
                             <div className="flex-grow">
                                <label htmlFor="carousel-time" className="text-sm">Segundos por slide:</label>
                                <input id="carousel-time" type="number" value={carouselSeconds} onChange={e => setCarouselSeconds(Number(e.target.value))} className="w-full p-2 mt-1 rounded-md bg-gray-100 dark:bg-gray-700"/>
                             </div>
                            <button onClick={handleStart} className="self-end h-10 px-4 font-semibold rounded-md bg-green-600 text-white hover:bg-green-700 flex items-center gap-2">
                                <Film size={18} /> Iniciar Carrossel
                            </button>
                        </div>
                    </div>
                </div>
            </div>
        </div>
    );
};

// #####################################################################
// #                                                                   #
// #               FIM: COMPONENTES DE MODAIS E AUXILIARES             #
// #                                                                   #
// #####################################################################



// #####################################################################
// #                                                                   #
// #           INÍCIO: COMPONENTES AUXILIARES DO DASHBOARD             #
// #                                                                   #
// #####################################################################

const StatCard = ({ title, value, unit = '', isEfficiency = false }) => {
    const valueColor = isEfficiency ? (value < 65 ? 'text-red-500' : 'text-green-600') : 'text-gray-800 dark:text-white';
    return (
        <div className="bg-white dark:bg-gray-900 p-6 rounded-2xl shadow-lg">
            <h3 className="text-lg font-medium text-gray-500 dark:text-gray-400">{title}</h3>
            <p className={`text-4xl font-bold ${valueColor} mt-2`}>{value}<span className="text-2xl ml-2">{unit}</span></p>
        </div>
    );
};

const CalendarView = ({ selectedDate, setSelectedDate, currentMonth, setCurrentMonth, calendarView, setCalendarView, allProductionData }) => {
    const handleNavigation = (offset) => {
        if (calendarView === 'day') setCurrentMonth(prev => new Date(prev.getFullYear(), prev.getMonth() + offset, 1));
        else if (calendarView === 'month') setCurrentMonth(prev => new Date(prev.getFullYear() + offset, prev.getMonth(), 1));
        else if (calendarView === 'year') setCurrentMonth(prev => new Date(prev.getFullYear() + offset * 10, prev.getMonth(), 1));
    };
    const handleHeaderClick = () => {
        if (calendarView === 'day') setCalendarView('month');
        if (calendarView === 'month') setCalendarView('year');
    };
    const handleMonthSelect = (monthIndex) => { setCurrentMonth(new Date(currentMonth.getFullYear(), monthIndex, 1)); setCalendarView('day'); };
    const handleYearSelect = (year) => { setCurrentMonth(new Date(year, currentMonth.getMonth(), 1)); setCalendarView('month'); };
    const renderHeader = () => {
        let text = '';
        if (calendarView === 'day') text = currentMonth.toLocaleString('pt-BR', { month: 'long', year: 'numeric' });
        else if (calendarView === 'month') text = currentMonth.getFullYear();
        else { const startYear = Math.floor(currentMonth.getFullYear() / 10) * 10; text = `${startYear} - ${startYear + 9}`; }
        return <button onClick={handleHeaderClick} className="text-xl font-semibold hover:text-blue-500">{text}</button>;
    };
    const renderDayView = () => {
        const startOfMonth = new Date(currentMonth.getFullYear(), currentMonth.getMonth(), 1);
        const startDate = new Date(startOfMonth);
        startDate.setDate(startDate.getDate() - startOfMonth.getDay());
        const days = Array.from({ length: 42 }, (_, i) => { const day = new Date(startDate); day.setDate(day.getDate() + i); return day; });
        return (
            <div className="grid grid-cols-7 gap-2 text-center">
                {['D', 'S', 'T', 'Q', 'Q', 'S', 'S'].map((day, i) => <div key={i} className="font-medium text-gray-500 text-sm">{day}</div>)}
                {days.map((day, i) => {
                    const isSelected = day.toDateString() === selectedDate.toDateString();
                    const isCurrentMonth = day.getMonth() === currentMonth.getMonth();
                    const hasData = !!(allProductionData[day.toISOString().slice(0, 10)] && allProductionData[day.toISOString().slice(0, 10)].length > 0);
                    return (<button key={i} onClick={() => setSelectedDate(day)} className={`p-2 rounded-full text-sm relative ${isCurrentMonth ? '' : 'text-gray-400 dark:text-gray-600'} ${isSelected ? 'bg-blue-600 text-white' : 'hover:bg-gray-100 dark:hover:bg-gray-700'}`}>{day.getDate()}{hasData && <span className="absolute bottom-1 left-1/2 -translate-x-1/2 w-1.5 h-1.5 bg-green-500 rounded-full"></span>}</button>)
                })}
            </div>
        );
    };
    const renderMonthView = () => {
        const months = Array.from({length: 12}, (_, i) => new Date(0, i).toLocaleString('pt-BR', {month: 'short'}));
        return ( <div className="grid grid-cols-4 gap-2 text-center">{months.map((month, i) => (<button key={month} onClick={() => handleMonthSelect(i)} className="p-3 rounded-lg hover:bg-gray-100 dark:hover:bg-gray-700">{month}</button>))}</div> );
    };
    const renderYearView = () => {
        const startYear = Math.floor(currentMonth.getFullYear() / 10) * 10;
        const years = Array.from({ length: 10 }, (_, i) => startYear + i);
        return ( <div className="grid grid-cols-4 gap-2 text-center">{years.map(year => (<button key={year} onClick={() => handleYearSelect(year)} className="p-3 rounded-lg hover:bg-gray-100 dark:hover:bg-gray-700">{year}</button>))}</div> );
    };
    return (
        <div className="bg-white dark:bg-gray-900 p-6 rounded-2xl shadow-lg">
            <div className="flex justify-between items-center mb-4">
                <button onClick={() => handleNavigation(-1)} title="Anterior"><ChevronLeft/></button>
                {renderHeader()}
                <button onClick={() => handleNavigation(1)} title="Próximo"><ChevronRight/></button>
            </div>
            {calendarView === 'day' && renderDayView()}
            {calendarView === 'month' && renderMonthView()}
            {calendarView === 'year' && renderYearView()}
        </div>
    );
};

const TrashItemDisplay = ({ item, products, user, onRestore, canRestore }) => {
    const date = new Date(item.deletedAt).toLocaleString('pt-BR');
    
    const commonHeader = (
      <div className="flex justify-between items-start">
        <div>
            <p className="font-bold text-lg mb-1">{item.itemType === 'product' ? 'PRODUTO DELETADO' : (item.itemType === 'lot' ? 'LOTE DELETADO' : 'LANÇAMENTO DELETADO')}</p>
            <p className="text-sm">Deletado por: <span className="font-semibold">{item.deletedByEmail}</span> em <span className="font-semibold">{date}</span></p>
            <p className="mt-2">Motivo: <span className="italic font-medium">{item.reason || 'Nenhum motivo fornecido.'}</span></p>
        </div>
        {canRestore && <button onClick={() => onRestore(item)} className="p-2 bg-green-500 text-white rounded-md text-sm">Restaurar</button>}
      </div>
    );

    const getStatusText = (status) => {
        switch(status) {
            case 'future': return 'Na Fila';
            case 'ongoing': return 'Em Andamento';
            case 'completed': return 'Concluído';
            case 'completed_missing': return 'Concluído (com Falta)';
            case 'completed_exceeding': return 'Concluído (com Sobra)';
            default: return status;
        }
    };

    if (item.itemType === 'product') {
        const doc = item.originalDoc;
        const lastKnownTime = doc.standardTimeHistory?.[doc.standardTimeHistory.length - 1]?.time || 'N/A';
        return (
            <div className="p-4 bg-red-50 dark:bg-red-900/30 rounded-lg border-2 border-red-500/50">
                {commonHeader}
                <div className="mt-3 p-3 bg-red-100 dark:bg-red-900/80 rounded-md">
                    <p className="font-bold">Detalhes do Produto:</p>
                    <p>Nome/Código: <span className="font-semibold">{doc.name}</span></p>
                    <p>Tempo Padrão (na exclusão): <span className="font-semibold">{lastKnownTime} min</span></p>
                </div>
            </div>
        );
    }

    if (item.itemType === 'lot') {
        const doc = item.originalDoc;
        return (
            <div className="p-4 bg-red-50 dark:bg-red-900/30 rounded-lg border-2 border-red-500/50">
                {commonHeader}
                <div className="mt-3 p-3 bg-red-100 dark:bg-red-900/80 rounded-md">
                    <p className="font-bold">Detalhes do Lote:</p>
                    <p>Produto: <span className="font-semibold">{doc.productName}</span> {doc.customName && `(${doc.customName})`}</p>
                    <p>Lote Sequencial #: <span className="font-semibold">{doc.sequentialId}</span></p>
                    <p>Meta Total: <span className="font-semibold">{doc.target} un.</span></p>
                    <p>Produzido até a Exclusão: <span className="font-semibold">{doc.produced} un.</span></p>
                    <p>Status na Exclusão: <span className="font-semibold">{getStatusText(doc.status)}</span></p>
                </div>
            </div>
        );
    }
    
    if (item.itemType === 'entry') {
        const doc = item.originalDoc;
        const productionList = doc.productionDetails.map(d => {
            const product = products.find(p => p.id === d.productId);
            return `${d.produced} un. (${product?.name || 'Produto Excluído'})`
        }).join(', ');

        return (
             <div className="p-4 bg-red-50 dark:bg-red-900/30 rounded-lg border-2 border-red-500/50">
                {commonHeader}
                <div className="mt-3 p-3 bg-red-100 dark:bg-red-900/80 rounded-md">
                    <p className="font-bold">Detalhes do Lançamento:</p>
                    <p>Período: <span className="font-semibold">{doc.period}</span></p>
                    <p>Pessoas / Tempo: <span className="font-semibold">{doc.people} / {doc.availableTime} min</span></p>
                    <p>Meta Registrada: <span className="font-semibold">{doc.goalDisplay}</span></p>
                    <p>Produção Registrada: <span className="font-semibold">{productionList}</span></p>
                </div>
            </div>
        );
    }

    return null;
};

const LotReport = ({ lots, products }) => {
    const reportData = useMemo(() => {
        const completedLots = lots.filter(l => l.status.startsWith('completed') && l.startDate && l.endDate);
        if (completedLots.length === 0) {
            return { lotDetails: [], overallAverage: 0 };
        }

        let totalPieces = 0;
        let totalDays = 0;

        const lotDetails = completedLots.map(lot => {
            const startDate = new Date(lot.startDate);
            const endDate = new Date(lot.endDate);
            const durationMillis = endDate - startDate;
            const durationDays = Math.max(1, durationMillis / (1000 * 60 * 60 * 24));
            
            const averageDaily = lot.produced > 0 ? (lot.produced / durationDays) : 0;

            totalPieces += lot.produced;
            totalDays += durationDays;

            return {
                ...lot,
                duration: durationDays.toFixed(1),
                averageDaily: averageDaily.toFixed(2),
            };
        });

        const overallAverage = totalDays > 0 ? (totalPieces / totalDays) : 0;

        return { lotDetails, overallAverage: overallAverage.toFixed(2) };
    }, [lots]);

    return (
        <section className="bg-white dark:bg-gray-900 p-6 rounded-2xl shadow-lg">
            <h2 className="text-xl font-semibold mb-4 flex items-center">
                <BarChart className="mr-2 text-blue-500"/> Relatório de Lotes Concluídos
            </h2>
            {reportData.lotDetails.length === 0 ? (
                <p className="text-gray-500 dark:text-gray-400">Nenhum lote concluído para exibir o relatório.</p>
            ) : (
                <>
                <div className="grid grid-cols-1 md:grid-cols-4 gap-4 mb-6">
                    <div className="md:col-span-4 bg-blue-50 dark:bg-blue-900/30 p-4 rounded-lg text-center">
                        <h3 className="font-bold text-lg text-blue-800 dark:text-blue-300">Média Geral de Produção Diária</h3>
                        <p className="text-3xl font-extrabold text-blue-600 dark:text-blue-400">{reportData.overallAverage} <span className="text-lg">peças/dia</span></p>
                    </div>
                </div>

                <div className="overflow-x-auto">
                    <table className="w-full text-left text-sm">
                        <thead className="bg-gray-50 dark:bg-gray-800">
                            <tr>
                                <th className="p-3">Lote</th>
                                <th className="p-3 text-center">Total Produzido</th>
                                <th className="p-3 text-center">Duração (dias)</th>
                                <th className="p-3 text-center">Média Diária (peças)</th>
                            </tr>
                        </thead>
                        <tbody className="divide-y divide-gray-200 dark:divide-gray-600">
                            {reportData.lotDetails.map(lot => (
                                <tr key={lot.id}>
                                    <td className="p-3 font-semibold">{lot.productName}{lot.customName ? ` - ${lot.customName}` : ''} (#{lot.sequentialId})</td>
                                    <td className="p-3 text-center">{lot.produced} / {lot.target}</td>
                                    <td className="p-3 text-center">{lot.duration}</td>
                                    <td className="p-3 text-center font-bold text-green-600 dark:text-green-400">{lot.averageDaily}</td>
                                </tr>
                            ))}
                        </tbody>
                    </table>
                </div>
                </>
            )}
        </section>
    );
};

// #####################################################################
// #                                                                   #
// #           INÍCIO: CRONOANÁLISE DASHBOARD (CÓDIGO PRINCIPAL)         #
// #                                                                   #
// #####################################################################

const CronoanaliseDashboard = ({ onNavigateToStock, user, permissions, startTvMode, dashboards, users, roles, currentDashboardIndex, setCurrentDashboardIndex }) => {
    const { logout } = useAuth();
    const [theme, setTheme] = useState(() => localStorage.getItem('theme') || (window.matchMedia('(prefers-color-scheme: dark)').matches ? 'dark' : 'light'));
    useEffect(() => {
        const root = window.document.documentElement;
        root.classList.toggle('dark', theme === 'dark');
        localStorage.setItem('theme', theme);
    }, [theme]);
    const toggleTheme = () => setTheme(prev => (prev === 'light' ? 'dark' : 'light'));
    
    useEffect(() => { if (currentDashboardIndex >= dashboards.length && dashboards.length > 0) { setCurrentDashboardIndex(dashboards.length - 1); } }, [dashboards, currentDashboardIndex, setCurrentDashboardIndex]);

    const currentDashboard = dashboards[currentDashboardIndex] || null;
    const isTraveteDashboard = currentDashboard?.id === 'travete';
    
    const [products, setProducts] = useState([]);
    const [lots, setLots] = useState([]);
    const [allProductionData, setAllProductionData] = useState({});
    const [trashItems, setTrashItems] = useState([]);
    
    const [selectedDate, setSelectedDate] = useState(new Date());
    const [currentMonth, setCurrentMonth] = useState(new Date());
    const [calendarView, setCalendarView] = useState('day');
    
    const [lotCounter, setLotCounter] = useState(1);
    
    const [lotFilter, setLotFilter] = useState('ongoing');
    const [newLot, setNewLot] = useState({ productId: '', target: '', customName: '' });
    const [editingLotId, setEditingLotId] = useState(null);
    const [editingLotData, setEditingLotData] = useState({ target: '', customName: '' });
    const [newProduct, setNewProduct] = useState({ name: '', standardTime: '' });
    const [traveteProductForm, setTraveteProductForm] = useState({ baseName: '', baseTime: '' });
    const [editingProductId, setEditingProductId] = useState(null);
    const [editingProductData, setEditingProductData] = useState({ name: '', standardTime: '' });
    
    const [newEntry, setNewEntry] = useState({ period: '', people: '', availableTime: 60, productId: '', productions: [] });
    const createDefaultTraveteEmployee = useCallback((employeeId) => ({
        employeeId,
        machineType: employeeId === 1 ? 'Travete 2 Agulhas' : 'Travete 1 Agulha',
        lotId: '',
        produced: '',
<<<<<<< HEAD
        standardTime: '',
        standardTimeManual: false,
    }), []);
    const getTraveteDefaultProductForm = useCallback(() => ({
        baseName: '',
        baseTime: '',
        createTwoNeedle: true,
        createOneNeedle: true,
        createConventional: true,
        oneNeedleTime: '',
        conventionalTime: '',
        oneNeedleManual: false,
        conventionalManual: false,
    }), []);
    const [traveteProductForm, setTraveteProductForm] = useState(() => getTraveteDefaultProductForm());
=======
    }), []);
>>>>>>> f5172dd6
    const [traveteEntry, setTraveteEntry] = useState({
        period: '',
        availableTime: 60,
        employeeEntries: [createDefaultTraveteEmployee(1), createDefaultTraveteEmployee(2)],
    });
    const traveteMachines = useMemo(() => ['Travete 2 Agulhas', 'Travete 1 Agulha', 'Travete Convencional'], []);
    
    const [goalPreview, setGoalPreview] = useState("0");
    const [predictedLots, setPredictedLots] = useState([]);
    const [modalState, setModalState] = useState({ type: null, data: null });
    const [showUrgent, setShowUrgent] = useState(false);
    const [urgentProduction, setUrgentProduction] = useState({ productId: '', produced: '' });
    const [isNavOpen, setIsNavOpen] = useState(false);
    const navRef = useRef();
    useClickOutside(navRef, () => setIsNavOpen(false));

    const productsForSelectedDate = useMemo(() => {
        const targetDate = new Date(selectedDate);
        targetDate.setHours(23, 59, 59, 999); 

        return products
            .map(p => {
                if (!p.standardTimeHistory || p.standardTimeHistory.length === 0) {
                    return null; 
                }
                const validTimeEntry = p.standardTimeHistory
                    .filter(h => new Date(h.effectiveDate) <= targetDate)
                    .pop();

                if (!validTimeEntry) {
                    return null; 
                }
                return { ...p, standardTime: validTimeEntry.time };
            })
            .filter(Boolean);
    }, [products, selectedDate]);
    
    const traveteComputedEntry = useMemo(() => {
        if (!isTraveteDashboard) {
            return {
                employeeSummaries: [],
                goalDisplay: '0 // 0',
                isValid: false,
                productionDetails: [],
                totalMeta: 0,
                totalProduced: 0,
            };
        }

        const availableTime = parseFloat(traveteEntry.availableTime) || 0;
        const period = traveteEntry.period;
        const employeeSummaries = traveteEntry.employeeEntries.map((emp) => {
            const lot = lots.find(l => l.id === emp.lotId);
            const productId = lot?.productId;
            const product = productsForSelectedDate.find(p => p.id === productId) || null;
            const produced = parseInt(emp.produced, 10) || 0;
<<<<<<< HEAD
            const manualStandardTime = parseFloat(emp.standardTime);
            const standardTimeValue = (!Number.isNaN(manualStandardTime) && manualStandardTime > 0)
                ? manualStandardTime
                : (product?.standardTime || 0);
            const meta = (standardTimeValue > 0 && availableTime > 0) ? Math.round(availableTime / standardTimeValue) : 0;
            const efficiency = (standardTimeValue > 0 && availableTime > 0 && produced > 0)
                ? parseFloat((((produced * standardTimeValue) / availableTime) * 100).toFixed(2))
                : 0;
=======
            const standardTime = product?.standardTime || 0;
            const meta = (standardTime > 0 && availableTime > 0) ? Math.round(availableTime / standardTime) : 0;
            const efficiency = (standardTime > 0 && availableTime > 0 && produced > 0)
                ? parseFloat((((produced * standardTime) / availableTime) * 100).toFixed(2))
                : 0;
            const matchesMachine = !product?.machineType || product.machineType === emp.machineType;
>>>>>>> f5172dd6
            const productionDetails = (lot && produced > 0)
                ? [{ productId, lotId: lot.id, produced }]
                : [];

            return {
                ...emp,
                lot,
                product,
                productId,
                produced,
                meta,
                efficiency,
<<<<<<< HEAD
                productionDetails,
                standardTimeValue,
                valid: Boolean(period && availableTime > 0 && emp.machineType && lot && produced > 0 && standardTimeValue > 0),
=======
                matchesMachine,
                productionDetails,
                valid: Boolean(period && availableTime > 0 && emp.machineType && lot && produced > 0 && matchesMachine),
>>>>>>> f5172dd6
            };
        });

        const metas = employeeSummaries.map(emp => emp.meta || 0);
        const goalDisplay = metas.length > 0 ? metas.join(' // ') : '0 // 0';
        const isValid = Boolean(period && availableTime > 0 && employeeSummaries.length > 0 && employeeSummaries.every(emp => emp.valid));
        const productionAggregator = new Map();
        employeeSummaries.forEach(emp => {
            emp.productionDetails.forEach(detail => {
                const key = detail.lotId || detail.productId;
                if (!productionAggregator.has(key)) {
                    productionAggregator.set(key, { ...detail });
                } else {
                    const current = productionAggregator.get(key);
                    current.produced += detail.produced;
                }
            });
        });
        const productionDetails = Array.from(productionAggregator.values());
        const totalMeta = metas.reduce((sum, value) => sum + (value || 0), 0);
        const totalProduced = employeeSummaries.reduce((sum, emp) => sum + (emp.produced || 0), 0);

        return { employeeSummaries, goalDisplay, isValid, productionDetails, totalMeta, totalProduced };
    }, [isTraveteDashboard, traveteEntry, lots, productsForSelectedDate]);

    const isEntryFormValid = useMemo(() => {
        if (isTraveteDashboard) {
            return traveteComputedEntry.isValid;
        }

        const allFieldsFilled = newEntry.productions.every(p => p !== '' && p !== null);

        const atLeastOneIsPositive = newEntry.productions.some(p => parseInt(p, 10) > 0);

        const hasProduction = allFieldsFilled && atLeastOneIsPositive;

        const hasUrgentProduction = showUrgent && urgentProduction.productId && (parseInt(urgentProduction.produced, 10) || 0) > 0;

        return (
            newEntry.period &&
            (parseFloat(newEntry.people) > 0) &&
            (parseFloat(newEntry.availableTime) > 0) &&
            newEntry.productId &&
            (hasProduction || hasUrgentProduction)
        );
    }, [isTraveteDashboard, traveteComputedEntry, newEntry, showUrgent, urgentProduction]);
    
    useEffect(() => {
        if (!user || !currentDashboard) return;

        const unsubProducts = onSnapshot(query(collection(db, `dashboards/${currentDashboard.id}/products`)), snap => {
            setProducts(snap.docs.map(d => d.data()));
        });
        const unsubLots = onSnapshot(query(collection(db, `dashboards/${currentDashboard.id}/lots`), orderBy("order")), snap => {
            setLots(snap.docs.map(d => d.data()));
        });
        const unsubProdData = onSnapshot(doc(db, `dashboards/${currentDashboard.id}/productionData`, "data"), snap => {
            setAllProductionData(snap.exists() ? snap.data() : {});
        });
        const unsubTrash = onSnapshot(query(collection(db, 'trash')), snap => {
             setTrashItems(snap.docs.map(d => d.data()));
        });

        const clearPreviewOnUnmount = async () => {
            if(currentDashboard?.id) {
                await deleteDoc(doc(db, `dashboards/${currentDashboard.id}/previews/live`));
            }
        };

        return () => {
            unsubProducts();
            unsubLots();
            unsubProdData();
            unsubTrash();
            clearPreviewOnUnmount();
        };

    }, [user, currentDashboard]);
    
    const dateKey = selectedDate.toISOString().slice(0, 10);
    const productionData = useMemo(() => allProductionData[dateKey] || [], [allProductionData, dateKey]);
    
    useEffect(() => { setLotCounter(lots.length > 0 ? Math.max(0, ...lots.map(l => l.sequentialId || 0)) + 1 : 1); }, [lots]);

    useEffect(() => {
        if (!isTraveteDashboard) {
<<<<<<< HEAD
            setTraveteProductForm(getTraveteDefaultProductForm());
=======
            setTraveteProductForm({ baseName: '', baseTime: '' });
>>>>>>> f5172dd6
            setTraveteEntry({
                period: '',
                availableTime: 60,
                employeeEntries: [createDefaultTraveteEmployee(1), createDefaultTraveteEmployee(2)],
            });
        }
<<<<<<< HEAD
    }, [isTraveteDashboard, createDefaultTraveteEmployee, getTraveteDefaultProductForm]);
=======
    }, [isTraveteDashboard, createDefaultTraveteEmployee]);
>>>>>>> f5172dd6

    const closeModal = () => setModalState({ type: null, data: null });
    
    useEffect(() => {
        if (isTraveteDashboard) {
            if (currentDashboard?.id) {
                const previewRef = doc(db, `dashboards/${currentDashboard.id}/previews/live`);
                deleteDoc(previewRef);
            }
            return;
        }

        if (newEntry.period && newEntry.people > 0 && newEntry.availableTime > 0 && newEntry.productId && currentDashboard?.id) {

            const handler = setTimeout(async () => {
                const previewRef = doc(db, `dashboards/${currentDashboard.id}/previews/live`);
                const product = productsForSelectedDate.find(p => p.id === newEntry.productId);

                await setDoc(previewRef, {
                    period: newEntry.period,
                    goalDisplay: goalPreview,
                    productName: product?.name || '',
                    timestamp: Timestamp.now()
                });
            }, 1500);

            return () => {
                clearTimeout(handler);
            };
        } else if (currentDashboard?.id) {
            const previewRef = doc(db, `dashboards/${currentDashboard.id}/previews/live`);
            deleteDoc(previewRef);
        }
    }, [isTraveteDashboard, goalPreview, newEntry, currentDashboard, productsForSelectedDate]);


    const handleAddEntry = useCallback(async (e) => {
        e.preventDefault();
        if (!currentDashboard) return;

        if (isTraveteDashboard) {
            if (!traveteComputedEntry.isValid) return;

            const entryId = Date.now().toString();
            const batch = writeBatch(db);
            const prodDataRef = doc(db, `dashboards/${currentDashboard.id}/productionData`, "data");

            const employeeEntries = traveteComputedEntry.employeeSummaries.map(emp => ({
                employeeId: emp.employeeId,
                machineType: emp.machineType,
                lotId: emp.lot?.id || '',
                productId: emp.productId || '',
                produced: emp.produced || 0,
<<<<<<< HEAD
                standardTime: emp.standardTimeValue || 0,
=======
>>>>>>> f5172dd6
            }));

            const newEntryData = {
                id: entryId,
                period: traveteEntry.period,
                people: traveteEntry.employeeEntries.length,
                availableTime: traveteEntry.availableTime,
                goalDisplay: traveteComputedEntry.goalDisplay,
                employeeEntries,
                productionDetails: traveteComputedEntry.productionDetails,
                observation: '',
                createdBy: { uid: user.uid, email: user.email },
            };

            const updatedDayData = [...(allProductionData[dateKey] || []), newEntryData];
            batch.set(prodDataRef, { [dateKey]: updatedDayData }, { merge: true });

            for (const detail of traveteComputedEntry.productionDetails) {
                const lotToUpdate = detail.lotId
                    ? lots.find(l => l.id === detail.lotId)
                    : lots.find(l => l.productId === detail.productId);
                if (lotToUpdate) {
                    const lotRef = doc(db, `dashboards/${currentDashboard.id}/lots`, lotToUpdate.id);
                    const newProduced = (lotToUpdate.produced || 0) + detail.produced;
                    const updatePayload = {
                        produced: newProduced,
                        lastEditedBy: { uid: user.uid, email: user.email },
                        lastEditedAt: Timestamp.now(),
                    };
                    if (lotToUpdate.status === 'future' && newProduced > 0) {
                        updatePayload.status = 'ongoing';
                        updatePayload.startDate = new Date().toISOString();
                    }
                    if (newProduced >= lotToUpdate.target && !lotToUpdate.status.startsWith('completed')) {
                        updatePayload.status = 'completed';
                        updatePayload.endDate = new Date().toISOString();
                    }
                    batch.update(lotRef, updatePayload);
                }
            }

            const previewRef = doc(db, `dashboards/${currentDashboard.id}/previews/live`);
            batch.delete(previewRef);

            await batch.commit();

            setTraveteEntry({
                period: '',
                availableTime: 60,
                employeeEntries: [createDefaultTraveteEmployee(1), createDefaultTraveteEmployee(2)],
            });
            return;
        }

        if (!isEntryFormValid) return;

        const productionDetails = [];
        if (showUrgent && urgentProduction.productId && urgentProduction.produced > 0) {
            productionDetails.push({ productId: urgentProduction.productId, produced: parseInt(urgentProduction.produced, 10) });
        }
        predictedLots.filter(p => !p.isUrgent).forEach((lot, index) => {
            const producedAmount = parseInt(newEntry.productions[index], 10) || 0;
            if (lot && producedAmount > 0) {
                productionDetails.push({ productId: lot.productId, produced: producedAmount });
            }
        });

        const newEntryData = {
            id: Date.now().toString(),
            period: newEntry.period,
            people: newEntry.people,
            availableTime: newEntry.availableTime,
            productionDetails,
            observation: '',
            goalDisplay: goalPreview,
            primaryProductId: newEntry.productId,
            createdBy: { uid: user.uid, email: user.email },
        };

        const batch = writeBatch(db);
        const prodDataRef = doc(db, `dashboards/${currentDashboard.id}/productionData`, "data");

        const updatedDayData = [...(allProductionData[dateKey] || []), newEntryData];
        batch.set(prodDataRef, { [dateKey]: updatedDayData }, { merge: true });

        for (const detail of productionDetails) {
            const lotToUpdate = lots.find(l => l.productId === detail.productId);
            if(lotToUpdate){
                const lotRef = doc(db, `dashboards/${currentDashboard.id}/lots`, lotToUpdate.id);
                const newProduced = (lotToUpdate.produced || 0) + detail.produced;
                const updatePayload = {
                    produced: newProduced,
                    lastEditedBy: { uid: user.uid, email: user.email },
                    lastEditedAt: Timestamp.now(),
                };
                if (lotToUpdate.status === 'future' && newProduced > 0) {
                    updatePayload.status = 'ongoing';
                    updatePayload.startDate = new Date().toISOString();
                }
                if (newProduced >= lotToUpdate.target && !lotToUpdate.status.startsWith('completed')) {
                    updatePayload.status = 'completed';
                    updatePayload.endDate = new Date().toISOString();
                }
                batch.update(lotRef, updatePayload);
            }
        }

        const previewRef = doc(db, `dashboards/${currentDashboard.id}/previews/live`);
        batch.delete(previewRef);

        await batch.commit();

        setNewEntry({ period: '', people: '', availableTime: 60, productId: newEntry.productId, productions: [] });
        setUrgentProduction({productId: '', produced: ''});
        setShowUrgent(false);
    }, [currentDashboard, isTraveteDashboard, traveteComputedEntry, traveteEntry, allProductionData, dateKey, lots, user, createDefaultTraveteEmployee, isEntryFormValid, showUrgent, urgentProduction, predictedLots, newEntry, goalPreview]);
    
    
    const handleSaveEntry = async (entryId, updatedData) => {
      const originalEntry = productionData.find(e => e.id === entryId);
      if (!originalEntry) {
          console.error("Lançamento original não encontrado para editar.");
          return;
      }
 
      const batch = writeBatch(db);
      const prodDataRef = doc(db, `dashboards/${currentDashboard.id}/productionData`, "data");
 
      const productionDeltas = new Map();
 
      originalEntry.productionDetails.forEach(detail => {
          productionDeltas.set(detail.productId, (productionDeltas.get(detail.productId) || 0) - detail.produced);
      });
 
      updatedData.productions.forEach(detail => {
          productionDeltas.set(detail.productId, (productionDeltas.get(detail.productId) || 0) + detail.produced);
      });
 
      for (const [productId, delta] of productionDeltas.entries()) {
          if (delta === 0) continue;
 
          const lotToUpdate = lots.find(l => l.productId === productId);
          if (lotToUpdate) {
              const lotRef = doc(db, `dashboards/${currentDashboard.id}/lots`, lotToUpdate.id);
              batch.update(lotRef, {
                  produced: increment(delta),
                  lastEditedBy: { uid: user.uid, email: user.email },
                  lastEditedAt: Timestamp.now(),
              });
          }
      }
      
      const updatedDayData = productionData.map(e => {
          if (e.id === entryId) {
              return {
                  ...e,
                  people: updatedData.people,
                  availableTime: updatedData.availableTime,
                  productionDetails: updatedData.productions,
                  lastEditedBy: { uid: user.uid, email: user.email },
                  lastEditedAt: Timestamp.now(),
              };
          }
          return e;
      });
      
      batch.set(prodDataRef, { [dateKey]: updatedDayData }, { merge: true });
 
      try {
          await batch.commit();
          console.log("Lançamento atualizado com sucesso.");
      } catch (error) {
          console.error("Erro ao salvar lançamento editado:", error);
      }
    };


    const executeSoftDelete = async (reason, itemId, itemType, itemDoc) => {
        try {
            const trashId = Date.now().toString();
            const trashItem = {
                id: trashId,
                originalId: itemId,
                itemType: itemType,
                originalDoc: itemDoc,
                deletedByEmail: user.email,
                deletedAt: new Date().toISOString(),
                reason,
                dashboardId: currentDashboard.id,
            };

            const batch = writeBatch(db);
            batch.set(doc(db, "trash", trashId), trashItem);

            if (itemType === 'lot') {
                batch.delete(doc(db, `dashboards/${currentDashboard.id}/lots`, itemId));
            } else if (itemType === 'product') {
                batch.delete(doc(db, `dashboards/${currentDashboard.id}/products`, itemId));
            } else if (itemType === 'entry') {
                const updatedDayData = productionData.filter(e => e.id !== itemId);
                const updatedProdData = { ...allProductionData, [dateKey]: updatedDayData };
                batch.set(doc(db, `dashboards/${currentDashboard.id}/productionData`, "data"), updatedProdData, { merge: true });
                
                for (const detail of itemDoc.productionDetails) {
                    const lotToUpdate = lots.find(l => l.productId === detail.productId);
                    if(lotToUpdate){
                        const newProduced = Math.max(0, (lotToUpdate.produced || 0) - detail.produced);
                        const newStatus = (lotToUpdate.status.startsWith('completed') && newProduced < lotToUpdate.target) ? 'ongoing' : lotToUpdate.status;
                        batch.update(doc(db, `dashboards/${currentDashboard.id}/lots`, lotToUpdate.id), { produced: newProduced, status: newStatus });
                    }
                }
            }
            await batch.commit();

        } catch (e) { console.error('Erro ao mover item para lixeira:', e); } 
        finally { closeModal(); }
    };

    const handleRestoreItem = async (itemToRestore) => {
      const { itemType, originalDoc, dashboardId, id: trashId } = itemToRestore;
      
      if (dashboardId !== currentDashboard.id) {
          alert("Este item pertence a outro quadro e não pode ser restaurado aqui.");
          return;
      }
      
      const batch = writeBatch(db);
      
      if (itemType === 'product') {
          batch.set(doc(db, `dashboards/${dashboardId}/products`, originalDoc.id), originalDoc);
      } else if (itemType === 'lot') {
          batch.set(doc(db, `dashboards/${dashboardId}/lots`, originalDoc.id), originalDoc);
      } else if (itemType === 'entry') {
          const entryDateKey = new Date(itemToRestore.deletedAt).toISOString().slice(0, 10);
          const dayEntries = allProductionData[entryDateKey] || [];
          const restoredDayEntries = [...dayEntries, originalDoc];
          const updatedProdData = { ...allProductionData, [entryDateKey]: restoredDayEntries };
          batch.set(doc(db, `dashboards/${dashboardId}/productionData`, "data"), updatedProdData, { merge: true });
          
          for (const detail of originalDoc.productionDetails) {
              const lotToUpdate = lots.find(l => l.productId === detail.productId);
               if(lotToUpdate){
                  const newProduced = (lotToUpdate.produced || 0) + detail.produced;
                  const newStatus = (newProduced >= lotToUpdate.target) ? 'completed' : lotToUpdate.status;
                  batch.update(doc(db, `dashboards/${dashboardId}/lots`, lotToUpdate.id), { produced: newProduced, status: newStatus });
              }
          }
      }
      
      batch.delete(doc(db, "trash", trashId));
      await batch.commit();
    };

    const handleDeleteItemFlow = (itemId, itemType) => {
        let itemDoc;
        if (itemType === 'entry') itemDoc = productionData.find(i => i.id === itemId);
        else if (itemType === 'lot') itemDoc = lots.find(i => i.id === itemId);
        else if (itemType === 'product') itemDoc = products.find(i => i.id === itemId);
        if (!itemDoc) return;
        
        const onConfirmReason = (reason) => {
            if(permissions.DELETE_ENTRIES) { 
                executeSoftDelete(reason, itemId, itemType, itemDoc);
            }
        };

        setModalState({ type: 'reason', data: { onConfirm: onConfirmReason } });
    };

    const handleDeleteLot = (lotId) => handleDeleteItemFlow(lotId, 'lot');
    const handleDeleteProduct = (productId) => handleDeleteItemFlow(productId, 'product');
    const handleDeleteEntry = (entryId) => handleDeleteItemFlow(entryId, 'entry');

    const handleAddDashboard = async (name) => {
        if (dashboards.some(d => d.name.toLowerCase() === name.toLowerCase())) return false;
        const newOrder = dashboards.length > 0 ? Math.max(...dashboards.map(d => d.order)) + 1 : 1;
        const id = Date.now().toString();
        await setDoc(doc(db, "dashboards", id), { id, name, order: newOrder });
        return true;
    };
    const handleRenameDashboard = async (id, newName) => {
        if (dashboards.some(d => d.id !== id && d.name.toLowerCase() === newName.toLowerCase())) return false;
        await updateDoc(doc(db, "dashboards", id), { name: newName });
        return true;
    };
    const handleDeleteDashboard = async (id) => {
        if (dashboards.length <= 1) return;
        alert("A exclusão de quadros e seus sub-dados deve ser feita com cuidado, preferencialmente por uma Cloud Function para garantir a limpeza completa. Esta ação apenas removerá o quadro da lista.");
        await deleteDoc(doc(db, "dashboards", id));
    };

    const handleMoveDashboard = async (dashboardId, direction) => {
        const currentIndex = dashboards.findIndex(d => d.id === dashboardId);
        if (currentIndex === -1) return;

        const newIndex = direction === 'up' ? currentIndex - 1 : currentIndex + 1;
        if (newIndex < 0 || newIndex >= dashboards.length) return;

        const currentDash = dashboards[currentIndex];
        const swapDash = dashboards[newIndex];

        const batch = writeBatch(db);
        const currentDashRef = doc(db, "dashboards", currentDash.id);
        const swapDashRef = doc(db, "dashboards", swapDash.id);

        batch.update(currentDashRef, { order: swapDash.order });
        batch.update(swapDashRef, { order: currentDash.order });

        await batch.commit();
    };
    
    const handleSelectTvMode = () => setModalState({ type: 'tvSelector', data: null });
    
    useEffect(() => {
        const validProducts = productsForSelectedDate;
        if (validProducts.length > 0) {
            const isCurrentSelectionValid = validProducts.some(p => p.id === newEntry.productId);
            if (!isCurrentSelectionValid) {
                setNewEntry(prev => ({ ...prev, productId: validProducts[0].id, productions: [] }));
            }
        } else {
             setNewEntry(prev => ({ ...prev, productId: '', productions: [] }));
        }
    }, [newEntry.productId, productsForSelectedDate]);

const calculatePredictions = useCallback(() => {
    if (isTraveteDashboard) {
        return { allPredictions: [], currentGoalPreview: traveteComputedEntry.goalDisplay || '0 // 0' };
    }

    const people = parseFloat(newEntry.people) || 0;
    const availableTime = parseFloat(newEntry.availableTime) || 0;
    let timeConsumedByUrgent = 0;
    let urgentPrediction = null;

    const currentProducts = productsForSelectedDate;

    // calcula tempo consumido pela produção urgente (se houver)
    if (showUrgent && urgentProduction.productId && urgentProduction.produced > 0) {
        const urgentProduct = currentProducts.find(p => p.id === urgentProduction.productId);
        if (urgentProduct && urgentProduct.standardTime > 0) {
            timeConsumedByUrgent = urgentProduct.standardTime * urgentProduction.produced;
            const urgentLot = lots.find(l => l.productId === urgentProduct.id);
            urgentPrediction = { ...(urgentLot || {}), productId: urgentProduct.id, productName: urgentProduct.name, producible: parseInt(urgentProduction.produced, 10), isUrgent: true };
        }
    }

    const totalAvailableMinutes = availableTime * people;
    let timeForNormal = totalAvailableMinutes - timeConsumedByUrgent;
    const normalPredictions = [];

    if (timeForNormal > 0) {
        const activeLots = lots
            .filter(l => l.status === 'ongoing' || l.status === 'future')
            .sort((a, b) => a.order - b.order);

        // 1) Encontrar o primeiro lote incompleto (prioridade real)
        let startIndex = activeLots.findIndex(l => ((l.target || 0) - (l.produced || 0)) > 0);

        // 2) Se não houver lote incompleto, usar fallback para newEntry.productId (como antes)
        if (startIndex === -1 && newEntry.productId) {
            startIndex = activeLots.findIndex(l => l.productId === newEntry.productId);
        }

        // 3) Se encontramos um índice válido, iteramos a partir dele
        if (startIndex !== -1) {
            // opcional: limite de quantos produtos queremos prever (até 10 conforme pediu)
            const MAX_PREDICTIONS = 10;
            for (let i = startIndex; i < activeLots.length && timeForNormal > 0 && normalPredictions.length < MAX_PREDICTIONS; i++) {
                const lot = activeLots[i];
                const productForLot = currentProducts.find(p => p.id === lot.productId);

                if (!productForLot || productForLot.standardTime <= 0) continue;

                const remainingPiecesInLot = Math.max(0, (lot.target || 0) - (lot.produced || 0));
                if (remainingPiecesInLot === 0) continue;

                // Se não há tempo sequer para 1 peça (check rápido), para o cálculo.
                if (timeForNormal < productForLot.standardTime) {
                    break;
                }

                // CÁLCULO PRINCIPAL: usar arredondamento para o inteiro mais próximo (Math.round)
                const producibleFloat = timeForNormal / productForLot.standardTime;
                const roundedProducible = Math.round(producibleFloat); // 79.71 -> 80
                // garantir ao menos 1 (mas já garantimos timeForNormal >= standardTime)
                const producible = Math.min(remainingPiecesInLot, Math.max(0, roundedProducible));

                if (producible <= 0) {
                    // nada a produzir (proteção), sai do loop
                    break;
                }

                normalPredictions.push({ ...lot, producible, productName: productForLot.name });

                // subtrai o tempo "consumido" por essa previsão
                timeForNormal -= producible * productForLot.standardTime;

                // evita loops estranhos: se o tempo ficar <= 0, encerra
                if (timeForNormal <= 0) break;
            }
        } else if (newEntry.productId) {
            // fallback: usuário escolheu produto que não está em activeLots — calcula o que dá para produzir
            const selectedProduct = currentProducts.find(p => p.id === newEntry.productId);
            if (selectedProduct && selectedProduct.standardTime > 0) {
                const producibleFloat = timeForNormal / selectedProduct.standardTime;
                const producible = Math.round(producibleFloat);
                if (producible > 0) {
                    normalPredictions.push({ id: `nolot-${selectedProduct.id}`, productId: selectedProduct.id, productName: selectedProduct.name, producible });
                }
            }
        }
    }

    const allPredictions = urgentPrediction ? [urgentPrediction, ...normalPredictions] : normalPredictions;
    return { allPredictions, currentGoalPreview: allPredictions.map(p => p.producible || 0).join(' / ') || '0' };
}, [isTraveteDashboard, traveteComputedEntry.goalDisplay, newEntry.people, newEntry.availableTime, newEntry.productId, productsForSelectedDate, lots, urgentProduction, showUrgent]);

  
    useEffect(() => {
        if (isTraveteDashboard) {
            setPredictedLots([]);
            setGoalPreview(traveteComputedEntry.goalDisplay || '0 // 0');
            return;
        }

        const { allPredictions, currentGoalPreview } = calculatePredictions();
        setPredictedLots(allPredictions);
        setGoalPreview(currentGoalPreview);

        const expectedCount = allPredictions.filter(p => !p.isUrgent).length;
        if (newEntry.productions.length !== expectedCount) {
            setNewEntry(prev => ({ ...prev, productions: Array(expectedCount).fill('') }));
        }
    }, [isTraveteDashboard, traveteComputedEntry.goalDisplay, calculatePredictions, newEntry.productions.length]);

    const productMapForSelectedDate = useMemo(() => 
        new Map(productsForSelectedDate.map(p => [p.id, p])), 
    [productsForSelectedDate]);
    
    const processedData = useMemo(() => {
        if (isTraveteDashboard || !productionData || productionData.length === 0) return [];
        let cumulativeProduction = 0, cumulativeGoal = 0, cumulativeEfficiencySum = 0;
        return [...productionData].sort((a, b) => (a.period || "").localeCompare(b.period || "")).map((item, index) => {
            let totalTimeValue = 0, totalProducedInPeriod = 0;
            const producedForDisplay = (item.productionDetails || []).map(d => `${d.produced || 0}`).join(' / ');
            (item.productionDetails || []).forEach(detail => {
                const product = productMapForSelectedDate.get(detail.productId);
                if (product?.standardTime) { totalTimeValue += (detail.produced || 0) * product.standardTime; totalProducedInPeriod += (detail.produced || 0); }
            });
            const totalAvailableTime = (item.people || 0) * (item.availableTime || 0);
            const efficiency = totalAvailableTime > 0 ? parseFloat(((totalTimeValue / totalAvailableTime) * 100).toFixed(2)) : 0;
            const numericGoal = (item.goalDisplay || "0").split(' / ').reduce((acc, val) => acc + (parseInt(val.trim(), 10) || 0), 0);
            cumulativeProduction += totalProducedInPeriod;
            cumulativeGoal += numericGoal;
            cumulativeEfficiencySum += efficiency;
            const cumulativeEfficiency = parseFloat((cumulativeEfficiencySum / (index + 1)).toFixed(2));
            return { ...item, produced: totalProducedInPeriod, goal: numericGoal, producedForDisplay, efficiency, cumulativeProduction, cumulativeGoal, cumulativeEfficiency };
        });
    }, [isTraveteDashboard, productionData, productMapForSelectedDate]);

    const traveteProcessedData = useMemo(() => {
        if (!isTraveteDashboard || !productionData || productionData.length === 0) return [];
        let cumulativeMeta = [];
        let cumulativeProduction = [];
        let cumulativeEfficiencySum = [];
<<<<<<< HEAD
        let cumulativeEntryCounts = [];
=======
>>>>>>> f5172dd6

        return [...productionData]
            .sort((a, b) => (a.period || "").localeCompare(b.period || ""))
            .map((entry, entryIndex) => {
                const employees = (entry.employeeEntries || []).map((emp, empIndex) => {
                    const producedFromDetails = (emp.productionDetails || []).reduce((sum, detail) => sum + (detail.produced || 0), 0);
                    const producedValue = emp.produced !== undefined ? parseInt(emp.produced, 10) || 0 : producedFromDetails;
                    const productId = emp.productId || (emp.productionDetails || [])[0]?.productId;
                    const product = productMapForSelectedDate.get(productId);
<<<<<<< HEAD
                    const parsedStandardTime = parseFloat(emp.standardTime);
                    const standardTime = (!Number.isNaN(parsedStandardTime) && parsedStandardTime > 0)
                        ? parsedStandardTime
                        : (product?.standardTime || 0);
=======
                    const standardTime = product?.standardTime || 0;
>>>>>>> f5172dd6
                    const availableTime = entry.availableTime || 0;
                    const meta = (standardTime > 0 && availableTime > 0) ? Math.round(availableTime / standardTime) : 0;
                    const efficiency = (standardTime > 0 && availableTime > 0 && producedValue > 0)
                        ? parseFloat((((producedValue * standardTime) / availableTime) * 100).toFixed(2))
                        : 0;

                    cumulativeMeta[empIndex] = (cumulativeMeta[empIndex] || 0) + meta;
                    cumulativeProduction[empIndex] = (cumulativeProduction[empIndex] || 0) + producedValue;
                    cumulativeEfficiencySum[empIndex] = (cumulativeEfficiencySum[empIndex] || 0) + efficiency;
<<<<<<< HEAD
                    cumulativeEntryCounts[empIndex] = (cumulativeEntryCounts[empIndex] || 0) + 1;
                    const entriesCount = cumulativeEntryCounts[empIndex] || 1;
                    const cumulativeEfficiency = parseFloat(((cumulativeEfficiencySum[empIndex] || 0) / entriesCount).toFixed(2));
=======
                    const cumulativeEfficiency = parseFloat(((cumulativeEfficiencySum[empIndex] || 0) / (entryIndex + 1)).toFixed(2));
>>>>>>> f5172dd6

                    return {
                        ...emp,
                        produced: producedValue,
                        meta,
                        efficiency,
<<<<<<< HEAD
                        standardTime,
=======
>>>>>>> f5172dd6
                        cumulativeMeta: cumulativeMeta[empIndex] || 0,
                        cumulativeProduced: cumulativeProduction[empIndex] || 0,
                        cumulativeEfficiency,
                        productName: product?.name || '',
                    };
                });

                return {
                    ...entry,
                    employees,
                };
            });
    }, [isTraveteDashboard, productionData, productMapForSelectedDate]);

    const summary = useMemo(() => {
        if (isTraveteDashboard) {
            if (traveteProcessedData.length === 0) {
                return { totalProduced: 0, totalGoal: 0, lastHourEfficiency: 0, averageEfficiency: 0 };
            }
            const lastEntry = traveteProcessedData[traveteProcessedData.length - 1];
            const employees = lastEntry.employees || [];
            const totalProduced = employees.reduce((sum, emp) => sum + (emp.cumulativeProduced || 0), 0);
            const totalGoal = employees.reduce((sum, emp) => sum + (emp.cumulativeMeta || 0), 0);
            const lastHourEfficiency = employees.length > 0
                ? parseFloat((employees.reduce((sum, emp) => sum + (emp.efficiency || 0), 0) / employees.length).toFixed(2))
                : 0;
            const averageEfficiency = employees.length > 0
                ? parseFloat((employees.reduce((sum, emp) => sum + (emp.cumulativeEfficiency || 0), 0) / employees.length).toFixed(2))
                : 0;
            return { totalProduced, totalGoal, lastHourEfficiency, averageEfficiency };
        }

        if (processedData.length === 0) return { totalProduced: 0, totalGoal: 0, lastHourEfficiency: 0, averageEfficiency: 0 };
        const lastEntry = processedData.slice(-1)[0];
        return { totalProduced: lastEntry.cumulativeProduction, totalGoal: lastEntry.cumulativeGoal, lastHourEfficiency: lastEntry.efficiency, averageEfficiency: lastEntry.cumulativeEfficiency };
    }, [isTraveteDashboard, processedData, traveteProcessedData]);

    const monthlySummary = useMemo(() => {
        if (isTraveteDashboard) {
            const year = currentMonth.getFullYear();
            const month = currentMonth.getMonth();
            let totalMonthlyProduction = 0;
            let totalMonthlyGoal = 0;
            let totalDailyEfficiency = 0;
            let productiveDaysCount = 0;

            Object.keys(allProductionData).forEach(dateStr => {
                try {
                    const date = new Date(dateStr + "T00:00:00");
                    if (date.getFullYear() !== year || date.getMonth() !== month) return;

                    const productsForDateMap = new Map(products
                        .map(p => {
                            const validTimeEntry = p.standardTimeHistory?.filter(h => new Date(h.effectiveDate) <= date).pop();
                            if (!validTimeEntry) return null;
                            return [p.id, { ...p, standardTime: validTimeEntry.time }];
                        })
                        .filter(Boolean));

                    const dayData = allProductionData[dateStr];
                    if (!dayData || dayData.length === 0) return;

                    let dayMetaPerEmployee = [];
                    let dayProductionPerEmployee = [];
                    let dayEfficiencyPerEmployee = [];

                    dayData.forEach(entry => {
                        (entry.employeeEntries || []).forEach((emp, index) => {
                            const producedFromDetails = (emp.productionDetails || []).reduce((sum, detail) => sum + (detail.produced || 0), 0);
                            const produced = emp.produced !== undefined ? parseInt(emp.produced, 10) || 0 : producedFromDetails;
                            const productId = emp.productId || (emp.productionDetails || [])[0]?.productId;
                            const product = productsForDateMap.get(productId);
                            const standardTime = product?.standardTime || 0;
                            const availableTime = entry.availableTime || 0;
                            const meta = (standardTime > 0 && availableTime > 0) ? Math.round(availableTime / standardTime) : 0;
                            const efficiency = (standardTime > 0 && availableTime > 0 && produced > 0)
                                ? (produced * standardTime) / availableTime * 100
                                : 0;

                            dayMetaPerEmployee[index] = (dayMetaPerEmployee[index] || 0) + meta;
                            dayProductionPerEmployee[index] = (dayProductionPerEmployee[index] || 0) + produced;
                            dayEfficiencyPerEmployee[index] = (dayEfficiencyPerEmployee[index] || 0) + efficiency;
                        });
                    });

                    const employeesCount = Math.max(dayMetaPerEmployee.length, dayEfficiencyPerEmployee.length);
                    if (employeesCount > 0) {
                        productiveDaysCount++;
                        totalMonthlyGoal += dayMetaPerEmployee.reduce((sum, value) => sum + (value || 0), 0);
                        totalMonthlyProduction += dayProductionPerEmployee.reduce((sum, value) => sum + (value || 0), 0);
                        const dailyAverageEfficiency = dayEfficiencyPerEmployee.reduce((sum, value) => sum + (value || 0), 0) /
                            (employeesCount * (dayData.length || 1));
                        totalDailyEfficiency += dailyAverageEfficiency || 0;
                    }
                } catch (e) {
                    console.error("Data inválida no sumário mensal:", dateStr);
                }
            });

            const averageMonthlyEfficiency = productiveDaysCount > 0
                ? parseFloat((totalDailyEfficiency / productiveDaysCount).toFixed(2))
                : 0;

            return { totalProduction: totalMonthlyProduction, totalGoal: totalMonthlyGoal, averageEfficiency: averageMonthlyEfficiency };
        }

        const year = currentMonth.getFullYear();
        const month = currentMonth.getMonth();
        let totalMonthlyProduction = 0, totalMonthlyGoal = 0, totalDailyAverageEfficiencies = 0, productiveDaysCount = 0;
        Object.keys(allProductionData).forEach(dateStr => {
            try {
                const date = new Date(dateStr + "T00:00:00");
                const productsForDateMap = new Map(products
                    .map(p => {
                        const validTimeEntry = p.standardTimeHistory?.filter(h => new Date(h.effectiveDate) <= date).pop();
                        if (!validTimeEntry) return null;
                        return [p.id, { ...p, standardTime: validTimeEntry.time }];
                    })
                    .filter(Boolean));


                if(date.getFullYear() === year && date.getMonth() === month) {
                    const dayData = allProductionData[dateStr];
                    if (dayData && dayData.length > 0) {
                        productiveDaysCount++;
                        let dailyProduction = 0, dailyGoal = 0, dailyEfficiencySum = 0;
                        dayData.forEach(item => {
                            let periodProduction = 0, totalTimeValue = 0;
                            (item.productionDetails || []).forEach(detail => {
                                periodProduction += (detail.produced || 0);
                                const product = productsForDateMap.get(detail.productId);
                                if (product?.standardTime) totalTimeValue += (detail.produced || 0) * product.standardTime;
                            });
                            if (item.goalDisplay) dailyGoal += item.goalDisplay.split(' / ').reduce((acc, val) => acc + (parseInt(val.trim(), 10) || 0), 0);
                            dailyProduction += periodProduction;
                            const totalAvailableTime = (item.people || 0) * (item.availableTime || 0);
                            dailyEfficiencySum += totalAvailableTime > 0 ? (totalTimeValue / totalAvailableTime) * 100 : 0;
                        });
                        totalDailyAverageEfficiencies += dayData.length > 0 ? dailyEfficiencySum / dayData.length : 0;
                        totalMonthlyProduction += dailyProduction;
                        totalMonthlyGoal += dailyGoal;
                    }
                }
            } catch(e) { console.error("Data inválida no sumário mensal:", dateStr); }
        });
        const averageMonthlyEfficiency = productiveDaysCount > 0 ? parseFloat((totalDailyAverageEfficiencies / productiveDaysCount).toFixed(2)) : 0;
        return { totalProduction: totalMonthlyProduction, totalGoal: totalMonthlyGoal, averageEfficiency: averageMonthlyEfficiency };
    }, [isTraveteDashboard, allProductionData, currentMonth, products]);

    const traveteGroupedProducts = useMemo(() => {
        if (!isTraveteDashboard) return [];
        const groups = new Map();

        products.forEach(product => {
            const baseId = product.baseProductId || product.baseProductName || product.id;
            const baseName = product.baseProductName || product.name.replace(/\s-\s.*$/, '');
            if (!groups.has(baseId)) {
                groups.set(baseId, { baseId, baseName, variations: [] });
            }
            groups.get(baseId).variations.push(product);
        });

        return Array.from(groups.values()).map(group => ({
            ...group,
            variations: group.variations.sort((a, b) => (a.variationMultiplier || 0) - (b.variationMultiplier || 0)),
        })).sort((a, b) => a.baseName.localeCompare(b.baseName));
    }, [isTraveteDashboard, products]);

<<<<<<< HEAD
    const traveteLotOptions = useMemo(() => {
        if (!isTraveteDashboard) return [];
        return lots
            .filter(lot => lot.status !== 'completed')
            .slice()
            .sort((a, b) => (a.order || 0) - (b.order || 0));
    }, [isTraveteDashboard, lots]);
=======
    const traveteLotsByMachine = useMemo(() => {
        if (!isTraveteDashboard) return new Map();
        const map = new Map();
        lots.filter(lot => lot.status !== 'completed').forEach(lot => {
            const product = products.find(p => p.id === lot.productId);
            const machineType = lot.machineType || product?.machineType || '';
            if (!map.has(machineType)) {
                map.set(machineType, []);
            }
            map.get(machineType).push(lot);
        });

        map.forEach(list => list.sort((a, b) => (a.order || 0) - (b.order || 0)));
        return map;
    }, [isTraveteDashboard, lots, products]);
>>>>>>> f5172dd6

    const availablePeriods = useMemo(() => FIXED_PERIODS.filter(p => !productionData.some(e => e.period === p)), [productionData]);
    const filteredLots = useMemo(() => [...lots].filter(l => lotFilter === 'ongoing' ? (l.status === 'ongoing' || l.status === 'future') : l.status.startsWith('completed')), [lots, lotFilter]);


    const handleInputChange = (e) => { const { name, value } = e.target; setNewEntry(prev => ({ ...prev, [name]: value, ...(name === 'productId' && { productions: [] }) })); };
    const handleUrgentChange = (e) => setUrgentProduction(prev => ({...prev, [e.target.name]: e.target.value}));
    const handleProductionChange = (index, value) => { const newProductions = [...newEntry.productions]; newProductions[index] = value; setNewEntry(prev => ({ ...prev, productions: newProductions })); };
<<<<<<< HEAD
    const handleTraveteBaseTimeChange = (value) => {
        setTraveteProductForm(prev => {
            const numericValue = parseFloat(value);
            const isValid = !Number.isNaN(numericValue) && numericValue > 0;
            const nextState = { ...prev, baseTime: value };
            if (!prev.oneNeedleManual) {
                nextState.oneNeedleTime = isValid ? (numericValue * 2).toFixed(2) : '';
            }
            if (!prev.conventionalManual) {
                nextState.conventionalTime = isValid ? (numericValue * 3).toFixed(2) : '';
            }
            return nextState;
        });
    };
    const handleTraveteVariationToggle = (field, checked) => {
        setTraveteProductForm(prev => {
            const nextState = { ...prev, [field]: checked };
            if (checked) {
                if (field === 'createOneNeedle' && !prev.oneNeedleManual && !prev.oneNeedleTime) {
                    const numericValue = parseFloat(prev.baseTime);
                    nextState.oneNeedleTime = (!Number.isNaN(numericValue) && numericValue > 0) ? (numericValue * 2).toFixed(2) : '';
                }
                if (field === 'createConventional' && !prev.conventionalManual && !prev.conventionalTime) {
                    const numericValue = parseFloat(prev.baseTime);
                    nextState.conventionalTime = (!Number.isNaN(numericValue) && numericValue > 0) ? (numericValue * 3).toFixed(2) : '';
                }
            }
            return nextState;
        });
    };
    const handleTraveteVariationTimeChange = (field, value) => {
        const manualField = field === 'oneNeedleTime' ? 'oneNeedleManual' : 'conventionalManual';
        setTraveteProductForm(prev => ({
            ...prev,
            [field]: value,
            [manualField]: value !== '',
        }));
    };
    const handleTraveteVariationTimeBlur = (field) => {
        const manualField = field === 'oneNeedleTime' ? 'oneNeedleManual' : 'conventionalManual';
        const multiplier = field === 'oneNeedleTime' ? 2 : 3;
        setTraveteProductForm(prev => {
            if (prev[field]) {
                return prev;
            }
            const numericValue = parseFloat(prev.baseTime);
            const isValid = !Number.isNaN(numericValue) && numericValue > 0;
            return {
                ...prev,
                [manualField]: false,
                [field]: isValid ? (numericValue * multiplier).toFixed(2) : '',
            };
        });
    };
=======
>>>>>>> f5172dd6
    const handleTraveteFieldChange = (field, value) => {
        setTraveteEntry(prev => ({ ...prev, [field]: value }));
    };
    const handleTraveteEmployeeChange = (index, field, value) => {
        setTraveteEntry(prev => ({
            ...prev,
            employeeEntries: prev.employeeEntries.map((emp, empIndex) => {
                if (empIndex !== index) return emp;
<<<<<<< HEAD
                const updated = { ...emp };

                switch (field) {
                    case 'machineType': {
                        updated.machineType = value;
                        updated.lotId = '';
                        if (!emp.standardTimeManual) {
                            updated.standardTime = '';
                            updated.standardTimeManual = false;
                        }
                        break;
                    }
                    case 'lotId': {
                        updated.lotId = value;
                        if (!emp.standardTimeManual || !emp.standardTime) {
                            const lot = lots.find(l => l.id === value);
                            const product = productsForSelectedDate.find(p => p.id === lot?.productId);
                            const derivedTime = product?.standardTime ? product.standardTime.toString() : '';
                            updated.standardTime = derivedTime;
                            updated.standardTimeManual = false;
                        }
                        break;
                    }
                    case 'produced': {
                        updated.produced = value;
                        break;
                    }
                    case 'standardTime': {
                        updated.standardTime = value;
                        updated.standardTimeManual = value !== '';
                        break;
                    }
                    default: {
                        updated[field] = value;
                    }
=======
                const updated = { ...emp, [field]: value };
                if (field === 'machineType') {
                    updated.lotId = '';
>>>>>>> f5172dd6
                }
                return updated;
            }),
        }));
    };
<<<<<<< HEAD
    const handleTraveteStandardTimeBlur = (index) => {
        setTraveteEntry(prev => ({
            ...prev,
            employeeEntries: prev.employeeEntries.map((emp, empIndex) => {
                if (empIndex !== index) return emp;
                if (emp.standardTime) return emp;
                const lot = lots.find(l => l.id === emp.lotId);
                const product = productsForSelectedDate.find(p => p.id === lot?.productId);
                const derivedTime = product?.standardTime ? product.standardTime.toString() : '';
                return {
                    ...emp,
                    standardTime: derivedTime,
                    standardTimeManual: false,
                };
            }),
        }));
    };
=======
>>>>>>> f5172dd6
    
    const handleAddProduct = async (e) => {
        e.preventDefault();
        if (!currentDashboard) return;

        if (isTraveteDashboard) {
<<<<<<< HEAD
            const trimmedName = traveteProductForm.baseName.trim();
            if (!trimmedName) return;

            const variationConfigs = [
                { key: 'createTwoNeedle', suffix: '2 Agulhas', machineType: 'Travete 2 Agulhas', timeField: 'baseTime', defaultMultiplier: 1 },
                { key: 'createOneNeedle', suffix: '1 Agulha', machineType: 'Travete 1 Agulha', timeField: 'oneNeedleTime', defaultMultiplier: 2 },
                { key: 'createConventional', suffix: 'Convencional', machineType: 'Travete Convencional', timeField: 'conventionalTime', defaultMultiplier: 3 },
            ];

            const baseTimeNumeric = parseFloat(traveteProductForm.baseTime);
            let hasInvalid = false;
            const variationsToCreate = variationConfigs.reduce((acc, config) => {
                if (!traveteProductForm[config.key]) {
                    return acc;
                }
                const rawTime = traveteProductForm[config.timeField];
                const parsedTime = parseFloat(rawTime);
                if (Number.isNaN(parsedTime) || parsedTime <= 0) {
                    hasInvalid = true;
                    return acc;
                }
                acc.push({
                    suffix: config.suffix,
                    machineType: config.machineType,
                    timeValue: parseFloat(parsedTime.toFixed(2)),
                    defaultMultiplier: config.defaultMultiplier,
                });
                return acc;
            }, []);

            if (hasInvalid || variationsToCreate.length === 0) return;

            const baseId = generateId('traveteBase');
            const creationIso = new Date().toISOString();
            const batch = writeBatch(db);

            variationsToCreate.forEach((variation) => {
                const id = `${baseId}_${variation.suffix.replace(/\s+/g, '').toLowerCase()}`;
                const referenceBase = (!Number.isNaN(baseTimeNumeric) && baseTimeNumeric > 0) ? baseTimeNumeric : null;
                const multiplier = referenceBase
                    ? parseFloat((variation.timeValue / referenceBase).toFixed(4))
                    : variation.defaultMultiplier;
                const productData = {
                    id,
                    name: `${trimmedName} - ${variation.suffix}`,
                    baseProductId: baseId,
                    baseProductName: trimmedName,
                    machineType: variation.machineType,
                    variationMultiplier: multiplier,
                    standardTimeHistory: [{
                        time: variation.timeValue,
                        effectiveDate: creationIso,
=======
            if (!traveteProductForm.baseName || !traveteProductForm.baseTime) return;
            const baseId = generateId('traveteBase');
            const baseTime = parseFloat(traveteProductForm.baseTime);
            if (!baseTime || Number.isNaN(baseTime)) return;

            const variations = [
                { suffix: '2 Agulhas', multiplier: 1, machineType: 'Travete 2 Agulhas' },
                { suffix: '1 Agulha', multiplier: 2, machineType: 'Travete 1 Agulha' },
                { suffix: 'Convencional', multiplier: 3, machineType: 'Travete Convencional' },
            ];

            const batch = writeBatch(db);
            variations.forEach(({ suffix, multiplier, machineType }) => {
                const id = `${baseId}_${suffix.replace(/\s+/g, '').toLowerCase()}`;
                const timeValue = parseFloat((baseTime * multiplier).toFixed(2));
                const productData = {
                    id,
                    name: `${traveteProductForm.baseName} - ${suffix}`,
                    baseProductId: baseId,
                    baseProductName: traveteProductForm.baseName,
                    machineType,
                    variationMultiplier: multiplier,
                    standardTimeHistory: [{
                        time: timeValue,
                        effectiveDate: new Date().toISOString(),
>>>>>>> f5172dd6
                        changedBy: { uid: user.uid, email: user.email },
                    }],
                    createdBy: { uid: user.uid, email: user.email },
                };
                batch.set(doc(db, `dashboards/${currentDashboard.id}/products`, id), productData);
            });

            await batch.commit();
<<<<<<< HEAD
            setTraveteProductForm(getTraveteDefaultProductForm());
=======
            setTraveteProductForm({ baseName: '', baseTime: '' });
>>>>>>> f5172dd6
            return;
        }

        if (!newProduct.name || !newProduct.standardTime) return;
        const id = Date.now().toString();
        const newProductData = {
            id,
            name: newProduct.name,
            standardTimeHistory: [{
                time: parseFloat(newProduct.standardTime),
                effectiveDate: new Date().toISOString(),
                changedBy: { uid: user.uid, email: user.email },
            }],
            createdBy: { uid: user.uid, email: user.email },
        };
        await setDoc(doc(db, `dashboards/${currentDashboard.id}/products`, id), newProductData);
        setNewProduct({ name: '', standardTime: '' });
    };

    const handleStartEditProduct = (p) => { 
        setEditingProductId(p.id); 
        const currentTime = p.standardTimeHistory[p.standardTimeHistory.length - 1].time;
        setEditingProductData({ name: p.name, standardTime: currentTime }); 
    };

    const handleSaveProduct = async (id) => { 
        if (!editingProductData.name || !editingProductData.standardTime || !currentDashboard) return;
        
        const productDoc = products.find(p => p.id === id);
        if(!productDoc) return;
        
        const latestTime = productDoc.standardTimeHistory[productDoc.standardTimeHistory.length - 1].time;
        const newTime = parseFloat(editingProductData.standardTime);
        const newHistory = [...productDoc.standardTimeHistory];

        if (latestTime !== newTime) {
            newHistory.push({
                time: newTime,
                effectiveDate: new Date().toISOString(),
                changedBy: { uid: user.uid, email: user.email },
            });
        }
        
        await updateDoc(doc(db, `dashboards/${currentDashboard.id}/products`, id), {
            name: editingProductData.name,
            standardTimeHistory: newHistory,
            lastEditedBy: { uid: user.uid, email: user.email },
        });
        
        setEditingProductId(null); 
    };

    const handleSaveObservation = async (entryId, observation) => {
        const updatedDayData = productionData.map(e => e.id === entryId ? { ...e, observation } : e);
        await updateDoc(doc(db, `dashboards/${currentDashboard.id}/productionData`, "data"), { 
            [dateKey]: updatedDayData,
        });
    };
    const handleSaveLotObservation = async (lotId, observation) => {
        await updateDoc(doc(db, `dashboards/${currentDashboard.id}/lots`, lotId), { 
            observation,
            lastEditedBy: { uid: user.uid, email: user.email },
            lastEditedAt: Timestamp.now(),
        });
    };
    const handleAddLot = async (e) => {
        e.preventDefault();
        if (!newLot.productId || !newLot.target || !currentDashboard) return;
        const product = products.find(p => p.id === newLot.productId);
        if (!product) return;
        const id = Date.now().toString();
        const newLotData = {
            id,
            sequentialId: lotCounter,
            ...newLot,
            productId: product.id,
            productName: product.name,
            target: parseInt(newLot.target, 10),
            produced: 0,
            status: 'future',
            order: Date.now(),
            observation: '',
            startDate: null,
            endDate: null,
            createdBy: { uid: user.uid, email: user.email },
            ...(isTraveteDashboard ? { machineType: product.machineType } : {}),
        };
        await setDoc(doc(db, `dashboards/${currentDashboard.id}/lots`, id), newLotData);
        setNewLot({ productId: '', target: '', customName: '' });
    };
    const handleStartEditLot = (lot) => { setEditingLotId(lot.id); setEditingLotData({ target: lot.target, customName: lot.customName || '' }); };
    const handleSaveLotEdit = async (lotId) => { 
        const lot = lots.find(l => l.id === lotId);
        if(!lot) return;

        const newTarget = parseInt(editingLotData.target, 10);
        const wasCompleted = lot.status.startsWith('completed');
        const isCompletingNow = lot.produced >= newTarget && !wasCompleted;

        const updatePayload = {
            target: newTarget,
            customName: editingLotData.customName,
            lastEditedBy: { uid: user.uid, email: user.email },
            lastEditedAt: Timestamp.now(),
        };

        if (isCompletingNow) {
            updatePayload.status = 'completed';
            updatePayload.endDate = new Date().toISOString();
        } else if (wasCompleted && lot.produced < newTarget) {
            updatePayload.status = 'ongoing';
            updatePayload.endDate = null;
        }

        await updateDoc(doc(db, `dashboards/${currentDashboard.id}/lots`, lotId), updatePayload);
        setEditingLotId(null);
    };
    const handleLotStatusChange = async (lotId, newStatus) => {
        const lot = lots.find(l => l.id === lotId);
        if(!lot) return;
        
        const updatePayload = { 
            status: newStatus,
            lastEditedBy: { uid: user.uid, email: user.email },
            lastEditedAt: Timestamp.now(),
        };
        const isCompleting = newStatus.startsWith('completed');
        const wasCompleted = lot.status.startsWith('completed');

        if (isCompleting && !wasCompleted) {
            updatePayload.endDate = new Date().toISOString();
        } else if (!isCompleting && wasCompleted) {
            updatePayload.endDate = null;
        }

        await updateDoc(doc(db, `dashboards/${currentDashboard.id}/lots`, lotId), updatePayload);
    };
    const handleMoveLot = async (lotId, direction) => {
        const sorted = lots.filter(l => ['ongoing', 'future'].includes(l.status)).sort((a, b) => a.order - b.order);
        const currentIndex = sorted.findIndex(l => l.id === lotId);
        if ((direction === 'up' && currentIndex > 0) || (direction === 'down' && currentIndex < sorted.length - 1)) {
            const swapIndex = direction === 'up' ? currentIndex - 1 : currentIndex + 1;
            const currentLot = sorted[currentIndex];
            const swapLot = sorted[swapIndex];
            
            const batch = writeBatch(db);
            batch.update(doc(db, `dashboards/${currentDashboard.id}/lots`, currentLot.id), { order: swapLot.order });
            batch.update(doc(db, `dashboards/${currentDashboard.id}/lots`, swapLot.id), { order: currentLot.order });
            await batch.commit();
        }
    };
        
    if (!currentDashboard) {
        return <div className="min-h-screen bg-gray-100 dark:bg-black flex justify-center items-center"><p className="text-xl">Carregando quadros...</p></div>;
    }

    return (
        <div className="min-h-screen bg-gray-100 dark:bg-black text-gray-800 dark:text-gray-200 font-sans">
            <GlobalStyles/>
            <EditEntryModal 
                isOpen={modalState.type === 'editEntry'} 
                onClose={closeModal} 
                entry={modalState.data} 
                onSave={handleSaveEntry}
                products={products}
            />
            
            <DashboardActionModal isOpen={modalState.type === 'dashboardAction'} onClose={closeModal} onConfirm={modalState.data?.onConfirm} mode={modalState.data?.mode} initialName={modalState.data?.initialName}/>
            <ConfirmationModal isOpen={modalState.type === 'confirmation'} onClose={closeModal} onConfirm={modalState.data?.onConfirm} title={modalState.data?.title} message={modalState.data?.message} />
            <ObservationModal isOpen={modalState.type === 'observation'} onClose={closeModal} entry={modalState.data} onSave={handleSaveObservation} />
            <LotObservationModal isOpen={modalState.type === 'lotObservation'} onClose={closeModal} lot={modalState.data} onSave={handleSaveLotObservation} />
            <PasswordModal isOpen={modalState.type === 'password'} onClose={closeModal} onSuccess={modalState.data?.onSuccess} adminConfig={{}} />
            <ReasonModal isOpen={modalState.type === 'reason'} onClose={closeModal} onConfirm={modalState.data?.onConfirm} />
            <AdminPanelModal isOpen={modalState.type === 'adminSettings'} onClose={closeModal} users={users} roles={roles} />
            <TvSelectorModal isOpen={modalState.type === 'tvSelector'} onClose={closeModal} onSelect={startTvMode} onStartCarousel={startTvMode} dashboards={dashboards} />

            <header className="bg-white dark:bg-gray-900 shadow-md p-4 flex justify-between items-center sticky top-0 z-20">
                <div className="flex items-center gap-4">
                    <img src={raceBullLogoUrl} alt="Race Bull Logo" className="h-12 w-auto dark:invert" />
                    <div ref={navRef} className="relative">
                        <button onClick={() => setIsNavOpen(!isNavOpen)} title="Mudar Quadro" className="flex items-center gap-2 p-2 rounded-md hover:bg-gray-200 dark:hover:bg-gray-700">
                            <h1 className="text-xl sm:text-2xl font-bold text-gray-800 dark:text-white tracking-wider text-center">{currentDashboard.name}</h1>
                            <ChevronDownIcon size={20} className={`transition-transform ${isNavOpen ? 'rotate-180' : ''}`} />
                        </button>
                        {isNavOpen && (
                            <div className="absolute top-full mt-2 w-72 bg-white dark:bg-gray-800 rounded-lg shadow-xl py-2 z-30 dropdown-content">
                                {dashboards.map((dash, index) => (
                                    <div key={dash.id} className="flex items-center justify-between px-4 py-2 text-sm text-gray-700 dark:text-gray-200 hover:bg-gray-100 dark:hover:bg-gray-700">
                                        <div className="flex items-center gap-2">
                                            {permissions.MANAGE_DASHBOARDS && (
                                                <div className="flex flex-col">
                                                    <button onClick={() => handleMoveDashboard(dash.id, 'up')} disabled={index === 0} className="disabled:opacity-20"><ChevronUp size={16} /></button>
                                                    <button onClick={() => handleMoveDashboard(dash.id, 'down')} disabled={index === dashboards.length - 1} className="disabled:opacity-20"><ChevronDown size={16} /></button>
                                                </div>
                                            )}
                                            <button onClick={() => { setCurrentDashboardIndex(index); setIsNavOpen(false); }} className="flex-grow text-left">{dash.name}</button>
                                        </div>
                                        <div className="flex items-center gap-3">
                                            {permissions.MANAGE_DASHBOARDS && <button onClick={() => { setIsNavOpen(false); setModalState({ type: 'dashboardAction', data: { mode: 'rename', initialName: dash.name, onConfirm: (newName) => handleRenameDashboard(dash.id, newName) } })}} title="Renomear Quadro"><Edit size={16} className="text-yellow-500 hover:text-yellow-400" /></button>}
                                            {permissions.MANAGE_DASHBOARDS && <button onClick={() => { setIsNavOpen(false); setModalState({ type: 'confirmation', data: { title: 'Confirmar Exclusão', message: `Tem certeza que deseja excluir o quadro "${dash.name}"?`, onConfirm: () => handleDeleteDashboard(dash.id) } }); }} title="Excluir Quadro"><Trash2 size={16} className="text-red-500 hover:text-red-400" /></button>}
                                        </div>
                                    </div>
                                ))}
                                <div className="border-t my-2 dark:border-gray-600"></div>
                                {permissions.MANAGE_DASHBOARDS && <button onClick={() => { setIsNavOpen(false); setModalState({ type: 'dashboardAction', data: { mode: 'create', onConfirm: handleAddDashboard } })}} className="w-full text-left px-4 py-2 text-sm text-blue-600 dark:text-blue-400 font-semibold hover:bg-gray-100 dark:hover:bg-gray-700">+ Criar Novo Quadro</button>}
                            </div>
                        )}
                    </div>
                </div>
                <div className="flex items-center space-x-2 sm:space-x-4">
                    <button onClick={onNavigateToStock} className="p-2 rounded-md hover:bg-gray-200 dark:hover:bg-gray-700 flex items-center gap-2">
                        <Warehouse size={20} />
                        <span className="hidden sm:inline">Gerenciamento de Estoque</span>
                    </button>
                    <span className='text-sm text-gray-500 dark:text-gray-400 hidden md:block'>{user.email}</span>
                    <button onClick={logout} title="Sair" className="p-2 rounded-full bg-red-100 text-red-600 hover:bg-red-200 dark:bg-red-900/50 dark:text-red-400 dark:hover:bg-red-900"><LogOut size={20} /></button>
                    <button onClick={handleSelectTvMode} title="Modo TV" className="p-2 rounded-full bg-blue-600 text-white hover:bg-blue-700"><Monitor size={20} /></button>
                    {permissions.MANAGE_SETTINGS && <button onClick={() => setModalState({ type: 'adminSettings' })} title="Configurações" className="p-2 rounded-full bg-gray-200 dark:bg-gray-700 text-gray-600 dark:text-gray-300 hover:bg-gray-300 dark:hover:bg-gray-600"><Settings size={20} /></button>}
                    <button onClick={toggleTheme} title={theme === 'light' ? "Mudar para Tema Escuro" : "Mudar para Tema Claro"} className="p-2 rounded-full bg-gray-200 dark:bg-gray-700">{theme === 'light' ? <Moon size={20}/> : <Sun size={20}/>}</button>
                </div>
            </header>
            
            <main className="p-4 md:p-8 grid grid-cols-1 gap-8">
                 <section className="grid grid-cols-1 lg:grid-cols-3 gap-8">
                     <div className="lg:col-span-1">
                         <CalendarView selectedDate={selectedDate} setSelectedDate={setSelectedDate} currentMonth={currentMonth} setCurrentMonth={setCurrentMonth} calendarView={calendarView} setCalendarView={setCalendarView} allProductionData={allProductionData} />
                     </div>
                    <div className="lg:col-span-2 grid grid-cols-1 sm:grid-cols-2 gap-4 content-start">
                        <div className="bg-white dark:bg-gray-900 p-4 rounded-2xl shadow-lg text-center">
                            <h3 className="font-semibold">Resumo Mensal</h3>
                            {isTraveteDashboard ? (
                                <>
                                    <p>Produção Total: {monthlySummary.totalProduction.toLocaleString('pt-BR')} un.</p>
                                    <p>Meta Total: {monthlySummary.totalGoal.toLocaleString('pt-BR')} un.</p>
                                    <p>Eficiência Média Mensal: {monthlySummary.averageEfficiency}%</p>
                                </>
                            ) : (
                                <>
                                    <p>Produção: {monthlySummary.totalProduction.toLocaleString('pt-BR')} un.</p>
                                    <p>Meta: {monthlySummary.totalGoal.toLocaleString('pt-BR')} un.</p>
                                    <p>Eficiência Média: {monthlySummary.averageEfficiency}%</p>
                                </>
                            )}
                        </div>
                        <div className="bg-white dark:bg-gray-900 p-4 rounded-2xl shadow-lg text-center">
                            <h3 className="font-semibold">Resumo do Dia</h3>
                            {isTraveteDashboard ? (
                                <>
                                    <p>Produção Combinada: {summary.totalProduced.toLocaleString('pt-BR')} un.</p>
                                    <p>Meta Combinada: {summary.totalGoal.toLocaleString('pt-BR')} un.</p>
                                    <p>Média de Eficiência Geral: {summary.averageEfficiency}%</p>
                                </>
                            ) : (
                                <>
                                    <p>Produção: {summary.totalProduced.toLocaleString('pt-BR')} un.</p>
                                    <p>Meta: {summary.totalGoal.toLocaleString('pt-BR')} un.</p>
                                    <p>Eficiência Média: {summary.averageEfficiency}%</p>
                                </>
                            )}
                        </div>
                    </div>
                 </section>
                 <h2 className="text-2xl font-bold border-b-2 border-blue-500 pb-2">Resultados de: {selectedDate.toLocaleDateString('pt-BR', { day: '2-digit', month: 'long' })}</h2>
                 <LotReport lots={lots} products={productsForSelectedDate}/>
                <section className="grid grid-cols-1 sm:grid-cols-2 lg:grid-cols-4 gap-6">
                    <StatCard title="Produção Acumulada (Dia)" value={summary.totalProduced.toLocaleString('pt-BR')} unit="un." />
                    <StatCard title="Meta Acumulada (Dia)" value={summary.totalGoal.toLocaleString('pt-BR')} unit="un." />
                    <StatCard title="Eficiência da Última Hora" value={summary.lastHourEfficiency} unit="%" isEfficiency />
                    <StatCard title="Média de Eficiência (Dia)" value={summary.averageEfficiency} unit="%" isEfficiency />
                </section>
                 
 
                 <section className="bg-white dark:bg-gray-900 p-6 rounded-2xl shadow-lg">
                     <h2 className="text-xl font-semibold mb-4 flex items-center"><List className="mr-2 text-blue-500"/> Detalhamento por Período</h2>
                     <div className="overflow-x-auto">
                         {isTraveteDashboard ? (
                             <table className="w-full text-sm">
                                 <thead className="bg-gray-50 dark:bg-gray-800">
                                     <tr>
                                         <th className="p-3 text-left border-r dark:border-gray-600">Período</th>
                                         <th className="p-3 text-center border-r dark:border-gray-600">Meta F1</th>
                                         <th className="p-3 text-center border-r dark:border-gray-600">Produção F1</th>
                                         <th className="p-3 text-center border-r dark:border-gray-600">Eficiência F1</th>
                                         <th className="p-3 text-center border-r dark:border-gray-600">Meta Acum. F1</th>
                                         <th className="p-3 text-center border-r dark:border-gray-600">Prod. Acum. F1</th>
                                         <th className="p-3 text-center border-r dark:border-gray-600">Eficiência Média F1</th>
                                         <th className="p-3 text-center border-r dark:border-gray-600 font-bold">{'//'}</th>
                                         <th className="p-3 text-center border-r dark:border-gray-600">Meta F2</th>
                                         <th className="p-3 text-center border-r dark:border-gray-600">Produção F2</th>
                                         <th className="p-3 text-center border-r dark:border-gray-600">Eficiência F2</th>
                                         <th className="p-3 text-center border-r dark:border-gray-600">Meta Acum. F2</th>
                                         <th className="p-3 text-center border-r dark:border-gray-600">Prod. Acum. F2</th>
                                         <th className="p-3 text-center border-r dark:border-gray-600">Eficiência Média F2</th>
                                         <th className="p-3 text-left border-r dark:border-gray-600">Lançado por</th>
                                         <th className="p-3 text-center border-r dark:border-gray-600">Obs.</th>
                                         <th className="p-3 text-center">Ações</th>
                                     </tr>
                                 </thead>
                                 <tbody className="divide-y divide-x divide-gray-200 dark:divide-gray-600">
                                     {traveteProcessedData.map((entry) => {
                                         const employeeOne = entry.employees?.[0] || {};
                                         const employeeTwo = entry.employees?.[1] || {};
                                         const formatNumber = (value) => Number(value || 0).toLocaleString('pt-BR');
                                         const formatEfficiency = (value) => `${Number(value || 0).toFixed(2)}%`;
                                         const machinesLabel = [employeeOne.machineType, employeeTwo.machineType].filter(Boolean).join(' & ');
                                         return (
                                             <tr key={entry.id} className="hover:bg-gray-50 dark:hover:bg-gray-800/50">
                                                 <td className="p-3 border-r dark:border-gray-600 align-top">
                                                     <div className="font-semibold">{entry.period}</div>
                                                     <div className="text-xs text-gray-500">Tempo: {formatNumber(entry.availableTime)} min</div>
                                                     {machinesLabel && <div className="text-xs text-gray-500">Máquinas: {machinesLabel}</div>}
                                                 </td>
                                                 <td className="p-3 text-center border-r dark:border-gray-600">{formatNumber(employeeOne.meta)}</td>
                                                 <td className="p-3 text-center border-r dark:border-gray-600">{formatNumber(employeeOne.produced)}</td>
                                                 <td className={`p-3 text-center border-r dark:border-gray-600 ${Number(employeeOne.efficiency || 0) < 65 ? 'text-red-500' : 'text-green-600'}`}>{formatEfficiency(employeeOne.efficiency)}</td>
                                                 <td className="p-3 text-center border-r dark:border-gray-600">{formatNumber(employeeOne.cumulativeMeta)}</td>
                                                 <td className="p-3 text-center border-r dark:border-gray-600">{formatNumber(employeeOne.cumulativeProduced)}</td>
                                                 <td className="p-3 text-center border-r dark:border-gray-600">{formatEfficiency(employeeOne.cumulativeEfficiency)}</td>
                                                 <td className="p-3 text-center border-r dark:border-gray-600 font-bold">{'//'}</td>
                                                 <td className="p-3 text-center border-r dark:border-gray-600">{formatNumber(employeeTwo.meta)}</td>
                                                 <td className="p-3 text-center border-r dark:border-gray-600">{formatNumber(employeeTwo.produced)}</td>
                                                 <td className={`p-3 text-center border-r dark:border-gray-600 ${Number(employeeTwo.efficiency || 0) < 65 ? 'text-red-500' : 'text-green-600'}`}>{formatEfficiency(employeeTwo.efficiency)}</td>
                                                 <td className="p-3 text-center border-r dark:border-gray-600">{formatNumber(employeeTwo.cumulativeMeta)}</td>
                                                 <td className="p-3 text-center border-r dark:border-gray-600">{formatNumber(employeeTwo.cumulativeProduced)}</td>
                                                 <td className="p-3 text-center border-r dark:border-gray-600">{formatEfficiency(employeeTwo.cumulativeEfficiency)}</td>
                                                 <td className="p-3 text-left text-xs truncate border-r dark:border-gray-600">{entry.createdBy?.email}</td>
                                                 <td className="p-3 text-center border-r dark:border-gray-600">
                                                     <button onClick={() => setModalState({ type: 'observation', data: entry })} title="Observação">
                                                         <MessageSquare size={18} className={entry.observation ? 'text-blue-500 hover:text-blue-400' : 'text-gray-500 hover:text-blue-400'}/>
                                                     </button>
                                                 </td>
                                                 <td className="p-3">
                                                     <div className="flex gap-2 justify-center">
                                                         {permissions.DELETE_ENTRIES && <button onClick={() => handleDeleteEntry(entry.id)} title="Excluir Lançamento"><Trash2 size={18} className="text-red-500 hover:text-red-400"/></button>}
                                                     </div>
                                                 </td>
                                             </tr>
                                         );
                                     })}
                                 </tbody>
                             </table>
                         ) : (
                             <table className="w-full text-sm">
                                 <thead className="bg-gray-50 dark:bg-gray-800">
                                     <tr>
                                         <th className="p-3 text-left border-r dark:border-gray-600">Período</th>
                                         <th className="p-3 text-center border-r dark:border-gray-600">Pessoas / Tempo</th>
                                         <th className="p-3 text-center border-r dark:border-gray-600">Meta</th>
                                         <th className="p-3 text-center border-r dark:border-gray-600">Produção</th>
                                         <th className="p-3 text-center border-r dark:border-gray-600">Eficiência</th>
                                         <th className="p-3 text-center border-r dark:border-gray-600">Meta Acum.</th>
                                         <th className="p-3 text-center border-r dark:border-gray-600">Prod. Acum.</th>
                                         <th className="p-3 text-center border-r dark:border-gray-600">Efic. Acum.</th>
                                         <th className="p-3 text-left border-r dark:border-gray-600">Lançado por</th>
                                         <th className="p-3 text-center border-r dark:border-gray-600">Obs.</th>
                                         <th className="p-3 text-center">Ações</th>
                                     </tr>
                                 </thead>
                                 <tbody className="divide-y divide-x divide-gray-200 dark:divide-gray-600">
                                     {processedData.map((d) => (
                                         <tr key={d.id} className="hover:bg-gray-50 dark:hover:bg-gray-800/50">
                                             <td className="p-3 font-semibold border-r dark:border-gray-600">{d.period}</td>
                                             <td className="p-3 text-center border-r dark:border-gray-600">{d.people} / {d.availableTime} min</td>
                                             <td className="p-3 text-center border-r dark:border-gray-600">{d.goal}</td>
                                             <td className="p-3 text-center border-r dark:border-gray-600">{d.producedForDisplay || d.produced}</td>
                                             <td className={`p-3 text-center font-semibold border-r dark:border-gray-600 ${d.efficiency < 65 ? 'text-red-500' : 'text-green-600'}`}>{d.efficiency}%</td>
                                             <td className="p-3 text-center border-r dark:border-gray-600">{d.cumulativeGoal}</td>
                                             <td className="p-3 text-center border-r dark:border-gray-600">{d.cumulativeProduction}</td>
                                             <td className={`p-3 text-center font-semibold border-r dark:border-gray-600 ${d.cumulativeEfficiency < 65 ? 'text-red-500' : 'text-green-600'}`}>{d.cumulativeEfficiency}%</td>
                                             <td className="p-3 text-left text-xs truncate border-r dark:border-gray-600">{d.createdBy?.email}</td>
                                             <td className="p-3 text-center border-r dark:border-gray-600">
                                                 <button onClick={() => setModalState({ type: 'observation', data: d })} title="Observação">
                                                     <MessageSquare size={18} className={d.observation ? 'text-blue-500 hover:text-blue-400' : 'text-gray-500 hover:text-blue-400'}/>
                                                 </button>
                                             </td>
                                             <td className="p-3">
                                                 <div className="flex gap-2 justify-center">
                                                     {permissions.EDIT_ENTRIES &&
                                                         <button
                                                             onClick={() => setModalState({ type: 'editEntry', data: d })}
                                                             title="Editar Lançamento"
                                                             className="text-yellow-500 hover:text-yellow-400"
                                                         >
                                                             <Edit size={18} />
                                                         </button>
                                                     }
                                                     {permissions.DELETE_ENTRIES && <button onClick={() => handleDeleteEntry(d.id)} title="Excluir Lançamento"><Trash2 size={18} className="text-red-500 hover:text-red-400"/></button>}
                                                 </div>
                                             </td>
                                         </tr>
                                     ))}
                                 </tbody>
                             </table>
                         )}
                     </div>
                 </section>

                 {permissions.ADD_ENTRIES && (
                     <section className="bg-white dark:bg-gray-900 p-6 rounded-2xl shadow-lg">
                         <h2 className="text-xl font-semibold mb-4 flex items-center"><PlusCircle className="mr-2 text-blue-500"/> Adicionar Novo Lançamento</h2>
                         {isTraveteDashboard ? (
                             <form onSubmit={handleAddEntry} className="space-y-6">
                                 <div className="grid grid-cols-1 sm:grid-cols-2 gap-4">
                                     <div className="flex flex-col">
                                         <label htmlFor="travete-period">Período</label>
                                         <select
                                             id="travete-period"
                                             value={traveteEntry.period}
                                             onChange={(e) => handleTraveteFieldChange('period', e.target.value)}
                                             required
                                             className="p-2 rounded-md bg-gray-100 dark:bg-gray-700"
                                         >
                                             <option value="" disabled>Selecione...</option>
                                             {availablePeriods.map(time => (<option key={time} value={time}>{time}</option>))}
                                         </select>
                                     </div>
                                     <div className="flex flex-col">
                                         <label htmlFor="travete-time">Tempo Disponível (min)</label>
                                         <input
                                             id="travete-time"
                                             type="number"
                                             min="1"
                                             value={traveteEntry.availableTime}
                                             onChange={(e) => handleTraveteFieldChange('availableTime', e.target.value)}
                                             required
                                             className="p-2 rounded-md bg-gray-100 dark:bg-gray-700"
                                         />
                                     </div>
<<<<<<< HEAD
                                 </div>
                                 <div className="grid grid-cols-1 lg:grid-cols-2 gap-4">
                                    {traveteEntry.employeeEntries.map((employee, index) => {
                                        const metaInfo = traveteComputedEntry.employeeSummaries[index] || {};
                                        const lotOptions = traveteLotOptions;
                                        const selectedLot = lots.find(l => l.id === employee.lotId);
                                        const formatTime = (value) => {
                                            if (!value || Number.isNaN(Number(value))) return '--';
                                            return `${Number(value).toLocaleString('pt-BR', { minimumFractionDigits: 0, maximumFractionDigits: 2 })} min`;
                                        };
                                        return (
                                             <div key={employee.employeeId} className="p-4 border border-gray-200 dark:border-gray-700 rounded-xl bg-gray-50 dark:bg-gray-800/50 space-y-4">
                                                 <div className="flex items-center justify-between">
                                                     <h3 className="text-lg font-semibold">Funcionário {employee.employeeId}</h3>
                                                     <span className="text-xs uppercase tracking-wide text-gray-500">{employee.machineType}</span>
                                                 </div>
                                                <div className="grid grid-cols-1 md:grid-cols-3 gap-4">
                                                    <div className="flex flex-col">
                                                        <label>Máquina</label>
                                                        <select
                                                            value={employee.machineType}
                                                            onChange={(e) => handleTraveteEmployeeChange(index, 'machineType', e.target.value)}
                                                            className="p-2 rounded-md bg-gray-100 dark:bg-gray-700"
                                                        >
                                                            {traveteMachines.map(machine => (<option key={machine} value={machine}>{machine}</option>))}
                                                        </select>
                                                    </div>
                                                    <div className="flex flex-col">
                                                        <label>Lote de Produção</label>
                                                        <select
                                                            value={employee.lotId}
                                                            onChange={(e) => handleTraveteEmployeeChange(index, 'lotId', e.target.value)}
                                                            className="p-2 rounded-md bg-gray-100 dark:bg-gray-700"
                                                            required
                                                        >
                                                            <option value="">Selecione...</option>
                                                            {lotOptions.map(lot => (
                                                                <option key={lot.id} value={lot.id}>
                                                                    {lot.productName}{lot.customName ? ` - ${lot.customName}` : ''}
                                                                </option>
                                                            ))}
                                                        </select>
                                                    </div>
                                                    <div className="flex flex-col">
                                                        <label>Tempo por Peça (min)</label>
                                                        <input
                                                            type="number"
                                                            step="0.01"
                                                            min="0"
                                                            value={employee.standardTime ?? ''}
                                                            onChange={(e) => handleTraveteEmployeeChange(index, 'standardTime', e.target.value)}
                                                            onBlur={() => handleTraveteStandardTimeBlur(index)}
                                                            className="p-2 rounded-md bg-gray-100 dark:bg-gray-700"
                                                            required
                                                        />
                                                    </div>
                                                </div>
                                                <div className="grid grid-cols-1 md:grid-cols-2 gap-4">
                                                    <div className="flex flex-col">
                                                        <label>Quantidade Produzida</label>
                                                        <input
                                                            type="number"
                                                            min="0"
                                                            value={employee.produced}
                                                            onChange={(e) => handleTraveteEmployeeChange(index, 'produced', e.target.value)}
                                                            className="p-2 rounded-md bg-gray-100 dark:bg-gray-700"
                                                            required
                                                        />
                                                    </div>
                                                    <div className="flex flex-col text-sm text-gray-600 dark:text-gray-300 bg-white/60 dark:bg-gray-900/40 p-3 rounded-lg">
                                                        <span className="font-semibold">Resumo</span>
                                                        <span>Meta Individual: {metaInfo.meta || 0}</span>
                                                        <span>Tempo Padrão Utilizado: {formatTime(metaInfo.standardTimeValue || employee.standardTime)}</span>
                                                        <span>Produto: {selectedLot?.productName ? selectedLot.productName : '--'}</span>
                                                    </div>
                                                </div>
                                                <div className="text-xs text-gray-500">
                                                    Eficiência Prevista: {metaInfo.efficiency ? `${Number(metaInfo.efficiency).toFixed(2)}%` : '0%'}
                                                </div>
                                            </div>
                                         );
                                     })}
                                 </div>
                                 <div className="flex flex-col md:flex-row md:items-center md:justify-between gap-4 border-t pt-4 dark:border-gray-700">
                                     <div className="flex flex-col justify-center items-center bg-blue-100 dark:bg-blue-900/50 p-3 rounded-md shadow-inner w-full md:w-64">
                                         <label className="text-sm font-medium text-gray-800 dark:text-gray-200">Meta Prevista</label>
                                         <span className="font-bold text-xl text-blue-600 dark:text-blue-300">{traveteComputedEntry.goalDisplay || '0 // 0'}</span>
                                     </div>
                                     <button
                                         type="submit"
                                         disabled={!isEntryFormValid}
                                         className="h-10 px-6 font-semibold rounded-md bg-blue-600 text-white hover:bg-blue-700 disabled:opacity-50 disabled:cursor-not-allowed"
                                     >
                                         Adicionar
                                     </button>
                                 </div>
                             </form>
                         ) : (
                             <form onSubmit={handleAddEntry} className="grid grid-cols-1 gap-4 items-end">
                                 <div className="grid grid-cols-1 sm:grid-cols-2 md:grid-cols-4 gap-4">
                                     <div className="flex flex-col">
                                         <label htmlFor="entry-period">Período</label>
                                         <select id="entry-period" name="period" value={newEntry.period} onChange={handleInputChange} required className="p-2 rounded-md bg-gray-100 dark:bg-gray-700">
                                             <option value="" disabled>Selecione...</option>
                                             {availablePeriods.map(time => (<option key={time} value={time}>{time}</option>))}
                                         </select>
                                     </div>
                                     <div className="flex flex-col"><label htmlFor="entry-people">Nº Pessoas</label><input id="entry-people" type="number" name="people" value={newEntry.people} onChange={handleInputChange} required className="p-2 rounded-md bg-gray-100 dark:bg-gray-700" /></div>
                                     <div className="flex flex-col"><label htmlFor="entry-available-time">Tempo Disp.</label><input id="entry-available-time" type="number" name="availableTime" value={newEntry.availableTime} onChange={handleInputChange} required className="p-2 rounded-md bg-gray-100 dark:bg-gray-700"/></div>
                                     <div className="flex flex-col">
                                         <label htmlFor="entry-product">Produto (Prioridade)</label>
                                         <select id="entry-product" name="productId" value={newEntry.productId} onChange={handleInputChange} required className="p-2 rounded-md bg-gray-100 dark:bg-gray-700">
                                             <option value="">Selecione...</option>
                                             {[...productsForSelectedDate].sort((a,b)=>a.name.localeCompare(b.name)).map(p=>(<option key={p.id} value={p.id}>{p.name}</option>))}
                                         </select>
                                     </div>
                                 </div>
=======
                                 </div>
                                 <div className="grid grid-cols-1 lg:grid-cols-2 gap-4">
                                     {traveteEntry.employeeEntries.map((employee, index) => {
                                         const metaInfo = traveteComputedEntry.employeeSummaries[index] || {};
                                         const lotOptions = (traveteLotsByMachine.get(employee.machineType) || traveteLotsByMachine.get('') || []);
                                         return (
                                             <div key={employee.employeeId} className="p-4 border border-gray-200 dark:border-gray-700 rounded-xl bg-gray-50 dark:bg-gray-800/50 space-y-4">
                                                 <div className="flex items-center justify-between">
                                                     <h3 className="text-lg font-semibold">Funcionário {employee.employeeId}</h3>
                                                     <span className="text-xs uppercase tracking-wide text-gray-500">{employee.machineType}</span>
                                                 </div>
                                                 <div className="grid grid-cols-1 md:grid-cols-2 gap-4">
                                                     <div className="flex flex-col">
                                                         <label>Máquina</label>
                                                         <select
                                                             value={employee.machineType}
                                                             onChange={(e) => handleTraveteEmployeeChange(index, 'machineType', e.target.value)}
                                                             className="p-2 rounded-md bg-gray-100 dark:bg-gray-700"
                                                         >
                                                             {traveteMachines.map(machine => (<option key={machine} value={machine}>{machine}</option>))}
                                                         </select>
                                                     </div>
                                                     <div className="flex flex-col">
                                                         <label>Lote de Produção</label>
                                                         <select
                                                             value={employee.lotId}
                                                             onChange={(e) => handleTraveteEmployeeChange(index, 'lotId', e.target.value)}
                                                             className="p-2 rounded-md bg-gray-100 dark:bg-gray-700"
                                                             required
                                                         >
                                                             <option value="">Selecione...</option>
                                                             {lotOptions.map(lot => (
                                                                 <option key={lot.id} value={lot.id}>
                                                                     {lot.productName}{lot.customName ? ` - ${lot.customName}` : ''}
                                                                 </option>
                                                             ))}
                                                         </select>
                                                     </div>
                                                 </div>
                                                 <div className="flex flex-col">
                                                     <label>Quantidade Produzida</label>
                                                     <input
                                                         type="number"
                                                         min="0"
                                                         value={employee.produced}
                                                         onChange={(e) => handleTraveteEmployeeChange(index, 'produced', e.target.value)}
                                                         className="p-2 rounded-md bg-gray-100 dark:bg-gray-700"
                                                         required
                                                     />
                                                 </div>
                                                 <div className="flex flex-wrap justify-between text-sm text-gray-600 dark:text-gray-300">
                                                     <span>Meta Individual: {metaInfo.meta || 0}</span>
                                                     <span>Tempo Padrão: {metaInfo.product?.standardTime ? `${metaInfo.product.standardTime} min` : '--'}</span>
                                                 </div>
                                                 <div className="text-xs text-gray-500">
                                                     Eficiência Prevista: {metaInfo.efficiency ? `${Number(metaInfo.efficiency).toFixed(2)}%` : '0%'}
                                                 </div>
                                                 {employee.lotId && !metaInfo.matchesMachine && (
                                                     <p className="text-xs text-red-500">O lote selecionado não corresponde à máquina escolhida.</p>
                                                 )}
                                             </div>
                                         );
                                     })}
                                 </div>
                                 <div className="flex flex-col md:flex-row md:items-center md:justify-between gap-4 border-t pt-4 dark:border-gray-700">
                                     <div className="flex flex-col justify-center items-center bg-blue-100 dark:bg-blue-900/50 p-3 rounded-md shadow-inner w-full md:w-64">
                                         <label className="text-sm font-medium text-gray-800 dark:text-gray-200">Meta Prevista</label>
                                         <span className="font-bold text-xl text-blue-600 dark:text-blue-300">{traveteComputedEntry.goalDisplay || '0 // 0'}</span>
                                     </div>
                                     <button
                                         type="submit"
                                         disabled={!isEntryFormValid}
                                         className="h-10 px-6 font-semibold rounded-md bg-blue-600 text-white hover:bg-blue-700 disabled:opacity-50 disabled:cursor-not-allowed"
                                     >
                                         Adicionar
                                     </button>
                                 </div>
                             </form>
                         ) : (
                             <form onSubmit={handleAddEntry} className="grid grid-cols-1 gap-4 items-end">
                                 <div className="grid grid-cols-1 sm:grid-cols-2 md:grid-cols-4 gap-4">
                                     <div className="flex flex-col">
                                         <label htmlFor="entry-period">Período</label>
                                         <select id="entry-period" name="period" value={newEntry.period} onChange={handleInputChange} required className="p-2 rounded-md bg-gray-100 dark:bg-gray-700">
                                             <option value="" disabled>Selecione...</option>
                                             {availablePeriods.map(time => (<option key={time} value={time}>{time}</option>))}
                                         </select>
                                     </div>
                                     <div className="flex flex-col"><label htmlFor="entry-people">Nº Pessoas</label><input id="entry-people" type="number" name="people" value={newEntry.people} onChange={handleInputChange} required className="p-2 rounded-md bg-gray-100 dark:bg-gray-700" /></div>
                                     <div className="flex flex-col"><label htmlFor="entry-available-time">Tempo Disp.</label><input id="entry-available-time" type="number" name="availableTime" value={newEntry.availableTime} onChange={handleInputChange} required className="p-2 rounded-md bg-gray-100 dark:bg-gray-700"/></div>
                                     <div className="flex flex-col">
                                         <label htmlFor="entry-product">Produto (Prioridade)</label>
                                         <select id="entry-product" name="productId" value={newEntry.productId} onChange={handleInputChange} required className="p-2 rounded-md bg-gray-100 dark:bg-gray-700">
                                             <option value="">Selecione...</option>
                                             {[...productsForSelectedDate].sort((a,b)=>a.name.localeCompare(b.name)).map(p=>(<option key={p.id} value={p.id}>{p.name}</option>))}
                                         </select>
                                     </div>
                                 </div>
>>>>>>> f5172dd6
                                 <div className="flex flex-col space-y-4">
                                     <div className="flex flex-wrap gap-4 items-end">
                                         <div className='flex flex-wrap gap-4 items-end'>
                                             {predictedLots.filter(p => !p.isUrgent).map((lot, index) => (
                                                 <div key={lot.id || index} className="flex flex-col min-w-[100px]">
                                                     <label className="text-sm truncate" htmlFor={`prod-input-${index}`}>Prod. ({lot.productName})</label>
                                                     <input id={`prod-input-${index}`} type="number" value={newEntry.productions[index] || ''} onChange={(e) => handleProductionChange(index, e.target.value)} className="p-2 rounded-md bg-gray-100 dark:bg-gray-700" />
                                                 </div>
                                             ))}
                                         </div>
                                         <div className="min-w-[150px] ml-auto">
                                             <button type="button" onClick={() => setShowUrgent(p => !p)} className="text-sm text-blue-500 hover:underline mb-2 flex items-center gap-1">
                                                 <PlusCircle size={14} />{showUrgent ? 'Remover item fora de ordem' : 'Adicionar item fora de ordem'}
                                             </button>
                                             {showUrgent && (
                                                 <div className="grid grid-cols-1 sm:grid-cols-2 gap-4 p-3 bg-blue-50 dark:bg-gray-800 rounded-lg">
                                                     <div className="flex flex-col">
                                                         <label htmlFor="urgent-lot">Lote Urgente</label>
                                                         <select id="urgent-lot" name="productId" value={urgentProduction.productId} onChange={handleUrgentChange} className="p-2 rounded-md bg-gray-100 dark:bg-gray-700">
                                                             <option value="">Selecione...</option>
                                                             {lots.filter(l=>l.status!=='completed').map(l=>(<option key={l.id} value={l.productId}>{l.productName}{l.customName?` - ${l.customName}`:''}</option>))}
                                                         </select>
                                                     </div>
                                                     <div className="flex flex-col"><label htmlFor="urgent-produced">Produzido (Urgente)</label><input id="urgent-produced" type="number" name="produced" value={urgentProduction.produced} onChange={handleUrgentChange} className="p-2 rounded-md bg-gray-100 dark:bg-gray-700"/></div>
                                                 </div>
                                             )}
                                         </div>
                                     </div>
                                     <div className="flex justify-end gap-4 items-center pt-4 border-t dark:border-gray-700">
                                         <div className="flex flex-col justify-center items-center bg-blue-100 dark:bg-blue-900/50 p-2 rounded-md shadow-inner h-full min-h-[60px] w-48">
                                             <label className="text-sm font-medium text-gray-800 dark:text-gray-200">Meta Prevista</label>
                                             <span className="font-bold text-xl text-blue-600 dark:text-blue-400">{goalPreview || '0'}</span>
                                         </div>
                                         <button type="submit" disabled={!isEntryFormValid} className="h-10 px-6 font-semibold rounded-md bg-blue-600 text-white hover:bg-blue-700 disabled:opacity-50 disabled:cursor-not-allowed">Adicionar</button>
                                     </div>
                                 </div>
                             </form>
                         )}
                     </section>
                 )}
                  <section className="bg-white dark:bg-gray-900 p-6 rounded-2xl shadow-lg">
                      <h2 className="text-xl font-semibold mb-4 flex items-center"><Layers className="mr-2 text-blue-500"/> Controle de Lotes de Produção</h2>
                      {permissions.MANAGE_LOTS && <div className="mb-6 border-b pb-6 dark:border-gray-700">
                          <h3 className="text-lg font-medium mb-4">Criar Novo Lote</h3>
                          <form onSubmit={handleAddLot} className="grid grid-cols-1 md:grid-cols-4 gap-4 items-end">
                               <div className="flex flex-col">
                                   <label htmlFor="newLotProduct">Produto</label>
                                   <select id="newLotProduct" name="productId" value={newLot.productId} onChange={e => setNewLot({...newLot, productId: e.target.value})} required className="p-2 rounded-md bg-gray-100 dark:bg-gray-700">
                                       <option value="">Selecione...</option>
                                       {[...products].sort((a,b)=>a.name.localeCompare(b.name)).map(p=>(<option key={p.id} value={p.id}>{p.name}</option>))}
                                   </select>
                               </div>
                               <div className="flex flex-col"><label htmlFor="newLotTarget">Quantidade</label><input type="number" id="newLotTarget" name="target" value={newLot.target} onChange={e => setNewLot({...newLot, target: e.target.value})} required className="p-2 rounded-md bg-gray-100 dark:bg-gray-700"/></div>
                               <div className="flex flex-col"><label htmlFor="newLotCustomName">Nome (Opcional)</label><input type="text" id="newLotCustomName" name="customName" value={newLot.customName} onChange={e => setNewLot({...newLot, customName: e.target.value})} className="p-2 rounded-md bg-gray-100 dark:bg-gray-700"/></div>
                               <button type="submit" className="h-10 px-6 font-semibold rounded-md bg-green-500 text-white hover:bg-green-600">Criar Lote</button>
                          </form>
                      </div>}
                      <div className="flex gap-2 mb-4 border-b pb-2 dark:border-gray-700 flex-wrap">
                          <button onClick={() => setLotFilter('ongoing')} className={`px-3 py-1 text-sm rounded-full ${lotFilter==='ongoing' ? 'bg-blue-600 text-white' : 'bg-gray-200 dark:bg-gray-700'}`}>Em Andamento</button>
                          <button onClick={() => setLotFilter('completed')} className={`px-3 py-1 text-sm rounded-full ${lotFilter==='completed' ? 'bg-green-600 text-white' : 'bg-gray-200 dark:bg-gray-700'}`}>Concluídos</button>
                      </div>
                      <div className="space-y-4 max-h-96 overflow-y-auto pr-2">
                          {filteredLots.map((lot, index, arr) => {
                              let lotBgClass = 'bg-gray-50 dark:bg-gray-800';
                              if (lot.status === 'completed_missing' || lot.status === 'completed_exceeding') {
                                  lotBgClass = 'bg-gradient-to-r from-green-200 to-red-200 dark:from-green-800/50 dark:to-red-800/50';
                              } else if (lot.status === 'completed') {
                                  lotBgClass = 'bg-green-100 dark:bg-green-900/50';
                              }
                              return (
                              <div key={lot.id} className={`${lotBgClass} p-4 rounded-lg`}>
                                  <div className="flex justify-between items-start">
                                      <div className="flex items-center gap-2">
                                          {permissions.MANAGE_LOTS && !lot.status.startsWith('completed') && (
                                              <div className="flex flex-col"><button onClick={() => handleMoveLot(lot.id, 'up')} disabled={index===0} className="disabled:opacity-20"><ChevronUp size={16}/></button><button onClick={() => handleMoveLot(lot.id, 'down')} disabled={index===arr.length-1} className="disabled:opacity-20"><ChevronDown size={16}/></button></div>
                                          )}
                                          <div>
                                              <h4 className="font-bold text-lg">{lot.productName}{lot.customName?` - ${lot.customName}`:''}</h4>
                                              <div className="text-xs text-gray-500 dark:text-gray-400">
                                                  <p>Lote #{lot.sequentialId} | Prioridade: {index+1}</p>
                                                  <p>Criado por: {lot.createdBy?.email || 'N/A'}</p>
                                                  {lot.lastEditedBy && <p>Editado por: {lot.lastEditedBy.email}</p>}
                                              </div>
                                              {(lot.startDate || lot.endDate) && (
                                                  <p className="text-xs text-gray-500 dark:text-gray-400 mt-1">
                                                      {lot.startDate && `Início: ${new Date(lot.startDate).toLocaleString('pt-BR', { day: '2-digit', month: '2-digit', hour: '2-digit', minute: '2-digit' })}`}
                                                      {lot.endDate && ` | Fim: ${new Date(lot.endDate).toLocaleString('pt-BR', { day: '2-digit', month: '2-digit', hour: '2-digit', minute: '2-digit' })}`}
                                                  </p>
                                              )}
                                          </div>
                                      </div>
                                      <div className="flex items-center gap-4">
                                          {permissions.MANAGE_LOTS && <select 
                                              value={lot.status} 
                                              onChange={(e) => handleLotStatusChange(lot.id, e.target.value)} 
                                              className="text-xs font-semibold p-1 rounded-full bg-gray-200 dark:bg-gray-600 border-none appearance-none text-center"
                                          >
                                              { (lot.status === 'ongoing' || lot.status === 'future') ? ( 
                                                  <> 
                                                      <option value={lot.status}>{lot.status === 'future' ? 'Na Fila' : 'Em Andamento'}</option> 
                                                      <option value="completed">Concluir</option> 
                                                      <option value="completed_missing">Concluir c/ Falta</option>
                                                      <option value="completed_exceeding">Concluir c/ Sobra</option>
                                                  </> 
                                              ) : ( 
                                                  <> 
                                                      <option value={lot.status}>{
                                                          lot.status === 'completed' ? 'Concluído' :
                                                          lot.status === 'completed_missing' ? 'Com Falta' :
                                                          'Com Sobra'
                                                      }</option>
                                                      <option value="ongoing">Reabrir</option>
                                                  </> 
                                              )}
                                          </select>}
                                          <div className="flex gap-2">
                                              <button onClick={()=>setModalState({type:'lotObservation', data:lot})} title="Observação">
                                                  <MessageSquare size={18} className={lot.observation ? 'text-blue-500 hover:text-blue-400' : 'text-gray-500 hover:text-blue-400'}/>
                                              </button>
                                              {permissions.MANAGE_LOTS && <button onClick={()=>handleStartEditLot(lot)} title="Editar Lote"><Edit size={18} className="text-yellow-500 hover:text-yellow-400"/></button>}
                                              {permissions.MANAGE_LOTS && <button onClick={()=>handleDeleteLot(lot.id)} title="Excluir Lote"><Trash2 size={18} className="text-red-500 hover:text-red-400"/></button>}
                                          </div>
                                      </div>
                                  </div>
                                  <div className="mt-2">
                                      <div className="flex justify-between text-sm mb-1 items-center">
                                          <span>Progresso</span>
                                          {editingLotId === lot.id ? (
                                              <div className="flex items-center gap-2 flex-wrap">
                                                  <span>{lot.produced||0} / </span>
                                                  <input type="number" value={editingLotData.target} onChange={e=>setEditingLotData({...editingLotData,target:e.target.value})} className="p-1 w-24"/>
                                                  <input type="text" value={editingLotData.customName} onChange={e=>setEditingLotData({...editingLotData,customName:e.target.value})} className="p-1 w-32"/>
                                                  <button onClick={()=>handleSaveLotEdit(lot.id)}><Save size={16}/></button><button onClick={()=>setEditingLotId(null)}><XCircle size={16}/></button>
                                              </div>
                                          ) : (<span>{lot.produced||0} / {lot.target||0}</span>)}
                                      </div>
                                      <div className="w-full bg-gray-200 dark:bg-gray-600 h-2.5 rounded-full"><div className="bg-blue-600 h-2.5 rounded-full" style={{width: `${((lot.produced||0)/(lot.target||1))*100}%`}}></div></div>
                                  </div>
                              </div>
                          )})}
                      </div>
                  </section>

 
                  <section className="bg-white dark:bg-gray-900 p-6 rounded-2xl shadow-lg">
                      <h2 className="text-xl font-semibold mb-4 flex items-center"><Package className="mr-2 text-blue-500"/> Gerenciamento de Produtos</h2>
                      {isTraveteDashboard ? (
                          <div className="grid grid-cols-1 lg:grid-cols-2 gap-8">
                              {permissions.MANAGE_PRODUCTS && (
                                  <div className="space-y-4">
                                      <h3 className="text-lg font-medium">Cadastrar Produto Base</h3>
<<<<<<< HEAD
                                      <form onSubmit={handleAddProduct} className="space-y-4">
=======
                                      <form onSubmit={handleAddProduct} className="space-y-3">
>>>>>>> f5172dd6
                                          <div>
                                              <label htmlFor="travete-base-name">Nome do Produto Base</label>
                                              <input
                                                  id="travete-base-name"
                                                  type="text"
                                                  value={traveteProductForm.baseName}
                                                  onChange={(e) => setTraveteProductForm(prev => ({ ...prev, baseName: e.target.value }))}
                                                  required
                                                  className="w-full p-2 rounded-md bg-gray-100 dark:bg-gray-700"
                                              />
                                          </div>
<<<<<<< HEAD
                                          <div className="space-y-3">
                                              <span className="text-sm font-semibold text-gray-700 dark:text-gray-200">Variações e Tempos</span>
                                              <div className="grid grid-cols-1 md:grid-cols-3 gap-4">
                                                  <div className="space-y-2">
                                                      <label className="flex items-center gap-2 text-sm font-medium">
                                                          <input
                                                              type="checkbox"
                                                              checked={traveteProductForm.createTwoNeedle}
                                                              onChange={(e) => handleTraveteVariationToggle('createTwoNeedle', e.target.checked)}
                                                          />
                                                          Travete 2 Agulhas
                                                      </label>
                                                      <input
                                                          type="number"
                                                          step="0.01"
                                                          min="0"
                                                          value={traveteProductForm.baseTime}
                                                          onChange={(e) => handleTraveteBaseTimeChange(e.target.value)}
                                                          className="w-full p-2 rounded-md bg-gray-100 dark:bg-gray-700"
                                                          placeholder="Tempo (min)"
                                                          required={traveteProductForm.createTwoNeedle}
                                                      />
                                                  </div>
                                                  <div className="space-y-2">
                                                      <label className="flex items-center gap-2 text-sm font-medium">
                                                          <input
                                                              type="checkbox"
                                                              checked={traveteProductForm.createOneNeedle}
                                                              onChange={(e) => handleTraveteVariationToggle('createOneNeedle', e.target.checked)}
                                                          />
                                                          Travete 1 Agulha
                                                      </label>
                                                      <input
                                                          type="number"
                                                          step="0.01"
                                                          min="0"
                                                          value={traveteProductForm.oneNeedleTime}
                                                          onChange={(e) => handleTraveteVariationTimeChange('oneNeedleTime', e.target.value)}
                                                          onBlur={() => handleTraveteVariationTimeBlur('oneNeedleTime')}
                                                          className={`w-full p-2 rounded-md bg-gray-100 dark:bg-gray-700 ${!traveteProductForm.createOneNeedle ? 'opacity-60' : ''}`}
                                                          placeholder="Tempo (min)"
                                                          required={traveteProductForm.createOneNeedle}
                                                          disabled={!traveteProductForm.createOneNeedle}
                                                      />
                                                  </div>
                                                  <div className="space-y-2">
                                                      <label className="flex items-center gap-2 text-sm font-medium">
                                                          <input
                                                              type="checkbox"
                                                              checked={traveteProductForm.createConventional}
                                                              onChange={(e) => handleTraveteVariationToggle('createConventional', e.target.checked)}
                                                          />
                                                          Travete Convencional
                                                      </label>
                                                      <input
                                                          type="number"
                                                          step="0.01"
                                                          min="0"
                                                          value={traveteProductForm.conventionalTime}
                                                          onChange={(e) => handleTraveteVariationTimeChange('conventionalTime', e.target.value)}
                                                          onBlur={() => handleTraveteVariationTimeBlur('conventionalTime')}
                                                          className={`w-full p-2 rounded-md bg-gray-100 dark:bg-gray-700 ${!traveteProductForm.createConventional ? 'opacity-60' : ''}`}
                                                          placeholder="Tempo (min)"
                                                          required={traveteProductForm.createConventional}
                                                          disabled={!traveteProductForm.createConventional}
                                                      />
                                                  </div>
                                              </div>
                                          </div>
                                          <button type="submit" className="w-full h-10 bg-green-600 text-white rounded-md hover:bg-green-700">Salvar</button>
                                      </form>
                                      <p className="text-xs text-gray-500 dark:text-gray-400">Escolha quais variações criar e ajuste os tempos caso precise personalizar algum cenário específico.</p>
=======
                                          <div>
                                              <label htmlFor="travete-base-time">Tempo Padrão (2 Agulhas) - min</label>
                                              <input
                                                  id="travete-base-time"
                                                  type="number"
                                                  step="0.01"
                                                  min="0"
                                                  value={traveteProductForm.baseTime}
                                                  onChange={(e) => setTraveteProductForm(prev => ({ ...prev, baseTime: e.target.value }))}
                                                  required
                                                  className="w-full p-2 rounded-md bg-gray-100 dark:bg-gray-700"
                                              />
                                          </div>
                                          <button type="submit" className="w-full h-10 bg-green-600 text-white rounded-md hover:bg-green-700">Salvar</button>
                                      </form>
                                      <p className="text-xs text-gray-500 dark:text-gray-400">O sistema criará automaticamente as variações para 1 Agulha e Convencional.</p>
>>>>>>> f5172dd6
                                  </div>
                              )}
                              <div className={!permissions.MANAGE_PRODUCTS ? 'lg:col-span-2' : ''}>
                                  <h3 className="text-lg font-medium mb-4">Produtos Base e Variações ({traveteGroupedProducts.length})</h3>
                                  <div className="space-y-4 max-h-72 overflow-y-auto pr-2">
                                      {traveteGroupedProducts.length > 0 ? (
                                          traveteGroupedProducts.map(group => (
                                              <div key={group.baseId} className="border border-gray-200 dark:border-gray-700 rounded-xl p-4 bg-gray-50 dark:bg-gray-800/40 space-y-3">
                                                  <div className="flex items-center justify-between">
                                                      <h4 className="text-lg font-semibold">{group.baseName}</h4>
                                                      <span className="text-xs uppercase tracking-wide text-gray-500">{group.variations.length} variações</span>
                                                  </div>
                                                  <table className="w-full text-sm">
                                                      <thead className="text-left text-xs uppercase tracking-wide text-gray-500 dark:text-gray-400">
                                                          <tr>
                                                              <th className="pb-1">Máquina</th>
                                                              <th className="pb-1">Produto</th>
                                                              <th className="pb-1">Tempo Atual</th>
                                                              <th className="pb-1">Criado Por</th>
                                                              <th className="pb-1">Última Edição</th>
                                                              {permissions.MANAGE_PRODUCTS && <th className="pb-1 text-center">Ações</th>}
                                                          </tr>
                                                      </thead>
                                                      <tbody className="divide-y divide-gray-200 dark:divide-gray-700">
                                                          {group.variations.map(variation => {
                                                              const history = variation.standardTimeHistory || [];
                                                              const latest = history[history.length - 1] || {};
                                                              const createdBy = variation.createdBy?.email || '--';
                                                              const editedBy = variation.lastEditedBy?.email || createdBy;
                                                              const isEditing = editingProductId === variation.id;
                                                              return (
                                                                  <tr key={variation.id} className="text-sm">
                                                                      <td className="py-2">{variation.machineType || '-'}</td>
                                                                      {isEditing ? (
                                                                          <>
                                                                              <td className="py-2">
                                                                                  <input
                                                                                      type="text"
                                                                                      value={editingProductData.name}
                                                                                      onChange={(e) => setEditingProductData(prev => ({ ...prev, name: e.target.value }))}
                                                                                      className="w-full p-1 rounded bg-gray-100 dark:bg-gray-600"
                                                                                  />
                                                                              </td>
                                                                              <td className="py-2">
                                                                                  <input
                                                                                      type="number"
                                                                                      step="0.01"
                                                                                      value={editingProductData.standardTime}
                                                                                      onChange={(e) => setEditingProductData(prev => ({ ...prev, standardTime: e.target.value }))}
                                                                                      className="w-full p-1 rounded bg-gray-100 dark:bg-gray-600"
                                                                                  />
                                                                              </td>
                                                                              <td className="py-2" colSpan={2}></td>
                                                                          </>
                                                                      ) : (
                                                                          <>
                                                                              <td className="py-2">{variation.name}</td>
                                                                              <td className="py-2">{latest.time ? `${latest.time} min` : 'N/A'}</td>
                                                                              <td className="py-2 text-xs truncate">{createdBy}</td>
                                                                              <td className="py-2 text-xs truncate">{editedBy}</td>
                                                                          </>
                                                                      )}
                                                                      {permissions.MANAGE_PRODUCTS && (
                                                                          <td className="py-2">
                                                                              <div className="flex gap-2 justify-center">
                                                                                  {isEditing ? (
                                                                                      <>
                                                                                          <button onClick={() => handleSaveProduct(variation.id)} title="Salvar"><Save size={18} className="text-green-500" /></button>
                                                                                          <button onClick={() => setEditingProductId(null)} title="Cancelar"><XCircle size={18} className="text-gray-500" /></button>
                                                                                      </>
                                                                                  ) : (
                                                                                      <>
                                                                                          <button onClick={() => handleStartEditProduct(variation)} title="Editar"><Edit size={18} className="text-yellow-500 hover:text-yellow-400" /></button>
                                                                                          <button onClick={() => handleDeleteProduct(variation.id)} title="Excluir"><Trash2 size={18} className="text-red-500 hover:text-red-400" /></button>
                                                                                      </>
                                                                                  )}
                                                                              </div>
                                                                          </td>
                                                                      )}
                                                                  </tr>
                                                              );
                                                          })}
                                                      </tbody>
                                                  </table>
                                              </div>
                                          ))
                                      ) : (
                                          <p>Nenhum produto cadastrado.</p>
                                      )}
                                  </div>
                              </div>
                          </div>
                      ) : (
                          <div className="grid grid-cols-1 lg:grid-cols-2 gap-8">
                           {permissions.MANAGE_PRODUCTS && <div>
                               <h3 className="text-lg font-medium mb-4">Cadastrar Novo Produto</h3>
                               <form onSubmit={handleAddProduct} className="space-y-3">
                                   <div><label htmlFor="newProductName">Nome</label><input type="text" id="newProductName" value={newProduct.name} onChange={e=>setNewProduct({...newProduct,name:e.target.value})} required className="w-full p-2 rounded-md bg-gray-100 dark:bg-gray-700"/></div>
                                   <div><label htmlFor="newProductTime">Tempo Padrão (min)</label><input type="number" id="newProductTime" value={newProduct.standardTime} onChange={e=>setNewProduct({...newProduct,standardTime:e.target.value})} step="0.01" required className="w-full p-2 rounded-md bg-gray-100 dark:bg-gray-700"/></div>
                                   <button type="submit" className="w-full h-10 bg-green-600 text-white rounded-md">Salvar</button>
                               </form>
                           </div>}
                           <div className={!permissions.MANAGE_PRODUCTS ? 'lg:col-span-2' : ''}>
                               <h3 className="text-lg font-medium mb-4">Produtos Cadastrados ({products.length})</h3>
                               <div className="overflow-auto max-h-60 rounded-lg border dark:border-gray-700">
                                   <table className="w-full text-left">
                                        <thead className="bg-gray-100 dark:bg-gray-700"><tr>
                                          <th className="p-3">Nome/Código</th>
                                          <th className="p-3">Tempo Padrão (na data)</th>
                                          <th className="p-3">Criado Por</th>
                                          <th className="p-3">Última Edição</th>
                                          {permissions.MANAGE_PRODUCTS && <th className="p-3 text-center">Ações</th>}
                                       </tr></thead>
                                       <tbody className="divide-y divide-gray-200 dark:divide-gray-600">
{[...products].sort((a, b) => a.name.localeCompare(b.name)).map(p => {
    const history = p.standardTimeHistory || [];
    const currentTime = history.length > 0 ? history[history.length - 1].time : 'N/A';

    const targetDateEnd = new Date(selectedDate);
    targetDateEnd.setHours(23, 59, 59, 999);
    const historicalEntry = history.filter(h => new Date(h.effectiveDate) <= targetDateEnd).pop();

    const didExistOnDate = !!historicalEntry;
    const historicalTime = historicalEntry ? historicalEntry.time : 'N/A';

    return (
    <tr key={p.id} className={!didExistOnDate ? 'bg-red-50 dark:bg-red-900/20' : ''}>
        {editingProductId === p.id ? (
            <>
                <td className="p-2"><input type="text" value={editingProductData.name} onChange={e => setEditingProductData({ ...editingProductData, name: e.target.value })} className="w-full p-1 rounded bg-gray-100 dark:bg-gray-600" /></td>
                <td className="p-2"><input type="number" step="0.01" value={editingProductData.standardTime} onChange={e => setEditingProductData({ ...editingProductData, standardTime: e.target.value })} className="w-full p-1 rounded bg-gray-100 dark:bg-gray-600" /></td>
                <td colSpan="2"></td>
                {permissions.MANAGE_PRODUCTS && <td className="p-3">
                    <div className="flex gap-2 justify-center">
                        <button onClick={() => handleSaveProduct(p.id)} title="Salvar"><Save size={18} className="text-green-500" /></button>
                        <button onClick={() => setEditingProductId(null)} title="Cancelar"><XCircle size={18} className="text-gray-500" /></button>
                    </div>
                </td>}
            </>
        ) : (
            <>
                <td className={`p-3 font-semibold ${!didExistOnDate ? 'text-red-500' : ''}`}>{p.name}{!didExistOnDate && ' (Não existia)'}</td>
                <td className="p-3">
                    {historicalTime} min
                    {didExistOnDate && currentTime !== historicalTime && <span className="text-xs text-gray-500 ml-2">(Atual: {currentTime} min)</span>}
                </td>
                <td className="p-3 text-xs truncate">{p.createdBy?.email}</td>
                <td className="p-3 text-xs truncate">{p.lastEditedBy?.email}</td>
                {permissions.MANAGE_PRODUCTS && <td className="p-3">
                    <div className="flex gap-2 justify-center">
                        <button onClick={() => handleStartEditProduct(p)} title="Editar"><Edit size={18} className="text-yellow-500 hover:text-yellow-400" /></button>
                        <button onClick={() => handleDeleteProduct(p.id)} title="Excluir"><Trash2 size={18} className="text-red-500 hover:text-red-400" /></button>
                    </div>
                </td>}
            </>
        )}
    </tr>
)})}
</tbody>
                                   </table>
                               </div>
                           </div>
                       </div>
                   )}
                  </section>

                   
                 {permissions.VIEW_TRASH && <section className="bg-white dark:bg-gray-900 p-6 rounded-2xl shadow-lg mt-8">
                     <h2 className="text-xl font-semibold mb-4 flex items-center"><Trash2 className="mr-2 text-red-500"/> Lixeira</h2>
                     <div className="space-y-4 max-h-96 overflow-y-auto pr-2">
                         {trashItems.filter(item => item.dashboardId === currentDashboard.id).length > 0 
                             ? trashItems.filter(item => item.dashboardId === currentDashboard.id).map(item=>(
                                 <TrashItemDisplay 
                                     key={item.id} 
                                     item={item} 
                                     products={products} 
                                     user={user} 
                                     onRestore={handleRestoreItem} 
                                     canRestore={permissions.RESTORE_TRASH} 
                                 />
                               )) 
                             : <p>Lixeira vazia.</p>}
                     </div>
                 </section>}
            </main>
        </div>
    );
};


const FullScreenAlert = ({ isOpen }) => {
    if (!isOpen) return null;

    return (
        <div className="fixed inset-0 bg-black bg-opacity-70 flex flex-col justify-center items-center z-[100] text-white animate-pulse">
            <span className="text-9xl" role="img" aria-label="Alerta">⚠️</span>
            <h1 className="text-6xl font-extrabold mt-4 text-red-500">EFICIÊNCIA ABAIXO DO ESPERADO!</h1>
        </div>
    );
};


const TvModeDisplay = ({ tvOptions, stopTvMode, dashboards }) => {
    const [theme] = useState(() => localStorage.getItem('theme') || 'dark');
    const [transitioning, setTransitioning] = useState(false);
    useEffect(() => { document.documentElement.classList.toggle('dark', theme === 'dark'); }, [theme]);

    const isCarousel = typeof tvOptions === 'object';
    const initialDashboardId = isCarousel ? tvOptions.dashboardIds[0] : tvOptions;

    const [currentDashboardId, setCurrentDashboardId] = useState(initialDashboardId);
    
    const [showFullScreenAlert, setShowFullScreenAlert] = useState(false);

    const changeDashboard = useCallback((newId) => {
        setTransitioning(true);
        setTimeout(() => {
            setCurrentDashboardId(newId);
            setTransitioning(false);
        }, 300);
    }, []);

    useEffect(() => {
        if (!isCarousel || tvOptions.dashboardIds.length <= 1) return;
        
        const interval = setInterval(() => {
            const currentIndex = tvOptions.dashboardIds.indexOf(currentDashboardId);
            const nextIndex = (currentIndex + 1) % tvOptions.dashboardIds.length;
            changeDashboard(tvOptions.dashboardIds[nextIndex]);
        }, tvOptions.interval);

        return () => clearInterval(interval);
    }, [tvOptions, isCarousel, currentDashboardId, changeDashboard]);

    const currentDashboard = useMemo(() => dashboards.find(d => d.id === currentDashboardId), [currentDashboardId, dashboards]);
    
    const [products, setProducts] = useState([]);
    const [allProductionData, setAllProductionData] = useState({});
    const [previewData, setPreviewData] = useState(null);

    useEffect(() => {
        if (!currentDashboard) return;

        const unsubProducts = onSnapshot(query(collection(db, `dashboards/${currentDashboard.id}/products`)), snap => {
            setProducts(snap.docs.map(d => d.data()));
        });
        
        const unsubProdData = onSnapshot(doc(db, `dashboards/${currentDashboard.id}/productionData`, "data"), snap => {
            setAllProductionData(snap.exists() ? snap.data() : {});
        });

        const unsubPreview = onSnapshot(doc(db, `dashboards/${currentDashboard.id}/previews/live`), (doc) => {
            if (doc.exists()) {
                setPreviewData(doc.data());
            } else {
                setPreviewData(null);
            }
        });

        return () => {
            unsubProducts();
            unsubProdData();
            unsubPreview();
        };

    }, [currentDashboard]);

    
    const today = useMemo(() => new Date(), []);
    
    const productsForToday = useMemo(() => {
        const targetDate = new Date(today);
        targetDate.setHours(23, 59, 59, 999);

        return products
            .map(p => {
                if (!p.standardTimeHistory || p.standardTimeHistory.length === 0) return null;
                const validTimeEntry = p.standardTimeHistory.filter(h => new Date(h.effectiveDate) <= targetDate).pop();
                if (!validTimeEntry) return null;
                return { ...p, standardTime: validTimeEntry.time };
            })
            .filter(Boolean);
    }, [products, today]);


    const dateKey = today.toISOString().slice(0, 10);
    const productionData = useMemo(() => allProductionData[dateKey] || [], [allProductionData, dateKey]);
    
    const productMapForToday = useMemo(() => new Map(productsForToday.map(p => [p.id, p])), [productsForToday]);

    const processedData = useMemo(() => {
        if (!productionData || productionData.length === 0) return [];
        let cumulativeProduction = 0, cumulativeGoal = 0, cumulativeEfficiencySum = 0;
        return [...productionData].sort((a,b)=>(a.period||"").localeCompare(b.period||"")).map((item, index) => {
            let totalTimeValue = 0, totalProducedInPeriod = 0;
            const producedForDisplay = (item.productionDetails || []).map(d => `${d.produced || 0}`).join(' / ');
            (item.productionDetails || []).forEach(detail => {
                const product = productMapForToday.get(detail.productId);
                if (product?.standardTime) {
                    totalTimeValue += (detail.produced || 0) * product.standardTime;
                    totalProducedInPeriod += (detail.produced || 0);
                }
            });
            const totalAvailableTime = (item.people || 0) * (item.availableTime || 0);
            const efficiency = totalAvailableTime > 0 ? parseFloat(((totalTimeValue / totalAvailableTime) * 100).toFixed(2)) : 0;
            const numericGoal = (item.goalDisplay||"0").split(' / ').reduce((a,v)=>a+(parseInt(v.trim(),10)||0),0);
            cumulativeProduction += totalProducedInPeriod;
            cumulativeGoal += numericGoal;
            cumulativeEfficiencySum += efficiency;
            const cumulativeEfficiency = parseFloat((cumulativeEfficiencySum / (index + 1)).toFixed(2));
            return { ...item, produced:totalProducedInPeriod, goal:numericGoal, goalForDisplay: item.goalDisplay, producedForDisplay, efficiency, cumulativeProduction, cumulativeGoal, cumulativeEfficiency };
        });
    }, [productionData, productMapForToday]);
    
    const prevProductionData = usePrevious(productionData);
    
    useEffect(() => {
        if (prevProductionData && productionData.length > prevProductionData.length) {
            const newEntry = processedData[processedData.length - 1];
            if (newEntry && newEntry.efficiency < 65) {
                setShowFullScreenAlert(true);
            }
        }
    }, [productionData, prevProductionData, processedData]);

    useEffect(() => {
        if (showFullScreenAlert) {
            const timer = setTimeout(() => {
                setShowFullScreenAlert(false);
            }, 5000);
            return () => clearTimeout(timer);
        }
    }, [showFullScreenAlert]);


    const monthlySummary = useMemo(() => {
        const year = today.getFullYear();
        const month = today.getMonth();
        let totalMonthlyProduction = 0, totalMonthlyGoal = 0, totalDailyAverageEfficiencies = 0, productiveDaysCount = 0;
        
        Object.keys(allProductionData).forEach(dateStr => {
            try {
                const date = new Date(dateStr + "T00:00:00");
                const productsForDateMap = new Map(products
                    .map(p => {
                        const validTimeEntry = p.standardTimeHistory?.filter(h => new Date(h.effectiveDate) <= date).pop();
                        if (!validTimeEntry) return null;
                        return [p.id, { ...p, standardTime: validTimeEntry.time }];
                    })
                    .filter(Boolean));
                if(date.getFullYear() === year && date.getMonth() === month) {
                    const dayData = allProductionData[dateStr];
                    if (dayData && dayData.length > 0) {
                        productiveDaysCount++;
                        let dailyProduction = 0, dailyGoal = 0, dailyEfficiencySum = 0;
                        dayData.forEach(item => {
                            let periodProduction = 0, totalTimeValue = 0;
                            (item.productionDetails || []).forEach(detail => {
                                periodProduction += (detail.produced || 0);
                                const product = productsForDateMap.get(detail.productId);
                                if (product?.standardTime) totalTimeValue += (detail.produced || 0) * product.standardTime;
                            });
                            if (item.goalDisplay) dailyGoal += item.goalDisplay.split(' / ').reduce((acc, val) => acc + (parseInt(val.trim(), 10) || 0), 0);
                            dailyProduction += periodProduction;
                            const totalAvailableTime = (item.people || 0) * (item.availableTime || 0);
                            dailyEfficiencySum += totalAvailableTime > 0 ? (totalTimeValue / totalAvailableTime) * 100 : 0;
                        });
                        totalDailyAverageEfficiencies += dayData.length > 0 ? dailyEfficiencySum / dayData.length : 0;
                        totalMonthlyProduction += dailyProduction;
                        totalMonthlyGoal += dailyGoal;
                    }
                }
            } catch(e) { console.error("Data inválida no sumário mensal:", dateStr); }
        });
        const averageMonthlyEfficiency = productiveDaysCount > 0 ? parseFloat((totalDailyAverageEfficiencies / productiveDaysCount).toFixed(2)) : 0;
        return { totalProduction: totalMonthlyProduction, totalGoal: totalMonthlyGoal, averageEfficiency: averageMonthlyEfficiency };
    }, [allProductionData, today, products]);

    const handleNextDash = () => {
        const i = dashboards.findIndex(d=>d.id===currentDashboardId);
        const nextId = dashboards[(i+1)%dashboards.length].id;
        changeDashboard(nextId);
    };
    const handlePrevDash = () => {
        const i = dashboards.findIndex(d=>d.id===currentDashboardId);
        const prevId = dashboards[(i-1+dashboards.length)%dashboards.length].id;
        changeDashboard(prevId);
    };
    
    const renderTvTable = () => {
        const dataByPeriod = processedData.reduce((acc, curr) => ({ ...acc, [curr.period]: curr }), {});
        
        const getPeopleTimeValue = (p) => dataByPeriod[p] ? `${dataByPeriod[p].people} / ${dataByPeriod[p].availableTime} min` : '- / -';
        const getProductionValue = (p) => dataByPeriod[p]?.producedForDisplay || '-';
        const getAlteracaoValue = (p) => {
            const launched = dataByPeriod[p];
            if (launched && launched.productionDetails?.length > 0) {
                return launched.productionDetails.map(d => productMapForToday.get(d.productId)?.name).filter(Boolean).join(' / ');
            }
            if (previewData && previewData.period === p) {
                return previewData.productName;
            }
            return '-';
        };

        const TV_ROWS = [
            { key: 'meta', label: 'Meta'},
            { key: 'producedForDisplay', label: 'Produção', formatter: getProductionValue },
            { key: 'efficiency', label: 'Eficiência', isColor: true, formatter: (p) => dataByPeriod[p] ? `${dataByPeriod[p].efficiency}%` : '-' },
            { key: 'cumulativeGoal', label: 'Meta Acum.', formatter: (p) => dataByPeriod[p]?.cumulativeGoal.toLocaleString('pt-BR') || '-' },
            { key: 'cumulativeProduction', label: 'Prod. Acum.', formatter: (p) => dataByPeriod[p]?.cumulativeProduction.toLocaleString('pt-BR') || '-' },
            { key: 'cumulativeEfficiency', label: 'Efic. Acum.', isColor: true, formatter: (p) => dataByPeriod[p] ? `${dataByPeriod[p].cumulativeEfficiency}%` : '-' },
            { key: 'monthlyGoal', label: 'Meta Mês', isMonthly: true, value: monthlySummary.totalGoal.toLocaleString('pt-BR') },
            { key: 'monthlyProduction', label: 'Prod. Mês', isMonthly: true, value: monthlySummary.totalProduction.toLocaleString('pt-BR') },
            { key: 'monthlyEfficiency', label: 'Efic. Mês', isMonthly: true, isColor: true, value: `${monthlySummary.averageEfficiency}%` },
        ];
        
        return (
            <div className="overflow-x-auto w-full text-center p-6 border-4 border-blue-900 rounded-xl shadow-2xl bg-white text-gray-900">
                <table className="min-w-full table-fixed">
                    <thead className="text-white bg-blue-500">
                        <tr><th colSpan={FIXED_PERIODS.length + 1} className="p-4 text-5xl relative">
                            <div className="absolute top-2 left-2 flex items-center gap-2">
                                <button onClick={stopTvMode} className="p-2 bg-red-600 text-white rounded-full flex items-center gap-1 text-sm"><XCircle size={18} /> SAIR</button>
                                {!isCarousel && (
                                    <>
                                        <button onClick={handlePrevDash} className="p-2 bg-blue-700 text-white rounded-full"><ArrowLeft size={18} /></button>
                                        <button onClick={handleNextDash} className="p-2 bg-blue-700 text-white rounded-full"><ArrowRight size={18} /></button>
                                    </>
                                )}
                            </div>
                            {currentDashboard.name.toUpperCase()} - {today.toLocaleDateString('pt-BR')}
                        </th></tr>
                        <tr><th className="p-2 text-left">Resumo</th>{FIXED_PERIODS.map(p => <th key={p} className="p-2 text-sm">{getPeopleTimeValue(p)}</th>)}</tr>
                        <tr><th className="p-2 text-left">Alteração</th>{FIXED_PERIODS.map(p => {
                            const launched = dataByPeriod[p];
                            const isPreviewSlot = previewData && previewData.period === p && !launched;
                            return <th key={p} className={`p-2 text-base ${isPreviewSlot ? 'text-yellow-300' : ''}`}>{getAlteracaoValue(p)}</th>
                        })}</tr>
                        <tr><th className="p-3 text-left">Hora</th>{FIXED_PERIODS.map(p => <th key={p} className="p-3 text-3xl">{p}</th>)}</tr>
                    </thead>
                    <tbody className="text-2xl divide-y divide-gray-200">
                        {TV_ROWS.map(row => (
                            <tr key={row.key} className={row.isMonthly ? 'bg-gray-100' : ''}>
                                <td className="p-3 font-bold text-left sticky left-0 bg-gray-200">{row.label}</td>
                                {row.isMonthly ? (
                                    <td colSpan={FIXED_PERIODS.length} className={`p-3 font-extrabold ${row.isColor ? (parseFloat(row.value) < 65 ? 'text-red-500' : 'text-green-600') : ''}`}>{row.value}</td>
                                ) : (
                                    FIXED_PERIODS.map(p => {
                                        const launched = dataByPeriod[p];
                                        let cellContent, cellClass = 'p-3 font-extrabold';
                                        
                                        if (row.key === 'meta') {
                                            if (launched) {
                                                cellContent = launched.goalForDisplay;
                                                cellClass += ' text-blue-600';
                                            } else if (previewData && previewData.period === p) {
                                                cellContent = previewData.goalDisplay;
                                                cellClass += ' text-yellow-500';
                                            } else {
                                                cellContent = '-';
                                            }
                                        } else {
                                            cellContent = row.formatter(p);
                                            if (row.isColor && cellContent !== '-') {
                                                const numericVal = dataByPeriod[p]?.[row.key];
                                                cellClass += parseFloat(numericVal) < 65 ? ' text-red-500' : ' text-green-600';
                                            }
                                        }

                                        const efficiency = dataByPeriod[p]?.efficiency;
                                        
                                        return <td key={p} className={cellClass}>
                                            {row.key === 'producedForDisplay' && launched && efficiency != null && efficiency < 70 && (
                                              <span role="img" aria-label="Alerta" className="text-yellow-400 text-3xl">⚠️ </span>
                                            )}
                                            {cellContent}
                                        </td>;
                                    })
                                )}
                            </tr>
                        ))}
                    </tbody>
                </table>
            </div>
        );
    };

    if (!currentDashboard) {
        return <div className="min-h-screen bg-gray-100 dark:bg-black flex justify-center items-center"><p className="text-xl">Carregando...</p></div>;
    }

    return (
        <div className="min-h-screen p-4 md:p-8 bg-gray-100 dark:bg-gray-900 flex flex-col items-center justify-center font-sans space-y-8">
            <FullScreenAlert isOpen={showFullScreenAlert} />
            <div className={`w-full transition-opacity duration-300 ${transitioning ? 'opacity-0' : 'opacity-100'}`}>
                {renderTvTable()}
            </div>
            <p className="text-sm text-gray-500 mt-4">Última atualização: {new Date().toLocaleTimeString('pt-BR')}</p>
        </div>
    );
};


// #####################################################################
// #                                                                   #
// #               COMPONENTE RAIZ E LÓGICA DE NAVEGAÇÃO               #
// #                                                                   #
// #####################################################################

const AppContent = () => {
    const { user, loading } = useAuth();
    const [currentApp, setCurrentApp] = useState('cronoanalise');
    const [tvMode, setTvMode] = useState(null);
    const [currentDashboardIndex, setCurrentDashboardIndex] = useState(() => {
        const savedIndex = localStorage.getItem('lastDashboardIndex');
        return savedIndex ? parseInt(savedIndex, 10) : 0;
    });

    const [dashboards, setDashboards] = useState([]);
    const [usersWithRoles, setUsersWithRoles] = useState([]);
    const [userPermissions, setUserPermissions] = useState({});

    useEffect(() => {
        localStorage.setItem('lastDashboardIndex', currentDashboardIndex);
    }, [currentDashboardIndex]);
    
    useEffect(() => {
        if (!user) {
            setUserPermissions({});
            setDashboards([]);
            setUsersWithRoles([]);
            return;
        }

        let unsubDashboards; 

        const setupDataAndListeners = async () => {
            try {
                // --- Etapa 1: Verificar e criar dashboards iniciais (apenas uma vez) ---
                const dashboardsQuery = query(collection(db, "dashboards"), orderBy("order"));
                const initialDashboardsSnap = await getDocs(dashboardsQuery);
                
                if (initialDashboardsSnap.empty) {
                    console.log("Nenhum dashboard encontrado, criando dados iniciais...");
                    const batch = writeBatch(db);
                    initialDashboards.forEach(dash => {
                        const docRef = doc(db, "dashboards", dash.id);
                        batch.set(docRef, dash);
                    });
                    await batch.commit();
                    console.log("Dashboards iniciais criados com sucesso.");
                }

                // --- Etapa 2: Iniciar o listener em tempo real para dashboards ---
                unsubDashboards = onSnapshot(dashboardsQuery, (snap) => {
                    const fetchedDashboards = snap.docs.map(d => d.data());
                    setDashboards(fetchedDashboards);
                }, (error) => {
                    console.error("Erro no listener de Dashboards:", error);
                });

                // --- Etapa 3: Buscar dados de usuários e permissões (apenas uma vez) ---
                const rolesSnap = await getDocs(collection(db, "roles"));
                const rolesData = new Map(rolesSnap.docs.map(d => [d.id, d.data()]));

                const usersSnap = await getDocs(collection(db, "users"));
                const usersData = usersSnap.docs.map(d => ({ uid: d.id, ...d.data() }));
                
                const combinedUsers = usersData.map(u => ({ ...u, permissions: rolesData.get(u.uid)?.permissions || [] }));
                setUsersWithRoles(combinedUsers);

                const currentUserPermissionsDoc = rolesData.get(user.uid);
                let permissionsList = currentUserPermissionsDoc?.permissions || [];
                
                if (currentUserPermissionsDoc?.role === 'admin') {
                     permissionsList = Object.keys(ALL_PERMISSIONS);
                }
                
                const permissionsMap = {};
                for (const key in ALL_PERMISSIONS) {
                    permissionsMap[key] = permissionsList.includes(key);
                }
                
                setUserPermissions(permissionsMap);

            } catch (error) {
                console.error("ERRO CRÍTICO AO CONFIGURAR DADOS:", error);
            }
        };

        setupDataAndListeners();

        return () => {
            if (unsubDashboards) {
                unsubDashboards();
            }
        };
    }, [user]);


    const startTvMode = useCallback((options) => setTvMode(options), []);
    const stopTvMode = useCallback(() => setTvMode(null), []);

    if (loading) {
        return <div className="min-h-screen bg-gray-100 dark:bg-black flex justify-center items-center"><p className="text-xl">Carregando autenticação...</p></div>;
    }
    
    if (!user) {
        return <LoginPage />;
    }

    if (dashboards.length === 0 || Object.keys(userPermissions).length === 0) {
        return <div className="min-h-screen bg-gray-100 dark:bg-black flex justify-center items-center"><p className="text-xl">Carregando dados do usuário...</p></div>;
    }

    if (tvMode && currentApp === 'cronoanalise') {
        return <TvModeDisplay tvOptions={tvMode} stopTvMode={stopTvMode} dashboards={dashboards} />;
    }

    if (currentApp === 'stock') {
        return <StockManagementApp onNavigateToCrono={() => setCurrentApp('cronoanalise')} />;
    }
    
    return <CronoanaliseDashboard 
        onNavigateToStock={() => setCurrentApp('stock')}
        user={user}
        permissions={userPermissions}
        startTvMode={startTvMode} 
        dashboards={dashboards}
        users={usersWithRoles}
        roles={defaultRoles}
        currentDashboardIndex={currentDashboardIndex}
        setCurrentDashboardIndex={setCurrentDashboardIndex}
    />;
};

const App = () => {
    return (
        <AuthProvider>
            <AppContent />
        </AuthProvider>
    );
};


export default App;<|MERGE_RESOLUTION|>--- conflicted
+++ resolved
@@ -1994,7 +1994,6 @@
         machineType: employeeId === 1 ? 'Travete 2 Agulhas' : 'Travete 1 Agulha',
         lotId: '',
         produced: '',
-<<<<<<< HEAD
         standardTime: '',
         standardTimeManual: false,
     }), []);
@@ -2010,9 +2009,6 @@
         conventionalManual: false,
     }), []);
     const [traveteProductForm, setTraveteProductForm] = useState(() => getTraveteDefaultProductForm());
-=======
-    }), []);
->>>>>>> f5172dd6
     const [traveteEntry, setTraveteEntry] = useState({
         period: '',
         availableTime: 60,
@@ -2069,7 +2065,6 @@
             const productId = lot?.productId;
             const product = productsForSelectedDate.find(p => p.id === productId) || null;
             const produced = parseInt(emp.produced, 10) || 0;
-<<<<<<< HEAD
             const manualStandardTime = parseFloat(emp.standardTime);
             const standardTimeValue = (!Number.isNaN(manualStandardTime) && manualStandardTime > 0)
                 ? manualStandardTime
@@ -2078,14 +2073,6 @@
             const efficiency = (standardTimeValue > 0 && availableTime > 0 && produced > 0)
                 ? parseFloat((((produced * standardTimeValue) / availableTime) * 100).toFixed(2))
                 : 0;
-=======
-            const standardTime = product?.standardTime || 0;
-            const meta = (standardTime > 0 && availableTime > 0) ? Math.round(availableTime / standardTime) : 0;
-            const efficiency = (standardTime > 0 && availableTime > 0 && produced > 0)
-                ? parseFloat((((produced * standardTime) / availableTime) * 100).toFixed(2))
-                : 0;
-            const matchesMachine = !product?.machineType || product.machineType === emp.machineType;
->>>>>>> f5172dd6
             const productionDetails = (lot && produced > 0)
                 ? [{ productId, lotId: lot.id, produced }]
                 : [];
@@ -2098,15 +2085,9 @@
                 produced,
                 meta,
                 efficiency,
-<<<<<<< HEAD
                 productionDetails,
                 standardTimeValue,
                 valid: Boolean(period && availableTime > 0 && emp.machineType && lot && produced > 0 && standardTimeValue > 0),
-=======
-                matchesMachine,
-                productionDetails,
-                valid: Boolean(period && availableTime > 0 && emp.machineType && lot && produced > 0 && matchesMachine),
->>>>>>> f5172dd6
             };
         });
 
@@ -2193,22 +2174,14 @@
 
     useEffect(() => {
         if (!isTraveteDashboard) {
-<<<<<<< HEAD
             setTraveteProductForm(getTraveteDefaultProductForm());
-=======
-            setTraveteProductForm({ baseName: '', baseTime: '' });
->>>>>>> f5172dd6
             setTraveteEntry({
                 period: '',
                 availableTime: 60,
                 employeeEntries: [createDefaultTraveteEmployee(1), createDefaultTraveteEmployee(2)],
             });
         }
-<<<<<<< HEAD
     }, [isTraveteDashboard, createDefaultTraveteEmployee, getTraveteDefaultProductForm]);
-=======
-    }, [isTraveteDashboard, createDefaultTraveteEmployee]);
->>>>>>> f5172dd6
 
     const closeModal = () => setModalState({ type: null, data: null });
     
@@ -2262,10 +2235,7 @@
                 lotId: emp.lot?.id || '',
                 productId: emp.productId || '',
                 produced: emp.produced || 0,
-<<<<<<< HEAD
                 standardTime: emp.standardTimeValue || 0,
-=======
->>>>>>> f5172dd6
             }));
 
             const newEntryData = {
@@ -2732,10 +2702,7 @@
         let cumulativeMeta = [];
         let cumulativeProduction = [];
         let cumulativeEfficiencySum = [];
-<<<<<<< HEAD
         let cumulativeEntryCounts = [];
-=======
->>>>>>> f5172dd6
 
         return [...productionData]
             .sort((a, b) => (a.period || "").localeCompare(b.period || ""))
@@ -2745,14 +2712,10 @@
                     const producedValue = emp.produced !== undefined ? parseInt(emp.produced, 10) || 0 : producedFromDetails;
                     const productId = emp.productId || (emp.productionDetails || [])[0]?.productId;
                     const product = productMapForSelectedDate.get(productId);
-<<<<<<< HEAD
                     const parsedStandardTime = parseFloat(emp.standardTime);
                     const standardTime = (!Number.isNaN(parsedStandardTime) && parsedStandardTime > 0)
                         ? parsedStandardTime
                         : (product?.standardTime || 0);
-=======
-                    const standardTime = product?.standardTime || 0;
->>>>>>> f5172dd6
                     const availableTime = entry.availableTime || 0;
                     const meta = (standardTime > 0 && availableTime > 0) ? Math.round(availableTime / standardTime) : 0;
                     const efficiency = (standardTime > 0 && availableTime > 0 && producedValue > 0)
@@ -2762,23 +2725,16 @@
                     cumulativeMeta[empIndex] = (cumulativeMeta[empIndex] || 0) + meta;
                     cumulativeProduction[empIndex] = (cumulativeProduction[empIndex] || 0) + producedValue;
                     cumulativeEfficiencySum[empIndex] = (cumulativeEfficiencySum[empIndex] || 0) + efficiency;
-<<<<<<< HEAD
                     cumulativeEntryCounts[empIndex] = (cumulativeEntryCounts[empIndex] || 0) + 1;
                     const entriesCount = cumulativeEntryCounts[empIndex] || 1;
                     const cumulativeEfficiency = parseFloat(((cumulativeEfficiencySum[empIndex] || 0) / entriesCount).toFixed(2));
-=======
-                    const cumulativeEfficiency = parseFloat(((cumulativeEfficiencySum[empIndex] || 0) / (entryIndex + 1)).toFixed(2));
->>>>>>> f5172dd6
 
                     return {
                         ...emp,
                         produced: producedValue,
                         meta,
                         efficiency,
-<<<<<<< HEAD
                         standardTime,
-=======
->>>>>>> f5172dd6
                         cumulativeMeta: cumulativeMeta[empIndex] || 0,
                         cumulativeProduced: cumulativeProduction[empIndex] || 0,
                         cumulativeEfficiency,
@@ -2947,7 +2903,6 @@
         })).sort((a, b) => a.baseName.localeCompare(b.baseName));
     }, [isTraveteDashboard, products]);
 
-<<<<<<< HEAD
     const traveteLotOptions = useMemo(() => {
         if (!isTraveteDashboard) return [];
         return lots
@@ -2955,23 +2910,6 @@
             .slice()
             .sort((a, b) => (a.order || 0) - (b.order || 0));
     }, [isTraveteDashboard, lots]);
-=======
-    const traveteLotsByMachine = useMemo(() => {
-        if (!isTraveteDashboard) return new Map();
-        const map = new Map();
-        lots.filter(lot => lot.status !== 'completed').forEach(lot => {
-            const product = products.find(p => p.id === lot.productId);
-            const machineType = lot.machineType || product?.machineType || '';
-            if (!map.has(machineType)) {
-                map.set(machineType, []);
-            }
-            map.get(machineType).push(lot);
-        });
-
-        map.forEach(list => list.sort((a, b) => (a.order || 0) - (b.order || 0)));
-        return map;
-    }, [isTraveteDashboard, lots, products]);
->>>>>>> f5172dd6
 
     const availablePeriods = useMemo(() => FIXED_PERIODS.filter(p => !productionData.some(e => e.period === p)), [productionData]);
     const filteredLots = useMemo(() => [...lots].filter(l => lotFilter === 'ongoing' ? (l.status === 'ongoing' || l.status === 'future') : l.status.startsWith('completed')), [lots, lotFilter]);
@@ -2980,7 +2918,6 @@
     const handleInputChange = (e) => { const { name, value } = e.target; setNewEntry(prev => ({ ...prev, [name]: value, ...(name === 'productId' && { productions: [] }) })); };
     const handleUrgentChange = (e) => setUrgentProduction(prev => ({...prev, [e.target.name]: e.target.value}));
     const handleProductionChange = (index, value) => { const newProductions = [...newEntry.productions]; newProductions[index] = value; setNewEntry(prev => ({ ...prev, productions: newProductions })); };
-<<<<<<< HEAD
     const handleTraveteBaseTimeChange = (value) => {
         setTraveteProductForm(prev => {
             const numericValue = parseFloat(value);
@@ -3035,8 +2972,6 @@
             };
         });
     };
-=======
->>>>>>> f5172dd6
     const handleTraveteFieldChange = (field, value) => {
         setTraveteEntry(prev => ({ ...prev, [field]: value }));
     };
@@ -3045,7 +2980,6 @@
             ...prev,
             employeeEntries: prev.employeeEntries.map((emp, empIndex) => {
                 if (empIndex !== index) return emp;
-<<<<<<< HEAD
                 const updated = { ...emp };
 
                 switch (field) {
@@ -3081,17 +3015,11 @@
                     default: {
                         updated[field] = value;
                     }
-=======
-                const updated = { ...emp, [field]: value };
-                if (field === 'machineType') {
-                    updated.lotId = '';
->>>>>>> f5172dd6
                 }
                 return updated;
             }),
         }));
     };
-<<<<<<< HEAD
     const handleTraveteStandardTimeBlur = (index) => {
         setTraveteEntry(prev => ({
             ...prev,
@@ -3109,15 +3037,12 @@
             }),
         }));
     };
-=======
->>>>>>> f5172dd6
     
     const handleAddProduct = async (e) => {
         e.preventDefault();
         if (!currentDashboard) return;
 
         if (isTraveteDashboard) {
-<<<<<<< HEAD
             const trimmedName = traveteProductForm.baseName.trim();
             if (!trimmedName) return;
 
@@ -3170,33 +3095,6 @@
                     standardTimeHistory: [{
                         time: variation.timeValue,
                         effectiveDate: creationIso,
-=======
-            if (!traveteProductForm.baseName || !traveteProductForm.baseTime) return;
-            const baseId = generateId('traveteBase');
-            const baseTime = parseFloat(traveteProductForm.baseTime);
-            if (!baseTime || Number.isNaN(baseTime)) return;
-
-            const variations = [
-                { suffix: '2 Agulhas', multiplier: 1, machineType: 'Travete 2 Agulhas' },
-                { suffix: '1 Agulha', multiplier: 2, machineType: 'Travete 1 Agulha' },
-                { suffix: 'Convencional', multiplier: 3, machineType: 'Travete Convencional' },
-            ];
-
-            const batch = writeBatch(db);
-            variations.forEach(({ suffix, multiplier, machineType }) => {
-                const id = `${baseId}_${suffix.replace(/\s+/g, '').toLowerCase()}`;
-                const timeValue = parseFloat((baseTime * multiplier).toFixed(2));
-                const productData = {
-                    id,
-                    name: `${traveteProductForm.baseName} - ${suffix}`,
-                    baseProductId: baseId,
-                    baseProductName: traveteProductForm.baseName,
-                    machineType,
-                    variationMultiplier: multiplier,
-                    standardTimeHistory: [{
-                        time: timeValue,
-                        effectiveDate: new Date().toISOString(),
->>>>>>> f5172dd6
                         changedBy: { uid: user.uid, email: user.email },
                     }],
                     createdBy: { uid: user.uid, email: user.email },
@@ -3205,11 +3103,7 @@
             });
 
             await batch.commit();
-<<<<<<< HEAD
             setTraveteProductForm(getTraveteDefaultProductForm());
-=======
-            setTraveteProductForm({ baseName: '', baseTime: '' });
->>>>>>> f5172dd6
             return;
         }
 
@@ -3638,7 +3532,6 @@
                                              className="p-2 rounded-md bg-gray-100 dark:bg-gray-700"
                                          />
                                      </div>
-<<<<<<< HEAD
                                  </div>
                                  <div className="grid grid-cols-1 lg:grid-cols-2 gap-4">
                                     {traveteEntry.employeeEntries.map((employee, index) => {
@@ -3756,106 +3649,6 @@
                                          </select>
                                      </div>
                                  </div>
-=======
-                                 </div>
-                                 <div className="grid grid-cols-1 lg:grid-cols-2 gap-4">
-                                     {traveteEntry.employeeEntries.map((employee, index) => {
-                                         const metaInfo = traveteComputedEntry.employeeSummaries[index] || {};
-                                         const lotOptions = (traveteLotsByMachine.get(employee.machineType) || traveteLotsByMachine.get('') || []);
-                                         return (
-                                             <div key={employee.employeeId} className="p-4 border border-gray-200 dark:border-gray-700 rounded-xl bg-gray-50 dark:bg-gray-800/50 space-y-4">
-                                                 <div className="flex items-center justify-between">
-                                                     <h3 className="text-lg font-semibold">Funcionário {employee.employeeId}</h3>
-                                                     <span className="text-xs uppercase tracking-wide text-gray-500">{employee.machineType}</span>
-                                                 </div>
-                                                 <div className="grid grid-cols-1 md:grid-cols-2 gap-4">
-                                                     <div className="flex flex-col">
-                                                         <label>Máquina</label>
-                                                         <select
-                                                             value={employee.machineType}
-                                                             onChange={(e) => handleTraveteEmployeeChange(index, 'machineType', e.target.value)}
-                                                             className="p-2 rounded-md bg-gray-100 dark:bg-gray-700"
-                                                         >
-                                                             {traveteMachines.map(machine => (<option key={machine} value={machine}>{machine}</option>))}
-                                                         </select>
-                                                     </div>
-                                                     <div className="flex flex-col">
-                                                         <label>Lote de Produção</label>
-                                                         <select
-                                                             value={employee.lotId}
-                                                             onChange={(e) => handleTraveteEmployeeChange(index, 'lotId', e.target.value)}
-                                                             className="p-2 rounded-md bg-gray-100 dark:bg-gray-700"
-                                                             required
-                                                         >
-                                                             <option value="">Selecione...</option>
-                                                             {lotOptions.map(lot => (
-                                                                 <option key={lot.id} value={lot.id}>
-                                                                     {lot.productName}{lot.customName ? ` - ${lot.customName}` : ''}
-                                                                 </option>
-                                                             ))}
-                                                         </select>
-                                                     </div>
-                                                 </div>
-                                                 <div className="flex flex-col">
-                                                     <label>Quantidade Produzida</label>
-                                                     <input
-                                                         type="number"
-                                                         min="0"
-                                                         value={employee.produced}
-                                                         onChange={(e) => handleTraveteEmployeeChange(index, 'produced', e.target.value)}
-                                                         className="p-2 rounded-md bg-gray-100 dark:bg-gray-700"
-                                                         required
-                                                     />
-                                                 </div>
-                                                 <div className="flex flex-wrap justify-between text-sm text-gray-600 dark:text-gray-300">
-                                                     <span>Meta Individual: {metaInfo.meta || 0}</span>
-                                                     <span>Tempo Padrão: {metaInfo.product?.standardTime ? `${metaInfo.product.standardTime} min` : '--'}</span>
-                                                 </div>
-                                                 <div className="text-xs text-gray-500">
-                                                     Eficiência Prevista: {metaInfo.efficiency ? `${Number(metaInfo.efficiency).toFixed(2)}%` : '0%'}
-                                                 </div>
-                                                 {employee.lotId && !metaInfo.matchesMachine && (
-                                                     <p className="text-xs text-red-500">O lote selecionado não corresponde à máquina escolhida.</p>
-                                                 )}
-                                             </div>
-                                         );
-                                     })}
-                                 </div>
-                                 <div className="flex flex-col md:flex-row md:items-center md:justify-between gap-4 border-t pt-4 dark:border-gray-700">
-                                     <div className="flex flex-col justify-center items-center bg-blue-100 dark:bg-blue-900/50 p-3 rounded-md shadow-inner w-full md:w-64">
-                                         <label className="text-sm font-medium text-gray-800 dark:text-gray-200">Meta Prevista</label>
-                                         <span className="font-bold text-xl text-blue-600 dark:text-blue-300">{traveteComputedEntry.goalDisplay || '0 // 0'}</span>
-                                     </div>
-                                     <button
-                                         type="submit"
-                                         disabled={!isEntryFormValid}
-                                         className="h-10 px-6 font-semibold rounded-md bg-blue-600 text-white hover:bg-blue-700 disabled:opacity-50 disabled:cursor-not-allowed"
-                                     >
-                                         Adicionar
-                                     </button>
-                                 </div>
-                             </form>
-                         ) : (
-                             <form onSubmit={handleAddEntry} className="grid grid-cols-1 gap-4 items-end">
-                                 <div className="grid grid-cols-1 sm:grid-cols-2 md:grid-cols-4 gap-4">
-                                     <div className="flex flex-col">
-                                         <label htmlFor="entry-period">Período</label>
-                                         <select id="entry-period" name="period" value={newEntry.period} onChange={handleInputChange} required className="p-2 rounded-md bg-gray-100 dark:bg-gray-700">
-                                             <option value="" disabled>Selecione...</option>
-                                             {availablePeriods.map(time => (<option key={time} value={time}>{time}</option>))}
-                                         </select>
-                                     </div>
-                                     <div className="flex flex-col"><label htmlFor="entry-people">Nº Pessoas</label><input id="entry-people" type="number" name="people" value={newEntry.people} onChange={handleInputChange} required className="p-2 rounded-md bg-gray-100 dark:bg-gray-700" /></div>
-                                     <div className="flex flex-col"><label htmlFor="entry-available-time">Tempo Disp.</label><input id="entry-available-time" type="number" name="availableTime" value={newEntry.availableTime} onChange={handleInputChange} required className="p-2 rounded-md bg-gray-100 dark:bg-gray-700"/></div>
-                                     <div className="flex flex-col">
-                                         <label htmlFor="entry-product">Produto (Prioridade)</label>
-                                         <select id="entry-product" name="productId" value={newEntry.productId} onChange={handleInputChange} required className="p-2 rounded-md bg-gray-100 dark:bg-gray-700">
-                                             <option value="">Selecione...</option>
-                                             {[...productsForSelectedDate].sort((a,b)=>a.name.localeCompare(b.name)).map(p=>(<option key={p.id} value={p.id}>{p.name}</option>))}
-                                         </select>
-                                     </div>
-                                 </div>
->>>>>>> f5172dd6
                                  <div className="flex flex-col space-y-4">
                                      <div className="flex flex-wrap gap-4 items-end">
                                          <div className='flex flex-wrap gap-4 items-end'>
@@ -4007,11 +3800,7 @@
                               {permissions.MANAGE_PRODUCTS && (
                                   <div className="space-y-4">
                                       <h3 className="text-lg font-medium">Cadastrar Produto Base</h3>
-<<<<<<< HEAD
                                       <form onSubmit={handleAddProduct} className="space-y-4">
-=======
-                                      <form onSubmit={handleAddProduct} className="space-y-3">
->>>>>>> f5172dd6
                                           <div>
                                               <label htmlFor="travete-base-name">Nome do Produto Base</label>
                                               <input
@@ -4023,7 +3812,6 @@
                                                   className="w-full p-2 rounded-md bg-gray-100 dark:bg-gray-700"
                                               />
                                           </div>
-<<<<<<< HEAD
                                           <div className="space-y-3">
                                               <span className="text-sm font-semibold text-gray-700 dark:text-gray-200">Variações e Tempos</span>
                                               <div className="grid grid-cols-1 md:grid-cols-3 gap-4">
@@ -4096,24 +3884,6 @@
                                           <button type="submit" className="w-full h-10 bg-green-600 text-white rounded-md hover:bg-green-700">Salvar</button>
                                       </form>
                                       <p className="text-xs text-gray-500 dark:text-gray-400">Escolha quais variações criar e ajuste os tempos caso precise personalizar algum cenário específico.</p>
-=======
-                                          <div>
-                                              <label htmlFor="travete-base-time">Tempo Padrão (2 Agulhas) - min</label>
-                                              <input
-                                                  id="travete-base-time"
-                                                  type="number"
-                                                  step="0.01"
-                                                  min="0"
-                                                  value={traveteProductForm.baseTime}
-                                                  onChange={(e) => setTraveteProductForm(prev => ({ ...prev, baseTime: e.target.value }))}
-                                                  required
-                                                  className="w-full p-2 rounded-md bg-gray-100 dark:bg-gray-700"
-                                              />
-                                          </div>
-                                          <button type="submit" className="w-full h-10 bg-green-600 text-white rounded-md hover:bg-green-700">Salvar</button>
-                                      </form>
-                                      <p className="text-xs text-gray-500 dark:text-gray-400">O sistema criará automaticamente as variações para 1 Agulha e Convencional.</p>
->>>>>>> f5172dd6
                                   </div>
                               )}
                               <div className={!permissions.MANAGE_PRODUCTS ? 'lg:col-span-2' : ''}>
