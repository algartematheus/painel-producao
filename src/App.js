import React, { useState, useEffect, useMemo, useCallback, useRef, createContext, useContext } from 'react';
import { Sun, Moon, PlusCircle, List, Edit, Trash2, Save, XCircle, ChevronLeft, ChevronRight, MessageSquare, Layers, ChevronUp, ChevronDown, LogOut, Settings, ChevronDown as ChevronDownIcon, Package, Monitor, ArrowLeft, ArrowRight, UserCog, BarChart, Film, Warehouse, Home, ArrowUpDown, Box, Trash, MinusCircle } from 'lucide-react';
import { db, auth } from './firebase';
import {
  collection,
  doc,
  setDoc,
  updateDoc,
  deleteDoc,
  onSnapshot,
  writeBatch,
  query,
  orderBy,
  getDocs,
  increment,
  Timestamp
} from 'firebase/firestore';
import {
  signInWithEmailAndPassword,
  signOut,
  onAuthStateChanged,
  setPersistence,
  browserLocalPersistence,
  browserSessionPersistence,
} from 'firebase/auth';

// =====================================================================
// == CONSTANTES E FUNÇÕES AUXILIARES GLOBAIS ==
// =====================================================================
const raceBullLogoUrl = "https://firebasestorage.googleapis.com/v0/b/quadrodeproducao.firebasestorage.app/o/assets%2FLOGO%20PROPRIET%C3%81RIA.png?alt=media&token=a16d015f-e8ca-4b3c-b744-7cef3ab6504b";

const initialDashboards = [
    { id: 'producao', name: 'Quadro da Produção', order: 1 },
    { id: 'acabamento', name: 'Quadro do Acabamento', order: 2 },
    { id: 'estoque', name: 'Quadro do Estoque', order: 3 },
    { id: 'corte', name: 'Quadro do Corte', order: 4 },
    { id: 'travete', name: 'Quadro do Travete', order: 5 },
];

const FIXED_PERIODS = ["08:00", "09:00", "10:00", "11:00", "11:45", "14:00", "15:00", "16:00", "17:00"];
const TRAVETE_MACHINES = ['Travete 2 Agulhas', 'Travete 1 Agulha', 'Travete Convencional'];

const ALL_PERMISSIONS = {
    MANAGE_DASHBOARDS: 'Gerenciar Quadros (Criar/Renomear/Excluir/Reordenar)',
    MANAGE_PRODUCTS: 'Gerenciar Produtos (Criar/Editar/Excluir)',
    MANAGE_LOTS: 'Gerenciar Lotes (Criar/Editar/Excluir/Reordenar)',
    ADD_ENTRIES: 'Adicionar Lançamentos de Produção',
    EDIT_ENTRIES: 'Editar Lançamentos de Produção',
    DELETE_ENTRIES: 'Excluir Lançamentos de Produção',
    VIEW_TRASH: 'Visualizar Lixeira',
    RESTORE_TRASH: 'Restaurar Itens da Lixeira',
    MANAGE_SETTINGS: 'Acessar e Gerenciar Configurações de Administrador',
};

const defaultRoles = {
    'admin': { id: 'admin', name: 'Administrador', permissions: Object.keys(ALL_PERMISSIONS) },
    'editor': { id: 'editor', name: 'Editor', permissions: ['MANAGE_PRODUCTS', 'MANAGE_LOTS', 'ADD_ENTRIES', 'EDIT_ENTRIES', 'DELETE_ENTRIES'] },
    'viewer': { id: 'viewer', name: 'Visualizador', permissions: [] },
};

const generateId = (prefix) => `${prefix}_${Date.now()}_${Math.random().toString(36).substr(2, 9)}`;

async function sha256Hex(message) {
    const data = new TextEncoder().encode(message);
    const hashBuffer = await crypto.subtle.digest('SHA-256', data);
    const hashArray = Array.from(new Uint8Array(hashBuffer));
    return hashArray.map(b => b.toString(16).padStart(2, '0')).join('');
}

<<<<<<< HEAD
const ADMIN_PASSWORD_HASH = (process.env.REACT_APP_ADMIN_PASSWORD_HASH || '').trim();
const IS_VALID_ADMIN_PASSWORD_HASH = /^[a-f0-9]{64}$/i.test(ADMIN_PASSWORD_HASH);
=======
const ADMIN_PASSWORD_HASH = process.env.REACT_APP_ADMIN_PASSWORD_HASH || '';
>>>>>>> c8c39502


// --- ESTILOS GLOBAIS E ANIMAÇÕES ---
const GlobalStyles = () => (
    <style>{`
        :root {
            --font-size-title: clamp(18px, 1.8vw, 28px);
            --font-size-text: clamp(13px, 1.2vw, 18px);
            --container-padding: clamp(12px, 2vw, 32px);
            --container-gap: clamp(12px, 2vw, 32px);
            --app-max-width: 1600px;
        }
        body {
            font-size: var(--font-size-text);
            margin: 0;
        }
        .responsive-root {
            padding-inline: var(--container-padding);
        }
        .responsive-main {
            width: min(100%, var(--app-max-width));
            margin: 0 auto;
        }
        .responsive-main,
        .dashboard-grid,
        .responsive-grid {
            gap: var(--container-gap);
        }
        .dashboard-grid {
            display: grid;
            grid-template-columns: 1fr;
        }
        .responsive-card,
        .dashboard-card {
            width: 100%;
        }
        .responsive-actions {
            display: flex;
            flex-direction: column;
            gap: 0.75rem;
        }
        .responsive-actions > * {
            width: 100%;
        }
        .responsive-form-grid {
            display: grid;
            grid-template-columns: 1fr;
            gap: 1rem;
        }
        .responsive-tv {
            height: calc(100vh - 120px);
            overflow-y: auto;
        }
        @media (min-width: 769px) {
            .responsive-actions {
                flex-direction: row;
                align-items: center;
            }
            .responsive-actions > * {
                width: auto;
            }
            .responsive-form-grid {
                grid-template-columns: repeat(2, minmax(0, 1fr));
            }
        }
        @media (min-width: 1025px) {
            .dashboard-grid {
                grid-template-columns: repeat(2, minmax(0, 1fr));
            }
        }
        @media (min-width: 1280px) {
            .dashboard-grid {
                grid-template-columns: repeat(3, minmax(0, 1fr));
            }
        }
        @media (min-width: 1536px) {
            .responsive-main {
                width: min(100%, var(--app-max-width));
            }
        }
        @keyframes fadeIn { from { opacity: 0; } to { opacity: 1; } }
        @keyframes scaleUp { from { transform: scale(0.95) translateY(10px); opacity: 0; } to { transform: scale(1) translateY(0); opacity: 1; } }
        @keyframes slideDown { from { opacity: 0; transform: translateY(-10px); } to { opacity: 1; transform: translateY(0); } }
        @keyframes blinking-red {
            0% { background-color: transparent; }
            50% { background-color: rgba(239, 68, 68, 0.5); }
            100% { background-color: transparent; }
        }
        .blinking-red {
            animation: blinking-red 1s infinite;
        }
        .modal-backdrop { animation: fadeIn 0.2s ease-out forwards; }
        .modal-content { animation: scaleUp 0.2s ease-out forwards; }
        .dropdown-content { animation: slideDown 0.2s ease-out forwards; }
    `}</style>
);

// --- HOOKS CUSTOMIZADOS ---
const useClickOutside = (ref, handler) => {
    useEffect(() => {
        const listener = (event) => {
            if (!ref.current || ref.current.contains(event.target)) return;
            handler(event);
        };
        document.addEventListener('mousedown', listener);
        document.addEventListener('touchstart', listener);
        return () => {
            document.removeEventListener('mousedown', listener);
            document.removeEventListener('touchstart', listener);
        };
    }, [ref, handler]);
};

const usePrevious = (value) => {
    const ref = useRef();
    useEffect(() => {
        ref.current = value;
    });
    return ref.current;
}

const createTraveteDefaultProductForm = () => ({
    baseName: '',
    baseTime: '',
    createTwoNeedle: true,
    createOneNeedle: true,
    createConventional: true,
    oneNeedleTime: '',
    conventionalTime: '',
    oneNeedleManual: false,
    conventionalManual: false,
});

const createDefaultTraveteProductItem = (overrides = {}) => ({
    lotId: '',
    produced: '',
    isAutoSuggested: false,
    ...overrides,
});

const createDefaultTraveteEmployee = (employeeId) => ({
    employeeId,
    machineType: employeeId === 1 ? 'Travete 2 Agulhas' : 'Travete 1 Agulha',
    standardTime: '',
    standardTimeManual: false,
    products: [createDefaultTraveteProductItem()],
});

const getOrderedActiveLots = (lots = []) =>
    [...lots]
        .filter(lot => lot && (lot.status === 'ongoing' || lot.status === 'future'))
        .sort((a, b) => (a.order || 0) - (b.order || 0));

const getLotRemainingPieces = (lot) => {
    if (!lot) return 0;
    return Math.max(0, (lot.target || 0) - (lot.produced || 0));
};

const splitGoalSegments = (goalDisplay = '') => goalDisplay
    .split('/')
    .map(segment => segment.trim())
    .filter(Boolean);

const formatDefaultLotDisplayName = (lot, product) => {
    if (!lot) {
        return product?.name || '';
    }

    const baseName = lot.productName || product?.name || lot.name || lot.id || '';
    return lot.customName ? `${baseName} - ${lot.customName}` : baseName;
};

const createProductionRowFromDetail = (detail, productMap, lots) => {
    if (!detail) return null;

    const lot = detail.lotId ? lots.find(l => l.id === detail.lotId) || null : null;
    const product = detail.productId ? productMap.get(detail.productId) || null : null;
    const productName = formatDefaultLotDisplayName(lot, product) || detail.productName || detail.productId || 'Produto';
    const standardTimeRaw = detail.standardTime !== undefined ? detail.standardTime : product?.standardTime;
    const standardTime = standardTimeRaw !== undefined ? parseFloat(standardTimeRaw) || 0 : 0;

    return {
        key: detail.lotId || detail.productId || generateId('production-row'),
        lotId: detail.lotId || '',
        productId: detail.productId || '',
        productName,
        produced: detail.produced !== undefined ? String(detail.produced) : '',
        autoGenerated: false,
        standardTime,
        remainingPieces: lot ? getLotRemainingPieces(lot) : 0,
    };
};

const computeDefaultPredictionsForEdit = ({ peopleValue, availableTimeValue, lots, productMap, fallbackProductId }) => {
    const people = parseFloat(peopleValue) || 0;
    const availableTime = parseFloat(availableTimeValue) || 0;

    if (people <= 0 || availableTime <= 0) {
        return [];
    }

    const activeLots = getOrderedActiveLots(lots);
    let remainingTime = people * availableTime;
    const predictions = [];

    let startIndex = activeLots.findIndex(lot => getLotRemainingPieces(lot) > 0);
    if (startIndex === -1 && fallbackProductId) {
        startIndex = activeLots.findIndex(lot => lot.productId === fallbackProductId);
    }

    const MAX_PREDICTIONS = 10;
    if (startIndex !== -1) {
        for (let index = startIndex; index < activeLots.length && remainingTime > 0 && predictions.length < MAX_PREDICTIONS; index++) {
            const lot = activeLots[index];
            const product = lot?.productId ? productMap.get(lot.productId) || null : null;
            const standardTimeRaw = product?.standardTime;
            const standardTime = standardTimeRaw !== undefined ? parseFloat(standardTimeRaw) : NaN;

            if (!product || Number.isNaN(standardTime) || standardTime <= 0) {
                continue;
            }

            const remainingPieces = getLotRemainingPieces(lot);
            if (remainingPieces <= 0) {
                continue;
            }

            if (remainingTime < standardTime) {
                break;
            }

            const producibleFloat = remainingTime / standardTime;
            const roundedProducible = Math.round(producibleFloat);
            const producible = Math.min(remainingPieces, Math.max(0, roundedProducible));

            if (producible <= 0) {
                break;
            }

            predictions.push({
                key: lot.id,
                id: lot.id,
                productId: lot.productId,
                productName: formatDefaultLotDisplayName(lot, product),
                remainingPieces,
                plannedPieces: producible,
                standardTime,
            });

            remainingTime -= producible * standardTime;
        }
    }

    if (predictions.length === 0 && fallbackProductId) {
        const fallbackProduct = productMap.get(fallbackProductId) || null;
        const standardTimeRaw = fallbackProduct?.standardTime;
        const standardTime = standardTimeRaw !== undefined ? parseFloat(standardTimeRaw) : NaN;

        if (!Number.isNaN(standardTime) && standardTime > 0 && remainingTime >= standardTime) {
            const producibleFloat = remainingTime / standardTime;
            const producible = Math.max(0, Math.round(producibleFloat));

            if (producible > 0) {
                predictions.push({
                    key: `product-${fallbackProductId}`,
                    id: '',
                    productId: fallbackProductId,
                    productName: fallbackProduct?.name || '',
                    remainingPieces: producible,
                    plannedPieces: producible,
                    standardTime,
                });
            }
        }
    }

    return predictions;
};

const buildRowsFromPredictions = (existingRows = [], predictions = [], lots = [], productMap = new Map()) => {
    if (!predictions || predictions.length === 0) {
        const manualRows = existingRows.filter(row => !row.autoGenerated);
        if (manualRows.length > 0) {
            return manualRows;
        }
        if (existingRows.length > 0) {
            const [first] = existingRows;
            return [{ ...first, autoGenerated: false }];
        }
        return [];
    }

    const nextRows = predictions.map(prediction => {
        const existing = existingRows.find(row => row.key === prediction.key)
            || existingRows.find(row => row.lotId && row.lotId === prediction.id)
            || existingRows.find(row => row.productId && row.productId === prediction.productId);

        const lot = prediction.id ? lots.find(l => l.id === prediction.id) || null : null;
        const product = prediction.productId ? productMap.get(prediction.productId) || null : null;

        return {
            key: prediction.key,
            lotId: prediction.id || '',
            productId: prediction.productId || '',
            productName: prediction.productName
                || formatDefaultLotDisplayName(lot, product)
                || existing?.productName
                || '',
            produced: existing ? existing.produced : '',
            autoGenerated: existing ? existing.autoGenerated : true,
            standardTime: existing?.standardTime
                || prediction.standardTime
                || (product?.standardTime !== undefined ? parseFloat(product.standardTime) || 0 : 0),
            remainingPieces: prediction.remainingPieces ?? prediction.plannedPieces ?? 0,
        };
    });

    const manualRows = existingRows.filter(row => !row.autoGenerated && !nextRows.some(next => next.key === row.key));
    return [...nextRows, ...manualRows];
};

const areProductionRowsEqual = (prevRows = [], nextRows = []) => {
    if (prevRows.length !== nextRows.length) {
        return false;
    }

    for (let index = 0; index < prevRows.length; index++) {
        const prev = prevRows[index];
        const next = nextRows[index];

        if (
            prev.key !== next.key
            || prev.lotId !== next.lotId
            || prev.productId !== next.productId
            || prev.productName !== next.productName
            || String(prev.produced ?? '') !== String(next.produced ?? '')
            || Boolean(prev.autoGenerated) !== Boolean(next.autoGenerated)
            || Number(prev.standardTime || 0) !== Number(next.standardTime || 0)
            || Number(prev.remainingPieces || 0) !== Number(next.remainingPieces || 0)
        ) {
            return false;
        }
    }

    return true;
};

const formatTraveteStandardTimeValue = (value) => {
    if (typeof value !== 'number' || Number.isNaN(value) || value <= 0) return '';
    return parseFloat(value.toFixed(2)).toString();
};

const resolveTraveteLotBaseId = (lot, products) => {
    if (!lot) return null;
    if (lot.productBaseId) return lot.productBaseId;
    if (lot.baseProductId) return lot.baseProductId;
    if (lot.productId) {
        const directProduct = products.find(p => p.id === lot.productId);
        if (directProduct?.baseProductId) return directProduct.baseProductId;
        return lot.productId;
    }
    return null;
};

const findTraveteVariationForLot = (lot, machineType, products, variationLookup) => {
    if (!lot || !machineType) return null;
    const baseId = resolveTraveteLotBaseId(lot, products);
    if (!baseId) return null;

    const variationFromLookup = variationLookup?.get(baseId)?.get(machineType);
    if (variationFromLookup) {
        return variationFromLookup;
    }

    return products.find(p => p.machineType === machineType && (p.baseProductId === baseId || p.id === baseId)) || null;
};

const deriveTraveteStandardTimeShared = (
    lotId,
    machineType,
    lots = [],
    products = [],
    variationLookup = new Map()
) => {
    if (!lotId || !machineType) return '';
    const lot = lots.find(l => l.id === lotId) || null;
    if (!lot) return '';

    const variation = findTraveteVariationForLot(lot, machineType, products, variationLookup);
    const numeric = variation?.standardTime ? parseFloat(variation.standardTime) : NaN;
    if (!Number.isFinite(numeric) || numeric <= 0) return '';

    return formatTraveteStandardTimeValue(numeric);
};

const applyTraveteAutoSuggestions = (employeeEntries = [], lotOptions = [], products = [], variationLookup = new Map()) => {
    if (!Array.isArray(employeeEntries) || employeeEntries.length === 0) {
        return { changed: false, employeeEntries: Array.isArray(employeeEntries) ? employeeEntries : [] };
    }

    const primaryLot = lotOptions[0] || null;
    const secondaryLot = lotOptions[1] || null;
    let changed = false;

    const normalizedEntries = employeeEntries.map((entry, index) => {
        const employee = {
            machineType: entry.machineType || TRAVETE_MACHINES[index] || TRAVETE_MACHINES[0],
            standardTime: entry.standardTime || '',
            standardTimeManual: Boolean(entry.standardTimeManual),
            ...entry,
        };

        let productsList = Array.isArray(entry.products) && entry.products.length > 0
            ? entry.products.map(item => ({ ...item }))
            : [createDefaultTraveteProductItem()];

        if (productsList.length === 0) {
            productsList = [createDefaultTraveteProductItem()];
        }

        let employeeChanged = false;

        if (primaryLot) {
            const first = { ...(productsList[0] || createDefaultTraveteProductItem()) };
            const shouldAutoAssignFirst = !first.lotId || first.isAutoSuggested;
            if (shouldAutoAssignFirst && first.lotId !== primaryLot.id) {
                first.lotId = primaryLot.id;
                employeeChanged = true;
            }
            if (shouldAutoAssignFirst) {
                if (!first.isAutoSuggested) {
                    employeeChanged = true;
                }
                first.isAutoSuggested = true;
            }
            productsList[0] = first;
        } else if (productsList[0]?.isAutoSuggested) {
            const first = { ...productsList[0], lotId: '', isAutoSuggested: false };
            productsList[0] = first;
            employeeChanged = true;
        }

        if (secondaryLot) {
            if (productsList.length < 2) {
                productsList.push(createDefaultTraveteProductItem({ isAutoSuggested: true }));
                employeeChanged = true;
            }
            const second = { ...(productsList[1] || createDefaultTraveteProductItem({ isAutoSuggested: true })) };
            const shouldAutoAssignSecond = !second.lotId || second.isAutoSuggested;
            if (shouldAutoAssignSecond && second.lotId !== secondaryLot.id) {
                second.lotId = secondaryLot.id;
                employeeChanged = true;
            }
            if (shouldAutoAssignSecond) {
                if (!second.isAutoSuggested) {
                    employeeChanged = true;
                }
                second.isAutoSuggested = true;
            }
            productsList[1] = second;
        } else if (productsList.length > 1) {
            const filtered = productsList.filter((item, idx) => !(idx > 0 && item.isAutoSuggested));
            if (filtered.length !== productsList.length) {
                productsList = filtered;
                employeeChanged = true;
            } else if (productsList[1]?.isAutoSuggested) {
                const second = { ...productsList[1], lotId: '', isAutoSuggested: false };
                productsList[1] = second;
                employeeChanged = true;
            }
        }

        if (!employee.standardTimeManual) {
            const firstLotId = productsList[0]?.lotId;
            if (firstLotId) {
                const derived = deriveTraveteStandardTimeShared(firstLotId, employee.machineType, lotOptions, products, variationLookup);
                if (derived && derived !== (employee.standardTime || '')) {
                    employee.standardTime = derived;
                    employeeChanged = true;
                }
            }
        }

        if (employeeChanged) {
            changed = true;
        }

        return { ...employee, products: productsList };
    });

    return { changed, employeeEntries: normalizedEntries };
};

const formatTraveteLotDisplayName = (lot, products) => {
    if (!lot) return '';

    const baseId = resolveTraveteLotBaseId(lot, products);
    const productForLot = lot.productId ? products.find(p => p.id === lot.productId) : null;
    const baseProduct = baseId ? products.find(p => p.id === baseId) : null;

    const baseName = (
        lot.baseProductName ||
        productForLot?.baseProductName ||
        baseProduct?.baseProductName ||
        (baseProduct?.name ? baseProduct.name.replace(/\s-\s.*$/, '') : null) ||
        (productForLot?.name ? productForLot.name.replace(/\s-\s.*$/, '') : null) ||
        (lot.productName ? lot.productName.replace(/\s-\s.*$/, '') : null) ||
        lot.name ||
        lot.id ||
        ''
    );

    return lot.customName ? `${baseName} - ${lot.customName}` : baseName;
};

const getTraveteBaseProductName = (product) => {
    if (!product) return '';
    if (product.baseProductName) return product.baseProductName;
    if (product.name) return product.name.replace(/\s-\s.*$/, '');
    return product.id || '';
};


// #####################################################################
// #                                                                   #
// #                       INÍCIO: AUTENTICAÇÃO                        #
// #                                                                   #
// #####################################################################

const AuthContext = createContext();

export const AuthProvider = ({ children }) => {
    const [user, setUser] = useState(null);
    const [loading, setLoading] = useState(true);

    useEffect(() => {
        const unsubscribe = onAuthStateChanged(auth, (currentUser) => {
            setUser(currentUser);
            setLoading(false);
        });
        return unsubscribe;
    }, []);

    const login = async (email, password, persistenceType) => {
        if (persistenceType) {
            await setPersistence(auth, persistenceType);
        }
        return signInWithEmailAndPassword(auth, email, password);
    };
    const logout = () => signOut(auth);

    const value = useMemo(() => ({
        user,
        loading,
        login,
        logout,
    }), [user, loading]);

    return (
        <AuthContext.Provider value={value}>
            {!loading && children}
        </AuthContext.Provider>
    );
};

export const useAuth = () => useContext(AuthContext);

const LoginPage = () => {
    const { login } = useAuth();
    const [email, setEmail] = useState('');
    const [password, setPassword] = useState('');
    const [error, setError] = useState('');
    const [rememberMe, setRememberMe] = useState(() => {
        const stored = localStorage.getItem('rememberLoginPersistence');
        if (stored === null) {
            return true;
        }
        return stored === 'true';
    });

    useEffect(() => {
        localStorage.setItem('rememberLoginPersistence', rememberMe ? 'true' : 'false');
    }, [rememberMe]);

    const handleLogin = async (e) => {
        e.preventDefault();
        setError('');
        try {
            await login(
                email,
                password,
                rememberMe ? browserLocalPersistence : browserSessionPersistence
            );
        } catch (err) {
            setError('Falha no login. Verifique seu e-mail e senha.');
            console.error(err);
        }
    };

    return (
        <div className="flex items-center justify-center min-h-screen bg-gray-100 dark:bg-gray-900">
            <div className="w-full max-w-md p-8 space-y-8 bg-white rounded-lg shadow-lg dark:bg-gray-800">
                <div className="text-center">
                    <img src={raceBullLogoUrl} alt="Race Bull Logo" className="w-32 h-auto mx-auto mb-4 dark:invert" />
                    <h2 className="text-2xl font-bold text-gray-900 dark:text-white">Acessar Sistema</h2>
                </div>
                <form className="mt-8 space-y-6" onSubmit={handleLogin}>
                    <div className="rounded-md shadow-sm -space-y-px">
                        <div>
                            <input
                                id="email-address"
                                name="email"
                                type="email"
                                autoComplete="email"
                                required
                                value={email}
                                onChange={(e) => setEmail(e.target.value)}
                                className="relative block w-full px-3 py-2 text-gray-900 placeholder-gray-500 bg-gray-50 border border-gray-300 rounded-t-md focus:outline-none focus:ring-blue-500 focus:border-blue-500 focus:z-10 sm:text-sm dark:bg-gray-700 dark:border-gray-600 dark:placeholder-gray-400 dark:text-white"
                                placeholder="Email"
                            />
                        </div>
                        <div>
                            <input
                                id="password"
                                name="password"
                                type="password"
                                autoComplete="current-password"
                                required
                                value={password}
                                onChange={(e) => setPassword(e.target.value)}
                                className="relative block w-full px-3 py-2 text-gray-900 placeholder-gray-500 bg-gray-50 border border-gray-300 rounded-b-md focus:outline-none focus:ring-blue-500 focus:border-blue-500 focus:z-10 sm:text-sm dark:bg-gray-700 dark:border-gray-600 dark:placeholder-gray-400 dark:text-white"
                                placeholder="Senha"
                            />
                        </div>
                    </div>

                    {error && <p className="mt-2 text-sm text-center text-red-600">{error}</p>}

                    <div className="flex items-center justify-between">
                        <label className="flex items-center text-sm text-gray-600 dark:text-gray-300">
                            <input
                                type="checkbox"
                                className="w-4 h-4 text-blue-600 border-gray-300 rounded focus:ring-blue-500"
                                checked={rememberMe}
                                onChange={(e) => setRememberMe(e.target.checked)}
                            />
                            <span className="ml-2">Manter-me conectado</span>
                        </label>
                    </div>

                    <div>
                        <button type="submit" className="group relative flex justify-center w-full px-4 py-2 text-sm font-medium text-white bg-blue-600 border border-transparent rounded-md hover:bg-blue-700 focus:outline-none focus:ring-2 focus:ring-offset-2 focus:ring-blue-500">
                            Entrar
                        </button>
                    </div>
                </form>
            </div>
        </div>
    );
};


// #######################################################################
// #       INÍCIO: GERENCIADOR DE ESTOQUE (AGORA COM FIREBASE)         #
// #######################################################################

const StockContext = createContext();

const StockProvider = ({ children }) => {
    const { user } = useAuth();
    const [categories, setCategories] = useState([]);
    const [products, setProducts] = useState([]);
    const [stockMovements, setStockMovements] = useState([]);
    const [loading, setLoading] = useState(true);

    // Listeners em tempo real para os dados do estoque no Firebase
    useEffect(() => {
        if (!user) {
            setLoading(false);
            return;
        };
        setLoading(true);

        const unsubCategories = onSnapshot(query(collection(db, "stock/data/categories"), orderBy("name")), (snap) => {
            setCategories(snap.docs.map(d => ({ id: d.id, ...d.data() })));
        });

        const unsubProducts = onSnapshot(query(collection(db, "stock/data/products"), orderBy("name")), (snap) => {
            setProducts(snap.docs.map(d => ({ id: d.id, ...d.data() })));
        });

        const unsubMovements = onSnapshot(query(collection(db, "stock/data/movements"), orderBy("timestamp", "desc")), (snap) => {
            setStockMovements(snap.docs.map(d => {
                const data = d.data();
                return { 
                    id: d.id, 
                    ...data,
                    timestamp: data.timestamp ? data.timestamp.toDate() : new Date() 
                };
            }));
        });
        
        setLoading(false);

        return () => {
            unsubCategories();
            unsubProducts();
            unsubMovements();
        };
    }, [user]);

    // Funções para manipular os dados no Firebase, agora envolvidas em useCallback
    const addCategory = useCallback(async (categoryName) => {
        const newId = generateId('cat');
        const exists = categories.some(c => c.name.toLowerCase() === categoryName.toLowerCase());
        if (exists) {
            alert("Uma categoria com este nome já existe.");
            return null;
        }
        await setDoc(doc(db, "stock/data/categories", newId), { 
            name: categoryName, 
            createdBy: { uid: user.uid, email: user.email },
            createdAt: Timestamp.now(),
        });
        return newId;
    }, [user, categories]);

    const addProduct = useCallback(async (productData) => {
        const newId = generateId('prod');
        const newProduct = {
            ...productData,
            isDeleted: false,
            createdAt: Timestamp.now(),
            createdBy: { uid: user.uid, email: user.email },
            variations: productData.variations.map(v => ({
                ...v,
                id: generateId('var'),
                currentStock: parseInt(v.initialStock, 10) || 0
            }))
        };
        await setDoc(doc(db, "stock/data/products", newId), newProduct);
    }, [user]);

    const updateProduct = useCallback(async (productId, productData) => {
        const { id, ...dataToUpdate } = productData;
        const productRef = doc(db, "stock/data/products", productId);
        await updateDoc(productRef, {
            ...dataToUpdate,
            lastEditedBy: { uid: user.uid, email: user.email },
            lastEditedAt: Timestamp.now(),
        });
    }, [user]);

    const deleteProduct = useCallback(async (productId) => {
        await updateDoc(doc(db, "stock/data/products", productId), { 
            isDeleted: true,
            deletedAt: Timestamp.now(),
            deletedBy: { uid: user.uid, email: user.email },
        });
    }, [user]);

    const restoreProduct = useCallback(async (productId) => {
        await updateDoc(doc(db, "stock/data/products", productId), { 
            isDeleted: false,
            deletedAt: null,
            deletedBy: null,
        });
    }, []);

    const addStockMovement = useCallback(async ({ productId, variationId, quantity, type }) => {
        const batch = writeBatch(db);
        
        const newMovementId = generateId('mov');
        const movementRef = doc(db, "stock/data/movements", newMovementId);
        batch.set(movementRef, {
            productId,
            variationId,
            quantity: parseInt(quantity, 10),
            type,
            user: user.uid,
            userEmail: user.email,
            timestamp: Timestamp.now()
        });

        const productRef = doc(db, "stock/data/products", productId);
        const productDoc = products.find(p => p.id === productId);
        if (productDoc) {
            const updatedVariations = productDoc.variations.map(v => {
                if (v.id === variationId) {
                    const change = type === 'Entrada' ? parseInt(quantity, 10) : -parseInt(quantity, 10);
                    return { ...v, currentStock: v.currentStock + change };
                }
                return v;
            });
            batch.update(productRef, { variations: updatedVariations });
        }

        await batch.commit();
    }, [user, products]);

    const deleteStockMovement = useCallback(async (movement) => {
        const { id, productId, variationId, quantity, type } = movement;
        if (!id) return;
        
        const batch = writeBatch(db);

        const movementRef = doc(db, "stock/data/movements", id);
        batch.delete(movementRef);

        const productRef = doc(db, "stock/data/products", productId);
        const productDoc = products.find(p => p.id === productId);
        if (productDoc) {
            const updatedVariations = productDoc.variations.map(v => {
                if (v.id === variationId) {
                    const change = type === 'Entrada' ? -parseInt(quantity, 10) : parseInt(quantity, 10);
                    return { ...v, currentStock: v.currentStock + change };
                }
                return v;
            });
            batch.update(productRef, { variations: updatedVariations });
        }

        await batch.commit();
    }, [products]);


    const value = useMemo(() => ({
        loading,
        categories,
        products: products.filter(p => !p.isDeleted),
        deletedProducts: products.filter(p => p.isDeleted),
        stockMovements,
        addCategory,
        addProduct,
        updateProduct,
        deleteProduct,
        restoreProduct,
        addStockMovement,
        deleteStockMovement,
    }), [
        loading, 
        categories, 
        products, 
        stockMovements,
        addCategory,
        addProduct,
        updateProduct,
        deleteProduct,
        restoreProduct,
        addStockMovement,
        deleteStockMovement
    ]);

    return <StockContext.Provider value={value}>{children}</StockContext.Provider>;
};

const useStock = () => useContext(StockContext);

const StockHeader = ({ onNavigateToCrono }) => {
    const { logout } = useAuth();
    return (
        <header className="bg-white dark:bg-gray-900 shadow-md p-4 flex flex-col gap-4 md:flex-row md:items-center md:justify-between sticky top-0 z-40">
            <div className="flex flex-wrap items-center gap-4 w-full md:w-auto">
                <img src={raceBullLogoUrl} alt="Race Bull Logo" className="h-12 w-auto dark:invert" />
                <h1 className="text-xl sm:text-2xl font-bold text-gray-800 dark:text-white">Painel de Estoque</h1>
            </div>
            <div className="flex flex-wrap items-center gap-2 sm:gap-4 w-full md:w-auto md:justify-end">
                <button onClick={onNavigateToCrono} className="p-2 rounded-md hover:bg-gray-200 dark:hover:bg-gray-700 flex items-center gap-2 w-full sm:w-auto justify-center">
                    <Home size={20} />
                    <span className="hidden sm:inline">Quadro de Produção</span>
                </button>
                <button onClick={logout} className="p-2 rounded-md hover:bg-gray-200 dark:hover:bg-gray-700 flex items-center gap-2 text-red-500 w-full sm:w-auto justify-center">
                    <LogOut size={20} />
                    <span className="hidden sm:inline">Sair</span>
                </button>
            </div>
        </header>
    );
};

const StockSidebar = ({ activePage, setActivePage }) => {
    const navItems = [
        { id: 'dashboard', label: 'Dashboard', icon: Home },
        { id: 'movements', label: 'Lançamentos', icon: ArrowUpDown },
        { id: 'products', label: 'Produtos', icon: Box },
        { id: 'trash', label: 'Lixeira', icon: Trash },
    ];
    return (
        <aside className="w-full lg:w-64 bg-white dark:bg-gray-900 p-4 flex flex-col flex-shrink-0">
            <nav className="flex flex-col gap-2">
                {navItems.map(item => (
                    <button key={item.id} onClick={() => setActivePage(item.id)}
                        className={`flex items-center gap-3 p-3 rounded-lg text-lg transition-colors ${activePage === item.id ? 'bg-blue-600 text-white' : 'hover:bg-gray-100 dark:hover:bg-gray-800'}`}>
                        <item.icon size={24} />
                        {item.label}
                    </button>
                ))}
            </nav>
        </aside>
    );
};

const StockDashboardPage = ({ setConfirmation }) => {
    const { products, categories, loading } = useStock();
    const [selectedCategoryId, setSelectedCategoryId] = useState('');
    const [sortOrder, setSortOrder] = useState('asc');

    const getTotalStock = (p) => p.variations.reduce((sum, v) => sum + v.currentStock, 0);

    const displayedProducts = useMemo(() => {
        let filteredProducts = products;

        if (selectedCategoryId) {
            filteredProducts = products.filter(p => p.categoryId === selectedCategoryId);
        }

        return [...filteredProducts].sort((a, b) => {
            if (sortOrder === 'asc') {
                return a.name.localeCompare(b.name);
            } else {
                return b.name.localeCompare(a.name);
            }
        });
    }, [products, selectedCategoryId, sortOrder]);
    
    if (loading) return <div className="p-8 text-center">Carregando dados do estoque...</div>;

    return (
        <div className="p-8">
            <h1 className="text-3xl font-bold mb-6">Visão Geral do Estoque</h1>

            <div className="bg-white dark:bg-gray-900 p-4 mb-6 rounded-2xl shadow-lg flex flex-wrap items-center justify-between gap-4">
                <div className="flex-grow">
                    <label htmlFor="category-filter" className="block text-sm font-medium text-gray-700 dark:text-gray-300">Filtrar por Categoria</label>
                    <select
                        id="category-filter"
                        value={selectedCategoryId}
                        onChange={(e) => setSelectedCategoryId(e.target.value)}
                        className="mt-1 block w-full md:w-auto p-2 rounded-md bg-gray-100 dark:bg-gray-700 border-transparent focus:border-blue-500 focus:bg-white focus:ring-0"
                    >
                        <option value="">Todas as Categorias</option>
                        {categories.map(c => <option key={c.id} value={c.id}>{c.name}</option>)}
                    </select>
                </div>
                <div>
                    <label className="block text-sm font-medium text-gray-700 dark:text-gray-300">Ordenar por Nome</label>
                    <div className="mt-1 flex rounded-md shadow-sm">
                        <button
                            onClick={() => setSortOrder('asc')}
                            className={`px-4 py-2 rounded-l-md border border-gray-300 text-sm font-medium ${sortOrder === 'asc' ? 'bg-blue-600 text-white' : 'bg-white dark:bg-gray-700 hover:bg-gray-50'}`}
                        >
                            A-Z
                        </button>
                        <button
                            onClick={() => setSortOrder('desc')}
                            className={`-ml-px px-4 py-2 rounded-r-md border border-gray-300 text-sm font-medium ${sortOrder === 'desc' ? 'bg-blue-600 text-white' : 'bg-white dark:bg-gray-700 hover:bg-gray-50'}`}
                        >
                            Z-A
                        </button>
                    </div>
                </div>
            </div>

            <div className="bg-white dark:bg-gray-900 p-6 rounded-2xl shadow-lg">
                <table className="w-full">
                    <thead className="border-b-2 dark:border-gray-700">
                        <tr>
                            <th className="p-3 text-left">Produto</th>
                            <th className="p-3 text-center">Estoque Inicial (Total)</th>
                            <th className="p-3 text-center">Estoque Atual (Total)</th>
                            <th className="p-3 text-center">Estoque Mínimo</th>
                        </tr>
                    </thead>
                    <tbody>
                        {displayedProducts.map(p => {
                            const totalCurrentStock = getTotalStock(p);
                            const totalInitialStock = p.variations.reduce((sum, v) => sum + (v.initialStock || 0), 0);
                            const stockStatusColor = totalCurrentStock <= p.minStock ? 'bg-red-500/20 text-red-500' : 'bg-green-500/20 text-green-500';
                            return (
                                <tr key={p.id} className="border-b dark:border-gray-800 hover:bg-gray-50 dark:hover:bg-gray-800/50">
                                    <td className="p-3 font-medium">{p.name}</td>
                                    <td className="p-3 text-center">{totalInitialStock.toLocaleString('pt-BR')}</td>
                                    <td className={`p-3 text-center font-bold`}>
                                        <span className={`px-3 py-1 rounded-full ${stockStatusColor}`}>
                                            {totalCurrentStock.toLocaleString('pt-BR')}
                                        </span>
                                    </td>
                                    <td className="p-3 text-center">{p.minStock.toLocaleString('pt-BR')}</td>
                                </tr>
                            );
                        })}
                    </tbody>
                </table>
            </div>
        </div>
    );
};

const StockCalendarView = ({ selectedDate, setSelectedDate, currentMonth, setCurrentMonth, calendarView, setCalendarView, stockMovements }) => {
    const handleNavigation = (offset) => {
        if (calendarView === 'day') setCurrentMonth(prev => new Date(prev.getFullYear(), prev.getMonth() + offset, 1));
        else if (calendarView === 'month') setCurrentMonth(prev => new Date(prev.getFullYear() + offset, prev.getMonth(), 1));
        else if (calendarView === 'year') setCurrentMonth(prev => new Date(prev.getFullYear() + offset * 10, prev.getMonth(), 1));
    };
    const handleHeaderClick = () => {
        if (calendarView === 'day') setCalendarView('month');
        if (calendarView === 'month') setCalendarView('year');
    };
    const handleMonthSelect = (monthIndex) => { setCurrentMonth(new Date(currentMonth.getFullYear(), monthIndex, 1)); setCalendarView('day'); };
    const handleYearSelect = (year) => { setCurrentMonth(new Date(year, currentMonth.getMonth(), 1)); setCalendarView('month'); };

    const movementsByDate = useMemo(() => {
        const map = new Map();
        stockMovements.forEach(mov => {
            const dateStr = mov.timestamp.toDateString();
            if (!map.has(dateStr)) {
                map.set(dateStr, []);
            }
            map.get(dateStr).push(mov);
        });
        return map;
    }, [stockMovements]);

    const renderHeader = () => {
        let text = '';
        if (calendarView === 'day') text = currentMonth.toLocaleString('pt-BR', { month: 'long', year: 'numeric' });
        else if (calendarView === 'month') text = currentMonth.getFullYear();
        else { const startYear = Math.floor(currentMonth.getFullYear() / 10) * 10; text = `${startYear} - ${startYear + 9}`; }
        return <button onClick={handleHeaderClick} className="text-xl font-semibold hover:text-blue-500">{text}</button>;
    };
    const renderDayView = () => {
        const startOfMonth = new Date(currentMonth.getFullYear(), currentMonth.getMonth(), 1);
        const startDate = new Date(startOfMonth);
        startDate.setDate(startDate.getDate() - startOfMonth.getDay());
        const days = Array.from({ length: 42 }, (_, i) => { const day = new Date(startDate); day.setDate(day.getDate() + i); return day; });
        return (
            <div className="grid grid-cols-7 gap-2 text-center">
                {['D', 'S', 'T', 'Q', 'Q', 'S', 'S'].map((day, i) => <div key={i} className="font-medium text-gray-500 text-sm">{day}</div>)}
                {days.map((day, i) => {
                    const isSelected = day.toDateString() === selectedDate.toDateString();
                    const isCurrentMonth = day.getMonth() === currentMonth.getMonth();
                    const hasData = movementsByDate.has(day.toDateString());
                    return (<button key={i} onClick={() => setSelectedDate(day)} className={`p-2 rounded-full text-sm relative ${isCurrentMonth ? '' : 'text-gray-400 dark:text-gray-600'} ${isSelected ? 'bg-blue-600 text-white' : 'hover:bg-gray-100 dark:hover:bg-gray-700'}`}>{day.getDate()}{hasData && <span className="absolute bottom-1 left-1/2 -translate-x-1/2 w-1.5 h-1.5 bg-green-500 rounded-full"></span>}</button>)
                })}
            </div>
        );
    };
    const renderMonthView = () => {
        const months = Array.from({length: 12}, (_, i) => new Date(0, i).toLocaleString('pt-BR', {month: 'short'}));
        return ( <div className="grid grid-cols-4 gap-2 text-center">{months.map((month, i) => (<button key={month} onClick={() => handleMonthSelect(i)} className="p-3 rounded-lg hover:bg-gray-100 dark:hover:bg-gray-700">{month}</button>))}</div> );
    };
    const renderYearView = () => {
        const startYear = Math.floor(currentMonth.getFullYear() / 10) * 10;
        const years = Array.from({ length: 10 }, (_, i) => startYear + i);
        return ( <div className="grid grid-cols-4 gap-2 text-center">{years.map(year => (<button key={year} onClick={() => handleYearSelect(year)} className="p-3 rounded-lg hover:bg-gray-100 dark:hover:bg-gray-700">{year}</button>))}</div> );
    };
    return (
        <div className="bg-white dark:bg-gray-900 p-6 rounded-2xl shadow-lg">
            <div className="flex justify-between items-center mb-4">
                <button onClick={() => handleNavigation(-1)} title="Anterior"><ChevronLeft/></button>
                {renderHeader()}
                <button onClick={() => handleNavigation(1)} title="Próximo"><ChevronRight/></button>
            </div>
            {calendarView === 'day' && renderDayView()}
            {calendarView === 'month' && renderMonthView()}
            {calendarView === 'year' && renderYearView()}
        </div>
    );
};

const StockMovementsPage = ({ setConfirmation }) => {
    const { products, categories, addStockMovement, stockMovements, deleteStockMovement } = useStock();
    
    const [selectedCategoryId, setSelectedCategoryId] = useState('');
    const [movement, setMovement] = useState({ productId: '', variationId: '', type: 'Saída', quantity: '' });
    
    const [selectedDate, setSelectedDate] = useState(new Date());
    const [currentMonth, setCurrentMonth] = useState(new Date());
    const [calendarView, setCalendarView] = useState('day');

    const isFormValid = useMemo(() => {
        return (
            movement.productId &&
            movement.variationId &&
            movement.quantity &&
            parseInt(movement.quantity, 10) > 0
        );
    }, [movement]);

    const filteredProducts = useMemo(() => {
        if (!selectedCategoryId) return products;
        return products.filter(p => p.categoryId === selectedCategoryId);
    }, [selectedCategoryId, products]);

    const selectedProduct = useMemo(() => products.find(p => p.id === movement.productId), [movement.productId, products]);

    const filteredMovements = useMemo(() => {
        return stockMovements
            .filter(m => m.timestamp.toDateString() === selectedDate.toDateString());
    }, [stockMovements, selectedDate]);

    useEffect(() => {
        setMovement(m => ({ ...m, productId: '', variationId: '' }));
    }, [selectedCategoryId]);

    useEffect(() => {
        setMovement(m => ({ ...m, variationId: '' }));
    }, [movement.productId]);


    const handleSubmit = async (e) => {
        e.preventDefault();
        if(!isFormValid) return;
        await addStockMovement({ ...movement, quantity: parseInt(movement.quantity) });
        setMovement({ productId: '', variationId: '', type: 'Saída', quantity: '' });
    };

    const handleDeleteClick = (mov) => {
        setConfirmation({
            isOpen: true,
            title: "Confirmar Exclusão",
            message: `Tem certeza que deseja apagar este lançamento? A alteração de estoque (${mov.quantity} un.) será revertida.`,
            onConfirm: () => () => deleteStockMovement(mov)
        });
    };

    return (
        <div className="p-8">
            <h1 className="text-3xl font-bold mb-6">Lançamentos de Estoque</h1>
            <div className="grid grid-cols-1 lg:grid-cols-3 gap-8">
                <div className="lg:col-span-1 flex flex-col gap-8">
                    <StockCalendarView
                        selectedDate={selectedDate}
                        setSelectedDate={setSelectedDate}
                        currentMonth={currentMonth}
                        setCurrentMonth={setCurrentMonth}
                        calendarView={calendarView}
                        setCalendarView={setCalendarView}
                        stockMovements={stockMovements}
                    />
                    <form onSubmit={handleSubmit} className="bg-white dark:bg-gray-900 p-6 rounded-2xl shadow-lg flex flex-col gap-4">
                        <h2 className="text-xl font-semibold">Novo Lançamento</h2>
                        
                        <div>
                            <label className="block mb-1">Categoria</label>
                            <select value={selectedCategoryId} onChange={e => setSelectedCategoryId(e.target.value)} className="w-full p-2 rounded-md bg-gray-100 dark:bg-gray-700">
                                <option value="">Todas as Categorias</option>
                                {categories.map(c => <option key={c.id} value={c.id}>{c.name}</option>)}
                            </select>
                        </div>
                        
                        <div>
                            <label className="block mb-1">Produto</label>
                            <select value={movement.productId} onChange={e => setMovement({...movement, productId: e.target.value})} className="w-full p-2 rounded-md bg-gray-100 dark:bg-gray-700">
                                <option value="" disabled>Selecione um produto</option>
                                {filteredProducts.map(p => <option key={p.id} value={p.id}>{p.name}</option>)}
                            </select>
                        </div>

                        {selectedProduct && (
                             <div>
                                 <label className="block mb-1">Variação</label>
                                 <select value={movement.variationId} onChange={e => setMovement({...movement, variationId: e.target.value})} className="w-full p-2 rounded-md bg-gray-100 dark:bg-gray-700">
                                     <option value="" disabled>Selecione uma variação</option>
                                     {selectedProduct.variations.map(v => <option key={v.id} value={v.id}>{v.name} (Est: {v.currentStock})</option>)}
                                 </select>
                             </div>
                        )}
                        
                        <div>
                            <label className="block mb-1">Tipo</label>
                            <select value={movement.type} onChange={e => setMovement({...movement, type: e.target.value})} className="w-full p-2 rounded-md bg-gray-100 dark:bg-gray-700">
                                <option value="Saída">Saída</option>
                                <option value="Entrada">Entrada</option>
                            </select>
                        </div>
                        <div>
                            <label className="block mb-1">Quantidade</label>
                            <input type="number" min="1" value={movement.quantity} onChange={e => setMovement({...movement, quantity: e.target.value})} className="w-full p-2 rounded-md bg-gray-100 dark:bg-gray-700" />
                        </div>
                        <button 
                            type="submit" 
                            disabled={!isFormValid} 
                            className="w-full h-10 bg-blue-600 text-white rounded-md mt-2 transition-colors disabled:bg-gray-400 disabled:cursor-not-allowed"
                        >
                            Registrar
                        </button>
                    </form>
                </div>
                 <div className="lg:col-span-2 bg-white dark:bg-gray-900 p-6 rounded-2xl shadow-lg">
                     <h2 className="text-xl font-semibold mb-4">Histórico de Movimentações ({selectedDate.toLocaleDateString('pt-BR')})</h2>
                     <div className="max-h-[80vh] overflow-y-auto">
                         <table className="w-full">
                             <thead className="border-b-2 dark:border-gray-700 sticky top-0 bg-white dark:bg-gray-900">
                                 <tr>
                                     <th className="p-3 text-left">Hora</th>
                                     <th className="p-3 text-left">Produto (Variação)</th>
                                     <th className="p-3 text-center">Tipo</th>
                                     <th className="p-3 text-center">Quantidade</th>
                                     <th className="p-3 text-left">Usuário</th>
                                     <th className="p-3 text-center">Ações</th>
                                 </tr>
                             </thead>
                             <tbody>
                                 {filteredMovements.length > 0 ? filteredMovements.map(m => {
                                     const product = products.find(p => p.id === m.productId);
                                     const variation = product?.variations.find(v => v.id === m.variationId);
                                     return (
                                         <tr key={m.id} className="border-b dark:border-gray-800">
                                             <td className="p-3">{m.timestamp.toLocaleTimeString('pt-BR')}</td>
                                             <td className="p-3">{product?.name || 'Excluído'} {variation && `(${variation.name})`}</td>
                                             <td className={`p-3 text-center font-semibold ${m.type === 'Entrada' ? 'text-green-500' : 'text-red-500'}`}>{m.type}</td>
                                             <td className="p-3 text-center">{m.quantity}</td>
                                             <td className="p-3 text-left text-xs truncate">{m.userEmail || 'N/A'}</td>
                                             <td className="p-3 text-center">
                                                 <button onClick={() => handleDeleteClick(m)} title="Apagar Lançamento">
                                                     <Trash2 size={18} className="text-red-500 hover:text-red-400"/>
                                                 </button>
                                             </td>
                                         </tr>
                                     );
                                 }) : (
                                     <tr>
                                         <td colSpan="6" className="text-center p-8 text-gray-500">Nenhuma movimentação para esta data.</td>
                                     </tr>
                                 )}
                             </tbody>
                         </table>
                     </div>
                 </div>
            </div>
        </div>
    );
};

const CategoryModal = ({ isOpen, onClose, onCategoryCreated }) => {
    const { addCategory } = useStock();
    const [name, setName] = useState('');
    const modalRef = useRef();
    useClickOutside(modalRef, onClose);

    if (!isOpen) return null;

    const handleSubmit = async (e) => {
        e.preventDefault();
        if (name.trim()) {
            const newId = await addCategory(name.trim());
            if (newId) {
                onCategoryCreated(newId);
                setName('');
                onClose();
            }
        }
    };

    return (
        <div className="fixed inset-0 bg-black bg-opacity-60 flex justify-center items-center z-[60] modal-backdrop">
            <div 
                ref={modalRef} 
                onMouseDown={(e) => e.stopPropagation()}
                className="bg-white dark:bg-gray-900 p-6 rounded-2xl shadow-2xl w-full max-w-sm modal-content"
            >
                <form onSubmit={handleSubmit}>
                    <h2 className="text-xl font-bold mb-4">Criar Nova Categoria</h2>
                    <label htmlFor="category-name" className="block mb-2 text-sm font-medium">Nome da Categoria</label>
                    <input id="category-name" type="text" value={name} onChange={(e) => setName(e.target.value)} className="w-full p-2 rounded-md bg-gray-100 dark:bg-gray-700 mb-4" autoFocus />
                    <div className="flex justify-end gap-4">
                        <button type="button" onClick={onClose} className="px-6 py-2 font-semibold rounded-md bg-gray-200 dark:bg-gray-600 hover:bg-gray-300 dark:hover:bg-gray-500">Cancelar</button>
                        <button type="submit" className="px-6 py-2 font-semibold rounded-md bg-blue-600 text-white hover:bg-blue-700">Criar</button>
                    </div>
                </form>
            </div>
        </div>
    );
};


const ProductModal = ({ isOpen, onClose, productToEdit }) => {
    const { categories, addProduct, updateProduct } = useStock();
    
    const initialProductState = useMemo(() => ({ name: '', categoryId: '', minStock: '', leadTimeInMonths: '', variations: [{ name: '', initialStock: '' }] }), []);
    const [productData, setProductData] = useState(initialProductState);
    const [isCategoryModalOpen, setIsCategoryModalOpen] = useState(false);
    
    const modalRef = useRef();
    useClickOutside(modalRef, onClose);

    useEffect(() => {
        if (isOpen) {
            if (productToEdit) {
                setProductData({
                    id: productToEdit.id, // Manter o ID para edição
                    name: productToEdit.name,
                    categoryId: productToEdit.categoryId,
                    minStock: productToEdit.minStock,
                    leadTimeInMonths: productToEdit.leadTimeInMonths || '',
                    variations: productToEdit.variations.map(v => ({...v}))
                });
            } else {
                setProductData({ ...initialProductState, categoryId: categories[0]?.id || '' });
            }
        }
    }, [isOpen, productToEdit, categories, initialProductState]);

    useEffect(() => {
        if (!productToEdit) return;

        const newLeadTime = parseFloat(productData.leadTimeInMonths);
        const originalLeadTime = productToEdit.leadTimeInMonths;
        const originalMinStock = productToEdit.minStock;

        if (isNaN(newLeadTime) || newLeadTime <= 0 || isNaN(originalLeadTime) || originalLeadTime <= 0 || isNaN(originalMinStock) || originalMinStock <= 0) {
            return;
        }
        
        if (newLeadTime !== originalLeadTime) {
             const impliedConsumptionPerMonth = originalMinStock / originalLeadTime;
             const newMinStock = Math.round(impliedConsumptionPerMonth * newLeadTime);
             
             setProductData(prev => ({ ...prev, minStock: newMinStock.toString() }));
        }
    }, [productData.leadTimeInMonths, productToEdit]);


    if (!isOpen) return null;

    const handleChange = (e) => {
        const { name, value } = e.target;
        setProductData(prev => ({ ...prev, [name]: value }));
    };

    const handleVariationChange = (index, e) => {
        const { name, value } = e.target;
        const variations = [...productData.variations];
        variations[index][name] = value;
        setProductData(prev => ({...prev, variations}));
    };
    
    const addVariation = () => {
        setProductData(prev => ({...prev, variations: [...prev.variations, {name: '', initialStock: ''}]}));
    };
    
    const removeVariation = (index) => {
        if(productData.variations.length <= 1) return;
        const variations = [...productData.variations];
        variations.splice(index, 1);
        setProductData(prev => ({...prev, variations}));
    };

    const handleSubmit = async (e) => {
        e.preventDefault();
        const data = {
            ...productData,
            minStock: parseInt(productData.minStock),
            leadTimeInMonths: parseFloat(productData.leadTimeInMonths) || 0,
            variations: productData.variations.map(v => ({
                ...v,
                initialStock: parseInt(v.initialStock)
            }))
        };
        if (productToEdit) {
            await updateProduct(productToEdit.id, data);
        } else {
            await addProduct(data);
        }
        onClose();
    };

    const handleCategoryCreated = (newCategoryId) => {
      if(newCategoryId) {
        setProductData(prev => ({...prev, categoryId: newCategoryId}));
      }
      setIsCategoryModalOpen(false);
    }

    return (
        <div className="fixed inset-0 bg-black bg-opacity-50 flex justify-center items-center z-50 modal-backdrop p-4">
            <div ref={modalRef} className="bg-white dark:bg-gray-900 p-6 rounded-2xl shadow-2xl w-full max-w-2xl modal-content max-h-[90vh] flex flex-col">
                <form onSubmit={handleSubmit} className="flex flex-col gap-4 flex-grow">
                    <h2 className="text-2xl font-bold mb-2">{productToEdit ? 'Editar Produto' : 'Criar Novo Produto'}</h2>
                    
                    <div className="grid grid-cols-1 md:grid-cols-3 gap-4">
                        <div className="md:col-span-1">
                            <label htmlFor="name">Nome do Produto</label>
                            <input id="name" name="name" type="text" value={productData.name} onChange={handleChange} required className="w-full p-2 rounded-md bg-gray-100 dark:bg-gray-700 mt-1"/>
                        </div>
                         <div>
                            <label htmlFor="leadTimeInMonths">Tempo de Entrega (meses)</label>
                            <input id="leadTimeInMonths" name="leadTimeInMonths" type="number" step="0.5" min="0" value={productData.leadTimeInMonths} onChange={handleChange} required className="w-full p-2 rounded-md bg-gray-100 dark:bg-gray-700 mt-1"/>
                        </div>
                        <div>
                            <label htmlFor="minStock">Estoque Mínimo (Total)</label>
                            <input id="minStock" name="minStock" type="number" min="0" value={productData.minStock} onChange={handleChange} required className="w-full p-2 rounded-md bg-gray-100 dark:bg-gray-700 mt-1"/>
                        </div>
                    </div>
                     <div>
                        <label htmlFor="categoryId">Categoria</label>
                        <div className="flex items-center gap-2">
                            <select id="categoryId" name="categoryId" value={productData.categoryId} onChange={handleChange} required className="w-full p-2 rounded-md bg-gray-100 dark:bg-gray-700 mt-1">
                                {categories.map(c => <option key={c.id} value={c.id}>{c.name}</option>)}
                            </select>
                            <button type="button" onClick={() => setIsCategoryModalOpen(true)} className="p-2 bg-gray-200 dark:bg-gray-600 rounded-md hover:bg-gray-300 dark:hover:bg-gray-500 mt-1"><PlusCircle size={20}/></button>
                        </div>
                    </div>

                    <div className="flex-grow overflow-y-auto pr-2">
                        <h3 className="text-lg font-semibold mt-4 mb-2">Variações do Produto</h3>
                        {productData.variations.map((variation, index) => (
                             <div key={index} className="grid grid-cols-12 gap-2 items-center mb-2 p-2 bg-gray-50 dark:bg-gray-800 rounded-md">
                                 <div className="col-span-6">
                                     <label className="text-xs">Nome da Variação (Ex: Cor, Tamanho)</label>
                                     <input name="name" type="text" value={variation.name} onChange={(e) => handleVariationChange(index, e)} required className="w-full p-2 rounded-md bg-white dark:bg-gray-700"/>
                                 </div>
                                 <div className="col-span-5">
                                     <label className="text-xs">Estoque Inicial</label>
                                     <input name="initialStock" type="number" min="0" value={variation.initialStock} onChange={(e) => handleVariationChange(index, e)} required disabled={!!productToEdit} className="w-full p-2 rounded-md bg-white dark:bg-gray-700 disabled:opacity-50"/>
                                 </div>
                                 <div className="col-span-1">
                                     <label className="text-xs">&nbsp;</label>
                                     <button type="button" onClick={() => removeVariation(index)} disabled={productData.variations.length <= 1} className="p-2 text-red-500 disabled:opacity-30">
                                         <MinusCircle size={20} />
                                     </button>
                                 </div>
                             </div>
                        ))}
                        <button type="button" onClick={addVariation} disabled={!!productToEdit} className="mt-2 text-sm text-blue-600 hover:underline disabled:opacity-50 disabled:cursor-not-allowed">+ Adicionar Variação</button>
                    </div>


                    <div className="flex justify-end gap-4 mt-4 pt-4 border-t dark:border-gray-700">
                        <button type="button" onClick={onClose} className="px-6 py-2 font-semibold rounded-md bg-gray-200 dark:bg-gray-600 hover:bg-gray-300 dark:hover:bg-gray-500">Cancelar</button>
                        <button type="submit" className="px-6 py-2 font-semibold rounded-md bg-blue-600 text-white hover:bg-blue-700">Salvar</button>
                    </div>
                </form>
            </div>
            <CategoryModal isOpen={isCategoryModalOpen} onClose={() => setIsCategoryModalOpen(false)} onCategoryCreated={handleCategoryCreated} />
        </div>
    );
};


const StockProductsPage = ({ setConfirmation }) => {
    const { products, categories, deleteProduct } = useStock();
    const [isModalOpen, setIsModalOpen] = useState(false);
    const [editingProduct, setEditingProduct] = useState(null);
    
    const getCategoryName = (id) => categories.find(c => c.id === id)?.name || 'N/A';
    const getTotalStock = (p) => p.variations.reduce((sum, v) => sum + v.currentStock, 0);

    const handleOpenCreateModal = () => {
        setEditingProduct(null);
        setIsModalOpen(true);
    };
    
    const handleOpenEditModal = (product) => {
        setEditingProduct(product);
        setIsModalOpen(true);
    };

    const handleDeleteClick = (product) => {
        setConfirmation({
            isOpen: true,
            title: `Excluir Produto`,
            message: `Tem certeza que deseja excluir "${product.name}"? O produto será movido para a lixeira.`,
            onConfirm: () => () => deleteProduct(product.id)
        });
    };

    return (
        <div className="p-8">
            <div className="flex justify-between items-center mb-6">
                <h1 className="text-3xl font-bold">Gerenciamento de Produtos</h1>
                <button onClick={handleOpenCreateModal} className="flex items-center gap-2 px-4 py-2 bg-blue-600 text-white rounded-lg hover:bg-blue-700">
                    <PlusCircle size={20}/> Adicionar Novo Produto
                </button>
            </div>
            
            <div className="bg-white dark:bg-gray-900 p-6 rounded-2xl shadow-lg">
                <table className="w-full">
                    <thead className="border-b-2 dark:border-gray-700">
                        <tr>
                            <th className="p-3 text-left">Nome</th>
                            <th className="p-3 text-left">Categoria</th>
                            <th className="p-3 text-center">Estoque Atual</th>
                            <th className="p-3 text-left">Criado por</th>
                            <th className="p-3 text-left">Última Edição</th>
                            <th className="p-3 text-center">Ações</th>
                        </tr>
                    </thead>
                    <tbody>
                        {products.map(p => (
                            <tr key={p.id} className="border-b dark:border-gray-800 hover:bg-gray-50 dark:hover:bg-gray-800/50">
                                <td className="p-3 font-medium">
                                    {p.name}
                                    <div className="text-xs text-gray-500">
                                        {p.variations.map(v => `${v.name}: ${v.currentStock}`).join(' | ')}
                                    </div>
                                </td>
                                <td className="p-3">{getCategoryName(p.categoryId)}</td>
                                <td className="p-3 text-center font-bold">{getTotalStock(p).toLocaleString('pt-BR')}</td>
                                <td className="p-3 text-xs">{p.createdBy?.email || 'N/A'}</td>
                                <td className="p-3 text-xs">{p.lastEditedBy?.email || 'N/A'}</td>
                                <td className="p-3">
                                    <div className="flex gap-2 justify-center">
                                        <button onClick={() => handleOpenEditModal(p)} title="Editar"><Edit size={18} className="text-yellow-500 hover:text-yellow-400"/></button>
                                        <button onClick={() => handleDeleteClick(p)} title="Excluir"><Trash2 size={18} className="text-red-500 hover:text-red-400"/></button>
                                    </div>
                                </td>
                            </tr>
                        ))}
                    </tbody>
                </table>
            </div>

            <ProductModal 
                isOpen={isModalOpen}
                onClose={() => setIsModalOpen(false)}
                productToEdit={editingProduct}
            />
        </div>
    );
};

const StockTrashPage = () => {
    const { deletedProducts, restoreProduct } = useStock();

    return (
        <div className="p-8">
            <h1 className="text-3xl font-bold mb-6">Lixeira de Estoque</h1>
            <div className="bg-white dark:bg-gray-900 p-6 rounded-2xl shadow-lg">
                {deletedProducts.map(p => {
                    return (
                        <div key={p.id} className="flex justify-between items-center p-4 border-b dark:border-gray-800">
                            <div>
                                <p className="font-bold">{p.name}</p>
                                <p className="text-sm text-gray-500">Excluído por: {p.deletedBy?.email || 'Desconhecido'} em: {p.deletedAt ? p.deletedAt.toDate().toLocaleString('pt-BR') : 'Data desconhecida'}</p>
                            </div>
                            <button onClick={() => restoreProduct(p.id)} className="p-2 bg-green-500 text-white rounded-md">Restaurar</button>
                        </div>
                    );
                })}
                {deletedProducts.length === 0 && <p>A lixeira está vazia.</p>}
            </div>
        </div>
    );
};


const StockManagementApp = ({ onNavigateToCrono }) => {
    const [activePage, setActivePage] = useState('dashboard');
    const [confirmation, setConfirmation] = useState({ isOpen: false, title: '', message: '', onConfirm: () => {} });

    const renderPage = () => {
        const props = { setConfirmation };
        switch (activePage) {
            case 'dashboard': return <StockDashboardPage {...props} />;
            case 'movements': return <StockMovementsPage {...props} />;
            case 'products': return <StockProductsPage {...props} />;
            case 'trash': return <StockTrashPage {...props} />;
            default: return <StockDashboardPage {...props} />;
        }
    };

    const handleConfirm = () => {
        if (confirmation.onConfirm) {
            confirmation.onConfirm()();
        }
        setConfirmation({ isOpen: false });
    };

    return (
        <StockProvider>
            <div className="responsive-root min-h-screen bg-gray-100 dark:bg-black text-gray-800 dark:text-gray-200 font-sans flex flex-col">
                <ConfirmationModal 
                    isOpen={confirmation.isOpen}
                    onClose={() => setConfirmation({ isOpen: false, title: '', message: '', onConfirm: () => {} })}
                    onConfirm={handleConfirm}
                    title={confirmation.title}
                    message={confirmation.message}
                />
                <StockHeader onNavigateToCrono={onNavigateToCrono} />
                <div className="flex flex-col lg:flex-row flex-grow">
                    <StockSidebar activePage={activePage} setActivePage={setActivePage} />
                    <main className="flex-grow bg-gray-50 dark:bg-gray-800/50 responsive-main">
                        {renderPage()}
                    </main>
                </div>
            </div>
        </StockProvider>
    );
};

// #####################################################################
// #                                                                   #
// #       FIM: GERENCIADOR DE ESTOQUE (AGORA COM FIREBASE)            #
// #                                                                   #
// #####################################################################



// #####################################################################
// #                                                                   #
// #               INÍCIO: COMPONENTES DE MODAIS E AUXILIARES            #
// #                                                                   #
// #####################################################################

const EditEntryModal = ({
    isOpen,
    onClose,
    entry,
    onSave,
    products,
    productsForSelectedDate = [],
    lots = [],
    traveteMachines = TRAVETE_MACHINES,
    traveteVariationLookup = new Map(),
}) => {
    const [entryData, setEntryData] = useState(null);
    const modalRef = useRef();
    useClickOutside(modalRef, onClose);

    const productMap = useMemo(() => {
        const map = new Map();
        (products || []).forEach(product => {
            if (product?.id) {
                map.set(product.id, product);
            }
        });
        (productsForSelectedDate || []).forEach(product => {
            if (product?.id) {
                const existing = map.get(product.id) || {};
                map.set(product.id, { ...existing, ...product });
            }
        });
        return map;
    }, [products, productsForSelectedDate]);

    useEffect(() => {
        if (isOpen && entry) {
            if (Array.isArray(entry.employeeEntries) && entry.employeeEntries.length > 0) {
                setEntryData({
                    type: 'travete',
                    availableTime: entry.availableTime || 0,
                    observation: entry.observation || '',
                    employeeEntries: entry.employeeEntries.map((emp, idx) => {
                        const baseProducts = Array.isArray(emp.products) && emp.products.length > 0
                            ? emp.products
                            : (emp.productionDetails || []);
                        const normalizedProducts = baseProducts.map(detail => ({
                            lotId: detail.lotId || '',
                            productId: detail.productId || '',
                            produced: detail.produced !== undefined ? String(detail.produced) : '',
                            isAutoSuggested: false,
                        }));
                        if (normalizedProducts.length === 0) {
                            normalizedProducts.push(createDefaultTraveteProductItem());
                        }
                        const standardTimeValue = emp.standardTime !== undefined && emp.standardTime !== null
                            ? String(emp.standardTime)
                            : '';
                        return {
                            employeeId: emp.employeeId || idx + 1,
                            machineType: emp.machineType || traveteMachines[idx] || traveteMachines[0],
                            standardTime: standardTimeValue,
                            standardTimeManual: standardTimeValue !== '',
                            products: normalizedProducts,
                        };
                    }),
                });
            } else {
                const productionDetails = Array.isArray(entry.productionDetails)
                    ? entry.productionDetails
                    : [];
                const productionRows = productionDetails
                    .map(detail => createProductionRowFromDetail(detail, productMap, lots))
                    .filter(Boolean);

                setEntryData({
                    type: 'default',
                    people: entry.people !== undefined && entry.people !== null
                        ? String(entry.people)
                        : '',
                    availableTime: entry.availableTime !== undefined && entry.availableTime !== null
                        ? String(entry.availableTime)
                        : '',
                    productionRows,
                    previousGoalDisplay: entry.goalDisplay || '',
                });
            }
        } else if (!isOpen) {
            setEntryData(null);
        }
    }, [isOpen, entry, traveteMachines, lots, productMap]);

    const traveteLotOptions = useMemo(
        () => lots.filter(lot => lot.status !== 'completed'),
        [lots]
    );

    useEffect(() => {
        if (!isOpen || !entryData || entryData.type !== 'travete') return;
        setEntryData(prev => {
            if (!prev || prev.type !== 'travete') return prev;
            const { changed, employeeEntries } = applyTraveteAutoSuggestions(
                prev.employeeEntries,
                traveteLotOptions,
                products,
                traveteVariationLookup
            );
            if (!changed) {
                return prev;
            }
            return { ...prev, employeeEntries };
        });
    }, [isOpen, entryData, traveteLotOptions, products, traveteVariationLookup]);

    const isTraveteEntry = entryData?.type === 'travete';

    const handleProductionRowChange = (index, value) => {
        setEntryData(prev => {
            if (!prev || prev.type !== 'default') return prev;
            const rows = prev.productionRows || [];
            if (index < 0 || index >= rows.length) return prev;
            const nextRows = rows.map((row, idx) => (
                idx === index
                    ? { ...row, produced: value }
                    : row
            ));
            return { ...prev, productionRows: nextRows };
        });
    };

    const entryPrimaryProductId = useMemo(() => (
        entry?.primaryProductId
        || entry?.productionDetails?.[0]?.productId
        || ''
    ), [entry]);

    const fallbackProductId = !isTraveteEntry
        ? (entryData?.productionRows?.[0]?.productId || entryPrimaryProductId)
        : '';

    const defaultPredictions = useMemo(() => {
        if (isTraveteEntry) {
            return [];
        }

        return computeDefaultPredictionsForEdit({
            peopleValue: entryData?.people,
            availableTimeValue: entryData?.availableTime,
            lots,
            productMap,
            fallbackProductId,
        });
    }, [isTraveteEntry, entryData?.people, entryData?.availableTime, lots, productMap, fallbackProductId]);

    useEffect(() => {
        if (!isOpen || isTraveteEntry) return;

        setEntryData(prev => {
            if (!prev || prev.type !== 'default') return prev;
            const existingRows = prev.productionRows || [];
            const nextRows = buildRowsFromPredictions(existingRows, defaultPredictions, lots, productMap);
            if (areProductionRowsEqual(existingRows, nextRows)) {
                return prev;
            }
            return { ...prev, productionRows: nextRows };
        });
    }, [isOpen, isTraveteEntry, defaultPredictions, lots, productMap]);

    const defaultGoalPreview = useMemo(() => {
        if (isTraveteEntry) {
            return '';
        }

        if (!defaultPredictions || defaultPredictions.length === 0) {
            const fallbackDisplay = entryData?.previousGoalDisplay || entry?.goalDisplay || '';
            return fallbackDisplay && fallbackDisplay.trim().length > 0 ? fallbackDisplay : '0';
        }

        const segments = defaultPredictions
            .map(prediction => Math.max(0, prediction.remainingPieces ?? prediction.plannedPieces ?? 0))
            .filter((value, index) => value > 0 || index === 0);

        return segments.length > 0
            ? segments.map(value => value.toLocaleString('pt-BR')).join(' / ')
            : '0';
    }, [isTraveteEntry, defaultPredictions, entryData?.previousGoalDisplay, entry?.goalDisplay]);

    const defaultPredictedLotLabel = useMemo(() => {
        if (isTraveteEntry || !defaultPredictions || defaultPredictions.length === 0) {
            return '';
        }

        return defaultPredictions
            .map(prediction => prediction.productName)
            .filter(Boolean)
            .join(' / ');
    }, [isTraveteEntry, defaultPredictions]);

    const traveteMetaPreview = useMemo(() => {
        if (!isTraveteEntry) return null;
        const availableTime = parseFloat(entryData?.availableTime) || 0;
        return (entryData?.employeeEntries || []).map(emp => {
            const standardTime = parseFloat(emp.standardTime) || 0;
            if (availableTime <= 0 || standardTime <= 0) return 0;
            return Math.round(availableTime / standardTime);
        });
    }, [isTraveteEntry, entryData]);

    const traveteMetaDisplay = useMemo(() => {
        if (!Array.isArray(traveteMetaPreview)) return '';
        return traveteMetaPreview
            .map(value => value.toLocaleString('pt-BR'))
            .join(' // ');
    }, [traveteMetaPreview]);

    if (!isOpen || !entryData) return null;

    const handleTraveteEmployeeChange = (index, field, value) => {
        setEntryData(prev => {
            if (!prev || prev.type !== 'travete') return prev;
            const updatedEmployees = prev.employeeEntries.map((emp, empIdx) => {
                if (empIdx !== index) return emp;
                const updated = { ...emp };
                switch (field) {
                    case 'machineType': {
                        updated.machineType = value;
                        if (!updated.standardTimeManual) {
                            const firstLotId = updated.products.find(item => item.lotId)?.lotId;
                            if (firstLotId) {
                                const derived = deriveTraveteStandardTimeShared(
                                    firstLotId,
                                    value,
                                    lots,
                                    products,
                                    traveteVariationLookup
                                );
                                updated.standardTime = derived;
                            }
                        }
                        break;
                    }
                    case 'standardTime': {
                        updated.standardTime = value;
                        updated.standardTimeManual = value !== '';
                        break;
                    }
                    default: {
                        updated[field] = value;
                    }
                }
                return updated;
            });
            return { ...prev, employeeEntries: updatedEmployees };
        });
    };

    const handleTraveteProductChange = (employeeIndex, productIndex, field, value) => {
        setEntryData(prev => {
            if (!prev || prev.type !== 'travete') return prev;
            const updatedEmployees = prev.employeeEntries.map((emp, empIdx) => {
                if (empIdx !== employeeIndex) return emp;
                const updatedProducts = emp.products.map((product, prodIdx) => {
                    if (prodIdx !== productIndex) return product;
                    const nextProduct = { ...product, [field]: value };
                    if (field === 'lotId') {
                        nextProduct.isAutoSuggested = false;
                    }
                    return nextProduct;
                });
                const updatedEmployee = { ...emp, products: updatedProducts };
                if (field === 'lotId' && !emp.standardTimeManual) {
                    const derived = deriveTraveteStandardTimeShared(
                        value,
                        emp.machineType,
                        lots,
                        products,
                        traveteVariationLookup
                    );
                    if (derived) {
                        updatedEmployee.standardTime = derived;
                    }
                }
                return updatedEmployee;
            });
            return { ...prev, employeeEntries: updatedEmployees };
        });
    };

    const handleTraveteAddProduct = (employeeIndex) => {
        setEntryData(prev => {
            if (!prev || prev.type !== 'travete') return prev;
            const updatedEmployees = prev.employeeEntries.map((emp, empIdx) => {
                if (empIdx !== employeeIndex) return emp;
                return { ...emp, products: [...emp.products, createDefaultTraveteProductItem()] };
            });
            return { ...prev, employeeEntries: updatedEmployees };
        });
    };

    const handleTraveteRemoveProduct = (employeeIndex, productIndex) => {
        setEntryData(prev => {
            if (!prev || prev.type !== 'travete') return prev;
            const updatedEmployees = prev.employeeEntries.map((emp, empIdx) => {
                if (empIdx !== employeeIndex) return emp;
                const remaining = emp.products.filter((_, idx) => idx !== productIndex);
                return { ...emp, products: remaining.length > 0 ? remaining : [createDefaultTraveteProductItem()] };
            });
            return { ...prev, employeeEntries: updatedEmployees };
        });
    };

    const handleSave = () => {
        if (isTraveteEntry) {
            const normalizedEmployees = entryData.employeeEntries.map(emp => ({
                employeeId: emp.employeeId,
                machineType: emp.machineType,
                standardTime: emp.standardTime,
                products: emp.products.map(product => ({
                    ...product,
                    produced: parseInt(product.produced, 10) || 0,
                })),
            }));

            onSave(entry.id, {
                type: 'travete',
                availableTime: parseFloat(entryData.availableTime) || 0,
                employeeEntries: normalizedEmployees,
                observation: entryData.observation || '',
            });
            onClose();
            return;
        }

        const numericPeople = parseFloat(entryData.people) || 0;
        const numericAvailableTime = parseFloat(entryData.availableTime) || 0;
        const updatedProductions = (entryData.productionRows || [])
            .filter(row => row.productId)
            .map(row => ({
                productId: row.productId,
                produced: parseInt(row.produced, 10) || 0,
            }))
            .filter(detail => detail.produced > 0);

        const primaryProductId = updatedProductions[0]?.productId
            || entry?.primaryProductId
            || entry?.productionDetails?.[0]?.productId
            || '';

        const goalDisplayValue = defaultGoalPreview && defaultGoalPreview.trim().length > 0
            ? defaultGoalPreview
            : entry?.goalDisplay || '0';

        onSave(entry.id, {
            type: 'default',
            people: numericPeople,
            availableTime: numericAvailableTime,
            productions: updatedProductions,
            goalDisplay: goalDisplayValue,
            primaryProductId,
        });
    };

    return (
        <div className="fixed inset-0 bg-black bg-opacity-60 flex justify-center items-center z-40 modal-backdrop">
            <div ref={modalRef} className="bg-white dark:bg-gray-800 p-6 rounded-lg shadow-xl w-full max-w-3xl modal-content max-h-[90vh] overflow-y-auto">
                <h2 className="text-xl font-bold mb-4">Editar Lançamento: {entry.period}</h2>
                {isTraveteEntry ? (
                    <div className="space-y-6">
                        <div className="grid grid-cols-1 md:grid-cols-3 gap-4">
                            <div className="flex flex-col">
                                <label htmlFor="travete-edit-time" className="text-sm font-medium">Tempo Disp. (min)</label>
                                <input
                                    id="travete-edit-time"
                                    type="number"
                                    value={entryData.availableTime}
                                    onChange={(e) => setEntryData(prev => ({ ...prev, availableTime: e.target.value }))}
                                    className="mt-1 w-full p-2 rounded-md bg-gray-100 dark:bg-gray-700"
                                />
                            </div>
                            <div className="md:col-span-2 flex flex-col">
                                <label htmlFor="travete-edit-observation" className="text-sm font-medium">Observação</label>
                                <textarea
                                    id="travete-edit-observation"
                                    value={entryData.observation}
                                    onChange={(e) => setEntryData(prev => ({ ...prev, observation: e.target.value }))}
                                    className="mt-1 w-full p-2 rounded-md bg-gray-100 dark:bg-gray-700"
                                    rows={2}
                                />
                            </div>
                        </div>
                        <div className="grid grid-cols-1 lg:grid-cols-2 gap-4">
                            {entryData.employeeEntries.map((employee, index) => (
                                <div key={employee.employeeId || index} className="p-4 border border-gray-200 dark:border-gray-700 rounded-xl bg-gray-50 dark:bg-gray-800/60 space-y-4">
                                    <div className="flex items-center justify-between">
                                        <h3 className="text-lg font-semibold">Funcionário {employee.employeeId}</h3>
                                    </div>
                                    <div className="grid grid-cols-1 md:grid-cols-2 gap-3">
                                        <div className="flex flex-col">
                                            <label className="text-sm font-medium">Máquina</label>
                                            <select
                                                value={employee.machineType}
                                                onChange={(e) => handleTraveteEmployeeChange(index, 'machineType', e.target.value)}
                                                className="p-2 rounded-md bg-gray-100 dark:bg-gray-700"
                                            >
                                                {traveteMachines.map(machine => (
                                                    <option key={machine} value={machine}>{machine}</option>
                                                ))}
                                            </select>
                                        </div>
                                        <div className="flex flex-col">
                                            <label className="text-sm font-medium">Tempo por Peça (min)</label>
                                            <input
                                                type="number"
                                                step="0.01"
                                                value={employee.standardTime}
                                                onChange={(e) => handleTraveteEmployeeChange(index, 'standardTime', e.target.value)}
                                                className="p-2 rounded-md bg-gray-100 dark:bg-gray-700"
                                            />
                                        </div>
                                    </div>
                                    <div className="space-y-3">
                                        {employee.products.map((productItem, productIdx) => (
                                            <div key={`${employee.employeeId}-${productIdx}`} className="p-3 rounded-lg bg-white dark:bg-gray-900/60 border border-gray-200 dark:border-gray-700 space-y-3">
                                                        <div className="flex items-center justify-between">
                                                            <label className="text-sm font-semibold">
                                                                {productIdx === 0
                                                                    ? 'Produto / Lote (Prioridade)'
                                                                    : productItem.isAutoSuggested
                                                                        ? 'Próximo Lote (Automático)'
                                                                        : 'Produto / Lote'}
                                                            </label>
                                                            {employee.products.length > 1 && (
                                                                <button
                                                                    type="button"
                                                                    onClick={() => handleTraveteRemoveProduct(index, productIdx)}
                                                                    className="text-red-500 hover:text-red-400"
                                                        >
                                                            <Trash size={16} />
                                                        </button>
                                                    )}
                                                </div>
                                                <select
                                                    value={productItem.lotId}
                                                    onChange={(e) => handleTraveteProductChange(index, productIdx, 'lotId', e.target.value)}
                                                    className="p-2 rounded-md bg-gray-100 dark:bg-gray-700"
                                                >
                                                    <option value="">Selecione...</option>
                                                    {traveteLotOptions.map(lotOption => (
                                                        <option key={lotOption.id} value={lotOption.id}>
                                                            {formatTraveteLotDisplayName(lotOption, products)}
                                                        </option>
                                                    ))}
                                                </select>
                                                <div className="flex flex-col">
                                                    <label className="text-sm">Quantidade Produzida</label>
                                                    <input
                                                        type="number"
                                                        min="0"
                                                        value={productItem.produced}
                                                        onChange={(e) => handleTraveteProductChange(index, productIdx, 'produced', e.target.value)}
                                                        className="p-2 rounded-md bg-gray-100 dark:bg-gray-700"
                                                    />
                                                </div>
                                            </div>
                                        ))}
                                        <button
                                            type="button"
                                            onClick={() => handleTraveteAddProduct(index)}
                                            className="flex items-center gap-2 text-sm text-blue-600 hover:text-blue-500"
                                        >
                                            <PlusCircle size={16} /> Adicionar item fora de ordem
                                        </button>
                                    </div>
                                </div>
                            ))}
                        </div>
                        <div className="grid grid-cols-1 md:grid-cols-2 gap-4">
                            <div className="flex flex-col justify-center items-center bg-blue-100 dark:bg-blue-900/50 p-3 rounded-md shadow-inner">
                                <span className="text-sm font-medium text-gray-700 dark:text-gray-200">Meta Prevista</span>
                                <span className="font-bold text-lg text-blue-600 dark:text-blue-300 text-center">
                                    {traveteMetaDisplay || '- // -'}
                                </span>
                            </div>
                        </div>
                    </div>
                ) : (
                    <div className="space-y-4">
                        <div className="grid grid-cols-2 gap-4">
                            <div>
                                <label htmlFor="edit-people" className="block text-sm font-medium">Nº Pessoas</label>
                                <input
                                    id="edit-people"
                                    type="number"
                                    value={entryData.people}
                                    onChange={(e) => setEntryData({ ...entryData, people: e.target.value })}
                                    className="mt-1 w-full p-2 rounded-md bg-gray-100 dark:bg-gray-700"
                                />
                            </div>
                            <div>
                                <label htmlFor="edit-time" className="block text-sm font-medium">Tempo Disp. (min)</label>
                                <input
                                    id="edit-time"
                                    type="number"
                                    value={entryData.availableTime}
                                    onChange={(e) => setEntryData({ ...entryData, availableTime: e.target.value })}
                                    className="mt-1 w-full p-2 rounded-md bg-gray-100 dark:bg-gray-700"
                                />
                            </div>
                        </div>
                        <div>
                            <h3 className="text-sm font-semibold mb-2">Produções</h3>
                            <div className="space-y-2 max-h-64 overflow-y-auto">
                                {(entryData.productionRows || []).map((row, index) => (
                                    <div key={row.key || `${row.productId}-${index}`} className="flex items-center justify-between gap-4">
                                        <span className="text-sm font-medium truncate">{row.productName || row.productId || 'Produto'}</span>
                                        <input
                                            type="number"
                                            value={row.produced || ''}
                                            onChange={(e) => handleProductionRowChange(index, e.target.value)}
                                            className="w-24 p-2 rounded-md bg-gray-100 dark:bg-gray-700"
                                        />
                                    </div>
                                ))}
                                {(!entryData.productionRows || entryData.productionRows.length === 0) && (
                                    <p className="text-sm text-gray-500">Nenhum lote previsto para este horário.</p>
                                )}
                            </div>
                            <div className="grid grid-cols-1 sm:grid-cols-2 gap-4 pt-2">
                                {defaultPredictedLotLabel && (
                                    <div className="flex flex-col justify-center items-center bg-blue-50 dark:bg-blue-900/40 p-3 rounded-md shadow-inner">
                                        <span className="text-sm font-medium text-gray-700 dark:text-gray-200">Lotes Previstos</span>
                                        <span className="font-semibold text-base text-blue-700 dark:text-blue-200 text-center">{defaultPredictedLotLabel}</span>
                                    </div>
                                )}
                                <div className="flex flex-col justify-center items-center bg-blue-100 dark:bg-blue-900/50 p-3 rounded-md shadow-inner">
                                    <span className="text-sm font-medium text-gray-700 dark:text-gray-200">Meta Prevista</span>
                                    <span className="font-bold text-lg text-blue-600 dark:text-blue-400">{defaultGoalPreview}</span>
                                </div>
                            </div>
                        </div>
                    </div>
                )}
                <div className="mt-6 flex justify-end gap-3">
                    <button onClick={onClose} className="px-4 py-2 bg-gray-200 hover:bg-gray-300 rounded-md">Cancelar</button>
                    <button onClick={handleSave} className="px-4 py-2 bg-blue-600 text-white rounded-md hover:bg-blue-700">Salvar</button>
                </div>
            </div>
        </div>
    );
};



const DashboardActionModal = ({ isOpen, onClose, onConfirm, mode, initialName }) => {
    const [name, setName] = useState('');
    const modalRef = useRef();
    useClickOutside(modalRef, onClose);

    const defaultPredictions = useMemo(() => {
        if (isTraveteEntry) {
            return [];
        }

        return computeDefaultPredictionsForEdit({
            peopleValue: entryData?.people,
            availableTimeValue: entryData?.availableTime,
            lots,
            productMap,
            fallbackProductId,
        });
    }, [isTraveteEntry, entryData?.people, entryData?.availableTime, lots, productMap, fallbackProductId]);

    useEffect(() => {
        if (!isOpen || isTraveteEntry) return;

        setEntryData(prev => {
            if (!prev || prev.type !== 'default') return prev;
            const existingRows = prev.productionRows || [];
            const nextRows = buildRowsFromPredictions(existingRows, defaultPredictions, lots, productMap);
            if (areProductionRowsEqual(existingRows, nextRows)) {
                return prev;
            }
            return { ...prev, productionRows: nextRows };
        });
    }, [isOpen, isTraveteEntry, defaultPredictions, lots, productMap]);

    const defaultGoalPreview = useMemo(() => {
        if (isTraveteEntry) {
            return '';
        }

        if (!defaultPredictions || defaultPredictions.length === 0) {
            const fallbackDisplay = entryData?.previousGoalDisplay || entry?.goalDisplay || '';
            return fallbackDisplay && fallbackDisplay.trim().length > 0 ? fallbackDisplay : '0';
        }

        const segments = defaultPredictions
            .map(prediction => Math.max(0, prediction.remainingPieces ?? prediction.plannedPieces ?? 0))
            .filter((value, index) => value > 0 || index === 0);

        return segments.length > 0
            ? segments.map(value => value.toLocaleString('pt-BR')).join(' / ')
            : '0';
    }, [isTraveteEntry, defaultPredictions, entryData?.previousGoalDisplay, entry?.goalDisplay]);

    const defaultPredictedLotLabel = useMemo(() => {
        if (isTraveteEntry || !defaultPredictions || defaultPredictions.length === 0) {
            return '';
        }

        return defaultPredictions
            .map(prediction => prediction.productName)
            .filter(Boolean)
            .join(' / ');
    }, [isTraveteEntry, defaultPredictions]);

    const traveteMetaPreview = useMemo(() => {
        if (!isTraveteEntry) return null;
        const availableTime = parseFloat(entryData?.availableTime) || 0;
        return (entryData?.employeeEntries || []).map(emp => {
            const standardTime = parseFloat(emp.standardTime) || 0;
            if (availableTime <= 0 || standardTime <= 0) return 0;
            return Math.round(availableTime / standardTime);
        });
    }, [isTraveteEntry, entryData]);

    const traveteMetaDisplay = useMemo(() => {
        if (!Array.isArray(traveteMetaPreview)) return '';
        return traveteMetaPreview
            .map(value => value.toLocaleString('pt-BR'))
            .join(' // ');
    }, [traveteMetaPreview]);

    if (!isOpen || !entryData) return null;

    const deriveTraveteStandardTime = (lotId, machineType) => {
        const lot = lots.find(l => l.id === lotId) || null;
        if (!lot || !machineType) return '';
        const variation = findTraveteVariationForLot(lot, machineType, products, traveteVariationLookup);
        const numeric = variation?.standardTime ? parseFloat(variation.standardTime) : NaN;
        if (!Number.isFinite(numeric) || numeric <= 0) return '';
        return formatTraveteStandardTimeValue(numeric);
    };

    const handleTraveteEmployeeChange = (index, field, value) => {
        setEntryData(prev => {
            if (!prev || prev.type !== 'travete') return prev;
            const updatedEmployees = prev.employeeEntries.map((emp, empIdx) => {
                if (empIdx !== index) return emp;
                const updated = { ...emp };
                switch (field) {
                    case 'machineType': {
                        updated.machineType = value;
                        if (!updated.standardTimeManual) {
                            const firstLotId = updated.products.find(item => item.lotId)?.lotId;
                            if (firstLotId) {
                                const derived = deriveTraveteStandardTime(firstLotId, value);
                                updated.standardTime = derived;
                            }
                        }
                        break;
                    }
                    case 'standardTime': {
                        updated.standardTime = value;
                        updated.standardTimeManual = value !== '';
                        break;
                    }
                    default: {
                        updated[field] = value;
                    }
                }
                return updated;
            });
            return { ...prev, employeeEntries: updatedEmployees };
        });
    };

    const handleTraveteProductChange = (employeeIndex, productIndex, field, value) => {
        setEntryData(prev => {
            if (!prev || prev.type !== 'travete') return prev;
            const updatedEmployees = prev.employeeEntries.map((emp, empIdx) => {
                if (empIdx !== employeeIndex) return emp;
                const updatedProducts = emp.products.map((product, prodIdx) => {
                    if (prodIdx !== productIndex) return product;
                    const nextProduct = { ...product, [field]: value };
                    if (field === 'lotId') {
                        nextProduct.isAutoSuggested = false;
                    }
                    return nextProduct;
                });
                const updatedEmployee = { ...emp, products: updatedProducts };
                if (field === 'lotId' && !emp.standardTimeManual) {
                    const derived = deriveTraveteStandardTime(value, emp.machineType);
                    if (derived) {
                        updatedEmployee.standardTime = derived;
                    }
                }
                return updatedEmployee;
            });
            return { ...prev, employeeEntries: updatedEmployees };
        });
    };

    const handleTraveteAddProduct = (employeeIndex) => {
        setEntryData(prev => {
            if (!prev || prev.type !== 'travete') return prev;
            const updatedEmployees = prev.employeeEntries.map((emp, empIdx) => {
                if (empIdx !== employeeIndex) return emp;
                return { ...emp, products: [...emp.products, createDefaultTraveteProductItem()] };
            });
            return { ...prev, employeeEntries: updatedEmployees };
        });
    };

    const handleTraveteRemoveProduct = (employeeIndex, productIndex) => {
        setEntryData(prev => {
            if (!prev || prev.type !== 'travete') return prev;
            const updatedEmployees = prev.employeeEntries.map((emp, empIdx) => {
                if (empIdx !== employeeIndex) return emp;
                const remaining = emp.products.filter((_, idx) => idx !== productIndex);
                return { ...emp, products: remaining.length > 0 ? remaining : [createDefaultTraveteProductItem()] };
            });
            return { ...prev, employeeEntries: updatedEmployees };
        });
    };

    const deriveTraveteStandardTime = (lotId, machineType) => {
        const lot = lots.find(l => l.id === lotId) || null;
        if (!lot || !machineType) return '';
        const variation = findTraveteVariationForLot(lot, machineType, products, traveteVariationLookup);
        const numeric = variation?.standardTime ? parseFloat(variation.standardTime) : NaN;
        if (!Number.isFinite(numeric) || numeric <= 0) return '';
        return formatTraveteStandardTimeValue(numeric);
    };

    const handleTraveteEmployeeChange = (index, field, value) => {
        setEntryData(prev => {
            if (!prev || prev.type !== 'travete') return prev;
            const updatedEmployees = prev.employeeEntries.map((emp, empIdx) => {
                if (empIdx !== index) return emp;
                const updated = { ...emp };
                switch (field) {
                    case 'machineType': {
                        updated.machineType = value;
                        if (!updated.standardTimeManual) {
                            const firstLotId = updated.products.find(item => item.lotId)?.lotId;
                            if (firstLotId) {
                                const derived = deriveTraveteStandardTime(firstLotId, value);
                                updated.standardTime = derived;
                            }
                        }
                        break;
                    }
                    case 'standardTime': {
                        updated.standardTime = value;
                        updated.standardTimeManual = value !== '';
                        break;
                    }
                    default: {
                        updated[field] = value;
                    }
                }
                return updated;
            });
            return { ...prev, employeeEntries: updatedEmployees };
        });
    };

    const handleTraveteProductChange = (employeeIndex, productIndex, field, value) => {
        setEntryData(prev => {
            if (!prev || prev.type !== 'travete') return prev;
            const updatedEmployees = prev.employeeEntries.map((emp, empIdx) => {
                if (empIdx !== employeeIndex) return emp;
                const updatedProducts = emp.products.map((product, prodIdx) => {
                    if (prodIdx !== productIndex) return product;
                    const nextProduct = { ...product, [field]: value };
                    if (field === 'lotId') {
                        nextProduct.isAutoSuggested = false;
                    }
                    return nextProduct;
                });
                const updatedEmployee = { ...emp, products: updatedProducts };
                if (field === 'lotId' && !emp.standardTimeManual) {
                    const derived = deriveTraveteStandardTime(value, emp.machineType);
                    if (derived) {
                        updatedEmployee.standardTime = derived;
                    }
                }
                return updatedEmployee;
            });
            return { ...prev, employeeEntries: updatedEmployees };
        });
    };

    const handleTraveteAddProduct = (employeeIndex) => {
        setEntryData(prev => {
            if (!prev || prev.type !== 'travete') return prev;
            const updatedEmployees = prev.employeeEntries.map((emp, empIdx) => {
                if (empIdx !== employeeIndex) return emp;
                return { ...emp, products: [...emp.products, createDefaultTraveteProductItem()] };
            });
            return { ...prev, employeeEntries: updatedEmployees };
        });
    };

    const handleTraveteRemoveProduct = (employeeIndex, productIndex) => {
        setEntryData(prev => {
            if (!prev || prev.type !== 'travete') return prev;
            const updatedEmployees = prev.employeeEntries.map((emp, empIdx) => {
                if (empIdx !== employeeIndex) return emp;
                const remaining = emp.products.filter((_, idx) => idx !== productIndex);
                return { ...emp, products: remaining.length > 0 ? remaining : [createDefaultTraveteProductItem()] };
            });
            return { ...prev, employeeEntries: updatedEmployees };
        });
    };

    const handleSave = () => {
        if (isTraveteEntry) {
            const normalizedEmployees = entryData.employeeEntries.map(emp => ({
                employeeId: emp.employeeId,
                machineType: emp.machineType,
                standardTime: emp.standardTime,
                products: emp.products.map(product => ({
                    ...product,
                    produced: parseInt(product.produced, 10) || 0,
                })),
            }));

            onSave(entry.id, {
                type: 'travete',
                availableTime: parseFloat(entryData.availableTime) || 0,
                employeeEntries: normalizedEmployees,
                observation: entryData.observation || '',
            });
            onClose();
            return;
        }

        const numericPeople = parseFloat(entryData.people) || 0;
        const numericAvailableTime = parseFloat(entryData.availableTime) || 0;
        const updatedProductions = (entryData.productionRows || [])
            .filter(row => row.productId)
            .map(row => ({
                productId: row.productId,
                produced: parseInt(row.produced, 10) || 0,
            }))
            .filter(detail => detail.produced > 0);

        const primaryProductId = updatedProductions[0]?.productId
            || entry?.primaryProductId
            || entry?.productionDetails?.[0]?.productId
            || '';

        const goalDisplayValue = defaultGoalPreview && defaultGoalPreview.trim().length > 0
            ? defaultGoalPreview
            : entry?.goalDisplay || '0';

        onSave(entry.id, {
            type: 'default',
            people: numericPeople,
            availableTime: numericAvailableTime,
            productions: updatedProductions,
            goalDisplay: goalDisplayValue,
            primaryProductId,
        });
        onClose();
    };

    return (
        <div className="fixed inset-0 bg-black bg-opacity-60 flex justify-center items-center z-40 modal-backdrop">
            <div ref={modalRef} className="bg-white dark:bg-gray-800 p-6 rounded-lg shadow-xl w-full max-w-3xl modal-content max-h-[90vh] overflow-y-auto">
                <h2 className="text-xl font-bold mb-4">Editar Lançamento: {entry.period}</h2>
                {isTraveteEntry ? (
                    <div className="space-y-6">
                        <div className="grid grid-cols-1 md:grid-cols-3 gap-4">
                            <div className="flex flex-col">
                                <label htmlFor="travete-edit-time" className="text-sm font-medium">Tempo Disp. (min)</label>
                                <input
                                    id="travete-edit-time"
                                    type="number"
                                    value={entryData.availableTime}
                                    onChange={(e) => setEntryData(prev => ({ ...prev, availableTime: e.target.value }))}
                                    className="mt-1 w-full p-2 rounded-md bg-gray-100 dark:bg-gray-700"
                                />
                            </div>
                            <div className="md:col-span-2 flex flex-col">
                                <label htmlFor="travete-edit-observation" className="text-sm font-medium">Observação</label>
                                <textarea
                                    id="travete-edit-observation"
                                    value={entryData.observation}
                                    onChange={(e) => setEntryData(prev => ({ ...prev, observation: e.target.value }))}
                                    className="mt-1 w-full p-2 rounded-md bg-gray-100 dark:bg-gray-700"
                                    rows={2}
                                />
                            </div>
                        </div>
                        <div className="grid grid-cols-1 lg:grid-cols-2 gap-4">
                            {entryData.employeeEntries.map((employee, index) => (
                                <div key={employee.employeeId || index} className="p-4 border border-gray-200 dark:border-gray-700 rounded-xl bg-gray-50 dark:bg-gray-800/60 space-y-4">
                                    <div className="flex items-center justify-between">
                                        <h3 className="text-lg font-semibold">Funcionário {employee.employeeId}</h3>
                                    </div>
                                    <div className="grid grid-cols-1 md:grid-cols-2 gap-3">
                                        <div className="flex flex-col">
                                            <label className="text-sm font-medium">Máquina</label>
                                            <select
                                                value={employee.machineType}
                                                onChange={(e) => handleTraveteEmployeeChange(index, 'machineType', e.target.value)}
                                                className="p-2 rounded-md bg-gray-100 dark:bg-gray-700"
                                            >
                                                {traveteMachines.map(machine => (
                                                    <option key={machine} value={machine}>{machine}</option>
                                                ))}
                                            </select>
                                        </div>
                                        <div className="flex flex-col">
                                            <label className="text-sm font-medium">Tempo por Peça (min)</label>
                                            <input
                                                type="number"
                                                step="0.01"
                                                value={employee.standardTime}
                                                onChange={(e) => handleTraveteEmployeeChange(index, 'standardTime', e.target.value)}
                                                className="p-2 rounded-md bg-gray-100 dark:bg-gray-700"
                                            />
                                        </div>
                                    </div>
                                    <div className="space-y-3">
                                        {employee.products.map((productItem, productIdx) => (
                                            <div key={`${employee.employeeId}-${productIdx}`} className="p-3 rounded-lg bg-white dark:bg-gray-900/60 border border-gray-200 dark:border-gray-700 space-y-3">
                                                        <div className="flex items-center justify-between">
                                                            <label className="text-sm font-semibold">
                                                                {productIdx === 0
                                                                    ? 'Produto / Lote (Prioridade)'
                                                                    : productItem.isAutoSuggested
                                                                        ? 'Próximo Lote (Automático)'
                                                                        : 'Produto / Lote'}
                                                            </label>
                                                            {employee.products.length > 1 && (
                                                                <button
                                                                    type="button"
                                                                    onClick={() => handleTraveteRemoveProduct(index, productIdx)}
                                                                    className="text-red-500 hover:text-red-400"
                                                        >
                                                            <Trash size={16} />
                                                        </button>
                                                    )}
                                                </div>
                                                <select
                                                    value={productItem.lotId}
                                                    onChange={(e) => handleTraveteProductChange(index, productIdx, 'lotId', e.target.value)}
                                                    className="p-2 rounded-md bg-gray-100 dark:bg-gray-700"
                                                >
                                                    <option value="">Selecione...</option>
                                                    {traveteLotOptions.map(lotOption => (
                                                        <option key={lotOption.id} value={lotOption.id}>
                                                            {formatTraveteLotDisplayName(lotOption, products)}
                                                        </option>
                                                    ))}
                                                </select>
                                                <div className="flex flex-col">
                                                    <label className="text-sm">Quantidade Produzida</label>
                                                    <input
                                                        type="number"
                                                        min="0"
                                                        value={productItem.produced}
                                                        onChange={(e) => handleTraveteProductChange(index, productIdx, 'produced', e.target.value)}
                                                        className="p-2 rounded-md bg-gray-100 dark:bg-gray-700"
                                                    />
                                                </div>
                                            </div>
                                        ))}
                                        <button
                                            type="button"
                                            onClick={() => handleTraveteAddProduct(index)}
                                            className="flex items-center gap-2 text-sm text-blue-600 hover:text-blue-500"
                                        >
                                            <PlusCircle size={16} /> Adicionar item fora de ordem
                                        </button>
                                    </div>
                                </div>
                            ))}
                        </div>
                        <div className="grid grid-cols-1 md:grid-cols-2 gap-4">
                            <div className="flex flex-col justify-center items-center bg-blue-100 dark:bg-blue-900/50 p-3 rounded-md shadow-inner">
                                <span className="text-sm font-medium text-gray-700 dark:text-gray-200">Meta Prevista</span>
                                <span className="font-bold text-lg text-blue-600 dark:text-blue-300 text-center">
                                    {traveteMetaDisplay || '- // -'}
                                </span>
                            </div>
                        </div>
                    </div>
                ) : (
                    <div className="space-y-4">
                        <div className="grid grid-cols-2 gap-4">
                            <div>
                                <label htmlFor="edit-people" className="block text-sm font-medium">Nº Pessoas</label>
                                <input
                                    id="edit-people"
                                    type="number"
                                    value={entryData.people}
                                    onChange={(e) => setEntryData({ ...entryData, people: e.target.value })}
                                    className="mt-1 w-full p-2 rounded-md bg-gray-100 dark:bg-gray-700"
                                />
                            </div>
                            <div>
                                <label htmlFor="edit-time" className="block text-sm font-medium">Tempo Disp. (min)</label>
                                <input
                                    id="edit-time"
                                    type="number"
                                    value={entryData.availableTime}
                                    onChange={(e) => setEntryData({ ...entryData, availableTime: e.target.value })}
                                    className="mt-1 w-full p-2 rounded-md bg-gray-100 dark:bg-gray-700"
                                />
                            </div>
                        </div>
                        <div>
                            <h3 className="text-sm font-semibold mb-2">Produções</h3>
                            <div className="space-y-2 max-h-64 overflow-y-auto">
                                {(entryData.productionRows || []).map((row, index) => (
                                    <div key={row.key || `${row.productId}-${index}`} className="flex items-center justify-between gap-4">
                                        <span className="text-sm font-medium truncate">{row.productName || row.productId || 'Produto'}</span>
                                        <input
                                            type="number"
                                            value={row.produced || ''}
                                            onChange={(e) => handleProductionRowChange(index, e.target.value)}
                                            className="w-24 p-2 rounded-md bg-gray-100 dark:bg-gray-700"
                                        />
                                    </div>
                                ))}
                                {(!entryData.productionRows || entryData.productionRows.length === 0) && (
                                    <p className="text-sm text-gray-500">Nenhum lote previsto para este horário.</p>
                                )}
                            </div>
                            <div className="grid grid-cols-1 sm:grid-cols-2 gap-4 pt-2">
                                {defaultPredictedLotLabel && (
                                    <div className="flex flex-col justify-center items-center bg-blue-50 dark:bg-blue-900/40 p-3 rounded-md shadow-inner">
                                        <span className="text-sm font-medium text-gray-700 dark:text-gray-200">Lotes Previstos</span>
                                        <span className="font-semibold text-base text-blue-700 dark:text-blue-200 text-center">{defaultPredictedLotLabel}</span>
                                    </div>
                                )}
                                <div className="flex flex-col justify-center items-center bg-blue-100 dark:bg-blue-900/50 p-3 rounded-md shadow-inner">
                                    <span className="text-sm font-medium text-gray-700 dark:text-gray-200">Meta Prevista</span>
                                    <span className="font-bold text-lg text-blue-600 dark:text-blue-400">{defaultGoalPreview}</span>
                                </div>
                            </div>
                        </div>
                    </div>
                )}
                <div className="mt-6 flex justify-end gap-3">
                    <button onClick={onClose} className="px-4 py-2 bg-gray-200 hover:bg-gray-300 rounded-md">Cancelar</button>
                    <button onClick={handleSave} className="px-4 py-2 bg-blue-600 text-white rounded-md hover:bg-blue-700">Salvar</button>
                </div>
            </div>
        </div>
    );
};



const DashboardActionModal = ({ isOpen, onClose, onConfirm, mode, initialName }) => {
    const [name, setName] = useState('');
    const modalRef = useRef();
    useClickOutside(modalRef, onClose);

    useEffect(() => {
        if (isOpen) {
            setName(mode === 'rename' ? initialName : '');
        }
    }, [isOpen, mode, initialName]);

    if (!isOpen) return null;

    const handleSubmit = async (e) => {
        e.preventDefault();
        if (name.trim()) {
            const success = await onConfirm(name.trim());
            if (success) {
                onClose();
            } else {
                alert("Um quadro com este nome já existe.");
            }
        }
    };

    const title = mode === 'create' ? 'Criar Novo Quadro' : 'Renomear Quadro';

    return (
        <div className="fixed inset-0 bg-black bg-opacity-60 flex justify-center items-center z-30 modal-backdrop">
            <div ref={modalRef} className="bg-white dark:bg-gray-800 p-6 rounded-lg shadow-xl w-full max-w-md modal-content">
                <form onSubmit={handleSubmit}>
                    <h2 className="text-xl font-bold mb-4">{title}</h2>
                    <input
                        type="text"
                        value={name}
                        onChange={(e) => setName(e.target.value)}
                        className="w-full p-2 rounded-md bg-gray-100 dark:bg-gray-700 mb-4"
                        placeholder="Nome do quadro"
                        autoFocus
                    />
                    <div className="flex justify-end gap-4">
                        <button type="button" onClick={onClose} className="px-4 py-2 rounded-md bg-gray-200 dark:bg-gray-600">Cancelar</button>
                        <button type="submit" className="px-4 py-2 rounded-md bg-blue-600 text-white">Salvar</button>
                    </div>
                </form>
            </div>
        </div>
    );
};

const ConfirmationModal = ({ isOpen, onClose, onConfirm, title, message }) => {
    const modalRef = useRef();
    useClickOutside(modalRef, onClose);

    if (!isOpen) return null;

    return (
        <div className="fixed inset-0 bg-black bg-opacity-60 flex justify-center items-center z-50 modal-backdrop">
            <div ref={modalRef} className="bg-white dark:bg-gray-800 p-6 rounded-lg shadow-xl w-full max-w-md modal-content">
                <h2 className="text-xl font-bold mb-4">{title || 'Confirmar Ação'}</h2>
                <p className="mb-6">{message || 'Você tem certeza?'}</p>
                <div className="flex justify-end gap-4">
                    <button onClick={onClose} className="px-4 py-2 rounded-md bg-gray-200 dark:bg-gray-600">Cancelar</button>
                    <button onClick={() => { onConfirm(); onClose(); }} className="px-4 py-2 rounded-md bg-red-600 text-white">Confirmar</button>
                </div>
            </div>
        </div>
    );
};

const ObservationModal = ({ isOpen, onClose, entry, onSave }) => {
    const [observation, setObservation] = useState('');
    const modalRef = useRef();
    useClickOutside(modalRef, onClose);

    useEffect(() => {
        if (entry) {
            setObservation(entry.observation || '');
        }
    }, [entry]);

    if (!isOpen) return null;

    const handleSave = () => {
        onSave(entry.id, observation);
        onClose();
    };

    return (
        <div className="fixed inset-0 bg-black bg-opacity-60 flex justify-center items-center z-30 modal-backdrop">
            <div ref={modalRef} className="bg-white dark:bg-gray-800 p-6 rounded-lg shadow-xl w-full max-w-lg modal-content">
                <h2 className="text-xl font-bold mb-4">Observação do Período: {entry?.period}</h2>
                <textarea
                    value={observation}
                    onChange={(e) => setObservation(e.target.value)}
                    rows="5"
                    className="w-full p-2 rounded-md bg-gray-100 dark:bg-gray-700 mb-4"
                    placeholder="Digite suas observações aqui..."
                />
                <div className="flex justify-end gap-4">
                    <button onClick={onClose} className="px-4 py-2 rounded-md bg-gray-200 dark:bg-gray-600">Cancelar</button>
                    <button onClick={handleSave} className="px-4 py-2 rounded-md bg-blue-600 text-white">Salvar</button>
                </div>
            </div>
        </div>
    );
};

const LotObservationModal = ({ isOpen, onClose, lot, onSave }) => {
    const [observation, setObservation] = useState('');
    const modalRef = useRef();
    useClickOutside(modalRef, onClose);

    useEffect(() => {
        if (lot) {
            setObservation(lot.observation || '');
        }
    }, [lot]);

    if (!isOpen) return null;

    const handleSave = () => {
        onSave(lot.id, observation);
        onClose();
    };

    return (
        <div className="fixed inset-0 bg-black bg-opacity-60 flex justify-center items-center z-30 modal-backdrop">
            <div ref={modalRef} className="bg-white dark:bg-gray-800 p-6 rounded-lg shadow-xl w-full max-w-lg modal-content">
                <h2 className="text-xl font-bold mb-4">Observação do Lote: {lot?.productName}</h2>
                <textarea
                    value={observation}
                    onChange={(e) => setObservation(e.target.value)}
                    rows="5"
                    className="w-full p-2 rounded-md bg-gray-100 dark:bg-gray-700 mb-4"
                    placeholder="Digite suas observações aqui..."
                />
                <div className="flex justify-end gap-4">
                    <button onClick={onClose} className="px-4 py-2 rounded-md bg-gray-200 dark:bg-gray-600">Cancelar</button>
                    <button onClick={handleSave} className="px-4 py-2 rounded-md bg-blue-600 text-white">Salvar</button>
                </div>
            </div>
        </div>
    );
};

const PasswordModal = ({ isOpen, onClose, onSuccess, adminConfig }) => {
    const [password, setPassword] = useState('');
    const [error, setError] = useState('');
    const modalRef = useRef();
    useClickOutside(modalRef, onClose);

    useEffect(() => {
        if(isOpen) {
            setPassword('');
            setError('');
        }
    }, [isOpen]);

    if (!isOpen) return null;

    const handleConfirm = async () => {
        setError('');
<<<<<<< HEAD
        if (!IS_VALID_ADMIN_PASSWORD_HASH) {
            setError('Configuração de segurança ausente. Contate o administrador.');
            return;
        }

        const inputHash = await sha256Hex(password.trim());

        if (IS_VALID_ADMIN_PASSWORD_HASH && inputHash === ADMIN_PASSWORD_HASH) {
=======
        if (!ADMIN_PASSWORD_HASH) {
            setError('Configuração de segurança ausente. Contate o administrador.');
            return;
        }

        const inputHash = await sha256Hex(password.trim());

        if (inputHash === ADMIN_PASSWORD_HASH) {
>>>>>>> c8c39502
            if(onSuccess) onSuccess();
            onClose();
        } else {
            setError('Senha incorreta.');
        }
    };

    return (
        <div className="fixed inset-0 bg-black bg-opacity-60 flex justify-center items-center z-30 modal-backdrop">
            <div ref={modalRef} className="bg-white dark:bg-gray-800 p-6 rounded-lg shadow-xl w-full max-w-sm modal-content">
                 <h2 className="text-xl font-bold mb-4">Acesso Restrito</h2>
                 <p className="text-sm mb-4">Por favor, insira a senha de administrador para continuar.</p>
                 <input
                     type="password"
                     value={password}
                     onChange={(e) => setPassword(e.target.value)}
                     className="w-full p-2 rounded-md bg-gray-100 dark:bg-gray-700 mb-2"
                     placeholder="Senha"
                 />
                 {error && <p className="text-red-500 text-sm mb-4">{error}</p>}
                 <div className="flex justify-end gap-4">
                     <button onClick={onClose} className="px-4 py-2 rounded-md bg-gray-200 dark:bg-gray-600">Cancelar</button>
                     <button onClick={handleConfirm} className="px-4 py-2 rounded-md bg-blue-600 text-white">Confirmar</button>
                 </div>
            </div>
        </div>
    );
};

const ReasonModal = ({ isOpen, onClose, onConfirm }) => {
    const [reason, setReason] = useState('');
    const modalRef = useRef();
    useClickOutside(modalRef, onClose);
    
    if (!isOpen) return null;
    
    const handleConfirm = () => {
        onConfirm(reason || 'Nenhum motivo fornecido.');
        setReason('');
        onClose();
    };
    
    return (
        <div className="fixed inset-0 bg-black bg-opacity-60 flex justify-center items-center z-40 modal-backdrop">
            <div ref={modalRef} className="bg-white dark:bg-gray-800 p-6 rounded-lg shadow-xl w-full max-w-md modal-content">
                <h2 className="text-xl font-bold mb-4">Motivo da Exclusão</h2>
                <p className="text-sm text-gray-600 dark:text-gray-300 mb-4">Por favor, forneça um breve motivo para a exclusão deste item. Isso ajuda na rastreabilidade.</p>
                <textarea
                    value={reason}
                    onChange={(e) => setReason(e.target.value)}
                    rows="3"
                    className="w-full p-2 rounded-md bg-gray-100 dark:bg-gray-700 mb-4"
                    placeholder="Ex: Lançamento duplicado, erro de digitação..."
                />
                <div className="flex justify-end gap-4">
                    <button onClick={onClose} className="px-4 py-2 rounded-md bg-gray-200 dark:bg-gray-600">Cancelar</button>
                    <button onClick={handleConfirm} className="px-4 py-2 rounded-md bg-red-600 text-white">Confirmar Exclusão</button>
                </div>
            </div>
        </div>
    );
};
 
const AdminPanelModal = ({ isOpen, onClose, users, roles }) => {
    const modalRef = useRef();
    useClickOutside(modalRef, onClose);
    const [selectedUser, setSelectedUser] = useState(null);
    const [editablePermissions, setEditablePermissions] = useState([]);
    
    useEffect(() => {
        if (isOpen && users.length > 0 && !selectedUser) {
            setSelectedUser(users[0]);
        }
        if (!isOpen) {
            setSelectedUser(null);
        }
    }, [isOpen, users, selectedUser]);
    
    useEffect(() => {
        if (selectedUser) {
            setEditablePermissions(selectedUser.permissions || []);
        }
    }, [selectedUser]);

    if (!isOpen) return null;

    const handlePermissionChange = (permissionKey, isChecked) => {
        setEditablePermissions(prev => {
            const newSet = new Set(prev);
            if (isChecked) {
                newSet.add(permissionKey);
            } else {
                newSet.delete(permissionKey);
            }
            return Array.from(newSet);
        });
    };
    
    const applyRoleTemplate = (roleId) => {
        if (roles[roleId]) {
            setEditablePermissions(roles[roleId].permissions);
        }
    };
    
    const handleSavePermissions = async () => {
        if (!selectedUser) return;
        try {
            const roleRef = doc(db, 'roles', selectedUser.uid);
            await setDoc(roleRef, { permissions: editablePermissions });
            alert(`Permissões do usuário ${selectedUser.email} salvas com sucesso!`);
            onClose();
        } catch (error) {
            console.error("Erro ao salvar permissões:", error);
            alert('Falha ao salvar permissões.');
        }
    };

    return (
        <div className="fixed inset-0 bg-black bg-opacity-60 flex justify-center items-center z-50 p-4 modal-backdrop">
            <div ref={modalRef} className="bg-white dark:bg-gray-900 p-6 rounded-2xl shadow-2xl w-full max-w-6xl h-[90vh] flex flex-col modal-content">
                <div className="flex justify-between items-center mb-4 pb-4 border-b dark:border-gray-700">
                    <h2 className="text-2xl font-bold flex items-center gap-2"><UserCog/> Painel de Administração</h2>
                    <button onClick={onClose} title="Fechar"><XCircle /></button>
                </div>
                <div className="flex-grow flex gap-6 overflow-hidden">
                    <div className="w-1/3 border-r pr-6 dark:border-gray-700 overflow-y-auto">
                        <h3 className="text-lg font-semibold mb-3 sticky top-0 bg-white dark:bg-gray-900 pb-2">Usuários</h3>
                        <div className="space-y-2">
                           {users.map(user => (
                               <button 
                                   key={user.uid} 
                                   onClick={() => setSelectedUser(user)}
                                   className={`w-full text-left p-3 rounded-lg transition-colors ${selectedUser?.uid === user.uid ? 'bg-blue-100 dark:bg-blue-900/50' : 'hover:bg-gray-100 dark:hover:bg-gray-800'}`}
                               >
                                   <p className="font-semibold truncate">{user.email}</p>
                                   <p className="text-xs text-gray-500">{user.permissions.length} permissões</p>
                               </button>
                           ))}
                        </div>
                    </div>
                    <div className="w-2/3 flex-grow overflow-y-auto pr-2">
                       {selectedUser ? (
                           <div>
                               <div className="mb-6">
                                   <h3 className="text-xl font-bold truncate">{selectedUser.email}</h3>
                                   <p className="text-gray-500">Edite as permissões para este usuário.</p>
                               </div>
                               <div className="mb-6">
                                   <label htmlFor="role-template" className="block text-sm font-medium text-gray-700 dark:text-gray-300">Aplicar Modelo</label>
                                   <select 
                                       id="role-template"
                                       onChange={(e) => applyRoleTemplate(e.target.value)}
                                       className="mt-1 block w-full md:w-1/2 p-2 rounded-md bg-gray-100 dark:bg-gray-700"
                                   >
                                       <option value="">Selecione um modelo para começar...</option>
                                       {Object.values(roles).map(role => (
                                           <option key={role.id} value={role.id}>{role.name}</option>
                                       ))}
                                   </select>
                               </div>
                               <div className="space-y-4">
                                     <h4 className="font-semibold">Permissões Individuais</h4>
                                     <div className="grid grid-cols-1 md:grid-cols-2 gap-4">
                                         {Object.entries(ALL_PERMISSIONS).map(([key, description]) => (
                                             <label key={key} className="flex items-center gap-3 p-3 rounded-lg bg-gray-50 dark:bg-gray-800/50 hover:bg-gray-100 dark:hover:bg-gray-800 cursor-pointer">
                                                 <input
                                                     type="checkbox"
                                                     checked={editablePermissions.includes(key)}
                                                     onChange={(e) => handlePermissionChange(key, e.target.checked)}
                                                     className="h-5 w-5 rounded text-blue-600 focus:ring-blue-500"
                                                 />
                                                 <span className="text-sm">{description}</span>
                                             </label>
                                         ))}
                                     </div>
                               </div>
                               <div className="mt-8 pt-4 border-t dark:border-gray-700 flex justify-end">
                                   <button onClick={handleSavePermissions} className="px-6 py-2 rounded-lg bg-blue-600 text-white font-semibold hover:bg-blue-700">
                                       Salvar Permissões
                                   </button>
                               </div>
                           </div>
                       ) : (
                           <div className="flex items-center justify-center h-full text-gray-500">
                               <p>Selecione um usuário na lista para ver e editar suas permissões.</p>
                           </div>
                       )}
                    </div>
                </div>
            </div>
        </div>
    );
};
 
const TvSelectorModal = ({ isOpen, onClose, onSelect, onStartCarousel, dashboards }) => {
    const [carouselSeconds, setCarouselSeconds] = useState(10);
    const [selectedDashboards, setSelectedDashboards] = useState(() => dashboards.map(d => d.id));
    const modalRef = useRef();
    useClickOutside(modalRef, onClose);

    useEffect(() => {
        if (isOpen) {
            setSelectedDashboards(dashboards.map(d => d.id));
        }
    }, [isOpen, dashboards]);

    if (!isOpen) return null;

    const handleToggle = (id) => {
        setSelectedDashboards(prev =>
            prev.includes(id) ? prev.filter(dId => dId !== id) : [...prev, id]
        );
    };

    const handleStart = () => {
        if (selectedDashboards.length > 0) {
            onStartCarousel({
                dashboardIds: selectedDashboards,
                interval: carouselSeconds * 1000,
            });
            onClose();
        }
    };

    return (
        <div className="fixed inset-0 bg-black bg-opacity-50 flex justify-center items-center z-50 modal-backdrop">
            <div ref={modalRef} className="bg-white dark:bg-gray-900 p-8 rounded-2xl shadow-2xl w-full max-w-2xl modal-content">
                <div className="flex justify-between items-center mb-6">
                    <h2 className="text-2xl font-bold flex items-center gap-2">
                        <Monitor size={24} className="text-blue-500" /> Selecionar Modo de Exibição
                    </h2>
                    <button onClick={onClose} title="Fechar"><XCircle size={24} /></button>
                </div>
                <div className="grid grid-cols-1 md:grid-cols-2 gap-8">
                    <div>
                        <h3 className="font-bold text-lg mb-2">Exibição Única</h3>
                        <p className="mb-4 text-gray-600 dark:text-gray-400 text-sm">Escolha um quadro para exibir em tela cheia.</p>
                        <div className="space-y-2 max-h-60 overflow-y-auto pr-2">
                            {dashboards.map(dash => (
                                <button
                                    key={dash.id}
                                    onClick={() => { onSelect(dash.id); onClose(); }}
                                    className="w-full flex items-center justify-between p-3 bg-gray-100 dark:bg-gray-700 rounded-lg hover:bg-blue-100 dark:hover:bg-blue-900/50 transition-colors"
                                >
                                    <span className="font-semibold">{dash.name}</span>
                                    <ArrowRight size={20} className="text-blue-500" />
                                </button>
                            ))}
                        </div>
                    </div>
                    <div className="border-l dark:border-gray-700 pl-8">
                        <h3 className="font-bold text-lg mb-2">Modo Carrossel</h3>
                        <p className="mb-4 text-gray-600 dark:text-gray-400 text-sm">Selecione os quadros e o tempo de exibição.</p>
                        <div className="space-y-2 max-h-48 overflow-y-auto pr-2 mb-4">
                            {dashboards.map(dash => (
                                <label key={dash.id} className="flex items-center gap-3 p-2 rounded-md hover:bg-gray-100 dark:hover:bg-gray-800 cursor-pointer">
                                    <input type="checkbox" checked={selectedDashboards.includes(dash.id)} onChange={() => handleToggle(dash.id)} className="h-5 w-5 rounded text-blue-600 focus:ring-blue-500"/>
                                    <span>{dash.name}</span>
                                </label>
                            ))}
                        </div>
                        <div className="flex items-center gap-4">
                             <div className="flex-grow">
                                <label htmlFor="carousel-time" className="text-sm">Segundos por slide:</label>
                                <input id="carousel-time" type="number" value={carouselSeconds} onChange={e => setCarouselSeconds(Number(e.target.value))} className="w-full p-2 mt-1 rounded-md bg-gray-100 dark:bg-gray-700"/>
                             </div>
                            <button onClick={handleStart} className="self-end h-10 px-4 font-semibold rounded-md bg-green-600 text-white hover:bg-green-700 flex items-center gap-2">
                                <Film size={18} /> Iniciar Carrossel
                            </button>
                        </div>
                    </div>
                </div>
            </div>
        </div>
    );
};

// #####################################################################
// #                                                                   #
// #               FIM: COMPONENTES DE MODAIS E AUXILIARES             #
// #                                                                   #
// #####################################################################



// #####################################################################
// #                                                                   #
// #           INÍCIO: COMPONENTES AUXILIARES DO DASHBOARD             #
// #                                                                   #
// #####################################################################

const StatCard = ({ title, value, unit = '', isEfficiency = false }) => {
    const valueColor = isEfficiency ? (value < 65 ? 'text-red-500' : 'text-green-600') : 'text-gray-800 dark:text-white';
    return (
        <div className="bg-white dark:bg-gray-900 p-6 rounded-2xl shadow-lg">
            <h3 className="text-lg font-medium text-gray-500 dark:text-gray-400">{title}</h3>
            <p className={`text-4xl font-bold ${valueColor} mt-2`}>{value}<span className="text-2xl ml-2">{unit}</span></p>
        </div>
    );
};

const CalendarView = ({ selectedDate, setSelectedDate, currentMonth, setCurrentMonth, calendarView, setCalendarView, allProductionData }) => {
    const handleNavigation = (offset) => {
        if (calendarView === 'day') setCurrentMonth(prev => new Date(prev.getFullYear(), prev.getMonth() + offset, 1));
        else if (calendarView === 'month') setCurrentMonth(prev => new Date(prev.getFullYear() + offset, prev.getMonth(), 1));
        else if (calendarView === 'year') setCurrentMonth(prev => new Date(prev.getFullYear() + offset * 10, prev.getMonth(), 1));
    };
    const handleHeaderClick = () => {
        if (calendarView === 'day') setCalendarView('month');
        if (calendarView === 'month') setCalendarView('year');
    };
    const handleMonthSelect = (monthIndex) => { setCurrentMonth(new Date(currentMonth.getFullYear(), monthIndex, 1)); setCalendarView('day'); };
    const handleYearSelect = (year) => { setCurrentMonth(new Date(year, currentMonth.getMonth(), 1)); setCalendarView('month'); };
    const renderHeader = () => {
        let text = '';
        if (calendarView === 'day') text = currentMonth.toLocaleString('pt-BR', { month: 'long', year: 'numeric' });
        else if (calendarView === 'month') text = currentMonth.getFullYear();
        else { const startYear = Math.floor(currentMonth.getFullYear() / 10) * 10; text = `${startYear} - ${startYear + 9}`; }
        return <button onClick={handleHeaderClick} className="text-xl font-semibold hover:text-blue-500">{text}</button>;
    };
    const renderDayView = () => {
        const startOfMonth = new Date(currentMonth.getFullYear(), currentMonth.getMonth(), 1);
        const startDate = new Date(startOfMonth);
        startDate.setDate(startDate.getDate() - startOfMonth.getDay());
        const days = Array.from({ length: 42 }, (_, i) => { const day = new Date(startDate); day.setDate(day.getDate() + i); return day; });
        return (
            <div className="grid grid-cols-7 gap-2 text-center">
                {['D', 'S', 'T', 'Q', 'Q', 'S', 'S'].map((day, i) => <div key={i} className="font-medium text-gray-500 text-sm">{day}</div>)}
                {days.map((day, i) => {
                    const isSelected = day.toDateString() === selectedDate.toDateString();
                    const isCurrentMonth = day.getMonth() === currentMonth.getMonth();
                    const hasData = !!(allProductionData[day.toISOString().slice(0, 10)] && allProductionData[day.toISOString().slice(0, 10)].length > 0);
                    return (<button key={i} onClick={() => setSelectedDate(day)} className={`p-2 rounded-full text-sm relative ${isCurrentMonth ? '' : 'text-gray-400 dark:text-gray-600'} ${isSelected ? 'bg-blue-600 text-white' : 'hover:bg-gray-100 dark:hover:bg-gray-700'}`}>{day.getDate()}{hasData && <span className="absolute bottom-1 left-1/2 -translate-x-1/2 w-1.5 h-1.5 bg-green-500 rounded-full"></span>}</button>)
                })}
            </div>
        );
    };
    const renderMonthView = () => {
        const months = Array.from({length: 12}, (_, i) => new Date(0, i).toLocaleString('pt-BR', {month: 'short'}));
        return ( <div className="grid grid-cols-4 gap-2 text-center">{months.map((month, i) => (<button key={month} onClick={() => handleMonthSelect(i)} className="p-3 rounded-lg hover:bg-gray-100 dark:hover:bg-gray-700">{month}</button>))}</div> );
    };
    const renderYearView = () => {
        const startYear = Math.floor(currentMonth.getFullYear() / 10) * 10;
        const years = Array.from({ length: 10 }, (_, i) => startYear + i);
        return ( <div className="grid grid-cols-4 gap-2 text-center">{years.map(year => (<button key={year} onClick={() => handleYearSelect(year)} className="p-3 rounded-lg hover:bg-gray-100 dark:hover:bg-gray-700">{year}</button>))}</div> );
    };
    return (
        <div className="bg-white dark:bg-gray-900 p-6 rounded-2xl shadow-lg">
            <div className="flex justify-between items-center mb-4">
                <button onClick={() => handleNavigation(-1)} title="Anterior"><ChevronLeft/></button>
                {renderHeader()}
                <button onClick={() => handleNavigation(1)} title="Próximo"><ChevronRight/></button>
            </div>
            {calendarView === 'day' && renderDayView()}
            {calendarView === 'month' && renderMonthView()}
            {calendarView === 'year' && renderYearView()}
        </div>
    );
};

const TrashItemDisplay = ({ item, products, user, onRestore, canRestore }) => {
    const date = new Date(item.deletedAt).toLocaleString('pt-BR');
    
    const commonHeader = (
      <div className="flex justify-between items-start">
        <div>
            <p className="font-bold text-lg mb-1">{item.itemType === 'product' ? 'PRODUTO DELETADO' : (item.itemType === 'lot' ? 'LOTE DELETADO' : 'LANÇAMENTO DELETADO')}</p>
            <p className="text-sm">Deletado por: <span className="font-semibold">{item.deletedByEmail}</span> em <span className="font-semibold">{date}</span></p>
            <p className="mt-2">Motivo: <span className="italic font-medium">{item.reason || 'Nenhum motivo fornecido.'}</span></p>
        </div>
        {canRestore && <button onClick={() => onRestore(item)} className="p-2 bg-green-500 text-white rounded-md text-sm">Restaurar</button>}
      </div>
    );

    const getStatusText = (status) => {
        switch(status) {
            case 'future': return 'Na Fila';
            case 'ongoing': return 'Em Andamento';
            case 'completed': return 'Concluído';
            case 'completed_missing': return 'Concluído (com Falta)';
            case 'completed_exceeding': return 'Concluído (com Sobra)';
            default: return status;
        }
    };

    if (item.itemType === 'product') {
        const doc = item.originalDoc;
        const lastKnownTime = doc.standardTimeHistory?.[doc.standardTimeHistory.length - 1]?.time || 'N/A';
        return (
            <div className="p-4 bg-red-50 dark:bg-red-900/30 rounded-lg border-2 border-red-500/50">
                {commonHeader}
                <div className="mt-3 p-3 bg-red-100 dark:bg-red-900/80 rounded-md">
                    <p className="font-bold">Detalhes do Produto:</p>
                    <p>Nome/Código: <span className="font-semibold">{doc.name}</span></p>
                    <p>Tempo Padrão (na exclusão): <span className="font-semibold">{lastKnownTime} min</span></p>
                </div>
            </div>
        );
    }

    if (item.itemType === 'lot') {
        const doc = item.originalDoc;
        return (
            <div className="p-4 bg-red-50 dark:bg-red-900/30 rounded-lg border-2 border-red-500/50">
                {commonHeader}
                <div className="mt-3 p-3 bg-red-100 dark:bg-red-900/80 rounded-md">
                    <p className="font-bold">Detalhes do Lote:</p>
                    <p>Produto: <span className="font-semibold">{doc.productName}</span> {doc.customName && `(${doc.customName})`}</p>
                    <p>Lote Sequencial #: <span className="font-semibold">{doc.sequentialId}</span></p>
                    <p>Meta Total: <span className="font-semibold">{doc.target} un.</span></p>
                    <p>Produzido até a Exclusão: <span className="font-semibold">{doc.produced} un.</span></p>
                    <p>Status na Exclusão: <span className="font-semibold">{getStatusText(doc.status)}</span></p>
                </div>
            </div>
        );
    }
    
    if (item.itemType === 'entry') {
        const doc = item.originalDoc;
        const productionList = doc.productionDetails.map(d => {
            const product = products.find(p => p.id === d.productId);
            return `${d.produced} un. (${product?.name || 'Produto Excluído'})`
        }).join(', ');

        return (
             <div className="p-4 bg-red-50 dark:bg-red-900/30 rounded-lg border-2 border-red-500/50">
                {commonHeader}
                <div className="mt-3 p-3 bg-red-100 dark:bg-red-900/80 rounded-md">
                    <p className="font-bold">Detalhes do Lançamento:</p>
                    <p>Período: <span className="font-semibold">{doc.period}</span></p>
                    <p>Pessoas / Tempo: <span className="font-semibold">{doc.people} / {doc.availableTime} min</span></p>
                    <p>Meta Registrada: <span className="font-semibold">{doc.goalDisplay}</span></p>
                    <p>Produção Registrada: <span className="font-semibold">{productionList}</span></p>
                </div>
            </div>
        );
    }

    return null;
};

const LotReport = ({ lots, products }) => {
    const reportData = useMemo(() => {
        const completedLots = lots.filter(l => l.status.startsWith('completed') && l.startDate && l.endDate);
        if (completedLots.length === 0) {
            return { lotDetails: [], overallAverage: 0 };
        }

        let totalPieces = 0;
        let totalDays = 0;

        const lotDetails = completedLots.map(lot => {
            const startDate = new Date(lot.startDate);
            const endDate = new Date(lot.endDate);
            const durationMillis = endDate - startDate;
            const durationDays = Math.max(1, durationMillis / (1000 * 60 * 60 * 24));
            
            const averageDaily = lot.produced > 0 ? (lot.produced / durationDays) : 0;

            totalPieces += lot.produced;
            totalDays += durationDays;

            return {
                ...lot,
                duration: durationDays.toFixed(1),
                averageDaily: averageDaily.toFixed(2),
            };
        });

        const overallAverage = totalDays > 0 ? (totalPieces / totalDays) : 0;

        return { lotDetails, overallAverage: overallAverage.toFixed(2) };
    }, [lots]);

    return (
        <section className="bg-white dark:bg-gray-900 p-6 rounded-2xl shadow-lg">
            <h2 className="text-xl font-semibold mb-4 flex items-center">
                <BarChart className="mr-2 text-blue-500"/> Relatório de Lotes Concluídos
            </h2>
            {reportData.lotDetails.length === 0 ? (
                <p className="text-gray-500 dark:text-gray-400">Nenhum lote concluído para exibir o relatório.</p>
            ) : (
                <>
                <div className="grid grid-cols-1 md:grid-cols-4 gap-4 mb-6">
                    <div className="md:col-span-4 bg-blue-50 dark:bg-blue-900/30 p-4 rounded-lg text-center">
                        <h3 className="font-bold text-lg text-blue-800 dark:text-blue-300">Média Geral de Produção Diária</h3>
                        <p className="text-3xl font-extrabold text-blue-600 dark:text-blue-400">{reportData.overallAverage} <span className="text-lg">peças/dia</span></p>
                    </div>
                </div>

                <div className="overflow-x-auto">
                    <table className="w-full text-left text-sm">
                        <thead className="bg-gray-50 dark:bg-gray-800">
                            <tr>
                                <th className="p-3">Lote</th>
                                <th className="p-3 text-center">Total Produzido</th>
                                <th className="p-3 text-center">Duração (dias)</th>
                                <th className="p-3 text-center">Média Diária (peças)</th>
                            </tr>
                        </thead>
                        <tbody className="divide-y divide-gray-200 dark:divide-gray-600">
                            {reportData.lotDetails.map(lot => (
                                <tr key={lot.id}>
                                    <td className="p-3 font-semibold">{lot.productName}{lot.customName ? ` - ${lot.customName}` : ''} (#{lot.sequentialId})</td>
                                    <td className="p-3 text-center">{lot.produced} / {lot.target}</td>
                                    <td className="p-3 text-center">{lot.duration}</td>
                                    <td className="p-3 text-center font-bold text-green-600 dark:text-green-400">{lot.averageDaily}</td>
                                </tr>
                            ))}
                        </tbody>
                    </table>
                </div>
                </>
            )}
        </section>
    );
};

// #####################################################################
// #                                                                   #
// #           INÍCIO: CRONOANÁLISE DASHBOARD (CÓDIGO PRINCIPAL)         #
// #                                                                   #
// #####################################################################

const CronoanaliseDashboard = ({ onNavigateToStock, user, permissions, startTvMode, dashboards, users, roles, currentDashboardIndex, setCurrentDashboardIndex }) => {
    const { logout } = useAuth();
    const [theme, setTheme] = useState(() => localStorage.getItem('theme') || (window.matchMedia('(prefers-color-scheme: dark)').matches ? 'dark' : 'light'));
    useEffect(() => {
        const root = window.document.documentElement;
        root.classList.toggle('dark', theme === 'dark');
        localStorage.setItem('theme', theme);
    }, [theme]);
    const toggleTheme = () => setTheme(prev => (prev === 'light' ? 'dark' : 'light'));
    
    useEffect(() => { if (currentDashboardIndex >= dashboards.length && dashboards.length > 0) { setCurrentDashboardIndex(dashboards.length - 1); } }, [dashboards, currentDashboardIndex, setCurrentDashboardIndex]);

    const currentDashboard = dashboards[currentDashboardIndex] || null;
    const isTraveteDashboard = currentDashboard?.id === 'travete';
    
    const [products, setProducts] = useState([]);
    const [lots, setLots] = useState([]);
    const [allProductionData, setAllProductionData] = useState({});
    const [trashItems, setTrashItems] = useState([]);
    
    const [selectedDate, setSelectedDate] = useState(new Date());
    const [currentMonth, setCurrentMonth] = useState(new Date());
    const [calendarView, setCalendarView] = useState('day');
    
    const [lotCounter, setLotCounter] = useState(1);
    
    const [lotFilter, setLotFilter] = useState('ongoing');
    const [newLot, setNewLot] = useState({ productId: '', target: '', customName: '' });
    const [editingLotId, setEditingLotId] = useState(null);
    const [editingLotData, setEditingLotData] = useState({ target: '', customName: '' });
    const [newProduct, setNewProduct] = useState({ name: '', standardTime: '' });
    const [editingProductId, setEditingProductId] = useState(null);
    const [editingProductData, setEditingProductData] = useState({ name: '', standardTime: '' });
    
    const [newEntry, setNewEntry] = useState({ period: '', people: '', availableTime: 60, productId: '', productions: [] });
    const [traveteProductForm, setTraveteProductForm] = useState(() => createTraveteDefaultProductForm());
    const resetTraveteProductForm = useCallback(() => {
        setTraveteProductForm(createTraveteDefaultProductForm());
    }, [setTraveteProductForm]);
    const [traveteEntry, setTraveteEntry] = useState({
        period: '',
        availableTime: 60,
        employeeEntries: [createDefaultTraveteEmployee(1), createDefaultTraveteEmployee(2)],
    });
    const traveteMachines = TRAVETE_MACHINES;

    const [goalPreview, setGoalPreview] = useState("0");
    const [predictedLots, setPredictedLots] = useState([]);
    const [modalState, setModalState] = useState({ type: null, data: null });
    const [showUrgent, setShowUrgent] = useState(false);
    const [urgentProduction, setUrgentProduction] = useState({ productId: '', produced: '' });
    const [isNavOpen, setIsNavOpen] = useState(false);
    const navRef = useRef();
    useClickOutside(navRef, () => setIsNavOpen(false));

    const productsForSelectedDate = useMemo(() => {
        const targetDate = new Date(selectedDate);
        targetDate.setHours(23, 59, 59, 999);

        return products
            .map(p => {
                if (!p.standardTimeHistory || p.standardTimeHistory.length === 0) {
                    return null; 
                }
                const validTimeEntry = p.standardTimeHistory
                    .filter(h => new Date(h.effectiveDate) <= targetDate)
                    .pop();

                if (!validTimeEntry) {
                    return null; 
                }
                return { ...p, standardTime: validTimeEntry.time };
            })
            .filter(Boolean);
    }, [products, selectedDate]);

    const traveteVariationLookup = useMemo(() => {
        const lookup = new Map();
        productsForSelectedDate.forEach(product => {
            if (!product?.machineType) return;
            const baseId = product.baseProductId || product.id;
            if (!lookup.has(baseId)) {
                lookup.set(baseId, new Map());
            }
            lookup.get(baseId).set(product.machineType, product);
        });
        return lookup;
    }, [productsForSelectedDate]);
    
    const summarizeTraveteEntry = useCallback((entryDraft) => {
        const defaultResult = {
            employeeSummaries: [],
            goalDisplay: '- // -',
            lotDisplay: '- // -',
            isValid: false,
            productionDetails: [],
            totalMeta: 0,
            totalProduced: 0,
            goalBlocks: [],
            lotBlocks: [],
        };

        if (!entryDraft) {
            return defaultResult;
        }

        const availableTime = parseFloat(entryDraft.availableTime) || 0;
        const period = entryDraft.period;
        const activeLots = getOrderedActiveLots(lots);

        const employeeSummaries = (entryDraft.employeeEntries || []).map((emp) => {
            const manualStandardTime = parseFloat(emp.standardTime);
            let derivedStandardTime = 0;

            const productSummaries = (emp.products || []).map(productItem => {
                const lot = productItem.lotId ? (lots.find(l => l.id === productItem.lotId) || null) : null;
                const produced = parseInt(productItem.produced, 10) || 0;
                const variation = lot
                    ? findTraveteVariationForLot(lot, emp.machineType, productsForSelectedDate, traveteVariationLookup)
                    : null;
                const baseProductId = lot ? resolveTraveteLotBaseId(lot, productsForSelectedDate) : null;
                const variationStandardTime = variation?.standardTime ? parseFloat(variation.standardTime) : NaN;
                if (!Number.isNaN(variationStandardTime) && variationStandardTime > 0 && derivedStandardTime <= 0) {
                    derivedStandardTime = variationStandardTime;
                }

                return {
                    lot,
                    lotId: lot?.id || '',
                    productId: variation?.id || '',
                    productBaseId: baseProductId || '',
                    produced,
                    standardTime: (!Number.isNaN(variationStandardTime) && variationStandardTime > 0)
                        ? variationStandardTime
                        : 0,
                };
            });

            const standardTimeValue = (!Number.isNaN(manualStandardTime) && manualStandardTime > 0)
                ? manualStandardTime
                : derivedStandardTime;

            const produced = productSummaries.reduce((sum, item) => sum + (item.produced || 0), 0);
            const meta = (standardTimeValue > 0 && availableTime > 0)
                ? Math.round(availableTime / standardTimeValue)
                : 0;
            const efficiency = (standardTimeValue > 0 && availableTime > 0 && produced > 0)
                ? parseFloat((((produced * standardTimeValue) / availableTime) * 100).toFixed(2))
                : 0;

            const productionDetails = productSummaries
                .filter(item => item.produced > 0 && item.lotId)
                .map(item => ({
                    lotId: item.lotId,
                    productId: item.productId,
                    produced: item.produced,
                    ...(item.productBaseId ? { productBaseId: item.productBaseId } : {}),
                    standardTime: item.standardTime || standardTimeValue || 0,
                }));

            const productsForSave = productSummaries
                .filter(item => item.produced > 0 && item.lotId)
                .map(item => ({
                    lotId: item.lotId,
                    produced: item.produced,
                    productId: item.productId,
                    productBaseId: item.productBaseId || undefined,
                    standardTime: item.standardTime || standardTimeValue || 0,
                    lotName: item.lot ? formatTraveteLotDisplayName(item.lot, products) : '',
                }));

            const valid = Boolean(
                period &&
                availableTime > 0 &&
                productionDetails.length > 0 &&
                standardTimeValue > 0
            );

            const primaryLot = productSummaries.find(item => item.lot)?.lot || null;
            const manualNextLotItem = productSummaries.slice(1).find(item => item.lot) || null;
            const manualNextLot = manualNextLotItem?.lot || null;

            const currentLot = primaryLot || activeLots[0] || null;
            let nextLotCandidate = manualNextLot || null;

            if (!nextLotCandidate && currentLot) {
                const currentIndex = activeLots.findIndex(l => l.id === currentLot.id);
                if (currentIndex !== -1) {
                    nextLotCandidate = activeLots.slice(currentIndex + 1).find(Boolean) || null;
                }
            }

            if (!nextLotCandidate && !currentLot && activeLots.length > 0) {
                nextLotCandidate = activeLots[0];
            }

            const currentLotName = currentLot ? formatTraveteLotDisplayName(currentLot, products) : '';
            const rawNextLotName = nextLotCandidate ? formatTraveteLotDisplayName(nextLotCandidate, products) : '';
            const remainingInCurrentLot = getLotRemainingPieces(currentLot);
            const nextLotRemaining = getLotRemainingPieces(nextLotCandidate);

            const plannedForCurrentLot = currentLot ? Math.min(meta, remainingInCurrentLot || 0) : 0;
            const leftoverMetaForNext = Math.max(0, meta - plannedForCurrentLot);
            const manualNextProduced = manualNextLotItem ? manualNextLotItem.produced || 0 : 0;
            const nextMetaPieces = manualNextLotItem && manualNextProduced > 0
                ? manualNextProduced
                : nextLotRemaining;

            const shouldShowNextLot = Boolean(nextLotCandidate)
                && (manualNextLotItem || leftoverMetaForNext > 0)
                && (nextMetaPieces > 0);

            const machineSuffix = emp.machineType?.replace('Travete ', '') || '';
            const currentLotLabel = currentLotName
                ? `${currentLotName}${machineSuffix ? ` - ${machineSuffix}` : ''}`
                : '';
            const nextLotName = shouldShowNextLot ? rawNextLotName : '';
            const lotDisplay = currentLotLabel
                ? (shouldShowNextLot && nextLotName ? `${currentLotLabel} / ${nextLotName}` : currentLotLabel)
                : (shouldShowNextLot && nextLotName ? nextLotName : '-');

            const currentMetaValue = currentLot ? remainingInCurrentLot : (meta > 0 ? meta : 0);
            const currentMetaLabel = currentMetaValue > 0
                ? currentMetaValue.toLocaleString('pt-BR')
                : (currentLot ? '0' : (meta > 0 ? meta.toLocaleString('pt-BR') : '0'));
            const nextMetaLabel = shouldShowNextLot
                ? (nextMetaPieces > 0 ? nextMetaPieces.toLocaleString('pt-BR') : '0')
                : '';
            const metaDisplay = nextMetaLabel ? `${currentMetaLabel}/${nextMetaLabel}` : currentMetaLabel;

            const producedSegments = productSummaries.map(item => {
                const producedNumeric = parseInt(item.produced, 10);
                return Number.isNaN(producedNumeric) ? 0 : producedNumeric;
            });
            const formattedProducedSegments = producedSegments.filter((value, idx) => (idx === 0) || value > 0)
                .map(value => value.toLocaleString('pt-BR'));
            const producedDisplay = formattedProducedSegments.length > 0
                ? formattedProducedSegments.join(' / ')
                : produced.toLocaleString('pt-BR');

            return {
                ...emp,
                produced,
                meta,
                efficiency,
                standardTimeValue,
                productionDetails,
                productsForSave,
                productSummaries,
                valid,
                metaDisplay,
                lotDisplay,
                producedDisplay,
                currentLotName,
                nextLotName,
                shouldShowNextLot,
                metaSegments: {
                    current: currentMetaValue,
                    next: shouldShowNextLot ? nextMetaPieces : null,
                    showNext: shouldShowNextLot,
                },
                lotSegments: {
                    current: currentLotName,
                    next: shouldShowNextLot ? nextLotName : '',
                    machineType: emp.machineType || '',
                },
            };
        });

        if (employeeSummaries.length === 0) {
            return defaultResult;
        }

        const goalBlocks = employeeSummaries.map(emp => emp.metaSegments);
        const lotBlocks = employeeSummaries.map(emp => emp.lotSegments);

        const goalDisplay = employeeSummaries
            .map(emp => emp.metaDisplay || '-')
            .join(' // ');

        const lotDisplay = employeeSummaries
            .map(emp => emp.lotDisplay || '-')
            .join(' // ');

        const productionDetails = employeeSummaries.flatMap(emp => emp.productionDetails);
        const totalMeta = employeeSummaries.reduce((sum, emp) => sum + (emp.meta || 0), 0);
        const totalProduced = employeeSummaries.reduce((sum, emp) => sum + (emp.produced || 0), 0);

        const isValid = Boolean(
            period &&
            availableTime > 0 &&
            employeeSummaries.every(emp => emp.valid)
        );

        return {
            employeeSummaries,
            goalDisplay,
            lotDisplay,
            isValid,
            productionDetails,
            totalMeta,
            totalProduced,
            goalBlocks,
            lotBlocks,
        };
    }, [lots, productsForSelectedDate, traveteVariationLookup, products]);

    const traveteComputedEntry = useMemo(() => {
        if (!isTraveteDashboard) {
            return {
                employeeSummaries: [],
                goalDisplay: '- // -',
                lotDisplay: '- // -',
                isValid: false,
                productionDetails: [],
                totalMeta: 0,
                totalProduced: 0,
                goalBlocks: [],
                lotBlocks: [],
            };
        }

        return summarizeTraveteEntry(traveteEntry);
    }, [isTraveteDashboard, summarizeTraveteEntry, traveteEntry]);

    const travetePreviewPending = useMemo(() => {
        if (!isTraveteDashboard) return false;
        if (!traveteEntry.period || !(parseFloat(traveteEntry.availableTime) > 0)) return false;
        return traveteEntry.employeeEntries.some(emp => (emp.products || []).some(item => item.lotId));
    }, [isTraveteDashboard, traveteEntry]);

    const isEntryFormValid = useMemo(() => {
        if (isTraveteDashboard) {
            return traveteComputedEntry.isValid;
        }

        const allFieldsFilled = newEntry.productions.every(p => p !== '' && p !== null);

        const atLeastOneIsPositive = newEntry.productions.some(p => parseInt(p, 10) > 0);

        const hasProduction = allFieldsFilled && atLeastOneIsPositive;

        const hasUrgentProduction = showUrgent && urgentProduction.productId && (parseInt(urgentProduction.produced, 10) || 0) > 0;

        return (
            newEntry.period &&
            (parseFloat(newEntry.people) > 0) &&
            (parseFloat(newEntry.availableTime) > 0) &&
            newEntry.productId &&
            (hasProduction || hasUrgentProduction)
        );
    }, [isTraveteDashboard, traveteComputedEntry, newEntry, showUrgent, urgentProduction]);
    
    useEffect(() => {
        if (!user || !currentDashboard) return;

        const unsubProducts = onSnapshot(query(collection(db, `dashboards/${currentDashboard.id}/products`)), snap => {
            setProducts(snap.docs.map(d => d.data()));
        });
        const unsubLots = onSnapshot(query(collection(db, `dashboards/${currentDashboard.id}/lots`), orderBy("order")), snap => {
            setLots(snap.docs.map(d => d.data()));
        });
        const unsubProdData = onSnapshot(doc(db, `dashboards/${currentDashboard.id}/productionData`, "data"), snap => {
            setAllProductionData(snap.exists() ? snap.data() : {});
        });
        const unsubTrash = onSnapshot(query(collection(db, 'trash')), snap => {
             setTrashItems(snap.docs.map(d => d.data()));
        });

        const clearPreviewOnUnmount = async () => {
            if(currentDashboard?.id) {
                await deleteDoc(doc(db, `dashboards/${currentDashboard.id}/previews/live`));
            }
        };

        return () => {
            unsubProducts();
            unsubLots();
            unsubProdData();
            unsubTrash();
            clearPreviewOnUnmount();
        };

    }, [user, currentDashboard]);
    
    const dateKey = selectedDate.toISOString().slice(0, 10);
    const productionData = useMemo(() => allProductionData[dateKey] || [], [allProductionData, dateKey]);
    
    useEffect(() => { setLotCounter(lots.length > 0 ? Math.max(0, ...lots.map(l => l.sequentialId || 0)) + 1 : 1); }, [lots]);

    useEffect(() => {
        if (!isTraveteDashboard) {
            setTraveteProductForm(createTraveteDefaultProductForm());
            setTraveteEntry({
                period: '',
                availableTime: 60,
                employeeEntries: [createDefaultTraveteEmployee(1), createDefaultTraveteEmployee(2)],
            });
        }
    }, [isTraveteDashboard]);

    const closeModal = () => setModalState({ type: null, data: null });
    
    useEffect(() => {
        if (!currentDashboard?.id) return;

        const previewRef = doc(db, `dashboards/${currentDashboard.id}/previews/live`);

        if (isTraveteDashboard) {
            const hasBasicInfo = traveteEntry.period && parseFloat(traveteEntry.availableTime) > 0;
            const hasAnyProduct = traveteEntry.employeeEntries.some(emp => (emp.products || []).some(item => item.lotId));
            if (hasBasicInfo && hasAnyProduct) {
                const handler = setTimeout(async () => {
                    const employeePreview = traveteComputedEntry.employeeSummaries.map(emp => ({
                        employeeId: emp.employeeId,
                        machineType: emp.machineType,
                        products: (emp.productsForSave || []).map(item => ({
                            lotName: item.lotName || '',
                            produced: item.produced,
                        })),
                    }));

                    const lotNames = Array.from(new Set(employeePreview.flatMap(emp => (emp.products || []).map(p => p.lotName).filter(Boolean))));
                    const lotDisplayValue = traveteComputedEntry.lotDisplay && traveteComputedEntry.lotDisplay.trim().length > 0
                        ? traveteComputedEntry.lotDisplay
                        : lotNames.join(' | ');

                    await setDoc(previewRef, {
                        period: traveteEntry.period,
                        goalDisplay: traveteComputedEntry.goalDisplay,
                        availableTime: traveteEntry.availableTime,
                        people: traveteEntry.employeeEntries.length,
                        employeeEntries: employeePreview,
                        lotDisplayName: lotDisplayValue || '',
                        timestamp: Timestamp.now(),
                    });
                }, 500);

                return () => {
                    clearTimeout(handler);
                };
            }

            deleteDoc(previewRef);
            return;
        }

        if (newEntry.period && newEntry.people > 0 && newEntry.availableTime > 0 && newEntry.productId) {

            const handler = setTimeout(async () => {
                const product = productsForSelectedDate.find(p => p.id === newEntry.productId);

                await setDoc(previewRef, {
                    period: newEntry.period,
                    goalDisplay: goalPreview,
                    productName: product?.name || '',
                    timestamp: Timestamp.now()
                });
            }, 1500);

            return () => {
                clearTimeout(handler);
            };
        }

        deleteDoc(previewRef);
    }, [isTraveteDashboard, goalPreview, newEntry, traveteEntry, traveteComputedEntry, currentDashboard, productsForSelectedDate, products]);


    const handleAddEntry = useCallback(async (e) => {
        e.preventDefault();
        if (!currentDashboard) return;

        if (isTraveteDashboard) {
            if (!traveteComputedEntry.isValid) return;

            const entryId = Date.now().toString();
            const batch = writeBatch(db);
            const prodDataRef = doc(db, `dashboards/${currentDashboard.id}/productionData`, "data");
            const employeeEntries = traveteComputedEntry.employeeSummaries.map(emp => ({
                employeeId: emp.employeeId,
                machineType: emp.machineType,
                produced: emp.produced || 0,
                standardTime: emp.standardTimeValue || 0,
                products: (emp.productsForSave || []).map(product => ({
                    lotId: product.lotId,
                    productId: product.productId,
                    produced: product.produced,
                    standardTime: product.standardTime,
                    ...(product.productBaseId ? { productBaseId: product.productBaseId } : {}),
                })),
            }));

            const newEntryData = {
                id: entryId,
                period: traveteEntry.period,
                people: traveteEntry.employeeEntries.length,
                availableTime: traveteEntry.availableTime,
                goalDisplay: traveteComputedEntry.goalDisplay,
                lotDisplay: traveteComputedEntry.lotDisplay,
                traveteGoalBlocks: traveteComputedEntry.goalBlocks || [],
                traveteLotBlocks: traveteComputedEntry.lotBlocks || [],
                employeeEntries,
                productionDetails: traveteComputedEntry.productionDetails,
                observation: '',
                createdBy: { uid: user.uid, email: user.email },
            };

            const updatedDayData = [...(allProductionData[dateKey] || []), newEntryData];
            batch.set(prodDataRef, { [dateKey]: updatedDayData }, { merge: true });

            for (const detail of traveteComputedEntry.productionDetails) {
                const lotToUpdate = detail.lotId
                    ? lots.find(l => l.id === detail.lotId)
                    : detail.productBaseId
                        ? lots.find(l => resolveTraveteLotBaseId(l, productsForSelectedDate) === detail.productBaseId)
                        : lots.find(l => l.productId === detail.productId);
                if (lotToUpdate) {
                    const lotRef = doc(db, `dashboards/${currentDashboard.id}/lots`, lotToUpdate.id);
                    const newProduced = (lotToUpdate.produced || 0) + detail.produced;
                    const updatePayload = {
                        produced: newProduced,
                        lastEditedBy: { uid: user.uid, email: user.email },
                        lastEditedAt: Timestamp.now(),
                    };
                    if (lotToUpdate.status === 'future' && newProduced > 0) {
                        updatePayload.status = 'ongoing';
                        updatePayload.startDate = new Date().toISOString();
                    }
                    if (newProduced >= lotToUpdate.target && !lotToUpdate.status.startsWith('completed')) {
                        updatePayload.status = 'completed';
                        updatePayload.endDate = new Date().toISOString();
                    }
                    batch.update(lotRef, updatePayload);
                }
            }

            const previewRef = doc(db, `dashboards/${currentDashboard.id}/previews/live`);
            batch.delete(previewRef);

            await batch.commit();

            setTraveteEntry({
                period: '',
                availableTime: 60,
                employeeEntries: [createDefaultTraveteEmployee(1), createDefaultTraveteEmployee(2)],
            });
            return;
        }

        if (!isEntryFormValid) return;

        const productionDetails = [];
        if (showUrgent && urgentProduction.productId && urgentProduction.produced > 0) {
            productionDetails.push({ productId: urgentProduction.productId, produced: parseInt(urgentProduction.produced, 10) });
        }
        predictedLots.filter(p => !p.isUrgent).forEach((lot, index) => {
            const producedAmount = parseInt(newEntry.productions[index], 10) || 0;
            if (lot && producedAmount > 0) {
                productionDetails.push({ productId: lot.productId, produced: producedAmount });
            }
        });

        const newEntryData = {
            id: Date.now().toString(),
            period: newEntry.period,
            people: newEntry.people,
            availableTime: newEntry.availableTime,
            productionDetails,
            observation: '',
            goalDisplay: goalPreview,
            primaryProductId: newEntry.productId,
            createdBy: { uid: user.uid, email: user.email },
        };

        const batch = writeBatch(db);
        const prodDataRef = doc(db, `dashboards/${currentDashboard.id}/productionData`, "data");

        const updatedDayData = [...(allProductionData[dateKey] || []), newEntryData];
        batch.set(prodDataRef, { [dateKey]: updatedDayData }, { merge: true });

        for (const detail of productionDetails) {
            const lotToUpdate = lots.find(l => l.productId === detail.productId);
            if(lotToUpdate){
                const lotRef = doc(db, `dashboards/${currentDashboard.id}/lots`, lotToUpdate.id);
                const newProduced = (lotToUpdate.produced || 0) + detail.produced;
                const updatePayload = {
                    produced: newProduced,
                    lastEditedBy: { uid: user.uid, email: user.email },
                    lastEditedAt: Timestamp.now(),
                };
                if (lotToUpdate.status === 'future' && newProduced > 0) {
                    updatePayload.status = 'ongoing';
                    updatePayload.startDate = new Date().toISOString();
                }
                if (newProduced >= lotToUpdate.target && !lotToUpdate.status.startsWith('completed')) {
                    updatePayload.status = 'completed';
                    updatePayload.endDate = new Date().toISOString();
                }
                batch.update(lotRef, updatePayload);
            }
        }

        const previewRef = doc(db, `dashboards/${currentDashboard.id}/previews/live`);
        batch.delete(previewRef);

        await batch.commit();

        setNewEntry({ period: '', people: '', availableTime: 60, productId: newEntry.productId, productions: [] });
        setUrgentProduction({productId: '', produced: ''});
        setShowUrgent(false);
    }, [currentDashboard, isTraveteDashboard, traveteComputedEntry, traveteEntry, allProductionData, dateKey, lots, user, isEntryFormValid, showUrgent, urgentProduction, predictedLots, newEntry, goalPreview, productsForSelectedDate]);
    
    
    const handleSaveTraveteEntry = async (entryId, updatedData) => {
        const originalEntry = productionData.find(e => e.id === entryId);
        if (!originalEntry) {
            console.error('Lançamento do Travete não encontrado para editar.');
            return;
        }

        const entryDraft = {
            period: originalEntry.period,
            availableTime: updatedData.availableTime,
            employeeEntries: (updatedData.employeeEntries || []).map((emp, index) => ({
                employeeId: emp.employeeId || index + 1,
                machineType: emp.machineType,
                standardTime: emp.standardTime,
                products: (emp.products || []).map(product => ({
                    lotId: product.lotId || '',
                    produced: product.produced || 0,
                })),
            })),
        };

        const computed = summarizeTraveteEntry(entryDraft);
        if (!computed.isValid || computed.employeeSummaries.length === 0) {
            console.error('Dados do Travete inválidos para salvar edição.');
            return;
        }

        const batch = writeBatch(db);
        const prodDataRef = doc(db, `dashboards/${currentDashboard.id}/productionData`, 'data');

        const productionDeltas = new Map();
        const accumulateDetail = (detail, sign) => {
            const lotTarget = detail.lotId
                ? lots.find(l => l.id === detail.lotId)
                : detail.productBaseId
                    ? lots.find(l => resolveTraveteLotBaseId(l, productsForSelectedDate) === detail.productBaseId)
                    : lots.find(l => l.productId === detail.productId);
            if (!lotTarget) return;
            productionDeltas.set(lotTarget.id, (productionDeltas.get(lotTarget.id) || 0) + sign * detail.produced);
        };

        (originalEntry.productionDetails || []).forEach(detail => accumulateDetail(detail, -1));
        computed.productionDetails.forEach(detail => accumulateDetail(detail, 1));

        for (const [lotId, delta] of productionDeltas.entries()) {
            if (delta === 0) continue;
            const lotRef = doc(db, `dashboards/${currentDashboard.id}/lots`, lotId);
            batch.update(lotRef, {
                produced: increment(delta),
                lastEditedBy: { uid: user.uid, email: user.email },
                lastEditedAt: Timestamp.now(),
            });
        }

        const updatedDayData = productionData.map(entry => {
            if (entry.id !== entryId) return entry;

            const employeeEntries = computed.employeeSummaries.map(emp => ({
                employeeId: emp.employeeId,
                machineType: emp.machineType,
                produced: emp.produced || 0,
                standardTime: emp.standardTimeValue || 0,
                products: (emp.productsForSave || []).map(product => ({
                    lotId: product.lotId,
                    productId: product.productId,
                    produced: product.produced,
                    standardTime: product.standardTime,
                    ...(product.productBaseId ? { productBaseId: product.productBaseId } : {}),
                })),
            }));

            return {
                ...entry,
                people: employeeEntries.length,
                availableTime: entryDraft.availableTime,
                goalDisplay: computed.goalDisplay,
                lotDisplay: computed.lotDisplay,
                traveteGoalBlocks: computed.goalBlocks || [],
                traveteLotBlocks: computed.lotBlocks || [],
                employeeEntries,
                productionDetails: computed.productionDetails,
                observation: updatedData.observation || entry.observation || '',
                lastEditedBy: { uid: user.uid, email: user.email },
                lastEditedAt: Timestamp.now(),
            };
        });

        batch.set(prodDataRef, { [dateKey]: updatedDayData }, { merge: true });

        try {
            await batch.commit();
        } catch (error) {
            console.error('Erro ao salvar edição do Travete:', error);
        }
    };

    const handleSaveEntry = async (entryId, updatedData) => {
      if (isTraveteDashboard || updatedData?.type === 'travete') {
          await handleSaveTraveteEntry(entryId, updatedData);
          return;
      }

      const originalEntry = productionData.find(e => e.id === entryId);
      if (!originalEntry) {
          console.error("Lançamento original não encontrado para editar.");
          return;
      }
 
      const batch = writeBatch(db);
      const prodDataRef = doc(db, `dashboards/${currentDashboard.id}/productionData`, "data");
 
      const productionDeltas = new Map();
      const updatedProductions = Array.isArray(updatedData.productions) ? updatedData.productions : [];

      (originalEntry.productionDetails || []).forEach(detail => {
          productionDeltas.set(detail.productId, (productionDeltas.get(detail.productId) || 0) - detail.produced);
      });

      updatedProductions.forEach(detail => {
          productionDeltas.set(detail.productId, (productionDeltas.get(detail.productId) || 0) + detail.produced);
      });
 
      for (const [productId, delta] of productionDeltas.entries()) {
          if (delta === 0) continue;
 
          const lotToUpdate = lots.find(l => l.productId === productId);
          if (lotToUpdate) {
              const lotRef = doc(db, `dashboards/${currentDashboard.id}/lots`, lotToUpdate.id);
              batch.update(lotRef, {
                  produced: increment(delta),
                  lastEditedBy: { uid: user.uid, email: user.email },
                  lastEditedAt: Timestamp.now(),
              });
          }
      }
      
      const updatedDayData = productionData.map(e => {
          if (e.id === entryId) {
              return {
                  ...e,
                  people: updatedData.people,
                  availableTime: updatedData.availableTime,
                  productionDetails: updatedProductions,
                  goalDisplay: updatedData.goalDisplay !== undefined ? updatedData.goalDisplay : e.goalDisplay,
                  primaryProductId: updatedData.primaryProductId !== undefined ? updatedData.primaryProductId : e.primaryProductId,
                  lastEditedBy: { uid: user.uid, email: user.email },
                  lastEditedAt: Timestamp.now(),
              };
          }
          return e;
      });
      
      batch.set(prodDataRef, { [dateKey]: updatedDayData }, { merge: true });
 
      try {
          await batch.commit();
          console.log("Lançamento atualizado com sucesso.");
      } catch (error) {
          console.error("Erro ao salvar lançamento editado:", error);
      }
    };


    const executeSoftDelete = async (reason, itemId, itemType, itemDoc) => {
        try {
            const trashId = Date.now().toString();
            const trashItem = {
                id: trashId,
                originalId: itemId,
                itemType: itemType,
                originalDoc: itemDoc,
                deletedByEmail: user.email,
                deletedAt: new Date().toISOString(),
                reason,
                dashboardId: currentDashboard.id,
            };

            const batch = writeBatch(db);
            batch.set(doc(db, "trash", trashId), trashItem);

            if (itemType === 'lot') {
                batch.delete(doc(db, `dashboards/${currentDashboard.id}/lots`, itemId));
            } else if (itemType === 'product') {
                batch.delete(doc(db, `dashboards/${currentDashboard.id}/products`, itemId));
            } else if (itemType === 'entry') {
                const updatedDayData = productionData.filter(e => e.id !== itemId);
                const updatedProdData = { ...allProductionData, [dateKey]: updatedDayData };
                batch.set(doc(db, `dashboards/${currentDashboard.id}/productionData`, "data"), updatedProdData, { merge: true });
                
                for (const detail of itemDoc.productionDetails) {
                    const lotToUpdate = lots.find(l => l.productId === detail.productId);
                    if(lotToUpdate){
                        const newProduced = Math.max(0, (lotToUpdate.produced || 0) - detail.produced);
                        const newStatus = (lotToUpdate.status.startsWith('completed') && newProduced < lotToUpdate.target) ? 'ongoing' : lotToUpdate.status;
                        batch.update(doc(db, `dashboards/${currentDashboard.id}/lots`, lotToUpdate.id), { produced: newProduced, status: newStatus });
                    }
                }
            }
            await batch.commit();

        } catch (e) { console.error('Erro ao mover item para lixeira:', e); } 
        finally { closeModal(); }
    };

    const handleRestoreItem = async (itemToRestore) => {
      const { itemType, originalDoc, dashboardId, id: trashId } = itemToRestore;
      
      if (dashboardId !== currentDashboard.id) {
          alert("Este item pertence a outro quadro e não pode ser restaurado aqui.");
          return;
      }
      
      const batch = writeBatch(db);
      
      if (itemType === 'product') {
          batch.set(doc(db, `dashboards/${dashboardId}/products`, originalDoc.id), originalDoc);
      } else if (itemType === 'lot') {
          batch.set(doc(db, `dashboards/${dashboardId}/lots`, originalDoc.id), originalDoc);
      } else if (itemType === 'entry') {
          const entryDateKey = new Date(itemToRestore.deletedAt).toISOString().slice(0, 10);
          const dayEntries = allProductionData[entryDateKey] || [];
          const restoredDayEntries = [...dayEntries, originalDoc];
          const updatedProdData = { ...allProductionData, [entryDateKey]: restoredDayEntries };
          batch.set(doc(db, `dashboards/${dashboardId}/productionData`, "data"), updatedProdData, { merge: true });
          
          for (const detail of originalDoc.productionDetails) {
              const lotToUpdate = lots.find(l => l.productId === detail.productId);
               if(lotToUpdate){
                  const newProduced = (lotToUpdate.produced || 0) + detail.produced;
                  const newStatus = (newProduced >= lotToUpdate.target) ? 'completed' : lotToUpdate.status;
                  batch.update(doc(db, `dashboards/${dashboardId}/lots`, lotToUpdate.id), { produced: newProduced, status: newStatus });
              }
          }
      }
      
      batch.delete(doc(db, "trash", trashId));
      await batch.commit();
    };

    const handleDeleteItemFlow = (itemId, itemType) => {
        let itemDoc;
        if (itemType === 'entry') itemDoc = productionData.find(i => i.id === itemId);
        else if (itemType === 'lot') itemDoc = lots.find(i => i.id === itemId);
        else if (itemType === 'product') itemDoc = products.find(i => i.id === itemId);
        if (!itemDoc) return;
        
        const onConfirmReason = (reason) => {
            if(permissions.DELETE_ENTRIES) { 
                executeSoftDelete(reason, itemId, itemType, itemDoc);
            }
        };

        setModalState({ type: 'reason', data: { onConfirm: onConfirmReason } });
    };

    const handleDeleteLot = (lotId) => handleDeleteItemFlow(lotId, 'lot');
    const handleDeleteProduct = (productId) => handleDeleteItemFlow(productId, 'product');
    const handleDeleteEntry = (entryId) => handleDeleteItemFlow(entryId, 'entry');

    const handleAddDashboard = async (name) => {
        if (dashboards.some(d => d.name.toLowerCase() === name.toLowerCase())) return false;
        const newOrder = dashboards.length > 0 ? Math.max(...dashboards.map(d => d.order)) + 1 : 1;
        const id = Date.now().toString();
        await setDoc(doc(db, "dashboards", id), { id, name, order: newOrder });
        return true;
    };
    const handleRenameDashboard = async (id, newName) => {
        if (dashboards.some(d => d.id !== id && d.name.toLowerCase() === newName.toLowerCase())) return false;
        await updateDoc(doc(db, "dashboards", id), { name: newName });
        return true;
    };
    const handleDeleteDashboard = async (id) => {
        if (dashboards.length <= 1) return;
        alert("A exclusão de quadros e seus sub-dados deve ser feita com cuidado, preferencialmente por uma Cloud Function para garantir a limpeza completa. Esta ação apenas removerá o quadro da lista.");
        await deleteDoc(doc(db, "dashboards", id));
    };

    const handleMoveDashboard = async (dashboardId, direction) => {
        const currentIndex = dashboards.findIndex(d => d.id === dashboardId);
        if (currentIndex === -1) return;

        const newIndex = direction === 'up' ? currentIndex - 1 : currentIndex + 1;
        if (newIndex < 0 || newIndex >= dashboards.length) return;

        const currentDash = dashboards[currentIndex];
        const swapDash = dashboards[newIndex];

        const batch = writeBatch(db);
        const currentDashRef = doc(db, "dashboards", currentDash.id);
        const swapDashRef = doc(db, "dashboards", swapDash.id);

        batch.update(currentDashRef, { order: swapDash.order });
        batch.update(swapDashRef, { order: currentDash.order });

        await batch.commit();
    };
    
    const handleSelectTvMode = () => setModalState({ type: 'tvSelector', data: null });
    
    useEffect(() => {
        const validProducts = productsForSelectedDate;
        if (validProducts.length > 0) {
            const isCurrentSelectionValid = validProducts.some(p => p.id === newEntry.productId);
            if (!isCurrentSelectionValid) {
                setNewEntry(prev => ({ ...prev, productId: validProducts[0].id, productions: [] }));
            }
        } else {
             setNewEntry(prev => ({ ...prev, productId: '', productions: [] }));
        }
    }, [newEntry.productId, productsForSelectedDate]);

    const calculatePredictions = useCallback(() => {
        if (isTraveteDashboard) {
            return { allPredictions: [], currentGoalPreview: traveteComputedEntry.goalDisplay || '- // -' };
        }

    const people = parseFloat(newEntry.people) || 0;
    const availableTime = parseFloat(newEntry.availableTime) || 0;
    let timeConsumedByUrgent = 0;
    let urgentPrediction = null;

    const currentProducts = productsForSelectedDate;

    // calcula tempo consumido pela produção urgente (se houver)
    if (showUrgent && urgentProduction.productId && urgentProduction.produced > 0) {
        const urgentProduct = currentProducts.find(p => p.id === urgentProduction.productId);
        if (urgentProduct && urgentProduct.standardTime > 0) {
            timeConsumedByUrgent = urgentProduct.standardTime * urgentProduction.produced;
            const urgentLot = lots.find(l => l.productId === urgentProduct.id);
            urgentPrediction = {
                ...(urgentLot || {}),
                productId: urgentProduct.id,
                productName: urgentProduct.name,
                producible: parseInt(urgentProduction.produced, 10),
                remainingPieces: getLotRemainingPieces(urgentLot),
                isUrgent: true,
            };
        }
    }

    const totalAvailableMinutes = availableTime * people;
    let timeForNormal = totalAvailableMinutes - timeConsumedByUrgent;
    const normalPredictions = [];

    if (timeForNormal > 0) {
        const activeLots = getOrderedActiveLots(lots);

        // 1) Encontrar o primeiro lote incompleto (prioridade real)
        let startIndex = activeLots.findIndex(l => ((l.target || 0) - (l.produced || 0)) > 0);

        // 2) Se não houver lote incompleto, usar fallback para newEntry.productId (como antes)
        if (startIndex === -1 && newEntry.productId) {
            startIndex = activeLots.findIndex(l => l.productId === newEntry.productId);
        }

        // 3) Se encontramos um índice válido, iteramos a partir dele
        if (startIndex !== -1) {
            // opcional: limite de quantos produtos queremos prever (até 10 conforme pediu)
            const MAX_PREDICTIONS = 10;
            for (let i = startIndex; i < activeLots.length && timeForNormal > 0 && normalPredictions.length < MAX_PREDICTIONS; i++) {
                const lot = activeLots[i];
                const productForLot = currentProducts.find(p => p.id === lot.productId);

                if (!productForLot || productForLot.standardTime <= 0) continue;

                const remainingPiecesInLot = getLotRemainingPieces(lot);
                if (remainingPiecesInLot === 0) continue;

                // Se não há tempo sequer para 1 peça (check rápido), para o cálculo.
                if (timeForNormal < productForLot.standardTime) {
                    break;
                }

                // CÁLCULO PRINCIPAL: usar arredondamento para o inteiro mais próximo (Math.round)
                const producibleFloat = timeForNormal / productForLot.standardTime;
                const roundedProducible = Math.round(producibleFloat); // 79.71 -> 80
                // garantir ao menos 1 (mas já garantimos timeForNormal >= standardTime)
                const producible = Math.min(remainingPiecesInLot, Math.max(0, roundedProducible));

                if (producible <= 0) {
                    // nada a produzir (proteção), sai do loop
                    break;
                }

                normalPredictions.push({
                    ...lot,
                    producible,
                    remainingPieces: remainingPiecesInLot,
                    productName: productForLot.name,
                });

                // subtrai o tempo "consumido" por essa previsão
                timeForNormal -= producible * productForLot.standardTime;

                // evita loops estranhos: se o tempo ficar <= 0, encerra
                if (timeForNormal <= 0) break;
            }
        } else if (newEntry.productId) {
            // fallback: usuário escolheu produto que não está em activeLots — calcula o que dá para produzir
            const selectedProduct = currentProducts.find(p => p.id === newEntry.productId);
            if (selectedProduct && selectedProduct.standardTime > 0) {
                const producibleFloat = timeForNormal / selectedProduct.standardTime;
                const producible = Math.round(producibleFloat);
                if (producible > 0) {
                    normalPredictions.push({
                        id: `nolot-${selectedProduct.id}`,
                        productId: selectedProduct.id,
                        productName: selectedProduct.name,
                        producible,
                        remainingPieces: producible,
                    });
                }
            }
        }
    }

    const allPredictions = urgentPrediction ? [urgentPrediction, ...normalPredictions] : normalPredictions;
    const normalGoalSegments = normalPredictions
        .map(prediction => {
            const value = prediction.remainingPieces ?? prediction.producible ?? 0;
            return value > 0 ? value : 0;
        })
        .filter((value, index) => value > 0 || index === 0);
    return {
        allPredictions,
        currentGoalPreview: normalGoalSegments.length > 0
            ? normalGoalSegments.join(' / ')
            : '0',
    };
    }, [isTraveteDashboard, traveteComputedEntry.goalDisplay, newEntry.people, newEntry.availableTime, newEntry.productId, productsForSelectedDate, lots, urgentProduction, showUrgent]);

  
    useEffect(() => {
        if (isTraveteDashboard) {
            setPredictedLots([]);
            setGoalPreview(traveteComputedEntry.goalDisplay || '- // -');
            return;
        }

        const { allPredictions, currentGoalPreview } = calculatePredictions();
        setPredictedLots(allPredictions);
        setGoalPreview(currentGoalPreview);

        const expectedCount = allPredictions.filter(p => !p.isUrgent).length;
        if (newEntry.productions.length !== expectedCount) {
            setNewEntry(prev => ({ ...prev, productions: Array(expectedCount).fill('') }));
        }
    }, [isTraveteDashboard, traveteComputedEntry.goalDisplay, calculatePredictions, newEntry.productions.length]);
<<<<<<< HEAD

    const predictedLotLabel = useMemo(() => {
        if (isTraveteDashboard) return '';
        const labels = predictedLots
            .filter(lot => !lot.isUrgent)
            .map(lot => lot.productName || lot.name || '')
            .filter(Boolean);
        return labels.join(' / ');
    }, [isTraveteDashboard, predictedLots]);

=======

    const predictedLotLabel = useMemo(() => {
        if (isTraveteDashboard) return '';
        const labels = predictedLots
            .filter(lot => !lot.isUrgent)
            .map(lot => lot.productName || lot.name || '')
            .filter(Boolean);
        return labels.join(' / ');
    }, [isTraveteDashboard, predictedLots]);

>>>>>>> c8c39502
    const productMapForSelectedDate = useMemo(() =>
        new Map(productsForSelectedDate.map(p => [p.id, p])),
    [productsForSelectedDate]);
    
    const processedData = useMemo(() => {
        if (isTraveteDashboard || !productionData || productionData.length === 0) return [];
        let cumulativeProduction = 0, cumulativeGoal = 0, cumulativeEfficiencySum = 0;
        return [...productionData].sort((a, b) => (a.period || "").localeCompare(b.period || "")).map((item, index) => {
            let totalTimeValue = 0, totalProducedInPeriod = 0;
            const producedForDisplay = (item.productionDetails || []).map(d => `${d.produced || 0}`).join(' / ');
            (item.productionDetails || []).forEach(detail => {
                const product = productMapForSelectedDate.get(detail.productId);
                if (product?.standardTime) { totalTimeValue += (detail.produced || 0) * product.standardTime; totalProducedInPeriod += (detail.produced || 0); }
            });
            const totalAvailableTime = (item.people || 0) * (item.availableTime || 0);
            const efficiency = totalAvailableTime > 0 ? parseFloat(((totalTimeValue / totalAvailableTime) * 100).toFixed(2)) : 0;
            const numericGoal = (item.goalDisplay || "0").split(' / ').reduce((acc, val) => acc + (parseInt(val.trim(), 10) || 0), 0);
            const goalSegments = splitGoalSegments(item.goalDisplay || '');
            const goalForDisplay = goalSegments.length > 0
                ? goalSegments.join('/')
                : (numericGoal ? numericGoal.toString() : '0');
            cumulativeProduction += totalProducedInPeriod;
            cumulativeGoal += numericGoal;
            cumulativeEfficiencySum += efficiency;
            const cumulativeEfficiency = parseFloat((cumulativeEfficiencySum / (index + 1)).toFixed(2));
            return { ...item, produced: totalProducedInPeriod, goal: numericGoal, goalForDisplay, producedForDisplay, efficiency, cumulativeProduction, cumulativeGoal, cumulativeEfficiency };
        });
    }, [isTraveteDashboard, productionData, productMapForSelectedDate]);

    const traveteProcessedData = useMemo(() => {
        if (!isTraveteDashboard || !productionData || productionData.length === 0) return [];
        let cumulativeMeta = [];
        let cumulativeProduction = [];
        let cumulativeEfficiencySum = [];
        let cumulativeEntryCounts = [];

        return [...productionData]
            .sort((a, b) => (a.period || "").localeCompare(b.period || ""))
            .map((entry) => {
                const entryGoalSegments = (entry.goalDisplay || '')
                    .split(' // ')
                    .map(segment => segment.trim());
                const employees = (entry.employeeEntries || []).map((emp, empIndex) => {
                    const productsArray = Array.isArray(emp.products) && emp.products.length > 0
                        ? emp.products
                        : (emp.productionDetails || []);
                    const producedFromProducts = productsArray.reduce((sum, detail) => sum + (parseInt(detail.produced, 10) || 0), 0);
                    const producedValue = producedFromProducts || (emp.produced !== undefined ? parseInt(emp.produced, 10) || 0 : 0);
                    const firstProduct = productsArray.find(detail => detail.productId) || (emp.productionDetails || [])[0] || null;
                    const productId = firstProduct?.productId || emp.productId || '';
                    const product = productMapForSelectedDate.get(productId);
                    const parsedStandardTime = parseFloat(emp.standardTime);
                    const fallbackStandardTimeRaw = firstProduct?.standardTime !== undefined
                        ? parseFloat(firstProduct.standardTime)
                        : (product?.standardTime || 0);
                    const fallbackStandardTime = (!Number.isNaN(fallbackStandardTimeRaw) && fallbackStandardTimeRaw > 0)
                        ? fallbackStandardTimeRaw
                        : 0;
                    const standardTime = (!Number.isNaN(parsedStandardTime) && parsedStandardTime > 0)
                        ? parsedStandardTime
                        : fallbackStandardTime;
                    const availableTime = entry.availableTime || 0;
                    const meta = (standardTime > 0 && availableTime > 0) ? Math.round(availableTime / standardTime) : 0;
                    const efficiency = (standardTime > 0 && availableTime > 0 && producedValue > 0)
                        ? parseFloat((((producedValue * standardTime) / availableTime) * 100).toFixed(2))
                        : 0;

                    cumulativeMeta[empIndex] = (cumulativeMeta[empIndex] || 0) + meta;
                    cumulativeProduction[empIndex] = (cumulativeProduction[empIndex] || 0) + producedValue;
                    cumulativeEfficiencySum[empIndex] = (cumulativeEfficiencySum[empIndex] || 0) + efficiency;
                    cumulativeEntryCounts[empIndex] = (cumulativeEntryCounts[empIndex] || 0) + 1;
                    const entriesCount = cumulativeEntryCounts[empIndex] || 1;
                    const cumulativeEfficiency = parseFloat(((cumulativeEfficiencySum[empIndex] || 0) / entriesCount).toFixed(2));
                    const productNames = productsArray
                        .map(detail => {
                            const detailProduct = productMapForSelectedDate.get(detail.productId);
                            return detailProduct?.name || null;
                        })
                        .filter(Boolean)
                        .join(' / ');

                    const producedSegments = productsArray.map(detail => {
                        const producedNumeric = parseInt(detail.produced, 10);
                        return Number.isNaN(producedNumeric) ? 0 : producedNumeric;
                    });
                    const sanitizedProducedSegments = producedSegments.filter((value, idx) => (idx === 0) || value > 0);
                    const producedDisplay = sanitizedProducedSegments.length > 0
                        ? sanitizedProducedSegments.map(value => value.toLocaleString('pt-BR')).join(' / ')
                        : producedValue.toLocaleString('pt-BR');
                    const entryGoalDisplay = entryGoalSegments[empIndex] || '';
                    const metaDisplay = entryGoalDisplay || (meta > 0 ? meta.toLocaleString('pt-BR') : '-');

                    return {
                        ...emp,
                        produced: producedValue,
                        producedDisplay,
                        meta,
                        efficiency,
                        standardTime,
                        cumulativeMeta: cumulativeMeta[empIndex] || 0,
                        cumulativeProduced: cumulativeProduction[empIndex] || 0,
                        cumulativeEfficiency,
                        productName: productNames || product?.name || '',
                        metaDisplay,
                    };
                });

                return {
                    ...entry,
                    employees,
                };
            });
    }, [isTraveteDashboard, productionData, productMapForSelectedDate]);

    const summary = useMemo(() => {
        if (isTraveteDashboard) {
            if (traveteProcessedData.length === 0) {
                return { totalProduced: 0, totalGoal: 0, lastHourEfficiency: 0, averageEfficiency: 0 };
            }
            const lastEntry = traveteProcessedData[traveteProcessedData.length - 1];
            const employees = lastEntry.employees || [];
            const totalProduced = employees.reduce((sum, emp) => sum + (emp.cumulativeProduced || 0), 0);
            const totalGoal = employees.reduce((sum, emp) => sum + (emp.cumulativeMeta || 0), 0);
            const lastHourEfficiency = employees.length > 0
                ? parseFloat((employees.reduce((sum, emp) => sum + (emp.efficiency || 0), 0) / employees.length).toFixed(2))
                : 0;
            const averageEfficiency = employees.length > 0
                ? parseFloat((employees.reduce((sum, emp) => sum + (emp.cumulativeEfficiency || 0), 0) / employees.length).toFixed(2))
                : 0;
            return { totalProduced, totalGoal, lastHourEfficiency, averageEfficiency };
        }

        if (processedData.length === 0) return { totalProduced: 0, totalGoal: 0, lastHourEfficiency: 0, averageEfficiency: 0 };
        const lastEntry = processedData.slice(-1)[0];
        return { totalProduced: lastEntry.cumulativeProduction, totalGoal: lastEntry.cumulativeGoal, lastHourEfficiency: lastEntry.efficiency, averageEfficiency: lastEntry.cumulativeEfficiency };
    }, [isTraveteDashboard, processedData, traveteProcessedData]);

    const monthlySummary = useMemo(() => {
        if (isTraveteDashboard) {
            const year = currentMonth.getFullYear();
            const month = currentMonth.getMonth();
            let totalMonthlyProduction = 0;
            let totalMonthlyGoal = 0;
            let totalDailyEfficiency = 0;
            let productiveDaysCount = 0;

            Object.keys(allProductionData).forEach(dateStr => {
                try {
                    const date = new Date(dateStr + "T00:00:00");
                    if (date.getFullYear() !== year || date.getMonth() !== month) return;

                    const productsForDateMap = new Map(products
                        .map(p => {
                            const validTimeEntry = p.standardTimeHistory?.filter(h => new Date(h.effectiveDate) <= date).pop();
                            if (!validTimeEntry) return null;
                            return [p.id, { ...p, standardTime: validTimeEntry.time }];
                        })
                        .filter(Boolean));

                    const dayData = allProductionData[dateStr];
                    if (!dayData || dayData.length === 0) return;

                    let dayMetaPerEmployee = [];
                    let dayProductionPerEmployee = [];
                    let dayEfficiencyPerEmployee = [];

                    dayData.forEach(entry => {
                        (entry.employeeEntries || []).forEach((emp, index) => {
                            const productsArray = Array.isArray(emp.products) && emp.products.length > 0
                                ? emp.products
                                : (emp.productionDetails || []);
                            const producedFromProducts = productsArray.reduce((sum, detail) => sum + (parseInt(detail.produced, 10) || 0), 0);
                            const produced = producedFromProducts || (emp.produced !== undefined ? parseInt(emp.produced, 10) || 0 : 0);
                            const firstProduct = productsArray.find(detail => detail.productId) || (emp.productionDetails || [])[0] || null;
                            const productId = firstProduct?.productId || emp.productId || '';
                            const product = productsForDateMap.get(productId);
                            const parsedStandardTime = parseFloat(emp.standardTime);
                            const fallbackStandardTimeRaw = firstProduct?.standardTime !== undefined
                                ? parseFloat(firstProduct.standardTime)
                                : (product?.standardTime || 0);
                            const standardTime = (!Number.isNaN(parsedStandardTime) && parsedStandardTime > 0)
                                ? parsedStandardTime
                                : ((!Number.isNaN(fallbackStandardTimeRaw) && fallbackStandardTimeRaw > 0) ? fallbackStandardTimeRaw : 0);
                            const availableTime = entry.availableTime || 0;
                            const meta = (standardTime > 0 && availableTime > 0) ? Math.round(availableTime / standardTime) : 0;
                            const efficiency = (standardTime > 0 && availableTime > 0 && produced > 0)
                                ? (produced * standardTime) / availableTime * 100
                                : 0;

                            dayMetaPerEmployee[index] = (dayMetaPerEmployee[index] || 0) + meta;
                            dayProductionPerEmployee[index] = (dayProductionPerEmployee[index] || 0) + produced;
                            dayEfficiencyPerEmployee[index] = (dayEfficiencyPerEmployee[index] || 0) + efficiency;
                        });
                    });

                    const employeesCount = Math.max(dayMetaPerEmployee.length, dayEfficiencyPerEmployee.length);
                    if (employeesCount > 0) {
                        productiveDaysCount++;
                        totalMonthlyGoal += dayMetaPerEmployee.reduce((sum, value) => sum + (value || 0), 0);
                        totalMonthlyProduction += dayProductionPerEmployee.reduce((sum, value) => sum + (value || 0), 0);
                        const dailyAverageEfficiency = dayEfficiencyPerEmployee.reduce((sum, value) => sum + (value || 0), 0) /
                            (employeesCount * (dayData.length || 1));
                        totalDailyEfficiency += dailyAverageEfficiency || 0;
                    }
                } catch (e) {
                    console.error("Data inválida no sumário mensal:", dateStr);
                }
            });

            const averageMonthlyEfficiency = productiveDaysCount > 0
                ? parseFloat((totalDailyEfficiency / productiveDaysCount).toFixed(2))
                : 0;

            return { totalProduction: totalMonthlyProduction, totalGoal: totalMonthlyGoal, averageEfficiency: averageMonthlyEfficiency };
        }

        const year = currentMonth.getFullYear();
        const month = currentMonth.getMonth();
        let totalMonthlyProduction = 0, totalMonthlyGoal = 0, totalDailyAverageEfficiencies = 0, productiveDaysCount = 0;
        Object.keys(allProductionData).forEach(dateStr => {
            try {
                const date = new Date(dateStr + "T00:00:00");
                const productsForDateMap = new Map(products
                    .map(p => {
                        const validTimeEntry = p.standardTimeHistory?.filter(h => new Date(h.effectiveDate) <= date).pop();
                        if (!validTimeEntry) return null;
                        return [p.id, { ...p, standardTime: validTimeEntry.time }];
                    })
                    .filter(Boolean));


                if(date.getFullYear() === year && date.getMonth() === month) {
                    const dayData = allProductionData[dateStr];
                    if (dayData && dayData.length > 0) {
                        productiveDaysCount++;
                        let dailyProduction = 0, dailyGoal = 0, dailyEfficiencySum = 0;
                        dayData.forEach(item => {
                            let periodProduction = 0, totalTimeValue = 0;
                            (item.productionDetails || []).forEach(detail => {
                                periodProduction += (detail.produced || 0);
                                const product = productsForDateMap.get(detail.productId);
                                if (product?.standardTime) totalTimeValue += (detail.produced || 0) * product.standardTime;
                            });
                            if (item.goalDisplay) dailyGoal += item.goalDisplay.split(' / ').reduce((acc, val) => acc + (parseInt(val.trim(), 10) || 0), 0);
                            dailyProduction += periodProduction;
                            const totalAvailableTime = (item.people || 0) * (item.availableTime || 0);
                            dailyEfficiencySum += totalAvailableTime > 0 ? (totalTimeValue / totalAvailableTime) * 100 : 0;
                        });
                        totalDailyAverageEfficiencies += dayData.length > 0 ? dailyEfficiencySum / dayData.length : 0;
                        totalMonthlyProduction += dailyProduction;
                        totalMonthlyGoal += dailyGoal;
                    }
                }
            } catch(e) { console.error("Data inválida no sumário mensal:", dateStr); }
        });
        const averageMonthlyEfficiency = productiveDaysCount > 0 ? parseFloat((totalDailyAverageEfficiencies / productiveDaysCount).toFixed(2)) : 0;
        return { totalProduction: totalMonthlyProduction, totalGoal: totalMonthlyGoal, averageEfficiency: averageMonthlyEfficiency };
    }, [isTraveteDashboard, allProductionData, currentMonth, products]);

    const traveteGroupedProducts = useMemo(() => {
        if (!isTraveteDashboard) return [];
        const groups = new Map();

        products.forEach(product => {
            const baseName = getTraveteBaseProductName(product);
            const baseId = product.baseProductId || product.baseProductName || baseName || product.id;
            if (!groups.has(baseId)) {
                groups.set(baseId, { baseId, baseName, variations: [] });
            }
            groups.get(baseId).variations.push(product);
        });

        return Array.from(groups.values()).map(group => ({
            ...group,
            variations: group.variations.sort((a, b) => (a.variationMultiplier || 0) - (b.variationMultiplier || 0)),
        })).sort((a, b) => a.baseName.localeCompare(b.baseName));
    }, [isTraveteDashboard, products]);

    const traveteLotOptions = useMemo(() => {
        if (!isTraveteDashboard) return [];
        return lots
            .filter(lot => lot.status !== 'completed')
            .slice()
            .sort((a, b) => (a.order || 0) - (b.order || 0));
    }, [isTraveteDashboard, lots]);

    useEffect(() => {
        if (!isTraveteDashboard) return;
        setTraveteEntry(prev => {
            const { changed, employeeEntries } = applyTraveteAutoSuggestions(
                prev.employeeEntries,
                traveteLotOptions,
                productsForSelectedDate,
                traveteVariationLookup
            );
            if (!changed) {
                return prev;
            }
            return { ...prev, employeeEntries };
        });
    }, [
        isTraveteDashboard,
        traveteEntry.period,
        traveteEntry.availableTime,
        traveteEntry.employeeEntries,
        traveteLotOptions,
        productsForSelectedDate,
        traveteVariationLookup,
    ]);

    const availablePeriods = useMemo(() => FIXED_PERIODS.filter(p => !productionData.some(e => e.period === p)), [productionData]);
    const filteredLots = useMemo(() => [...lots].filter(l => lotFilter === 'ongoing' ? (l.status === 'ongoing' || l.status === 'future') : l.status.startsWith('completed')), [lots, lotFilter]);


    const handleInputChange = (e) => { const { name, value } = e.target; setNewEntry(prev => ({ ...prev, [name]: value, ...(name === 'productId' && { productions: [] }) })); };
    const handleUrgentChange = (e) => setUrgentProduction(prev => ({...prev, [e.target.name]: e.target.value}));
    const handleProductionChange = (index, value) => { const newProductions = [...newEntry.productions]; newProductions[index] = value; setNewEntry(prev => ({ ...prev, productions: newProductions })); };
    const handleTraveteBaseTimeChange = (value) => {
        setTraveteProductForm(prev => {
            const numericValue = parseFloat(value);
            const isValid = !Number.isNaN(numericValue) && numericValue > 0;
            const nextState = { ...prev, baseTime: value };
            if (!prev.oneNeedleManual) {
                nextState.oneNeedleTime = isValid ? (numericValue * 2).toFixed(2) : '';
            }
            if (!prev.conventionalManual) {
                nextState.conventionalTime = isValid ? (numericValue * 3).toFixed(2) : '';
            }
            return nextState;
        });
    };
    const handleTraveteVariationToggle = (field, checked) => {
        setTraveteProductForm(prev => {
            const nextState = { ...prev, [field]: checked };
            if (checked) {
                if (field === 'createOneNeedle' && !prev.oneNeedleManual && !prev.oneNeedleTime) {
                    const numericValue = parseFloat(prev.baseTime);
                    nextState.oneNeedleTime = (!Number.isNaN(numericValue) && numericValue > 0) ? (numericValue * 2).toFixed(2) : '';
                }
                if (field === 'createConventional' && !prev.conventionalManual && !prev.conventionalTime) {
                    const numericValue = parseFloat(prev.baseTime);
                    nextState.conventionalTime = (!Number.isNaN(numericValue) && numericValue > 0) ? (numericValue * 3).toFixed(2) : '';
                }
            }
            return nextState;
        });
    };
    const handleTraveteVariationTimeChange = (field, value) => {
        const manualField = field === 'oneNeedleTime' ? 'oneNeedleManual' : 'conventionalManual';
        setTraveteProductForm(prev => ({
            ...prev,
            [field]: value,
            [manualField]: value !== '',
        }));
    };
    const handleTraveteVariationTimeBlur = (field) => {
        const manualField = field === 'oneNeedleTime' ? 'oneNeedleManual' : 'conventionalManual';
        const multiplier = field === 'oneNeedleTime' ? 2 : 3;
        setTraveteProductForm(prev => {
            if (prev[field]) {
                return prev;
            }
            const numericValue = parseFloat(prev.baseTime);
            const isValid = !Number.isNaN(numericValue) && numericValue > 0;
            return {
                ...prev,
                [manualField]: false,
                [field]: isValid ? (numericValue * multiplier).toFixed(2) : '',
            };
        });
    };
    const handleTraveteFieldChange = (field, value) => {
        setTraveteEntry(prev => ({ ...prev, [field]: value }));
    };
    const handleTraveteEmployeeChange = (index, field, value) => {
        setTraveteEntry(prev => ({
            ...prev,
            employeeEntries: prev.employeeEntries.map((emp, empIndex) => {
                if (empIndex !== index) return emp;
                const updated = { ...emp };

                switch (field) {
                    case 'machineType': {
                        updated.machineType = value;
                        updated.standardTimeManual = false;
                        if (!updated.standardTimeManual) {
                            const firstLotId = (updated.products || []).find(item => item.lotId)?.lotId;
                            if (firstLotId) {
                                const derivedTime = deriveTraveteStandardTimeShared(
                                    firstLotId,
                                    value,
                                    lots,
                                    productsForSelectedDate,
                                    traveteVariationLookup
                                );
                                updated.standardTime = derivedTime;
                            } else {
                                updated.standardTime = '';
                            }
                        }
                        break;
                    }
                    case 'standardTime': {
                        updated.standardTime = value;
                        updated.standardTimeManual = value !== '';
                        break;
                    }
                    default: {
                        updated[field] = value;
                    }
                }
                return updated;
            }),
        }));
    };
    const handleTraveteStandardTimeBlur = (index) => {
        setTraveteEntry(prev => ({
            ...prev,
            employeeEntries: prev.employeeEntries.map((emp, empIndex) => {
                if (empIndex !== index) return emp;
                if (emp.standardTime) return emp;
                const firstLotId = (emp.products || []).find(item => item.lotId)?.lotId;
                if (!firstLotId) return emp;
                const derivedTime = deriveTraveteStandardTimeShared(
                    firstLotId,
                    emp.machineType,
                    lots,
                    productsForSelectedDate,
                    traveteVariationLookup
                );
                if (!derivedTime) return emp;
                return { ...emp, standardTime: derivedTime, standardTimeManual: false };
            }),
        }));
    };
    const handleTraveteProductChange = (employeeIndex, productIndex, field, value) => {
        setTraveteEntry(prev => ({
            ...prev,
            employeeEntries: prev.employeeEntries.map((emp, empIdx) => {
                if (empIdx !== employeeIndex) return emp;
                const updatedProducts = (emp.products || []).map((product, prodIdx) => {
                    if (prodIdx !== productIndex) return product;
                    const nextProduct = { ...product, [field]: value };
                    if (field === 'lotId') {
                        nextProduct.isAutoSuggested = false;
                    }
                    return nextProduct;
                });
                const updatedEmployee = { ...emp, products: updatedProducts };
                if (field === 'lotId' && !emp.standardTimeManual) {
                    const derivedTime = deriveTraveteStandardTimeShared(
                        value,
                        emp.machineType,
                        lots,
                        productsForSelectedDate,
                        traveteVariationLookup
                    );
                    if (derivedTime) {
                        updatedEmployee.standardTime = derivedTime;
                    }
                }
                return updatedEmployee;
            }),
        }));
    };
    const handleTraveteAddProduct = (employeeIndex) => {
        setTraveteEntry(prev => ({
            ...prev,
            employeeEntries: prev.employeeEntries.map((emp, empIdx) => {
                if (empIdx !== employeeIndex) return emp;
                return { ...emp, products: [...(emp.products || []), createDefaultTraveteProductItem()] };
            }),
        }));
    };
    const handleTraveteRemoveProduct = (employeeIndex, productIndex) => {
        setTraveteEntry(prev => ({
            ...prev,
            employeeEntries: prev.employeeEntries.map((emp, empIdx) => {
                if (empIdx !== employeeIndex) return emp;
                const remaining = (emp.products || []).filter((_, idx) => idx !== productIndex);
                return { ...emp, products: remaining.length > 0 ? remaining : [createDefaultTraveteProductItem()] };
            }),
        }));
    };
    
    const handleAddProduct = async (e) => {
        e.preventDefault();
        if (!currentDashboard) return;

        if (isTraveteDashboard) {
            const trimmedName = traveteProductForm.baseName.trim();
            if (!trimmedName) return;

            const variationConfigs = [
                { key: 'createTwoNeedle', suffix: '2 Agulhas', machineType: 'Travete 2 Agulhas', timeField: 'baseTime', defaultMultiplier: 1 },
                { key: 'createOneNeedle', suffix: '1 Agulha', machineType: 'Travete 1 Agulha', timeField: 'oneNeedleTime', defaultMultiplier: 2 },
                { key: 'createConventional', suffix: 'Convencional', machineType: 'Travete Convencional', timeField: 'conventionalTime', defaultMultiplier: 3 },
            ];

            const baseTimeNumeric = parseFloat(traveteProductForm.baseTime);
            let hasInvalid = false;
            const variationsToCreate = variationConfigs.reduce((acc, config) => {
                if (!traveteProductForm[config.key]) {
                    return acc;
                }
                const rawTime = traveteProductForm[config.timeField];
                const parsedTime = parseFloat(rawTime);
                if (Number.isNaN(parsedTime) || parsedTime <= 0) {
                    hasInvalid = true;
                    return acc;
                }
                acc.push({
                    suffix: config.suffix,
                    machineType: config.machineType,
                    timeValue: parseFloat(parsedTime.toFixed(2)),
                    defaultMultiplier: config.defaultMultiplier,
                });
                return acc;
            }, []);

            if (hasInvalid || variationsToCreate.length === 0) return;

            const baseId = generateId('traveteBase');
            const creationIso = new Date().toISOString();
            const batch = writeBatch(db);

            variationsToCreate.forEach((variation) => {
                const id = `${baseId}_${variation.suffix.replace(/\s+/g, '').toLowerCase()}`;
                const referenceBase = (!Number.isNaN(baseTimeNumeric) && baseTimeNumeric > 0) ? baseTimeNumeric : null;
                const multiplier = referenceBase
                    ? parseFloat((variation.timeValue / referenceBase).toFixed(4))
                    : variation.defaultMultiplier;
                const productData = {
                    id,
                    name: `${trimmedName} - ${variation.suffix}`,
                    baseProductId: baseId,
                    baseProductName: trimmedName,
                    machineType: variation.machineType,
                    variationMultiplier: multiplier,
                    standardTimeHistory: [{
                        time: variation.timeValue,
                        effectiveDate: creationIso,
                        changedBy: { uid: user.uid, email: user.email },
                    }],
                    createdBy: { uid: user.uid, email: user.email },
                };
                batch.set(doc(db, `dashboards/${currentDashboard.id}/products`, id), productData);
            });

            await batch.commit();
            resetTraveteProductForm();
            return;
        }

        if (!newProduct.name || !newProduct.standardTime) return;
        const id = Date.now().toString();
        const newProductData = {
            id,
            name: newProduct.name,
            standardTimeHistory: [{
                time: parseFloat(newProduct.standardTime),
                effectiveDate: new Date().toISOString(),
                changedBy: { uid: user.uid, email: user.email },
            }],
            createdBy: { uid: user.uid, email: user.email },
        };
        await setDoc(doc(db, `dashboards/${currentDashboard.id}/products`, id), newProductData);
        setNewProduct({ name: '', standardTime: '' });
    };

    const handleStartEditProduct = (p) => { 
        setEditingProductId(p.id); 
        const currentTime = p.standardTimeHistory[p.standardTimeHistory.length - 1].time;
        setEditingProductData({ name: p.name, standardTime: currentTime }); 
    };

    const handleSaveProduct = async (id) => { 
        if (!editingProductData.name || !editingProductData.standardTime || !currentDashboard) return;
        
        const productDoc = products.find(p => p.id === id);
        if(!productDoc) return;
        
        const latestTime = productDoc.standardTimeHistory[productDoc.standardTimeHistory.length - 1].time;
        const newTime = parseFloat(editingProductData.standardTime);
        const newHistory = [...productDoc.standardTimeHistory];

        if (latestTime !== newTime) {
            newHistory.push({
                time: newTime,
                effectiveDate: new Date().toISOString(),
                changedBy: { uid: user.uid, email: user.email },
            });
        }
        
        await updateDoc(doc(db, `dashboards/${currentDashboard.id}/products`, id), {
            name: editingProductData.name,
            standardTimeHistory: newHistory,
            lastEditedBy: { uid: user.uid, email: user.email },
        });
        
        setEditingProductId(null); 
    };

    const handleSaveObservation = async (entryId, observation) => {
        const updatedDayData = productionData.map(e => e.id === entryId ? { ...e, observation } : e);
        await updateDoc(doc(db, `dashboards/${currentDashboard.id}/productionData`, "data"), { 
            [dateKey]: updatedDayData,
        });
    };
    const handleSaveLotObservation = async (lotId, observation) => {
        await updateDoc(doc(db, `dashboards/${currentDashboard.id}/lots`, lotId), { 
            observation,
            lastEditedBy: { uid: user.uid, email: user.email },
            lastEditedAt: Timestamp.now(),
        });
    };
    const handleAddLot = async (e) => {
        e.preventDefault();
        if (!newLot.productId || !newLot.target || !currentDashboard) return;

        let product = null;
        let lotBaseMetadata = {};

        if (isTraveteDashboard) {
            const selectedGroup = traveteGroupedProducts.find(group => group.baseId === newLot.productId);
            if (!selectedGroup) return;

            product = selectedGroup.variations.find(variation => variation.machineType === 'Travete 2 Agulhas')
                || selectedGroup.variations[0]
                || null;

            lotBaseMetadata = {
                productBaseId: selectedGroup.baseId,
                productBaseName: selectedGroup.baseName,
            };

            if (!product) {
                product = {
                    id: selectedGroup.baseId,
                    name: selectedGroup.baseName,
                };
            }
        } else {
            product = products.find(p => p.id === newLot.productId);
        }

        if (!product) return;
        const id = Date.now().toString();
        const newLotData = {
            id,
            sequentialId: lotCounter,
            ...newLot,
            productId: product.id,
            productName: isTraveteDashboard ? (lotBaseMetadata.productBaseName || product.name) : product.name,
            target: parseInt(newLot.target, 10),
            produced: 0,
            status: 'future',
            order: Date.now(),
            observation: '',
            startDate: null,
            endDate: null,
            createdBy: { uid: user.uid, email: user.email },
            ...(isTraveteDashboard ? lotBaseMetadata : { machineType: product.machineType }),
        };
        await setDoc(doc(db, `dashboards/${currentDashboard.id}/lots`, id), newLotData);
        setNewLot({ productId: '', target: '', customName: '' });
    };
    const handleStartEditLot = (lot) => { setEditingLotId(lot.id); setEditingLotData({ target: lot.target, customName: lot.customName || '' }); };
    const handleSaveLotEdit = async (lotId) => { 
        const lot = lots.find(l => l.id === lotId);
        if(!lot) return;

        const newTarget = parseInt(editingLotData.target, 10);
        const wasCompleted = lot.status.startsWith('completed');
        const isCompletingNow = lot.produced >= newTarget && !wasCompleted;

        const updatePayload = {
            target: newTarget,
            customName: editingLotData.customName,
            lastEditedBy: { uid: user.uid, email: user.email },
            lastEditedAt: Timestamp.now(),
        };

        if (isCompletingNow) {
            updatePayload.status = 'completed';
            updatePayload.endDate = new Date().toISOString();
        } else if (wasCompleted && lot.produced < newTarget) {
            updatePayload.status = 'ongoing';
            updatePayload.endDate = null;
        }

        await updateDoc(doc(db, `dashboards/${currentDashboard.id}/lots`, lotId), updatePayload);
        setEditingLotId(null);
    };
    const handleLotStatusChange = async (lotId, newStatus) => {
        const lot = lots.find(l => l.id === lotId);
        if(!lot) return;
        
        const updatePayload = { 
            status: newStatus,
            lastEditedBy: { uid: user.uid, email: user.email },
            lastEditedAt: Timestamp.now(),
        };
        const isCompleting = newStatus.startsWith('completed');
        const wasCompleted = lot.status.startsWith('completed');

        if (isCompleting && !wasCompleted) {
            updatePayload.endDate = new Date().toISOString();
        } else if (!isCompleting && wasCompleted) {
            updatePayload.endDate = null;
        }

        await updateDoc(doc(db, `dashboards/${currentDashboard.id}/lots`, lotId), updatePayload);
    };
    const handleMoveLot = async (lotId, direction) => {
        const sorted = lots.filter(l => ['ongoing', 'future'].includes(l.status)).sort((a, b) => a.order - b.order);
        const currentIndex = sorted.findIndex(l => l.id === lotId);
        if ((direction === 'up' && currentIndex > 0) || (direction === 'down' && currentIndex < sorted.length - 1)) {
            const swapIndex = direction === 'up' ? currentIndex - 1 : currentIndex + 1;
            const currentLot = sorted[currentIndex];
            const swapLot = sorted[swapIndex];
            
            const batch = writeBatch(db);
            batch.update(doc(db, `dashboards/${currentDashboard.id}/lots`, currentLot.id), { order: swapLot.order });
            batch.update(doc(db, `dashboards/${currentDashboard.id}/lots`, swapLot.id), { order: currentLot.order });
            await batch.commit();
        }
    };
        
    if (!currentDashboard) {
        return <div className="min-h-screen bg-gray-100 dark:bg-black flex justify-center items-center"><p className="text-xl">Carregando quadros...</p></div>;
    }

    return (
        <div className="responsive-root min-h-screen bg-gray-100 dark:bg-black text-gray-800 dark:text-gray-200 font-sans">
            <GlobalStyles/>
            <EditEntryModal
                isOpen={modalState.type === 'editEntry'}
                onClose={closeModal}
                entry={modalState.data}
                onSave={handleSaveEntry}
                products={products}
                productsForSelectedDate={productsForSelectedDate}
                lots={lots}
                traveteMachines={TRAVETE_MACHINES}
                traveteVariationLookup={traveteVariationLookup}
            />
            
            <DashboardActionModal isOpen={modalState.type === 'dashboardAction'} onClose={closeModal} onConfirm={modalState.data?.onConfirm} mode={modalState.data?.mode} initialName={modalState.data?.initialName}/>
            <ConfirmationModal isOpen={modalState.type === 'confirmation'} onClose={closeModal} onConfirm={modalState.data?.onConfirm} title={modalState.data?.title} message={modalState.data?.message} />
            <ObservationModal isOpen={modalState.type === 'observation'} onClose={closeModal} entry={modalState.data} onSave={handleSaveObservation} />
            <LotObservationModal isOpen={modalState.type === 'lotObservation'} onClose={closeModal} lot={modalState.data} onSave={handleSaveLotObservation} />
            <PasswordModal isOpen={modalState.type === 'password'} onClose={closeModal} onSuccess={modalState.data?.onSuccess} adminConfig={{}} />
            <ReasonModal isOpen={modalState.type === 'reason'} onClose={closeModal} onConfirm={modalState.data?.onConfirm} />
            <AdminPanelModal isOpen={modalState.type === 'adminSettings'} onClose={closeModal} users={users} roles={roles} />
            <TvSelectorModal isOpen={modalState.type === 'tvSelector'} onClose={closeModal} onSelect={startTvMode} onStartCarousel={startTvMode} dashboards={dashboards} />

            <header className="bg-white dark:bg-gray-900 shadow-md p-4 flex flex-col gap-4 md:flex-row md:items-center md:justify-between sticky top-0 z-20">
                <div className="flex flex-wrap items-center gap-4 w-full md:w-auto">
                    <img src={raceBullLogoUrl} alt="Race Bull Logo" className="h-12 w-auto dark:invert" />
                    <div ref={navRef} className="relative w-full md:w-auto">
                        <button onClick={() => setIsNavOpen(!isNavOpen)} title="Mudar Quadro" className="flex w-full items-center justify-between gap-2 p-2 rounded-md hover:bg-gray-200 dark:hover:bg-gray-700">
                            <h1 className="text-xl sm:text-2xl font-bold text-gray-800 dark:text-white tracking-wider text-center">{currentDashboard.name}</h1>
                            <ChevronDownIcon size={20} className={`transition-transform ${isNavOpen ? 'rotate-180' : ''}`} />
                        </button>
                        {isNavOpen && (
                            <div className="absolute top-full mt-2 w-72 bg-white dark:bg-gray-800 rounded-lg shadow-xl py-2 z-30 dropdown-content">
                                {dashboards.map((dash, index) => (
                                    <div key={dash.id} className="flex items-center justify-between px-4 py-2 text-sm text-gray-700 dark:text-gray-200 hover:bg-gray-100 dark:hover:bg-gray-700">
                                        <div className="flex items-center gap-2">
                                            {permissions.MANAGE_DASHBOARDS && (
                                                <div className="flex flex-col">
                                                    <button onClick={() => handleMoveDashboard(dash.id, 'up')} disabled={index === 0} className="disabled:opacity-20"><ChevronUp size={16} /></button>
                                                    <button onClick={() => handleMoveDashboard(dash.id, 'down')} disabled={index === dashboards.length - 1} className="disabled:opacity-20"><ChevronDown size={16} /></button>
                                                </div>
                                            )}
                                            <button onClick={() => { setCurrentDashboardIndex(index); setIsNavOpen(false); }} className="flex-grow text-left">{dash.name}</button>
                                        </div>
                                        <div className="flex items-center gap-3">
                                            {permissions.MANAGE_DASHBOARDS && <button onClick={() => { setIsNavOpen(false); setModalState({ type: 'dashboardAction', data: { mode: 'rename', initialName: dash.name, onConfirm: (newName) => handleRenameDashboard(dash.id, newName) } })}} title="Renomear Quadro"><Edit size={16} className="text-yellow-500 hover:text-yellow-400" /></button>}
                                            {permissions.MANAGE_DASHBOARDS && <button onClick={() => { setIsNavOpen(false); setModalState({ type: 'confirmation', data: { title: 'Confirmar Exclusão', message: `Tem certeza que deseja excluir o quadro "${dash.name}"?`, onConfirm: () => handleDeleteDashboard(dash.id) } }); }} title="Excluir Quadro"><Trash2 size={16} className="text-red-500 hover:text-red-400" /></button>}
                                        </div>
                                    </div>
                                ))}
                                <div className="border-t my-2 dark:border-gray-600"></div>
                                {permissions.MANAGE_DASHBOARDS && <button onClick={() => { setIsNavOpen(false); setModalState({ type: 'dashboardAction', data: { mode: 'create', onConfirm: handleAddDashboard } })}} className="w-full text-left px-4 py-2 text-sm text-blue-600 dark:text-blue-400 font-semibold hover:bg-gray-100 dark:hover:bg-gray-700">+ Criar Novo Quadro</button>}
                            </div>
                        )}
                    </div>
                </div>
                <div className="flex flex-wrap items-center gap-2 sm:gap-4 w-full md:w-auto md:justify-end">
                    <button onClick={onNavigateToStock} className="p-2 rounded-md hover:bg-gray-200 dark:hover:bg-gray-700 flex items-center gap-2 w-full sm:w-auto justify-center">
                        <Warehouse size={20} />
                        <span className="hidden sm:inline">Gerenciamento de Estoque</span>
                    </button>
                    <span className='text-sm text-gray-500 dark:text-gray-400 hidden md:block'>{user.email}</span>
                    <button onClick={logout} title="Sair" className="p-2 rounded-full bg-red-100 text-red-600 hover:bg-red-200 dark:bg-red-900/50 dark:text-red-400 dark:hover:bg-red-900"><LogOut size={20} /></button>
                    <button onClick={handleSelectTvMode} title="Modo TV" className="p-2 rounded-full bg-blue-600 text-white hover:bg-blue-700"><Monitor size={20} /></button>
                    {permissions.MANAGE_SETTINGS && <button onClick={() => setModalState({ type: 'adminSettings' })} title="Configurações" className="p-2 rounded-full bg-gray-200 dark:bg-gray-700 text-gray-600 dark:text-gray-300 hover:bg-gray-300 dark:hover:bg-gray-600"><Settings size={20} /></button>}
                    <button onClick={toggleTheme} title={theme === 'light' ? "Mudar para Tema Escuro" : "Mudar para Tema Claro"} className="p-2 rounded-full bg-gray-200 dark:bg-gray-700">{theme === 'light' ? <Moon size={20}/> : <Sun size={20}/>}</button>
                </div>
            </header>
            
            <main className="p-4 md:p-8 grid grid-cols-1 gap-8 responsive-main">
                 <section className="grid grid-cols-1 lg:grid-cols-3 gap-8">
                     <div className="lg:col-span-1">
                         <CalendarView selectedDate={selectedDate} setSelectedDate={setSelectedDate} currentMonth={currentMonth} setCurrentMonth={setCurrentMonth} calendarView={calendarView} setCalendarView={setCalendarView} allProductionData={allProductionData} />
                     </div>
                    <div className="lg:col-span-2 grid grid-cols-1 sm:grid-cols-2 gap-4 content-start">
                        <div className="bg-white dark:bg-gray-900 p-4 rounded-2xl shadow-lg text-center">
                            <h3 className="font-semibold">Resumo Mensal</h3>
                            {isTraveteDashboard ? (
                                <>
                                    <p>Produção Total: {monthlySummary.totalProduction.toLocaleString('pt-BR')} un.</p>
                                    <p>Meta Total: {monthlySummary.totalGoal.toLocaleString('pt-BR')} un.</p>
                                    <p>Eficiência Média Mensal: {monthlySummary.averageEfficiency}%</p>
                                </>
                            ) : (
                                <>
                                    <p>Produção: {monthlySummary.totalProduction.toLocaleString('pt-BR')} un.</p>
                                    <p>Meta: {monthlySummary.totalGoal.toLocaleString('pt-BR')} un.</p>
                                    <p>Eficiência Média: {monthlySummary.averageEfficiency}%</p>
                                </>
                            )}
                        </div>
                        <div className="bg-white dark:bg-gray-900 p-4 rounded-2xl shadow-lg text-center">
                            <h3 className="font-semibold">Resumo do Dia</h3>
                            {isTraveteDashboard ? (
                                <>
                                    <p>Produção Combinada: {summary.totalProduced.toLocaleString('pt-BR')} un.</p>
                                    <p>Meta Combinada: {summary.totalGoal.toLocaleString('pt-BR')} un.</p>
                                    <p>Média de Eficiência Geral: {summary.averageEfficiency}%</p>
                                </>
                            ) : (
                                <>
                                    <p>Produção: {summary.totalProduced.toLocaleString('pt-BR')} un.</p>
                                    <p>Meta: {summary.totalGoal.toLocaleString('pt-BR')} un.</p>
                                    <p>Eficiência Média: {summary.averageEfficiency}%</p>
                                </>
                            )}
                        </div>
                    </div>
                 </section>
                 <h2 className="text-2xl font-bold border-b-2 border-blue-500 pb-2">Resultados de: {selectedDate.toLocaleDateString('pt-BR', { day: '2-digit', month: 'long' })}</h2>
                 <LotReport lots={lots} products={productsForSelectedDate}/>
                <section className="grid grid-cols-1 sm:grid-cols-2 lg:grid-cols-4 gap-6">
                    <StatCard title="Produção Acumulada (Dia)" value={summary.totalProduced.toLocaleString('pt-BR')} unit="un." />
                    <StatCard title="Meta Acumulada (Dia)" value={summary.totalGoal.toLocaleString('pt-BR')} unit="un." />
                    <StatCard title="Eficiência da Última Hora" value={summary.lastHourEfficiency} unit="%" isEfficiency />
                    <StatCard title="Média de Eficiência (Dia)" value={summary.averageEfficiency} unit="%" isEfficiency />
                </section>
                 
 
                 <section className="bg-white dark:bg-gray-900 p-6 rounded-2xl shadow-lg">
                     <h2 className="text-xl font-semibold mb-4 flex items-center"><List className="mr-2 text-blue-500"/> Detalhamento por Período</h2>
                     <div className="overflow-x-auto">
                         {isTraveteDashboard ? (
                             <table className="w-full text-sm">
                                 <thead className="bg-gray-50 dark:bg-gray-800">
                                     <tr>
                                         <th className="p-3 text-left border-r dark:border-gray-600">Período</th>
                                         <th className="p-3 text-center border-r dark:border-gray-600">Meta F1</th>
                                         <th className="p-3 text-center border-r dark:border-gray-600">Produção F1</th>
                                         <th className="p-3 text-center border-r dark:border-gray-600">Eficiência F1</th>
                                         <th className="p-3 text-center border-r dark:border-gray-600">Meta Acum. F1</th>
                                         <th className="p-3 text-center border-r dark:border-gray-600">Prod. Acum. F1</th>
                                         <th className="p-3 text-center border-r dark:border-gray-600">Eficiência Média F1</th>
                                         <th className="p-3 text-center border-r dark:border-gray-600 font-bold">{'//'}</th>
                                         <th className="p-3 text-center border-r dark:border-gray-600">Meta F2</th>
                                         <th className="p-3 text-center border-r dark:border-gray-600">Produção F2</th>
                                         <th className="p-3 text-center border-r dark:border-gray-600">Eficiência F2</th>
                                         <th className="p-3 text-center border-r dark:border-gray-600">Meta Acum. F2</th>
                                         <th className="p-3 text-center border-r dark:border-gray-600">Prod. Acum. F2</th>
                                         <th className="p-3 text-center border-r dark:border-gray-600">Eficiência Média F2</th>
                                         <th className="p-3 text-left border-r dark:border-gray-600">Lançado por</th>
                                         <th className="p-3 text-center border-r dark:border-gray-600">Obs.</th>
                                         <th className="p-3 text-center">Ações</th>
                                     </tr>
                                 </thead>
                                 <tbody className="divide-y divide-x divide-gray-200 dark:divide-gray-600">
                                     {traveteProcessedData.map((entry) => {
                                         const employeeOne = entry.employees?.[0] || {};
                                         const employeeTwo = entry.employees?.[1] || {};
                                         const formatNumber = (value) => Number(value || 0).toLocaleString('pt-BR');
                                         const formatEfficiency = (value) => `${Number(value || 0).toFixed(2)}%`;
                                         const machinesLabel = [employeeOne.machineType, employeeTwo.machineType].filter(Boolean).join(' & ');
                                         return (
                                             <tr key={entry.id} className="hover:bg-gray-50 dark:hover:bg-gray-800/50">
                                                 <td className="p-3 border-r dark:border-gray-600 align-top">
                                                 <div className="font-semibold">{entry.period}</div>
                                                 <div className="text-xs text-gray-500">Tempo: {formatNumber(entry.availableTime)} min</div>
                                                 {machinesLabel && <div className="text-xs text-gray-500">Máquinas: {machinesLabel}</div>}
                                                 {entry.lotDisplay && <div className="text-xs text-gray-500">Lotes: {entry.lotDisplay}</div>}
                                                </td>
                                                 <td className="p-3 text-center border-r dark:border-gray-600">{employeeOne.metaDisplay || formatNumber(employeeOne.meta)}</td>
                                                 <td className="p-3 text-center border-r dark:border-gray-600">{employeeOne.producedDisplay || formatNumber(employeeOne.produced)}</td>
                                                 <td className={`p-3 text-center border-r dark:border-gray-600 ${Number(employeeOne.efficiency || 0) < 65 ? 'text-red-500' : 'text-green-600'}`}>{formatEfficiency(employeeOne.efficiency)}</td>
                                                 <td className="p-3 text-center border-r dark:border-gray-600">{formatNumber(employeeOne.cumulativeMeta)}</td>
                                                 <td className="p-3 text-center border-r dark:border-gray-600">{formatNumber(employeeOne.cumulativeProduced)}</td>
                                                 <td className="p-3 text-center border-r dark:border-gray-600">{formatEfficiency(employeeOne.cumulativeEfficiency)}</td>
                                                 <td className="p-3 text-center border-r dark:border-gray-600 font-bold">{'//'}</td>
                                                 <td className="p-3 text-center border-r dark:border-gray-600">{employeeTwo.metaDisplay || formatNumber(employeeTwo.meta)}</td>
                                                 <td className="p-3 text-center border-r dark:border-gray-600">{employeeTwo.producedDisplay || formatNumber(employeeTwo.produced)}</td>
                                                 <td className={`p-3 text-center border-r dark:border-gray-600 ${Number(employeeTwo.efficiency || 0) < 65 ? 'text-red-500' : 'text-green-600'}`}>{formatEfficiency(employeeTwo.efficiency)}</td>
                                                 <td className="p-3 text-center border-r dark:border-gray-600">{formatNumber(employeeTwo.cumulativeMeta)}</td>
                                                 <td className="p-3 text-center border-r dark:border-gray-600">{formatNumber(employeeTwo.cumulativeProduced)}</td>
                                                 <td className="p-3 text-center border-r dark:border-gray-600">{formatEfficiency(employeeTwo.cumulativeEfficiency)}</td>
                                                 <td className="p-3 text-left text-xs truncate border-r dark:border-gray-600">{entry.createdBy?.email}</td>
                                                 <td className="p-3 text-center border-r dark:border-gray-600">
                                                     <button onClick={() => setModalState({ type: 'observation', data: entry })} title="Observação">
                                                         <MessageSquare size={18} className={entry.observation ? 'text-blue-500 hover:text-blue-400' : 'text-gray-500 hover:text-blue-400'}/>
                                                     </button>
                                                 </td>
                                                 <td className="p-3">
                                                     <div className="flex gap-2 justify-center">
                                                         {permissions.EDIT_ENTRIES && (
                                                             <button
                                                                 onClick={() => setModalState({ type: 'editEntry', data: entry })}
                                                                 title="Editar Lançamento"
                                                                 className="text-yellow-500 hover:text-yellow-400"
                                                             >
                                                                 <Edit size={18} />
                                                             </button>
                                                         )}
                                                         {permissions.DELETE_ENTRIES && <button onClick={() => handleDeleteEntry(entry.id)} title="Excluir Lançamento"><Trash2 size={18} className="text-red-500 hover:text-red-400"/></button>}
                                                     </div>
                                                 </td>
                                             </tr>
                                         );
                                     })}
                                 </tbody>
                             </table>
                         ) : (
                             <table className="w-full text-sm">
                                 <thead className="bg-gray-50 dark:bg-gray-800">
                                     <tr>
                                         <th className="p-3 text-left border-r dark:border-gray-600">Período</th>
                                         <th className="p-3 text-center border-r dark:border-gray-600">Pessoas / Tempo</th>
                                         <th className="p-3 text-center border-r dark:border-gray-600">Meta</th>
                                         <th className="p-3 text-center border-r dark:border-gray-600">Produção</th>
                                         <th className="p-3 text-center border-r dark:border-gray-600">Eficiência</th>
                                         <th className="p-3 text-center border-r dark:border-gray-600">Meta Acum.</th>
                                         <th className="p-3 text-center border-r dark:border-gray-600">Prod. Acum.</th>
                                         <th className="p-3 text-center border-r dark:border-gray-600">Efic. Acum.</th>
                                         <th className="p-3 text-left border-r dark:border-gray-600">Lançado por</th>
                                         <th className="p-3 text-center border-r dark:border-gray-600">Obs.</th>
                                         <th className="p-3 text-center">Ações</th>
                                     </tr>
                                 </thead>
                                 <tbody className="divide-y divide-x divide-gray-200 dark:divide-gray-600">
                                     {processedData.map((d) => (
                                         <tr key={d.id} className="hover:bg-gray-50 dark:hover:bg-gray-800/50">
                                             <td className="p-3 font-semibold border-r dark:border-gray-600">{d.period}</td>
                                             <td className="p-3 text-center border-r dark:border-gray-600">{d.people} / {d.availableTime} min</td>
                                             <td className="p-3 text-center border-r dark:border-gray-600">{d.goalForDisplay || d.goal}</td>
                                             <td className="p-3 text-center border-r dark:border-gray-600">{d.producedForDisplay || d.produced}</td>
                                             <td className={`p-3 text-center font-semibold border-r dark:border-gray-600 ${d.efficiency < 65 ? 'text-red-500' : 'text-green-600'}`}>{d.efficiency}%</td>
                                             <td className="p-3 text-center border-r dark:border-gray-600">{d.cumulativeGoal}</td>
                                             <td className="p-3 text-center border-r dark:border-gray-600">{d.cumulativeProduction}</td>
                                             <td className={`p-3 text-center font-semibold border-r dark:border-gray-600 ${d.cumulativeEfficiency < 65 ? 'text-red-500' : 'text-green-600'}`}>{d.cumulativeEfficiency}%</td>
                                             <td className="p-3 text-left text-xs truncate border-r dark:border-gray-600">{d.createdBy?.email}</td>
                                             <td className="p-3 text-center border-r dark:border-gray-600">
                                                 <button onClick={() => setModalState({ type: 'observation', data: d })} title="Observação">
                                                     <MessageSquare size={18} className={d.observation ? 'text-blue-500 hover:text-blue-400' : 'text-gray-500 hover:text-blue-400'}/>
                                                 </button>
                                             </td>
                                             <td className="p-3">
                                                 <div className="flex gap-2 justify-center">
                                                     {permissions.EDIT_ENTRIES &&
                                                         <button
                                                             onClick={() => setModalState({ type: 'editEntry', data: d })}
                                                             title="Editar Lançamento"
                                                             className="text-yellow-500 hover:text-yellow-400"
                                                         >
                                                             <Edit size={18} />
                                                         </button>
                                                     }
                                                     {permissions.DELETE_ENTRIES && <button onClick={() => handleDeleteEntry(d.id)} title="Excluir Lançamento"><Trash2 size={18} className="text-red-500 hover:text-red-400"/></button>}
                                                 </div>
                                             </td>
                                         </tr>
                                     ))}
                                 </tbody>
                             </table>
                         )}
                     </div>
                 </section>

                 {permissions.ADD_ENTRIES && (
                     <section className="bg-white dark:bg-gray-900 p-6 rounded-2xl shadow-lg">
                         <h2 className="text-xl font-semibold mb-4 flex items-center"><PlusCircle className="mr-2 text-blue-500"/> Adicionar Novo Lançamento</h2>
                         {isTraveteDashboard ? (
                             <form onSubmit={handleAddEntry} className="space-y-6">
                                <div className="grid grid-cols-1 md:grid-cols-2 gap-4">
                                    <div className="flex flex-col">
                                        <label htmlFor="travete-period">Período</label>
                                        <select
                                            id="travete-period"
                                            value={traveteEntry.period}
                                             onChange={(e) => handleTraveteFieldChange('period', e.target.value)}
                                             required
                                             className="p-2 rounded-md bg-gray-100 dark:bg-gray-700"
                                         >
                                             <option value="" disabled>Selecione...</option>
                                             {availablePeriods.map(time => (<option key={time} value={time}>{time}</option>))}
                                         </select>
                                     </div>
                                    <div className="flex flex-col">
                                        <label htmlFor="travete-time">Tempo Disponível (min)</label>
                                        <input
                                            id="travete-time"
                                            type="number"
                                             min="1"
                                             value={traveteEntry.availableTime}
                                             onChange={(e) => handleTraveteFieldChange('availableTime', e.target.value)}
                                             required
                                            className="p-2 rounded-md bg-gray-100 dark:bg-gray-700"
                                        />
                                    </div>
                                </div>
                                <div className="grid grid-cols-1 lg:grid-cols-2 gap-4">
                                   {traveteEntry.employeeEntries.map((employee, index) => {
                                        const metaInfo = traveteComputedEntry.employeeSummaries[index] || {};
                                        const formatTime = (value) => {
                                            if (!value || Number.isNaN(Number(value))) return '--';
                                            return `${Number(value).toLocaleString('pt-BR', { minimumFractionDigits: 0, maximumFractionDigits: 2 })} min`;
                                        };
                                        return (
                                             <div key={employee.employeeId} className="p-4 border border-gray-200 dark:border-gray-700 rounded-xl bg-gray-50 dark:bg-gray-800/50 space-y-4">
                                                 <div className="flex items-center justify-between">
                                                     <h3 className="text-lg font-semibold">Funcionário {employee.employeeId}</h3>
                                                     <span className="text-xs uppercase tracking-wide text-gray-500">{employee.machineType}</span>
                                                 </div>
                                                <div className="grid grid-cols-1 md:grid-cols-2 gap-4">
                                                    <div className="flex flex-col">
                                                        <label>Máquina</label>
                                                        <select
                                                            value={employee.machineType}
                                                            onChange={(e) => handleTraveteEmployeeChange(index, 'machineType', e.target.value)}
                                                            className="p-2 rounded-md bg-gray-100 dark:bg-gray-700"
                                                        >
                                                            {traveteMachines.map(machine => (<option key={machine} value={machine}>{machine}</option>))}
                                                        </select>
                                                    </div>
                                                    <div className="flex flex-col">
                                                        <label>Tempo por Peça (min)</label>
                                                        <input
                                                            type="number"
                                                            step="0.01"
                                                            min="0"
                                                            value={employee.standardTime ?? ''}
                                                            onChange={(e) => handleTraveteEmployeeChange(index, 'standardTime', e.target.value)}
                                                            onBlur={() => handleTraveteStandardTimeBlur(index)}
                                                            className="p-2 rounded-md bg-gray-100 dark:bg-gray-700"
                                                            required
                                                        />
                                                    </div>
                                                </div>
                                                <div className="space-y-4">
                                                    {(employee.products || []).map((productItem, productIdx) => {
                                                        const lot = productItem.lotId ? traveteLotOptions.find(option => option.id === productItem.lotId) || null : null;
                                                        const lotName = lot ? formatTraveteLotDisplayName(lot, products) : '--';
                                                        return (
                                                            <div key={`${employee.employeeId}-${productIdx}`} className="p-3 rounded-lg bg-white/60 dark:bg-gray-900/40 border border-gray-200 dark:border-gray-700 space-y-3">
                                                                <div className="flex items-center justify-between">
                                                                    <label className="text-sm font-semibold">
                                                                        {productIdx === 0
                                                                            ? 'Produto / Lote (Prioridade)'
                                                                            : productItem.isAutoSuggested
                                                                                ? 'Próximo Lote (Automático)'
                                                                                : 'Produto / Lote'}
                                                                    </label>
                                                                    {employee.products.length > 1 && (
                                                                        <button
                                                                            type="button"
                                                                            onClick={() => handleTraveteRemoveProduct(index, productIdx)}
                                                                            className="text-red-500 hover:text-red-400"
                                                                            title="Remover este item"
                                                                        >
                                                                            <Trash size={16} />
                                                                        </button>
                                                                    )}
                                                                </div>
                                                                <select
                                                                    value={productItem.lotId}
                                                                    onChange={(e) => handleTraveteProductChange(index, productIdx, 'lotId', e.target.value)}
                                                                    className="p-2 rounded-md bg-gray-100 dark:bg-gray-700"
                                                                >
                                                                    <option value="">Selecione...</option>
                                                                    {traveteLotOptions.map(lotOption => (
                                                                        <option key={lotOption.id} value={lotOption.id}>
                                                                            {formatTraveteLotDisplayName(lotOption, products)}
                                                                        </option>
                                                                    ))}
                                                                </select>
                                                                <div className="grid grid-cols-1 md:grid-cols-2 gap-3">
                                                                    <div className="flex flex-col">
                                                                        <label className="text-sm">Quantidade Produzida</label>
                                                                        <input
                                                                            type="number"
                                                                            min="0"
                                                                            value={productItem.produced}
                                                                            onChange={(e) => handleTraveteProductChange(index, productIdx, 'produced', e.target.value)}
                                                                            className="p-2 rounded-md bg-gray-100 dark:bg-gray-700"
                                                                        />
                                                                    </div>
                                                                    <div className="flex flex-col text-xs text-gray-600 dark:text-gray-300 bg-blue-50 dark:bg-blue-900/30 p-3 rounded-md">
                                                                        <span className="font-semibold text-sm">Tempo Padrão Atual</span>
                                                                        <span>{formatTime(metaInfo.standardTimeValue || employee.standardTime)}</span>
                                                                        <span className="mt-1 text-[11px]">Lote Selecionado: {lotName}</span>
                                                                    </div>
                                                                </div>
                                                            </div>
                                                        );
                                                    })}
                                                    <button
                                                        type="button"
                                                        onClick={() => handleTraveteAddProduct(index)}
                                                        className="flex items-center gap-2 text-sm text-blue-600 hover:text-blue-500"
                                                    >
                                                        <PlusCircle size={16} /> Adicionar item fora de ordem
                                                    </button>
                                                </div>
                                                <div className="text-xs text-gray-500">
                                                    <span className="block">Meta Individual: {metaInfo.meta || 0}</span>
                                                    <span className="block">Eficiência Prevista: {metaInfo.efficiency ? `${Number(metaInfo.efficiency).toFixed(2)}%` : '0%'}</span>
                                                </div>
                                            </div>
                                         );
                                     })}
                                 </div>
                                 <div className="flex flex-col md:flex-row md:items-center md:justify-between gap-4 border-t pt-4 dark:border-gray-700">
                                     <div className="flex flex-col justify-center items-center bg-blue-50 dark:bg-blue-900/40 p-3 rounded-md shadow-inner w-full md:w-64">
                                         <label className="text-sm font-medium text-gray-800 dark:text-gray-200">Lotes Previstos</label>
                                         <span className="font-bold text-base text-blue-700 dark:text-blue-200 text-center">{traveteComputedEntry.lotDisplay || '- // -'}</span>
                                     </div>
                                    <div className="flex flex-col justify-center items-center bg-blue-100 dark:bg-blue-900/50 p-3 rounded-md shadow-inner w-full md:w-64">
                                        <label className="text-sm font-medium text-gray-800 dark:text-gray-200">Meta Prevista</label>
                                        <span className={`font-bold text-xl ${travetePreviewPending ? 'text-yellow-500 dark:text-yellow-300' : 'text-blue-600 dark:text-blue-300'}`}>
                                            {traveteComputedEntry.goalDisplay || '- // -'}
                                        </span>
                                    </div>
                                    <button
                                        type="submit"
                                        disabled={!isEntryFormValid}
                                        className="h-10 px-6 font-semibold rounded-md bg-blue-600 text-white hover:bg-blue-700 disabled:opacity-50 disabled:cursor-not-allowed w-full sm:w-auto"
                                    >
                                        Adicionar
                                    </button>
                                </div>
                            </form>
                         ) : (
                             <form onSubmit={handleAddEntry} className="grid grid-cols-1 gap-4 items-end">
                                 <div className="grid grid-cols-1 sm:grid-cols-2 md:grid-cols-4 gap-4">
                                     <div className="flex flex-col">
                                         <label htmlFor="entry-period">Período</label>
                                         <select id="entry-period" name="period" value={newEntry.period} onChange={handleInputChange} required className="p-2 rounded-md bg-gray-100 dark:bg-gray-700">
                                             <option value="" disabled>Selecione...</option>
                                             {availablePeriods.map(time => (<option key={time} value={time}>{time}</option>))}
                                         </select>
                                     </div>
                                     <div className="flex flex-col"><label htmlFor="entry-people">Nº Pessoas</label><input id="entry-people" type="number" name="people" value={newEntry.people} onChange={handleInputChange} required className="p-2 rounded-md bg-gray-100 dark:bg-gray-700" /></div>
                                     <div className="flex flex-col"><label htmlFor="entry-available-time">Tempo Disp.</label><input id="entry-available-time" type="number" name="availableTime" value={newEntry.availableTime} onChange={handleInputChange} required className="p-2 rounded-md bg-gray-100 dark:bg-gray-700"/></div>
                                     <div className="flex flex-col">
                                         <label htmlFor="entry-product">Produto (Prioridade)</label>
                                         <select id="entry-product" name="productId" value={newEntry.productId} onChange={handleInputChange} required className="p-2 rounded-md bg-gray-100 dark:bg-gray-700">
                                             <option value="">Selecione...</option>
                                             {[...productsForSelectedDate].sort((a,b)=>a.name.localeCompare(b.name)).map(p=>(<option key={p.id} value={p.id}>{p.name}</option>))}
                                         </select>
                                     </div>
                                 </div>
                                 <div className="flex flex-col space-y-4">
                                     <div className="flex flex-wrap gap-4 items-end">
                                         <div className='flex flex-wrap gap-4 items-end'>
                                             {predictedLots.filter(p => !p.isUrgent).map((lot, index) => (
                                                 <div key={lot.id || index} className="flex flex-col min-w-[100px]">
                                                     <label className="text-sm truncate" htmlFor={`prod-input-${index}`}>Prod. ({lot.productName})</label>
                                                     <input id={`prod-input-${index}`} type="number" value={newEntry.productions[index] || ''} onChange={(e) => handleProductionChange(index, e.target.value)} className="p-2 rounded-md bg-gray-100 dark:bg-gray-700" />
                                                 </div>
                                             ))}
                                         </div>
                                         <div className="min-w-[150px] ml-auto">
                                             <button type="button" onClick={() => setShowUrgent(p => !p)} className="text-sm text-blue-500 hover:underline mb-2 flex items-center gap-1">
                                                 <PlusCircle size={14} />{showUrgent ? 'Remover item fora de ordem' : 'Adicionar item fora de ordem'}
                                             </button>
                                             {showUrgent && (
                                                 <div className="grid grid-cols-1 sm:grid-cols-2 gap-4 p-3 bg-blue-50 dark:bg-gray-800 rounded-lg">
                                                     <div className="flex flex-col">
                                                         <label htmlFor="urgent-lot">Lote Urgente</label>
                                                         <select id="urgent-lot" name="productId" value={urgentProduction.productId} onChange={handleUrgentChange} className="p-2 rounded-md bg-gray-100 dark:bg-gray-700">
                                                             <option value="">Selecione...</option>
                                                             {lots.filter(l=>l.status!=='completed').map(l=>(<option key={l.id} value={l.productId}>{l.productName}{l.customName?` - ${l.customName}`:''}</option>))}
                                                         </select>
                                                     </div>
                                                     <div className="flex flex-col"><label htmlFor="urgent-produced">Produzido (Urgente)</label><input id="urgent-produced" type="number" name="produced" value={urgentProduction.produced} onChange={handleUrgentChange} className="p-2 rounded-md bg-gray-100 dark:bg-gray-700"/></div>
                                                 </div>
                                             )}
                                         </div>
                                     </div>
                                    <div className="flex justify-end gap-4 items-center pt-4 border-t dark:border-gray-700">
                                        {predictedLotLabel && (
                                            <div className="flex flex-col justify-center items-center bg-blue-50 dark:bg-blue-900/30 p-2 rounded-md shadow-inner h-full min-h-[60px] w-48 text-center">
                                                <label className="text-sm font-medium text-gray-800 dark:text-gray-200">Lotes Previstos</label>
                                                <span className="font-semibold text-base text-blue-600 dark:text-blue-300">{predictedLotLabel}</span>
                                            </div>
                                        )}
                                        <div className="flex flex-col justify-center items-center bg-blue-100 dark:bg-blue-900/50 p-2 rounded-md shadow-inner h-full min-h-[60px] w-48">
                                            <label className="text-sm font-medium text-gray-800 dark:text-gray-200">Meta Prevista</label>
                                            <span className="font-bold text-xl text-blue-600 dark:text-blue-400">{goalPreview || '0'}</span>
                                        </div>
                                        <button type="submit" disabled={!isEntryFormValid} className="h-10 px-6 font-semibold rounded-md bg-blue-600 text-white hover:bg-blue-700 disabled:opacity-50 disabled:cursor-not-allowed w-full sm:w-auto">Adicionar</button>
                                    </div>
                                </div>
                            </form>
                        )}
                     </section>
                 )}
                  <section className="bg-white dark:bg-gray-900 p-6 rounded-2xl shadow-lg">
                      <h2 className="text-xl font-semibold mb-4 flex items-center"><Layers className="mr-2 text-blue-500"/> Controle de Lotes de Produção</h2>
                      {permissions.MANAGE_LOTS && <div className="mb-6 border-b pb-6 dark:border-gray-700">
                          <h3 className="text-lg font-medium mb-4">Criar Novo Lote</h3>
                          <form onSubmit={handleAddLot} className="grid grid-cols-1 md:grid-cols-4 gap-4 items-end">
                               <div className="flex flex-col">
                                   <label htmlFor="newLotProduct">Produto</label>
                                  <select id="newLotProduct" name="productId" value={newLot.productId} onChange={e => setNewLot({...newLot, productId: e.target.value})} required className="p-2 rounded-md bg-gray-100 dark:bg-gray-700">
                                      <option value="">Selecione...</option>
                                      {isTraveteDashboard ? (
                                          traveteGroupedProducts.map(group => (
                                              <option key={group.baseId} value={group.baseId}>
                                                  {group.baseName}
                                              </option>
                                          ))
                                      ) : (
                                          [...products]
                                              .sort((a,b)=>a.name.localeCompare(b.name))
                                              .map(p => (
                                                  <option key={p.id} value={p.id}>
                                                      {p.name}
                                                  </option>
                                              ))
                                      )}
                                  </select>
                               </div>
                               <div className="flex flex-col"><label htmlFor="newLotTarget">Quantidade</label><input type="number" id="newLotTarget" name="target" value={newLot.target} onChange={e => setNewLot({...newLot, target: e.target.value})} required className="p-2 rounded-md bg-gray-100 dark:bg-gray-700"/></div>
                               <div className="flex flex-col"><label htmlFor="newLotCustomName">Nome (Opcional)</label><input type="text" id="newLotCustomName" name="customName" value={newLot.customName} onChange={e => setNewLot({...newLot, customName: e.target.value})} className="p-2 rounded-md bg-gray-100 dark:bg-gray-700"/></div>
                               <button type="submit" className="h-10 px-6 font-semibold rounded-md bg-green-500 text-white hover:bg-green-600 w-full sm:w-auto">Criar Lote</button>
                          </form>
                      </div>}
                      <div className="flex gap-2 mb-4 border-b pb-2 dark:border-gray-700 flex-wrap">
                          <button onClick={() => setLotFilter('ongoing')} className={`px-3 py-1 text-sm rounded-full ${lotFilter==='ongoing' ? 'bg-blue-600 text-white' : 'bg-gray-200 dark:bg-gray-700'}`}>Em Andamento</button>
                          <button onClick={() => setLotFilter('completed')} className={`px-3 py-1 text-sm rounded-full ${lotFilter==='completed' ? 'bg-green-600 text-white' : 'bg-gray-200 dark:bg-gray-700'}`}>Concluídos</button>
                      </div>
                      <div className="space-y-4 max-h-96 overflow-y-auto pr-2">
                          {filteredLots.map((lot, index, arr) => {
                              let lotBgClass = 'bg-gray-50 dark:bg-gray-800';
                              if (lot.status === 'completed_missing' || lot.status === 'completed_exceeding') {
                                  lotBgClass = 'bg-gradient-to-r from-green-200 to-red-200 dark:from-green-800/50 dark:to-red-800/50';
                              } else if (lot.status === 'completed') {
                                  lotBgClass = 'bg-green-100 dark:bg-green-900/50';
                              }
                              return (
                              <div key={lot.id} className={`${lotBgClass} p-4 rounded-lg`}>
                                  <div className="flex justify-between items-start">
                                      <div className="flex items-center gap-2">
                                          {permissions.MANAGE_LOTS && !lot.status.startsWith('completed') && (
                                              <div className="flex flex-col"><button onClick={() => handleMoveLot(lot.id, 'up')} disabled={index===0} className="disabled:opacity-20"><ChevronUp size={16}/></button><button onClick={() => handleMoveLot(lot.id, 'down')} disabled={index===arr.length-1} className="disabled:opacity-20"><ChevronDown size={16}/></button></div>
                                          )}
                                          <div>
                                              <h4 className="font-bold text-lg">
                                                  {isTraveteDashboard
                                                      ? formatTraveteLotDisplayName(lot, products)
                                                      : `${lot.productName}${lot.customName ? ' - ' + lot.customName : ''}`}
                                              </h4>
                                              <div className="text-xs text-gray-500 dark:text-gray-400">
                                                  <p>Lote #{lot.sequentialId} | Prioridade: {index+1}</p>
                                                  <p>Criado por: {lot.createdBy?.email || 'N/A'}</p>
                                                  {lot.lastEditedBy && <p>Editado por: {lot.lastEditedBy.email}</p>}
                                              </div>
                                              {(lot.startDate || lot.endDate) && (
                                                  <p className="text-xs text-gray-500 dark:text-gray-400 mt-1">
                                                      {lot.startDate && `Início: ${new Date(lot.startDate).toLocaleString('pt-BR', { day: '2-digit', month: '2-digit', hour: '2-digit', minute: '2-digit' })}`}
                                                      {lot.endDate && ` | Fim: ${new Date(lot.endDate).toLocaleString('pt-BR', { day: '2-digit', month: '2-digit', hour: '2-digit', minute: '2-digit' })}`}
                                                  </p>
                                              )}
                                          </div>
                                      </div>
                                      <div className="flex items-center gap-4">
                                          {permissions.MANAGE_LOTS && <select 
                                              value={lot.status} 
                                              onChange={(e) => handleLotStatusChange(lot.id, e.target.value)} 
                                              className="text-xs font-semibold p-1 rounded-full bg-gray-200 dark:bg-gray-600 border-none appearance-none text-center"
                                          >
                                              { (lot.status === 'ongoing' || lot.status === 'future') ? ( 
                                                  <> 
                                                      <option value={lot.status}>{lot.status === 'future' ? 'Na Fila' : 'Em Andamento'}</option> 
                                                      <option value="completed">Concluir</option> 
                                                      <option value="completed_missing">Concluir c/ Falta</option>
                                                      <option value="completed_exceeding">Concluir c/ Sobra</option>
                                                  </> 
                                              ) : ( 
                                                  <> 
                                                      <option value={lot.status}>{
                                                          lot.status === 'completed' ? 'Concluído' :
                                                          lot.status === 'completed_missing' ? 'Com Falta' :
                                                          'Com Sobra'
                                                      }</option>
                                                      <option value="ongoing">Reabrir</option>
                                                  </> 
                                              )}
                                          </select>}
                                          <div className="flex gap-2">
                                              <button onClick={()=>setModalState({type:'lotObservation', data:lot})} title="Observação">
                                                  <MessageSquare size={18} className={lot.observation ? 'text-blue-500 hover:text-blue-400' : 'text-gray-500 hover:text-blue-400'}/>
                                              </button>
                                              {permissions.MANAGE_LOTS && <button onClick={()=>handleStartEditLot(lot)} title="Editar Lote"><Edit size={18} className="text-yellow-500 hover:text-yellow-400"/></button>}
                                              {permissions.MANAGE_LOTS && <button onClick={()=>handleDeleteLot(lot.id)} title="Excluir Lote"><Trash2 size={18} className="text-red-500 hover:text-red-400"/></button>}
                                          </div>
                                      </div>
                                  </div>
                                  <div className="mt-2">
                                      <div className="flex justify-between text-sm mb-1 items-center">
                                          <span>Progresso</span>
                                          {editingLotId === lot.id ? (
                                              <div className="flex items-center gap-2 flex-wrap">
                                                  <span>{lot.produced||0} / </span>
                                                  <input type="number" value={editingLotData.target} onChange={e=>setEditingLotData({...editingLotData,target:e.target.value})} className="p-1 w-24"/>
                                                  <input type="text" value={editingLotData.customName} onChange={e=>setEditingLotData({...editingLotData,customName:e.target.value})} className="p-1 w-32"/>
                                                  <button onClick={()=>handleSaveLotEdit(lot.id)}><Save size={16}/></button><button onClick={()=>setEditingLotId(null)}><XCircle size={16}/></button>
                                              </div>
                                          ) : (<span>{lot.produced||0} / {lot.target||0}</span>)}
                                      </div>
                                      <div className="w-full bg-gray-200 dark:bg-gray-600 h-2.5 rounded-full"><div className="bg-blue-600 h-2.5 rounded-full" style={{width: `${((lot.produced||0)/(lot.target||1))*100}%`}}></div></div>
                                  </div>
                              </div>
                          )})}
                      </div>
                  </section>

 
                  <section className="bg-white dark:bg-gray-900 p-6 rounded-2xl shadow-lg">
                      <h2 className="text-xl font-semibold mb-4 flex items-center"><Package className="mr-2 text-blue-500"/> Gerenciamento de Produtos</h2>
                      {isTraveteDashboard ? (
                          <div className="grid grid-cols-1 lg:grid-cols-2 gap-8">
                              {permissions.MANAGE_PRODUCTS && (
                                  <div className="space-y-4">
                                      <h3 className="text-lg font-medium">Cadastrar Produto Base</h3>
                                      <form onSubmit={handleAddProduct} className="space-y-4">
                                          <div>
                                              <label htmlFor="travete-base-name">Nome do Produto Base</label>
                                              <input
                                                  id="travete-base-name"
                                                  type="text"
                                                  value={traveteProductForm.baseName}
                                                  onChange={(e) => setTraveteProductForm(prev => ({ ...prev, baseName: e.target.value }))}
                                                  required
                                                  className="w-full p-2 rounded-md bg-gray-100 dark:bg-gray-700"
                                              />
                                          </div>
                                          <div className="space-y-3">
                                              <span className="text-sm font-semibold text-gray-700 dark:text-gray-200">Variações e Tempos</span>
                                              <div className="grid grid-cols-1 md:grid-cols-3 gap-4">
                                                  <div className="space-y-2">
                                                      <label className="flex items-center gap-2 text-sm font-medium">
                                                          <input
                                                              type="checkbox"
                                                              checked={traveteProductForm.createTwoNeedle}
                                                              onChange={(e) => handleTraveteVariationToggle('createTwoNeedle', e.target.checked)}
                                                          />
                                                          Travete 2 Agulhas
                                                      </label>
                                                      <input
                                                          type="number"
                                                          step="0.01"
                                                          min="0"
                                                          value={traveteProductForm.baseTime}
                                                          onChange={(e) => handleTraveteBaseTimeChange(e.target.value)}
                                                          className="w-full p-2 rounded-md bg-gray-100 dark:bg-gray-700"
                                                          placeholder="Tempo (min)"
                                                          required={traveteProductForm.createTwoNeedle}
                                                      />
                                                  </div>
                                                  <div className="space-y-2">
                                                      <label className="flex items-center gap-2 text-sm font-medium">
                                                          <input
                                                              type="checkbox"
                                                              checked={traveteProductForm.createOneNeedle}
                                                              onChange={(e) => handleTraveteVariationToggle('createOneNeedle', e.target.checked)}
                                                          />
                                                          Travete 1 Agulha
                                                      </label>
                                                      <input
                                                          type="number"
                                                          step="0.01"
                                                          min="0"
                                                          value={traveteProductForm.oneNeedleTime}
                                                          onChange={(e) => handleTraveteVariationTimeChange('oneNeedleTime', e.target.value)}
                                                          onBlur={() => handleTraveteVariationTimeBlur('oneNeedleTime')}
                                                          className={`w-full p-2 rounded-md bg-gray-100 dark:bg-gray-700 ${!traveteProductForm.createOneNeedle ? 'opacity-60' : ''}`}
                                                          placeholder="Tempo (min)"
                                                          required={traveteProductForm.createOneNeedle}
                                                          disabled={!traveteProductForm.createOneNeedle}
                                                      />
                                                  </div>
                                                  <div className="space-y-2">
                                                      <label className="flex items-center gap-2 text-sm font-medium">
                                                          <input
                                                              type="checkbox"
                                                              checked={traveteProductForm.createConventional}
                                                              onChange={(e) => handleTraveteVariationToggle('createConventional', e.target.checked)}
                                                          />
                                                          Travete Convencional
                                                      </label>
                                                      <input
                                                          type="number"
                                                          step="0.01"
                                                          min="0"
                                                          value={traveteProductForm.conventionalTime}
                                                          onChange={(e) => handleTraveteVariationTimeChange('conventionalTime', e.target.value)}
                                                          onBlur={() => handleTraveteVariationTimeBlur('conventionalTime')}
                                                          className={`w-full p-2 rounded-md bg-gray-100 dark:bg-gray-700 ${!traveteProductForm.createConventional ? 'opacity-60' : ''}`}
                                                          placeholder="Tempo (min)"
                                                          required={traveteProductForm.createConventional}
                                                          disabled={!traveteProductForm.createConventional}
                                                      />
                                                  </div>
                                              </div>
                                          </div>
                                          <button type="submit" className="w-full h-10 bg-green-600 text-white rounded-md hover:bg-green-700">Salvar</button>
                                      </form>
                                      <p className="text-xs text-gray-500 dark:text-gray-400">Escolha quais variações criar e ajuste os tempos caso precise personalizar algum cenário específico.</p>
                                  </div>
                              )}
                              <div className={!permissions.MANAGE_PRODUCTS ? 'lg:col-span-2' : ''}>
                                  <h3 className="text-lg font-medium mb-4">Produtos Base e Variações ({traveteGroupedProducts.length})</h3>
                                  <div className="space-y-4 max-h-72 overflow-y-auto pr-2">
                                      {traveteGroupedProducts.length > 0 ? (
                                          traveteGroupedProducts.map(group => (
                                              <div key={group.baseId} className="border border-gray-200 dark:border-gray-700 rounded-xl p-4 bg-gray-50 dark:bg-gray-800/40 space-y-3">
                                                  <div className="flex items-center justify-between">
                                                      <h4 className="text-lg font-semibold">{group.baseName}</h4>
                                                      <span className="text-xs uppercase tracking-wide text-gray-500">{group.variations.length} variações</span>
                                                  </div>
                                                  <table className="w-full text-sm">
                                                      <thead className="text-left text-xs uppercase tracking-wide text-gray-500 dark:text-gray-400">
                                                          <tr>
                                                              <th className="pb-1">Máquina</th>
                                                              <th className="pb-1">Produto</th>
                                                              <th className="pb-1">Tempo Atual</th>
                                                              <th className="pb-1">Criado Por</th>
                                                              <th className="pb-1">Última Edição</th>
                                                              {permissions.MANAGE_PRODUCTS && <th className="pb-1 text-center">Ações</th>}
                                                          </tr>
                                                      </thead>
                                                      <tbody className="divide-y divide-gray-200 dark:divide-gray-700">
                                                          {group.variations.map(variation => {
                                                              const history = variation.standardTimeHistory || [];
                                                              const latest = history[history.length - 1] || {};
                                                              const createdBy = variation.createdBy?.email || '--';
                                                              const editedBy = variation.lastEditedBy?.email || createdBy;
                                                              const isEditing = editingProductId === variation.id;
                                                              return (
                                                                  <tr key={variation.id} className="text-sm">
                                                                      <td className="py-2">{variation.machineType || '-'}</td>
                                                                      {isEditing ? (
                                                                          <>
                                                                              <td className="py-2">
                                                                                  <input
                                                                                      type="text"
                                                                                      value={editingProductData.name}
                                                                                      onChange={(e) => setEditingProductData(prev => ({ ...prev, name: e.target.value }))}
                                                                                      className="w-full p-1 rounded bg-gray-100 dark:bg-gray-600"
                                                                                  />
                                                                              </td>
                                                                              <td className="py-2">
                                                                                  <input
                                                                                      type="number"
                                                                                      step="0.01"
                                                                                      value={editingProductData.standardTime}
                                                                                      onChange={(e) => setEditingProductData(prev => ({ ...prev, standardTime: e.target.value }))}
                                                                                      className="w-full p-1 rounded bg-gray-100 dark:bg-gray-600"
                                                                                  />
                                                                              </td>
                                                                              <td className="py-2" colSpan={2}></td>
                                                                          </>
                                                                      ) : (
                                                                          <>
                                                                              <td className="py-2">{variation.name}</td>
                                                                              <td className="py-2">{latest.time ? `${latest.time} min` : 'N/A'}</td>
                                                                              <td className="py-2 text-xs truncate">{createdBy}</td>
                                                                              <td className="py-2 text-xs truncate">{editedBy}</td>
                                                                          </>
                                                                      )}
                                                                      {permissions.MANAGE_PRODUCTS && (
                                                                          <td className="py-2">
                                                                              <div className="flex gap-2 justify-center">
                                                                                  {isEditing ? (
                                                                                      <>
                                                                                          <button onClick={() => handleSaveProduct(variation.id)} title="Salvar"><Save size={18} className="text-green-500" /></button>
                                                                                          <button onClick={() => setEditingProductId(null)} title="Cancelar"><XCircle size={18} className="text-gray-500" /></button>
                                                                                      </>
                                                                                  ) : (
                                                                                      <>
                                                                                          <button onClick={() => handleStartEditProduct(variation)} title="Editar"><Edit size={18} className="text-yellow-500 hover:text-yellow-400" /></button>
                                                                                          <button onClick={() => handleDeleteProduct(variation.id)} title="Excluir"><Trash2 size={18} className="text-red-500 hover:text-red-400" /></button>
                                                                                      </>
                                                                                  )}
                                                                              </div>
                                                                          </td>
                                                                      )}
                                                                  </tr>
                                                              );
                                                          })}
                                                      </tbody>
                                                  </table>
                                              </div>
                                          ))
                                      ) : (
                                          <p>Nenhum produto cadastrado.</p>
                                      )}
                                  </div>
                              </div>
                          </div>
                      ) : (
                          <div className="grid grid-cols-1 lg:grid-cols-2 gap-8">
                           {permissions.MANAGE_PRODUCTS && <div>
                               <h3 className="text-lg font-medium mb-4">Cadastrar Novo Produto</h3>
                               <form onSubmit={handleAddProduct} className="space-y-3">
                                   <div><label htmlFor="newProductName">Nome</label><input type="text" id="newProductName" value={newProduct.name} onChange={e=>setNewProduct({...newProduct,name:e.target.value})} required className="w-full p-2 rounded-md bg-gray-100 dark:bg-gray-700"/></div>
                                   <div><label htmlFor="newProductTime">Tempo Padrão (min)</label><input type="number" id="newProductTime" value={newProduct.standardTime} onChange={e=>setNewProduct({...newProduct,standardTime:e.target.value})} step="0.01" required className="w-full p-2 rounded-md bg-gray-100 dark:bg-gray-700"/></div>
                                   <button type="submit" className="w-full h-10 bg-green-600 text-white rounded-md">Salvar</button>
                               </form>
                           </div>}
                           <div className={!permissions.MANAGE_PRODUCTS ? 'lg:col-span-2' : ''}>
                               <h3 className="text-lg font-medium mb-4">Produtos Cadastrados ({products.length})</h3>
                               <div className="overflow-auto max-h-60 rounded-lg border dark:border-gray-700">
                                   <table className="w-full text-left">
                                        <thead className="bg-gray-100 dark:bg-gray-700"><tr>
                                          <th className="p-3">Nome/Código</th>
                                          <th className="p-3">Tempo Padrão (na data)</th>
                                          <th className="p-3">Criado Por</th>
                                          <th className="p-3">Última Edição</th>
                                          {permissions.MANAGE_PRODUCTS && <th className="p-3 text-center">Ações</th>}
                                       </tr></thead>
                                       <tbody className="divide-y divide-gray-200 dark:divide-gray-600">
{[...products].sort((a, b) => a.name.localeCompare(b.name)).map(p => {
    const history = p.standardTimeHistory || [];
    const currentTime = history.length > 0 ? history[history.length - 1].time : 'N/A';

    const targetDateEnd = new Date(selectedDate);
    targetDateEnd.setHours(23, 59, 59, 999);
    const historicalEntry = history.filter(h => new Date(h.effectiveDate) <= targetDateEnd).pop();

    const didExistOnDate = !!historicalEntry;
    const historicalTime = historicalEntry ? historicalEntry.time : 'N/A';

    return (
    <tr key={p.id} className={!didExistOnDate ? 'bg-red-50 dark:bg-red-900/20' : ''}>
        {editingProductId === p.id ? (
            <>
                <td className="p-2"><input type="text" value={editingProductData.name} onChange={e => setEditingProductData({ ...editingProductData, name: e.target.value })} className="w-full p-1 rounded bg-gray-100 dark:bg-gray-600" /></td>
                <td className="p-2"><input type="number" step="0.01" value={editingProductData.standardTime} onChange={e => setEditingProductData({ ...editingProductData, standardTime: e.target.value })} className="w-full p-1 rounded bg-gray-100 dark:bg-gray-600" /></td>
                <td colSpan="2"></td>
                {permissions.MANAGE_PRODUCTS && <td className="p-3">
                    <div className="flex gap-2 justify-center">
                        <button onClick={() => handleSaveProduct(p.id)} title="Salvar"><Save size={18} className="text-green-500" /></button>
                        <button onClick={() => setEditingProductId(null)} title="Cancelar"><XCircle size={18} className="text-gray-500" /></button>
                    </div>
                </td>}
            </>
        ) : (
            <>
                <td className={`p-3 font-semibold ${!didExistOnDate ? 'text-red-500' : ''}`}>{p.name}{!didExistOnDate && ' (Não existia)'}</td>
                <td className="p-3">
                    {historicalTime} min
                    {didExistOnDate && currentTime !== historicalTime && <span className="text-xs text-gray-500 ml-2">(Atual: {currentTime} min)</span>}
                </td>
                <td className="p-3 text-xs truncate">{p.createdBy?.email}</td>
                <td className="p-3 text-xs truncate">{p.lastEditedBy?.email}</td>
                {permissions.MANAGE_PRODUCTS && <td className="p-3">
                    <div className="flex gap-2 justify-center">
                        <button onClick={() => handleStartEditProduct(p)} title="Editar"><Edit size={18} className="text-yellow-500 hover:text-yellow-400" /></button>
                        <button onClick={() => handleDeleteProduct(p.id)} title="Excluir"><Trash2 size={18} className="text-red-500 hover:text-red-400" /></button>
                    </div>
                </td>}
            </>
        )}
    </tr>
)})}
</tbody>
                                   </table>
                               </div>
                           </div>
                       </div>
                   )}
                  </section>

                   
                 {permissions.VIEW_TRASH && <section className="bg-white dark:bg-gray-900 p-6 rounded-2xl shadow-lg mt-8">
                     <h2 className="text-xl font-semibold mb-4 flex items-center"><Trash2 className="mr-2 text-red-500"/> Lixeira</h2>
                     <div className="space-y-4 max-h-96 overflow-y-auto pr-2">
                         {trashItems.filter(item => item.dashboardId === currentDashboard.id).length > 0 
                             ? trashItems.filter(item => item.dashboardId === currentDashboard.id).map(item=>(
                                 <TrashItemDisplay 
                                     key={item.id} 
                                     item={item} 
                                     products={products} 
                                     user={user} 
                                     onRestore={handleRestoreItem} 
                                     canRestore={permissions.RESTORE_TRASH} 
                                 />
                               )) 
                             : <p>Lixeira vazia.</p>}
                     </div>
                 </section>}
            </main>
        </div>
    );
};


const FullScreenAlert = ({ isOpen }) => {
    if (!isOpen) return null;

    return (
        <div className="fixed inset-0 bg-black bg-opacity-70 flex flex-col justify-center items-center z-[100] text-white animate-pulse">
            <span className="text-9xl" role="img" aria-label="Alerta">⚠️</span>
            <h1 className="text-6xl font-extrabold mt-4 text-red-500">EFICIÊNCIA ABAIXO DO ESPERADO!</h1>
        </div>
    );
};


const TvModeDisplay = ({ tvOptions, stopTvMode, dashboards }) => {
    const [theme] = useState(() => localStorage.getItem('theme') || 'dark');
    const [transitioning, setTransitioning] = useState(false);
    useEffect(() => { document.documentElement.classList.toggle('dark', theme === 'dark'); }, [theme]);

    const isCarousel = typeof tvOptions === 'object';
    const initialDashboardId = isCarousel ? tvOptions.dashboardIds[0] : tvOptions;

    const [currentDashboardId, setCurrentDashboardId] = useState(initialDashboardId);
    
    const [showFullScreenAlert, setShowFullScreenAlert] = useState(false);

    const changeDashboard = useCallback((newId) => {
        setTransitioning(true);
        setTimeout(() => {
            setCurrentDashboardId(newId);
            setTransitioning(false);
        }, 300);
    }, []);

    useEffect(() => {
        if (!isCarousel || tvOptions.dashboardIds.length <= 1) return;
        
        const interval = setInterval(() => {
            const currentIndex = tvOptions.dashboardIds.indexOf(currentDashboardId);
            const nextIndex = (currentIndex + 1) % tvOptions.dashboardIds.length;
            changeDashboard(tvOptions.dashboardIds[nextIndex]);
        }, tvOptions.interval);

        return () => clearInterval(interval);
    }, [tvOptions, isCarousel, currentDashboardId, changeDashboard]);

    const currentDashboard = useMemo(() => dashboards.find(d => d.id === currentDashboardId), [currentDashboardId, dashboards]);
    const isTraveteDashboard = currentDashboard?.id === 'travete';
    
    const [products, setProducts] = useState([]);
    const [allProductionData, setAllProductionData] = useState({});
    const [previewData, setPreviewData] = useState(null);

    useEffect(() => {
        if (!currentDashboard) return;

        const unsubProducts = onSnapshot(query(collection(db, `dashboards/${currentDashboard.id}/products`)), snap => {
            setProducts(snap.docs.map(d => d.data()));
        });
        
        const unsubProdData = onSnapshot(doc(db, `dashboards/${currentDashboard.id}/productionData`, "data"), snap => {
            setAllProductionData(snap.exists() ? snap.data() : {});
        });

        const unsubPreview = onSnapshot(doc(db, `dashboards/${currentDashboard.id}/previews/live`), (doc) => {
            if (doc.exists()) {
                setPreviewData(doc.data());
            } else {
                setPreviewData(null);
            }
        });

        return () => {
            unsubProducts();
            unsubProdData();
            unsubPreview();
        };

    }, [currentDashboard]);

    
    const [selectedDate, setSelectedDate] = useState(() => {
        const initial = new Date();
        initial.setHours(0, 0, 0, 0);
        return initial;
    });

    const handlePrevDay = useCallback(() => {
        setSelectedDate(prev => {
            const next = new Date(prev);
            next.setDate(prev.getDate() - 1);
            return next;
        });
    }, []);

    const handleNextDay = useCallback(() => {
        setSelectedDate(prev => {
            const next = new Date(prev);
            next.setDate(prev.getDate() + 1);
            return next;
        });
    }, []);

    const selectedDateLabel = useMemo(() => selectedDate.toLocaleDateString('pt-BR'), [selectedDate]);

    const isTodaySelected = useMemo(() => {
        const todayReference = new Date();
        todayReference.setHours(0, 0, 0, 0);
        return selectedDate.toDateString() === todayReference.toDateString();
    }, [selectedDate]);

    const productsForSelectedDate = useMemo(() => {
        const targetDate = new Date(selectedDate);
        targetDate.setHours(23, 59, 59, 999);

        return products
            .map(p => {
                if (!p.standardTimeHistory || p.standardTimeHistory.length === 0) return null;
                const validTimeEntry = p.standardTimeHistory.filter(h => new Date(h.effectiveDate) <= targetDate).pop();
                if (!validTimeEntry) return null;
                return { ...p, standardTime: validTimeEntry.time };
            })
            .filter(Boolean);
    }, [products, selectedDate]);

    const dateKey = selectedDate.toISOString().slice(0, 10);
    const productionData = useMemo(() => allProductionData[dateKey] || [], [allProductionData, dateKey]);

    const productMapForSelectedDate = useMemo(() => new Map(productsForSelectedDate.map(p => [p.id, p])), [productsForSelectedDate]);

    const processedData = useMemo(() => {
        if (isTraveteDashboard || !productionData || productionData.length === 0) return [];
        let cumulativeProduction = 0, cumulativeGoal = 0, cumulativeEfficiencySum = 0;
        return [...productionData].sort((a,b)=>(a.period||"").localeCompare(b.period||"")).map((item, index) => {
            let totalTimeValue = 0, totalProducedInPeriod = 0;
            const producedForDisplay = (item.productionDetails || []).map(d => `${d.produced || 0}`).join(' / ');
            (item.productionDetails || []).forEach(detail => {
                const product = productMapForSelectedDate.get(detail.productId);
                if (product?.standardTime) {
                    totalTimeValue += (detail.produced || 0) * product.standardTime;
                    totalProducedInPeriod += (detail.produced || 0);
                }
            });
            const totalAvailableTime = (item.people || 0) * (item.availableTime || 0);
            const efficiency = totalAvailableTime > 0 ? parseFloat(((totalTimeValue / totalAvailableTime) * 100).toFixed(2)) : 0;
            const numericGoal = (item.goalDisplay||"0").split(' / ').reduce((a,v)=>a+(parseInt(v.trim(),10)||0),0);
            const goalSegments = splitGoalSegments(item.goalDisplay || '');
            const goalForDisplay = goalSegments.length > 0
                ? goalSegments.join('/')
                : (numericGoal ? numericGoal.toString() : '0');
            cumulativeProduction += totalProducedInPeriod;
            cumulativeGoal += numericGoal;
            cumulativeEfficiencySum += efficiency;
            const cumulativeEfficiency = parseFloat((cumulativeEfficiencySum / (index + 1)).toFixed(2));
            return { ...item, produced:totalProducedInPeriod, goal:numericGoal, goalForDisplay, producedForDisplay, efficiency, cumulativeProduction, cumulativeGoal, cumulativeEfficiency };
        });
    }, [isTraveteDashboard, productionData, productMapForSelectedDate]);

    const traveteProcessedData = useMemo(() => {
        if (!isTraveteDashboard || !productionData || productionData.length === 0) return [];

        let cumulativeMeta = [];
        let cumulativeProduction = [];
        let cumulativeEfficiencySum = [];
        let cumulativeEntryCounts = [];

        return [...productionData]
            .sort((a, b) => (a.period || "").localeCompare(b.period || ""))
            .map((entry) => {
                const availableTime = parseFloat(entry.availableTime) || 0;

                const storedGoalBlocks = Array.isArray(entry.traveteGoalBlocks) ? entry.traveteGoalBlocks : null;
                const storedLotBlocks = Array.isArray(entry.traveteLotBlocks) ? entry.traveteLotBlocks : null;
                const entryGoalSegments = (entry.goalDisplay || '')
                    .split(' // ')
                    .map(segment => segment.trim());

                const employees = (entry.employeeEntries || []).map((emp, empIndex) => {
                    const productsArray = Array.isArray(emp.products) && emp.products.length > 0
                        ? emp.products
                        : (emp.productionDetails || []);
                    const producedFromProducts = productsArray.reduce((sum, detail) => sum + (parseInt(detail.produced, 10) || 0), 0);
                    const producedValue = producedFromProducts || (emp.produced !== undefined ? parseInt(emp.produced, 10) || 0 : 0);
                    const firstProduct = productsArray.find(detail => detail.productId) || (emp.productionDetails || [])[0] || null;
                    const productId = firstProduct?.productId || emp.productId || '';
                    const product = productMapForSelectedDate.get(productId);
                    const parsedStandardTime = parseFloat(emp.standardTime);
                    const fallbackStandardTimeRaw = firstProduct?.standardTime !== undefined
                        ? parseFloat(firstProduct.standardTime)
                        : (product?.standardTime || 0);
                    const fallbackStandardTime = (!Number.isNaN(fallbackStandardTimeRaw) && fallbackStandardTimeRaw > 0)
                        ? fallbackStandardTimeRaw
                        : 0;
                    const standardTime = (!Number.isNaN(parsedStandardTime) && parsedStandardTime > 0)
                        ? parsedStandardTime
                        : fallbackStandardTime;
                    const meta = (standardTime > 0 && availableTime > 0) ? Math.round(availableTime / standardTime) : 0;
                    const efficiency = (standardTime > 0 && availableTime > 0 && producedValue > 0)
                        ? parseFloat((((producedValue * standardTime) / availableTime) * 100).toFixed(2))
                        : 0;

                    cumulativeMeta[empIndex] = (cumulativeMeta[empIndex] || 0) + meta;
                    cumulativeProduction[empIndex] = (cumulativeProduction[empIndex] || 0) + producedValue;
                    cumulativeEfficiencySum[empIndex] = (cumulativeEfficiencySum[empIndex] || 0) + efficiency;
                    cumulativeEntryCounts[empIndex] = (cumulativeEntryCounts[empIndex] || 0) + 1;

                    const entriesCount = cumulativeEntryCounts[empIndex] || 1;
                    const cumulativeEfficiency = parseFloat(((cumulativeEfficiencySum[empIndex] || 0) / entriesCount).toFixed(2));
                    const productNames = productsArray
                        .map(detail => {
                            const detailProduct = productMapForSelectedDate.get(detail.productId);
                            return detailProduct?.name || null;
                        })
                        .filter(Boolean)
                        .join(' / ');

                    const goalBlock = storedGoalBlocks?.[empIndex] || null;
                    const lotBlock = storedLotBlocks?.[empIndex] || null;
                    const entryGoalDisplay = entryGoalSegments[empIndex] || '';
                    const goalBlockCurrent = goalBlock ? Number(goalBlock.current || 0) : meta;
                    const goalBlockNext = goalBlock ? Number(goalBlock.next || 0) : 0;
                    const goalBlockShowNext = goalBlock ? Boolean(goalBlock.showNext) && (goalBlock.next !== undefined && goalBlock.next !== null) : false;
                    const goalDisplayForEmployee = goalBlock
                        ? (() => {
                            const currentLabel = goalBlockCurrent > 0 ? goalBlockCurrent.toLocaleString('pt-BR') : '0';
                            const nextLabel = goalBlockShowNext
                                ? (goalBlockNext > 0 ? goalBlockNext.toLocaleString('pt-BR') : currentLabel)
                                : '';
                            if (goalBlockShowNext && nextLabel) return `${currentLabel}/${nextLabel}`;
                            if (goalBlockCurrent > 0) return currentLabel;
                            return '-';
                        })()
                        : (entryGoalDisplay || (meta > 0 ? meta.toLocaleString('pt-BR') : '-'));

                    const lotDisplayForEmployee = lotBlock
                        ? (() => {
                            const suffix = (lotBlock.machineType || '').replace(/^Travete\s*/i, '').trim();
                            const currentLabel = lotBlock.current
                                ? `${lotBlock.current}${suffix ? ` - ${suffix}` : ''}`
                                : '';
                            const nextLabel = lotBlock.next || '';
                            if (currentLabel) {
                                return nextLabel ? `${currentLabel}/${nextLabel}` : currentLabel;
                            }
                            return nextLabel || '-';
                        })()
                        : ((productNames || product?.name) ? (productNames || product?.name) : '-');

                    const producedSegments = productsArray.map(detail => {
                        const producedNumeric = parseInt(detail.produced, 10);
                        return Number.isNaN(producedNumeric) ? 0 : producedNumeric;
                    });
                    const sanitizedProducedSegments = producedSegments.filter((value, idx) => (idx === 0) || value > 0);
                    const producedDisplay = sanitizedProducedSegments.length > 0
                        ? sanitizedProducedSegments.map(value => value.toLocaleString('pt-BR')).join(' / ')
                        : producedValue.toLocaleString('pt-BR');

                    return {
                        ...emp,
                        produced: producedValue,
                        producedDisplay,
                        standardTime,
                        meta,
                        efficiency,
                        cumulativeMeta: cumulativeMeta[empIndex] || 0,
                        cumulativeProduced: cumulativeProduction[empIndex] || 0,
                        cumulativeEfficiency,
                        productName: productNames || product?.name || '',
                        metaDisplay: goalDisplayForEmployee,
                        lotDisplay: lotDisplayForEmployee,
                    };
                });

                return {
                    ...entry,
                    employees,
                };
            });
    }, [isTraveteDashboard, productionData, productMapForSelectedDate]);
 useMemo(() => {
        if (!isTraveteDashboard || !productionData || productionData.length === 0) return [];

        let cumulativeMeta = [];
        let cumulativeProduction = [];
        let cumulativeEfficiencySum = [];
        let cumulativeEntryCounts = [];

        return [...productionData]
            .sort((a, b) => (a.period || "").localeCompare(b.period || ""))
            .map((entry) => {
                const availableTime = parseFloat(entry.availableTime) || 0;

                const storedGoalBlocks = Array.isArray(entry.traveteGoalBlocks) ? entry.traveteGoalBlocks : null;
                const storedLotBlocks = Array.isArray(entry.traveteLotBlocks) ? entry.traveteLotBlocks : null;

                const employees = (entry.employeeEntries || []).map((emp, empIndex) => {
                    const productsArray = Array.isArray(emp.products) && emp.products.length > 0
                        ? emp.products
                        : (emp.productionDetails || []);
                    const producedFromProducts = productsArray.reduce((sum, detail) => sum + (parseInt(detail.produced, 10) || 0), 0);
                    const producedValue = producedFromProducts || (emp.produced !== undefined ? parseInt(emp.produced, 10) || 0 : 0);
                    const firstProduct = productsArray.find(detail => detail.productId) || (emp.productionDetails || [])[0] || null;
                    const productId = firstProduct?.productId || emp.productId || '';
                    const product = productMapForSelectedDate.get(productId);
                    const parsedStandardTime = parseFloat(emp.standardTime);
                    const fallbackStandardTimeRaw = firstProduct?.standardTime !== undefined
                        ? parseFloat(firstProduct.standardTime)
                        : (product?.standardTime || 0);
                    const fallbackStandardTime = (!Number.isNaN(fallbackStandardTimeRaw) && fallbackStandardTimeRaw > 0)
                        ? fallbackStandardTimeRaw
                        : 0;
                    const standardTime = (!Number.isNaN(parsedStandardTime) && parsedStandardTime > 0)
                        ? parsedStandardTime
                        : fallbackStandardTime;
                    const meta = (standardTime > 0 && availableTime > 0) ? Math.round(availableTime / standardTime) : 0;
                    const efficiency = (standardTime > 0 && availableTime > 0 && producedValue > 0)
                        ? parseFloat((((producedValue * standardTime) / availableTime) * 100).toFixed(2))
                        : 0;

                    cumulativeMeta[empIndex] = (cumulativeMeta[empIndex] || 0) + meta;
                    cumulativeProduction[empIndex] = (cumulativeProduction[empIndex] || 0) + producedValue;
                    cumulativeEfficiencySum[empIndex] = (cumulativeEfficiencySum[empIndex] || 0) + efficiency;
                    cumulativeEntryCounts[empIndex] = (cumulativeEntryCounts[empIndex] || 0) + 1;

                    const entriesCount = cumulativeEntryCounts[empIndex] || 1;
                    const cumulativeEfficiency = parseFloat(((cumulativeEfficiencySum[empIndex] || 0) / entriesCount).toFixed(2));
                    const productNames = productsArray
                        .map(detail => {
                            const detailProduct = productMapForSelectedDate.get(detail.productId);
                            return detailProduct?.name || null;
                        })
                        .filter(Boolean)
                        .join(' / ');

                    const goalBlock = storedGoalBlocks?.[empIndex] || null;
                    const lotBlock = storedLotBlocks?.[empIndex] || null;
                    const goalBlockCurrent = goalBlock ? Number(goalBlock.current || 0) : meta;
                    const goalBlockNext = goalBlock ? Number(goalBlock.next || 0) : 0;
                    const goalBlockShowNext = goalBlock ? Boolean(goalBlock.showNext) && (goalBlock.next !== undefined && goalBlock.next !== null) : false;
                    const goalDisplayForEmployee = goalBlock
                        ? (() => {
                            const currentLabel = goalBlockCurrent > 0 ? goalBlockCurrent.toLocaleString('pt-BR') : '0';
                            const nextLabel = goalBlockShowNext
                                ? (goalBlockNext > 0 ? goalBlockNext.toLocaleString('pt-BR') : currentLabel)
                                : '';
                            if (goalBlockShowNext && nextLabel) return `${currentLabel}/${nextLabel}`;
                            if (goalBlockCurrent > 0) return currentLabel;
                            return '-';
                        })()
                        : (meta > 0 ? meta.toLocaleString('pt-BR') : '-');

                    const lotDisplayForEmployee = lotBlock
                        ? (() => {
                            const suffix = (lotBlock.machineType || '').replace(/^Travete\s*/i, '').trim();
                            const currentLabel = lotBlock.current
                                ? `${lotBlock.current}${suffix ? ` - ${suffix}` : ''}`
                                : '';
                            const nextLabel = lotBlock.next || '';
                            if (currentLabel) {
                                return nextLabel ? `${currentLabel}/${nextLabel}` : currentLabel;
                            }
                            return nextLabel || '-';
                        })()
                        : ((productNames || product?.name) ? (productNames || product?.name) : '-');

                    return {
                        ...emp,
                        produced: producedValue,
                        standardTime,
                        meta,
                        efficiency,
                        cumulativeMeta: cumulativeMeta[empIndex] || 0,
                        cumulativeProduced: cumulativeProduction[empIndex] || 0,
                        cumulativeEfficiency,
                        productName: productNames || product?.name || '',
                        metaDisplay: goalDisplayForEmployee,
                        lotDisplay: lotDisplayForEmployee,
                    };
                });

                const metaBlockStrings = employees.length > 0
                    ? employees.map(emp => emp.metaDisplay || '-')
                    : [];
                const goalDisplay = entry.goalDisplay || (metaBlockStrings.length > 0 ? metaBlockStrings.join(' // ') : '- // -');
                const lotBlockStrings = employees.length > 0
                    ? employees.map(emp => emp.lotDisplay || '-')
                    : [];
                const lotDisplay = entry.lotDisplay || (lotBlockStrings.length > 0 ? lotBlockStrings.join(' // ') : '- // -');

                const producedDisplay = employees.length > 0
                    ? employees.map(emp => (emp.produced || 0).toLocaleString('pt-BR')).join(' // ')
                    : '0 // 0';

                const efficiencyDisplay = employees.length > 0
                    ? employees.map(emp => `${Number(emp.efficiency || 0).toFixed(2)}%`).join(' // ')
                    : '0% // 0%';

                const cumulativeMetaDisplay = employees.length > 0
                    ? employees.map(emp => (emp.cumulativeMeta || 0).toLocaleString('pt-BR')).join(' // ')
                    : '0 // 0';

                const cumulativeProducedDisplay = employees.length > 0
                    ? employees.map(emp => (emp.cumulativeProduced || 0).toLocaleString('pt-BR')).join(' // ')
                    : '0 // 0';

                const cumulativeEfficiencyDisplay = employees.length > 0
                    ? employees.map(emp => `${Number(emp.cumulativeEfficiency || 0).toFixed(2)}%`).join(' // ')
                    : '0% // 0%';

                const totalMeta = employees.reduce((sum, emp) => sum + (emp.meta || 0), 0);
                const totalProduced = employees.reduce((sum, emp) => sum + (emp.produced || 0), 0);
                const totalEfficiency = employees.length > 0
                    ? parseFloat((employees.reduce((sum, emp) => sum + (emp.efficiency || 0), 0) / employees.length).toFixed(2))
                    : 0;
                const totalCumulativeMeta = employees.reduce((sum, emp) => sum + (emp.cumulativeMeta || 0), 0);
                const totalCumulativeProduced = employees.reduce((sum, emp) => sum + (emp.cumulativeProduced || 0), 0);
                const totalCumulativeEfficiency = employees.length > 0
                    ? parseFloat((employees.reduce((sum, emp) => sum + (emp.cumulativeEfficiency || 0), 0) / employees.length).toFixed(2))
                    : 0;

                return {
                    ...entry,
                    employees,
                    goalDisplay,
                    producedDisplay,
                    efficiencyDisplay,
                    cumulativeMetaDisplay,
                    cumulativeProducedDisplay,
                    cumulativeEfficiencyDisplay,
                    lotDisplay,
                    totalMeta,
                    totalProduced,
                    totalEfficiency,
                    totalCumulativeMeta,
                    totalCumulativeProduced,
                    totalCumulativeEfficiency,
                    goalForDisplay: goalDisplay,
                };
            });
    }, [isTraveteDashboard, productionData, productMapForSelectedDate]);

    const traveteDataByPeriod = useMemo(() => {
        if (!isTraveteDashboard) return {};
        return traveteProcessedData.reduce((acc, entry) => {
            if (entry?.period) {
                acc[entry.period] = entry;
            }
            return acc;
        }, {});
    }, [isTraveteDashboard, traveteProcessedData]);
    
    const prevProductionData = usePrevious(productionData);
    
    useEffect(() => {
        if (prevProductionData && productionData.length > prevProductionData.length) {
            if (isTraveteDashboard) {
                const newTraveteEntry = traveteProcessedData[traveteProcessedData.length - 1];
                const efficiencyToCheck = newTraveteEntry?.totalEfficiency ?? 0;
                if (newTraveteEntry && efficiencyToCheck < 65) {
                    setShowFullScreenAlert(true);
                }
            } else {
                const newEntry = processedData[processedData.length - 1];
                if (newEntry && newEntry.efficiency < 65) {
                    setShowFullScreenAlert(true);
                }
            }
        }
    }, [productionData, prevProductionData, processedData, traveteProcessedData, isTraveteDashboard]);

    useEffect(() => {
        if (showFullScreenAlert) {
            const timer = setTimeout(() => {
                setShowFullScreenAlert(false);
            }, 5000);
            return () => clearTimeout(timer);
        }
    }, [showFullScreenAlert]);


    const monthlySummary = useMemo(() => {
        const referenceDate = new Date(selectedDate);
        const year = referenceDate.getFullYear();
        const month = referenceDate.getMonth();

        if (isTraveteDashboard) {
            let totalMonthlyProduction = 0;
            let totalMonthlyGoal = 0;
            let totalDailyEfficiency = 0;
            let productiveDaysCount = 0;

            Object.keys(allProductionData).forEach(dateStr => {
                try {
                    const date = new Date(dateStr + "T00:00:00");
                    if (date.getFullYear() !== year || date.getMonth() !== month) return;

                    const productsForDateMap = new Map(products
                        .map(p => {
                            const validTimeEntry = p.standardTimeHistory?.filter(h => new Date(h.effectiveDate) <= date).pop();
                            if (!validTimeEntry) return null;
                            return [p.id, { ...p, standardTime: validTimeEntry.time }];
                        })
                        .filter(Boolean));

                    const dayData = allProductionData[dateStr];
                    if (!dayData || dayData.length === 0) return;

                    let dayMetaPerEmployee = [];
                    let dayProductionPerEmployee = [];
                    let dayEfficiencyPerEmployee = [];

                    dayData.forEach(entry => {
                        (entry.employeeEntries || []).forEach((emp, index) => {
                            const producedFromDetails = (emp.productionDetails || []).reduce((sum, detail) => sum + (detail.produced || 0), 0);
                            const produced = emp.produced !== undefined ? parseInt(emp.produced, 10) || 0 : producedFromDetails;
                            const product = productsForDateMap.get(emp.productId);
                            const standardTime = product?.standardTime || 0;
                            const availableTime = entry.availableTime || 0;
                            const meta = (standardTime > 0 && availableTime > 0) ? Math.round(availableTime / standardTime) : 0;
                            const efficiency = (standardTime > 0 && availableTime > 0 && produced > 0)
                                ? (produced * standardTime) / availableTime * 100
                                : 0;

                            dayMetaPerEmployee[index] = (dayMetaPerEmployee[index] || 0) + meta;
                            dayProductionPerEmployee[index] = (dayProductionPerEmployee[index] || 0) + produced;
                            dayEfficiencyPerEmployee[index] = (dayEfficiencyPerEmployee[index] || 0) + efficiency;
                        });
                    });

                    const employeesCount = Math.max(dayMetaPerEmployee.length, dayEfficiencyPerEmployee.length);
                    if (employeesCount > 0) {
                        productiveDaysCount++;
                        totalMonthlyGoal += dayMetaPerEmployee.reduce((sum, value) => sum + (value || 0), 0);
                        totalMonthlyProduction += dayProductionPerEmployee.reduce((sum, value) => sum + (value || 0), 0);
                        const dailyAverageEfficiency = dayEfficiencyPerEmployee.reduce((sum, value) => sum + (value || 0), 0) /
                            (employeesCount * (dayData.length || 1));
                        totalDailyEfficiency += dailyAverageEfficiency || 0;
                    }
                } catch (e) {
                    console.error("Data inválida no sumário mensal:", dateStr);
                }
            });

            const averageMonthlyEfficiency = productiveDaysCount > 0
                ? parseFloat((totalDailyEfficiency / productiveDaysCount).toFixed(2))
                : 0;

            return { totalProduction: totalMonthlyProduction, totalGoal: totalMonthlyGoal, averageEfficiency: averageMonthlyEfficiency };
        }

        let totalMonthlyProduction = 0, totalMonthlyGoal = 0, totalDailyAverageEfficiencies = 0, productiveDaysCount = 0;

        Object.keys(allProductionData).forEach(dateStr => {
            try {
                const date = new Date(dateStr + "T00:00:00");
                const productsForDateMap = new Map(products
                    .map(p => {
                        const validTimeEntry = p.standardTimeHistory?.filter(h => new Date(h.effectiveDate) <= date).pop();
                        if (!validTimeEntry) return null;
                        return [p.id, { ...p, standardTime: validTimeEntry.time }];
                    })
                    .filter(Boolean));
                if(date.getFullYear() === year && date.getMonth() === month) {
                    const dayData = allProductionData[dateStr];
                    if (dayData && dayData.length > 0) {
                        productiveDaysCount++;
                        let dailyProduction = 0, dailyGoal = 0, dailyEfficiencySum = 0;
                        dayData.forEach(item => {
                            let periodProduction = 0, totalTimeValue = 0;
                            (item.productionDetails || []).forEach(detail => {
                                periodProduction += (detail.produced || 0);
                                const product = productsForDateMap.get(detail.productId);
                                if (product?.standardTime) totalTimeValue += (detail.produced || 0) * product.standardTime;
                            });
                            if (item.goalDisplay) dailyGoal += item.goalDisplay.split(' / ').reduce((acc, val) => acc + (parseInt(val.trim(), 10) || 0), 0);
                            dailyProduction += periodProduction;
                            const totalAvailableTime = (item.people || 0) * (item.availableTime || 0);
                            dailyEfficiencySum += totalAvailableTime > 0 ? (totalTimeValue / totalAvailableTime) * 100 : 0;
                        });
                        totalDailyAverageEfficiencies += dayData.length > 0 ? dailyEfficiencySum / dayData.length : 0;
                        totalMonthlyProduction += dailyProduction;
                        totalMonthlyGoal += dailyGoal;
                    }
                }
            } catch(e) { console.error("Data inválida no sumário mensal:", dateStr); }
        });
        const averageMonthlyEfficiency = productiveDaysCount > 0 ? parseFloat((totalDailyAverageEfficiencies / productiveDaysCount).toFixed(2)) : 0;
        return { totalProduction: totalMonthlyProduction, totalGoal: totalMonthlyGoal, averageEfficiency: averageMonthlyEfficiency };
    }, [isTraveteDashboard, allProductionData, selectedDate, products]);

    const handleNextDash = () => {
        const i = dashboards.findIndex(d=>d.id===currentDashboardId);
        const nextId = dashboards[(i+1)%dashboards.length].id;
        changeDashboard(nextId);
    };
    const handlePrevDash = () => {
        const i = dashboards.findIndex(d=>d.id===currentDashboardId);
        const prevId = dashboards[(i-1+dashboards.length)%dashboards.length].id;
        changeDashboard(prevId);
    };
    
    const renderTvTable = () => {
        if (isTraveteDashboard) {
            const getPeopleTimeValue = (period) => {
                const entry = traveteDataByPeriod[period];
                if (entry) {
                    const peopleCount = entry.employeeEntries?.length || entry.people || entry.employees?.length || 0;
                    const availableTime = entry.availableTime || 0;
                    return `${peopleCount} / ${availableTime} min`;
                }
                if (isTodaySelected && previewData && previewData.period === period) {
                    const peopleCount = previewData.people || (previewData.employeeEntries?.length || 0);
                    const availableTime = previewData.availableTime || 0;
                    return `${peopleCount} / ${availableTime} min`;
                }
                return '- / -';
            };

            const getAlteracaoValue = (period) => {
                const entry = traveteDataByPeriod[period];
                if (entry) {
                    if (entry.lotDisplay) {
                        return entry.lotDisplay;
                    }
                    if (entry.employees?.length) {
                        const names = entry.employees
                            .map(emp => emp.lotDisplay || emp.productName || '')
                            .filter(Boolean);
                        if (names.length) {
                            return names.join(' // ');
                        }
                    }
                }
                if (isTodaySelected && previewData && previewData.period === period) {
                    if (previewData.lotDisplayName) {
                        return previewData.lotDisplayName;
                    }
                    const previewNames = (previewData.employeeEntries || [])
                        .map(emp => {
                            const productLots = (emp.products || [])
                                .map(item => item.lotName || '')
                                .filter(Boolean)
                                .join(' / ');
                            if (productLots) return productLots;
                            return emp.machineType;
                        })
                        .filter(Boolean);
                    if (previewNames.length) {
                        return previewNames.join(' // ');
                    }
                }
                return '-';
            };

            const formatTraveteEmployeeProduction = (employee) => {
                const productDetails = Array.isArray(employee.products) && employee.products.length > 0
                    ? employee.products
                    : (employee.productionDetails || []);

                if (productDetails.length > 0) {
                    const producedSegments = productDetails.map(detail => parseInt(detail.produced, 10) || 0);
                    const sanitizedSegments = producedSegments.filter((value, idx) => (idx === 0) || value > 0);

                    if (sanitizedSegments.length > 1) {
                        return sanitizedSegments
                            .map(value => value.toLocaleString('pt-BR'))
                            .join(' / ');
                    }

                    if (sanitizedSegments.length === 1) {
                        return sanitizedSegments[0].toLocaleString('pt-BR');
                    }
                }

                const producedValue = employee.produced !== undefined
                    ? parseInt(employee.produced, 10) || 0
                    : 0;

                return producedValue.toLocaleString('pt-BR');
            };

            const joinTraveteEmployees = (entry, mapper, fallbackValue = '-') => {
                const employees = entry?.employees || [];
                if (employees.length === 0) {
                    return null;
                }

                const formattedValues = employees.map((employee, index) => {
                    const rawValue = mapper(employee, index);
                    if (rawValue === null || rawValue === undefined) {
                        return '';
                    }
                    if (typeof rawValue === 'number') {
                        return rawValue.toLocaleString('pt-BR');
                    }
                    return String(rawValue);
                });

                const hasContent = formattedValues.some(value => value !== '');
                if (!hasContent) {
                    if (fallbackValue === null) {
                        return null;
                    }
                    return employees.map(() => fallbackValue).join(' // ');
                }

                return formattedValues.map(value => (value === '' ? fallbackValue : value)).join(' // ');
            };

            const getTraveteCellContent = (period, rowKey) => {
                const entry = traveteDataByPeriod[period];
                if (entry) {
                    switch (rowKey) {
                        case 'goalDisplay': {
                            const directValue = entry.goalDisplay;
                            if (directValue) return directValue;
                            const fallback = joinTraveteEmployees(entry, (emp) => {
                                if (emp.metaDisplay) return emp.metaDisplay;
                                if (typeof emp.meta === 'number' && emp.meta > 0) {
                                    return emp.meta;
                                }
                                return null;
                            });
                            return fallback || '-';
                        }
                        case 'producedDisplay': {
                            const directValue = entry.producedDisplay;
                            if (directValue) return directValue;
                            const fallback = joinTraveteEmployees(entry, (emp) => {
                                if (emp.producedDisplay) return emp.producedDisplay;
                                return formatTraveteEmployeeProduction(emp);
                            }, '0');
                            return fallback || '0 // 0';
                        }
                        case 'efficiencyDisplay': {
                            const directValue = entry.efficiencyDisplay;
                            if (directValue) return directValue;
                            const fallback = joinTraveteEmployees(entry, (emp) => {
                                const raw = typeof emp.efficiency === 'number'
                                    ? emp.efficiency
                                    : parseFloat(emp.efficiency);
                                const value = Number.isFinite(raw) ? raw : 0;
                                return `${value.toFixed(2)}%`;
                            }, '0%');
                            return fallback || '0% // 0%';
                        }
                        case 'cumulativeMetaDisplay': {
                            const directValue = entry.cumulativeMetaDisplay;
                            if (directValue) return directValue;
                            const fallback = joinTraveteEmployees(entry, (emp) => {
                                const raw = typeof emp.cumulativeMeta === 'number'
                                    ? emp.cumulativeMeta
                                    : parseInt(emp.cumulativeMeta, 10);
                                const value = Number.isFinite(raw) ? raw : 0;
                                return value;
                            }, '0');
                            return fallback || '0 // 0';
                        }
                        case 'cumulativeProducedDisplay': {
                            const directValue = entry.cumulativeProducedDisplay;
                            if (directValue) return directValue;
                            const fallback = joinTraveteEmployees(entry, (emp) => {
                                const raw = typeof emp.cumulativeProduced === 'number'
                                    ? emp.cumulativeProduced
                                    : parseInt(emp.cumulativeProduced, 10);
                                const value = Number.isFinite(raw) ? raw : 0;
                                return value;
                            }, '0');
                            return fallback || '0 // 0';
                        }
                        case 'cumulativeEfficiencyDisplay': {
                            const directValue = entry.cumulativeEfficiencyDisplay;
                            if (directValue) return directValue;
                            const fallback = joinTraveteEmployees(entry, (emp) => {
                                const raw = typeof emp.cumulativeEfficiency === 'number'
                                    ? emp.cumulativeEfficiency
                                    : parseFloat(emp.cumulativeEfficiency);
                                const value = Number.isFinite(raw) ? raw : 0;
                                return `${value.toFixed(2)}%`;
                            }, '0%');
                            return fallback || '0% // 0%';
                        }
                        default:
                            return '-';
                    }
                }
                if (rowKey === 'goalDisplay' && isTodaySelected && previewData && previewData.period === period) {
                    return previewData.goalDisplay || '-';
                }
                return '-';
            };

            const traveteRows = [
                { key: 'goalDisplay', label: 'Meta', highlight: 'text-blue-600', previewHighlight: 'text-yellow-500' },
                { key: 'producedDisplay', label: 'Produção' },
                { key: 'efficiencyDisplay', label: 'Eficiência', isColor: true, getValues: (entry) => entry.employees?.map(emp => emp.efficiency || 0) || [] },
                { key: 'cumulativeMetaDisplay', label: 'Meta Acum.' },
                { key: 'cumulativeProducedDisplay', label: 'Prod. Acum.' },
                { key: 'cumulativeEfficiencyDisplay', label: 'Efic. Acum.', isColor: true, getValues: (entry) => entry.employees?.map(emp => emp.cumulativeEfficiency || 0) || [] },
                { key: 'monthlyGoal', label: 'Meta Mês', isMonthly: true, value: monthlySummary.totalGoal.toLocaleString('pt-BR') },
                { key: 'monthlyProduction', label: 'Prod. Mês', isMonthly: true, value: monthlySummary.totalProduction.toLocaleString('pt-BR') },
                { key: 'monthlyEfficiency', label: 'Efic. Mês', isMonthly: true, isColor: true, value: `${monthlySummary.averageEfficiency}%` },
            ];

            const shouldWarnLowEfficiency = (entry) => entry?.employees?.some(emp => (emp.efficiency || 0) < 70);

            return (
                <div className="overflow-x-auto w-full text-center p-6 border-4 border-blue-900 rounded-xl shadow-2xl bg-white text-gray-900 responsive-tv">
                    <table className="min-w-full table-fixed">
                        <thead className="text-white bg-blue-500">
                            <tr>
                                <th colSpan={FIXED_PERIODS.length + 1} className="p-4 text-5xl relative">
                                    <div className="absolute top-2 left-2 flex items-center gap-2">
                                        <button onClick={stopTvMode} className="p-2 bg-red-600 text-white rounded-full flex items-center gap-1 text-sm"><XCircle size={18} /> SAIR</button>
                                        {!isCarousel && (
                                            <>
                                                <button onClick={handlePrevDash} className="p-2 bg-blue-700 text-white rounded-full"><ArrowLeft size={18} /></button>
                                                <button onClick={handleNextDash} className="p-2 bg-blue-700 text-white rounded-full"><ArrowRight size={18} /></button>
                                            </>
                                        )}
                                    </div>
                                    {!isCarousel && (
                                        <div className="absolute top-2 right-2 flex items-center gap-2">
                                            <button onClick={handlePrevDay} className="px-3 py-1 bg-blue-700 text-white rounded-full text-sm">⬅ Dia anterior</button>
                                            <button onClick={handleNextDay} className="px-3 py-1 bg-blue-700 text-white rounded-full text-sm">Dia seguinte ➡</button>
                                        </div>
                                    )}
                                    {currentDashboard.name.toUpperCase()} - {selectedDateLabel}
                                </th>
                            </tr>
                            <tr>
                                <th className="p-2 text-left">Resumo</th>
                                {FIXED_PERIODS.map(period => {
                                    const entry = traveteDataByPeriod[period];
                                    const isPreviewSlot = !entry && previewData && previewData.period === period;
                                    return (
                                        <th key={period} className={`p-2 text-sm ${isPreviewSlot ? 'text-yellow-300' : ''}`}>
                                            {getPeopleTimeValue(period)}
                                        </th>
                                    );
                                })}
                            </tr>
                            <tr>
                                <th className="p-2 text-left">Alteração</th>
                                {FIXED_PERIODS.map(period => {
                                    const entry = traveteDataByPeriod[period];
                                    const isPreviewSlot = !entry && previewData && previewData.period === period;
                                    return (
                                        <th key={period} className={`p-2 text-base ${isPreviewSlot ? 'text-yellow-300' : ''}`}>
                                            {getAlteracaoValue(period)}
                                        </th>
                                    );
                                })}
                            </tr>
                            <tr>
                                <th className="p-3 text-left">Hora</th>
                                {FIXED_PERIODS.map(period => (
                                    <th key={period} className="p-3 text-3xl">{period}</th>
                                ))}
                            </tr>
                        </thead>
                        <tbody className="text-2xl divide-y divide-gray-200">
                            {traveteRows.map(row => (
                                <tr key={row.key} className={row.isMonthly ? 'bg-gray-100' : ''}>
                                    <td className="p-3 font-bold text-left sticky left-0 bg-gray-200">{row.label}</td>
                                    {row.isMonthly ? (
                                        <td colSpan={FIXED_PERIODS.length} className={`p-3 font-extrabold ${row.isColor ? (parseFloat(row.value) < 65 ? 'text-red-500' : 'text-green-600') : ''}`}>
                                            {row.value}
                                        </td>
                                    ) : (
                                        FIXED_PERIODS.map(period => {
                                            const entry = traveteDataByPeriod[period];
                                            const isPreviewSlot = !entry && isTodaySelected && previewData && previewData.period === period;
                                            let cellClass = 'p-3 font-extrabold';
                                            let cellContent = getTraveteCellContent(period, row.key);

                                            if (row.key === 'goalDisplay') {
                                                if (entry) {
                                                    cellClass += ` ${row.highlight}`;
                                                } else if (isPreviewSlot) {
                                                    cellClass += ` ${row.previewHighlight || 'text-yellow-500'}`;
                                                }
                                            } else if (row.isColor && entry && cellContent !== '-') {
                                                const values = row.getValues ? row.getValues(entry) : [];
                                                const hasLow = values.some(value => Number(value) < 65);
                                                cellClass += hasLow ? ' text-red-500' : ' text-green-600';
                                            }

                                            const warningNeeded = row.key === 'producedDisplay' && entry && shouldWarnLowEfficiency(entry);

                                            return (
                                                <td key={period} className={cellClass}>
                                                    {warningNeeded && (
                                                        <span role="img" aria-label="Alerta" className="text-yellow-400 text-3xl">⚠️ </span>
                                                    )}
                                                    {cellContent}
                                                </td>
                                            );
                                        })
                                    )}
                                </tr>
                            ))}
                        </tbody>
                    </table>
                </div>
            );
        }

        const dataByPeriod = processedData.reduce((acc, curr) => ({ ...acc, [curr.period]: curr }), {});

        const getPeopleTimeValue = (p) => dataByPeriod[p] ? `${dataByPeriod[p].people} / ${dataByPeriod[p].availableTime} min` : '- / -';
        const getProductionValue = (p) => dataByPeriod[p]?.producedForDisplay || '-';
        const getAlteracaoValue = (p) => {
            const launched = dataByPeriod[p];
            if (launched && launched.productionDetails?.length > 0) {
                return launched.productionDetails.map(d => productMapForSelectedDate.get(d.productId)?.name).filter(Boolean).join(' / ');
            }
            if (isTodaySelected && previewData && previewData.period === p) {
                return previewData.productName;
            }
            return '-';
        };

        const TV_ROWS = [
            { key: 'meta', label: 'Meta', formatter: (p) => dataByPeriod[p]?.goalForDisplay || dataByPeriod[p]?.goal || '-' },
            { key: 'producedForDisplay', label: 'Produção', formatter: getProductionValue },
            { key: 'efficiency', label: 'Eficiência', isColor: true, formatter: (p) => dataByPeriod[p] ? `${dataByPeriod[p].efficiency}%` : '-' },
            { key: 'cumulativeGoal', label: 'Meta Acum.', formatter: (p) => dataByPeriod[p]?.cumulativeGoal.toLocaleString('pt-BR') || '-' },
            { key: 'cumulativeProduction', label: 'Prod. Acum.', formatter: (p) => dataByPeriod[p]?.cumulativeProduction.toLocaleString('pt-BR') || '-' },
            { key: 'cumulativeEfficiency', label: 'Efic. Acum.', isColor: true, formatter: (p) => dataByPeriod[p] ? `${dataByPeriod[p].cumulativeEfficiency}%` : '-' },
            { key: 'monthlyGoal', label: 'Meta Mês', isMonthly: true, value: monthlySummary.totalGoal.toLocaleString('pt-BR') },
            { key: 'monthlyProduction', label: 'Prod. Mês', isMonthly: true, value: monthlySummary.totalProduction.toLocaleString('pt-BR') },
            { key: 'monthlyEfficiency', label: 'Efic. Mês', isMonthly: true, isColor: true, value: `${monthlySummary.averageEfficiency}%` },
        ];

        return (
            <div className="overflow-x-auto w-full text-center p-6 border-4 border-blue-900 rounded-xl shadow-2xl bg-white text-gray-900">
                <table className="min-w-full table-fixed">
                    <thead className="text-white bg-blue-500">
                        <tr><th colSpan={FIXED_PERIODS.length + 1} className="p-4 text-5xl relative">
                            <div className="absolute top-2 left-2 flex items-center gap-2">
                                <button onClick={stopTvMode} className="p-2 bg-red-600 text-white rounded-full flex items-center gap-1 text-sm"><XCircle size={18} /> SAIR</button>
                                {!isCarousel && (
                                    <>
                                        <button onClick={handlePrevDash} className="p-2 bg-blue-700 text-white rounded-full"><ArrowLeft size={18} /></button>
                                        <button onClick={handleNextDash} className="p-2 bg-blue-700 text-white rounded-full"><ArrowRight size={18} /></button>
                                    </>
                                )}
                            </div>
                            {!isCarousel && (
                                <div className="absolute top-2 right-2 flex items-center gap-2">
                                    <button onClick={handlePrevDay} className="px-3 py-1 bg-blue-700 text-white rounded-full text-sm">⬅ Dia anterior</button>
                                    <button onClick={handleNextDay} className="px-3 py-1 bg-blue-700 text-white rounded-full text-sm">Dia seguinte ➡</button>
                                </div>
                            )}
                            {currentDashboard.name.toUpperCase()} - {selectedDateLabel}
                        </th></tr>
                        <tr><th className="p-2 text-left">Resumo</th>{FIXED_PERIODS.map(p => <th key={p} className="p-2 text-sm">{getPeopleTimeValue(p)}</th>)}</tr>
                        <tr><th className="p-2 text-left">Alteração</th>{FIXED_PERIODS.map(p => {
                            const launched = dataByPeriod[p];
                            const isPreviewSlot = isTodaySelected && previewData && previewData.period === p && !launched;
                            return <th key={p} className={`p-2 text-base ${isPreviewSlot ? 'text-yellow-300' : ''}`}>{getAlteracaoValue(p)}</th>
                        })}</tr>
                        <tr><th className="p-3 text-left">Hora</th>{FIXED_PERIODS.map(p => <th key={p} className="p-3 text-3xl">{p}</th>)}</tr>
                    </thead>
                    <tbody className="text-2xl divide-y divide-gray-200">
                        {TV_ROWS.map(row => (
                            <tr key={row.key} className={row.isMonthly ? 'bg-gray-100' : ''}>
                                <td className="p-3 font-bold text-left sticky left-0 bg-gray-200">{row.label}</td>
                                {row.isMonthly ? (
                                    <td colSpan={FIXED_PERIODS.length} className={`p-3 font-extrabold ${row.isColor ? (parseFloat(row.value) < 65 ? 'text-red-500' : 'text-green-600') : ''}`}>{row.value}</td>
                                ) : (
                                    FIXED_PERIODS.map(p => {
                                        const launched = dataByPeriod[p];
                                        let cellContent, cellClass = 'p-3 font-extrabold';

                                        if (row.key === 'meta') {
                                            if (launched) {
                                                cellContent = launched.goalForDisplay;
                                                cellClass += ' text-blue-600';
                                            } else if (previewData && previewData.period === p) {
                                                cellContent = previewData.goalDisplay;
                                                cellClass += ' text-yellow-500';
                                            } else {
                                                cellContent = '-';
                                            }
                                        } else {
                                            cellContent = row.formatter(p);
                                            if (row.isColor && cellContent !== '-') {
                                                const numericVal = dataByPeriod[p]?.[row.key];
                                                cellClass += parseFloat(numericVal) < 65 ? ' text-red-500' : ' text-green-600';
                                            }
                                        }

                                        const efficiency = dataByPeriod[p]?.efficiency;

                                        return <td key={p} className={cellClass}>
                                            {row.key === 'producedForDisplay' && launched && efficiency != null && efficiency < 70 && (
                                              <span role="img" aria-label="Alerta" className="text-yellow-400 text-3xl">⚠️ </span>
                                            )}
                                            {cellContent}
                                        </td>;
                                    })
                                )}
                            </tr>
                        ))}
                    </tbody>
                </table>
            </div>
        );
    };

    if (!currentDashboard) {
        return <div className="min-h-screen bg-gray-100 dark:bg-black flex justify-center items-center"><p className="text-xl">Carregando...</p></div>;
    }

    return (
        <div className="min-h-screen p-4 md:p-8 bg-gray-100 dark:bg-gray-900 flex flex-col items-center justify-center font-sans space-y-8">
            <FullScreenAlert isOpen={showFullScreenAlert} />
            <div className={`w-full transition-opacity duration-300 ${transitioning ? 'opacity-0' : 'opacity-100'}`}>
                {renderTvTable()}
            </div>
            <p className="text-sm text-gray-500 mt-4">Última atualização: {new Date().toLocaleTimeString('pt-BR')}</p>
        </div>
    );
};


// #####################################################################
// #                                                                   #
// #               COMPONENTE RAIZ E LÓGICA DE NAVEGAÇÃO               #
// #                                                                   #
// #####################################################################

const AppContent = () => {
    const { user, loading } = useAuth();
    const [currentApp, setCurrentApp] = useState('cronoanalise');
    const [tvMode, setTvMode] = useState(null);
    const [currentDashboardIndex, setCurrentDashboardIndex] = useState(() => {
        const savedIndex = localStorage.getItem('lastDashboardIndex');
        return savedIndex ? parseInt(savedIndex, 10) : 0;
    });

    const [dashboards, setDashboards] = useState([]);
    const [usersWithRoles, setUsersWithRoles] = useState([]);
    const [userPermissions, setUserPermissions] = useState({});

    useEffect(() => {
        localStorage.setItem('lastDashboardIndex', currentDashboardIndex);
    }, [currentDashboardIndex]);
    
    useEffect(() => {
        if (!user) {
            setUserPermissions({});
            setDashboards([]);
            setUsersWithRoles([]);
            return;
        }

        let unsubDashboards; 

        const setupDataAndListeners = async () => {
            try {
                // --- Etapa 1: Verificar e criar dashboards iniciais (apenas uma vez) ---
                const dashboardsQuery = query(collection(db, "dashboards"), orderBy("order"));
                const initialDashboardsSnap = await getDocs(dashboardsQuery);
                
                if (initialDashboardsSnap.empty) {
                    console.log("Nenhum dashboard encontrado, criando dados iniciais...");
                    const batch = writeBatch(db);
                    initialDashboards.forEach(dash => {
                        const docRef = doc(db, "dashboards", dash.id);
                        batch.set(docRef, dash);
                    });
                    await batch.commit();
                    console.log("Dashboards iniciais criados com sucesso.");
                }

                // --- Etapa 2: Iniciar o listener em tempo real para dashboards ---
                unsubDashboards = onSnapshot(dashboardsQuery, (snap) => {
                    const fetchedDashboards = snap.docs.map(d => d.data());
                    setDashboards(fetchedDashboards);
                }, (error) => {
                    console.error("Erro no listener de Dashboards:", error);
                });

                // --- Etapa 3: Buscar dados de usuários e permissões (apenas uma vez) ---
                const rolesSnap = await getDocs(collection(db, "roles"));
                const rolesData = new Map(rolesSnap.docs.map(d => [d.id, d.data()]));

                const usersSnap = await getDocs(collection(db, "users"));
                const usersData = usersSnap.docs.map(d => ({ uid: d.id, ...d.data() }));
                
                const combinedUsers = usersData.map(u => ({ ...u, permissions: rolesData.get(u.uid)?.permissions || [] }));
                setUsersWithRoles(combinedUsers);

                const currentUserPermissionsDoc = rolesData.get(user.uid);
                let permissionsList = currentUserPermissionsDoc?.permissions || [];
                
                if (currentUserPermissionsDoc?.role === 'admin') {
                     permissionsList = Object.keys(ALL_PERMISSIONS);
                }
                
                const permissionsMap = {};
                for (const key in ALL_PERMISSIONS) {
                    permissionsMap[key] = permissionsList.includes(key);
                }
                
                setUserPermissions(permissionsMap);

            } catch (error) {
                console.error("ERRO CRÍTICO AO CONFIGURAR DADOS:", error);
            }
        };

        setupDataAndListeners();

        return () => {
            if (unsubDashboards) {
                unsubDashboards();
            }
        };
    }, [user]);


    const startTvMode = useCallback((options) => setTvMode(options), []);
    const stopTvMode = useCallback(() => setTvMode(null), []);

    if (loading) {
        return <div className="min-h-screen bg-gray-100 dark:bg-black flex justify-center items-center"><p className="text-xl">Carregando autenticação...</p></div>;
    }
    
    if (!user) {
        return <LoginPage />;
    }

    if (dashboards.length === 0 || Object.keys(userPermissions).length === 0) {
        return <div className="min-h-screen bg-gray-100 dark:bg-black flex justify-center items-center"><p className="text-xl">Carregando dados do usuário...</p></div>;
    }

    if (tvMode && currentApp === 'cronoanalise') {
        return <TvModeDisplay tvOptions={tvMode} stopTvMode={stopTvMode} dashboards={dashboards} />;
    }

    if (currentApp === 'stock') {
        return <StockManagementApp onNavigateToCrono={() => setCurrentApp('cronoanalise')} />;
    }
    
    return <CronoanaliseDashboard 
        onNavigateToStock={() => setCurrentApp('stock')}
        user={user}
        permissions={userPermissions}
        startTvMode={startTvMode} 
        dashboards={dashboards}
        users={usersWithRoles}
        roles={defaultRoles}
        currentDashboardIndex={currentDashboardIndex}
        setCurrentDashboardIndex={setCurrentDashboardIndex}
    />;
};

const App = () => {
    return (
        <AuthProvider>
            <AppContent />
        </AuthProvider>
    );
};


export default App;<|MERGE_RESOLUTION|>--- conflicted
+++ resolved
@@ -67,12 +67,8 @@
     return hashArray.map(b => b.toString(16).padStart(2, '0')).join('');
 }
 
-<<<<<<< HEAD
 const ADMIN_PASSWORD_HASH = (process.env.REACT_APP_ADMIN_PASSWORD_HASH || '').trim();
 const IS_VALID_ADMIN_PASSWORD_HASH = /^[a-f0-9]{64}$/i.test(ADMIN_PASSWORD_HASH);
-=======
-const ADMIN_PASSWORD_HASH = process.env.REACT_APP_ADMIN_PASSWORD_HASH || '';
->>>>>>> c8c39502
 
 
 // --- ESTILOS GLOBAIS E ANIMAÇÕES ---
@@ -2898,7 +2894,6 @@
 
     const handleConfirm = async () => {
         setError('');
-<<<<<<< HEAD
         if (!IS_VALID_ADMIN_PASSWORD_HASH) {
             setError('Configuração de segurança ausente. Contate o administrador.');
             return;
@@ -2907,16 +2902,6 @@
         const inputHash = await sha256Hex(password.trim());
 
         if (IS_VALID_ADMIN_PASSWORD_HASH && inputHash === ADMIN_PASSWORD_HASH) {
-=======
-        if (!ADMIN_PASSWORD_HASH) {
-            setError('Configuração de segurança ausente. Contate o administrador.');
-            return;
-        }
-
-        const inputHash = await sha256Hex(password.trim());
-
-        if (inputHash === ADMIN_PASSWORD_HASH) {
->>>>>>> c8c39502
             if(onSuccess) onSuccess();
             onClose();
         } else {
@@ -4503,7 +4488,6 @@
             setNewEntry(prev => ({ ...prev, productions: Array(expectedCount).fill('') }));
         }
     }, [isTraveteDashboard, traveteComputedEntry.goalDisplay, calculatePredictions, newEntry.productions.length]);
-<<<<<<< HEAD
 
     const predictedLotLabel = useMemo(() => {
         if (isTraveteDashboard) return '';
@@ -4514,18 +4498,6 @@
         return labels.join(' / ');
     }, [isTraveteDashboard, predictedLots]);
 
-=======
-
-    const predictedLotLabel = useMemo(() => {
-        if (isTraveteDashboard) return '';
-        const labels = predictedLots
-            .filter(lot => !lot.isUrgent)
-            .map(lot => lot.productName || lot.name || '')
-            .filter(Boolean);
-        return labels.join(' / ');
-    }, [isTraveteDashboard, predictedLots]);
-
->>>>>>> c8c39502
     const productMapForSelectedDate = useMemo(() =>
         new Map(productsForSelectedDate.map(p => [p.id, p])),
     [productsForSelectedDate]);
