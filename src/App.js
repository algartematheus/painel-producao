import React, { useState, useEffect, useMemo, useCallback, useRef, createContext, useContext } from 'react';
import { Sun, Moon, PlusCircle, List, Edit, Trash2, Save, XCircle, ChevronLeft, ChevronRight, MessageSquare, Layers, ChevronUp, ChevronDown, LogOut, Settings, ChevronDown as ChevronDownIcon, Package, Monitor, ArrowLeft, ArrowRight, UserCog, BarChart, Film, Warehouse, Home, ArrowUpDown, Box, Trash, MinusCircle } from 'lucide-react';
import { db, auth } from './firebase';
import {
  collection,
  doc,
  setDoc,
  updateDoc,
  deleteDoc,
  onSnapshot,
  writeBatch,
  query,
  orderBy,
  getDocs,
  increment,
  Timestamp
} from 'firebase/firestore';
import {
  signInWithEmailAndPassword,
  signOut,
  onAuthStateChanged,
  setPersistence,
  browserLocalPersistence,
  browserSessionPersistence,
} from 'firebase/auth';

// =====================================================================
// == CONSTANTES E FUNÇÕES AUXILIARES GLOBAIS ==
// =====================================================================
const raceBullLogoUrl = "https://firebasestorage.googleapis.com/v0/b/quadrodeproducao.firebasestorage.app/o/assets%2FLOGO%20PROPRIET%C3%81RIA.png?alt=media&token=a16d015f-e8ca-4b3c-b744-7cef3ab6504b";

const initialDashboards = [
    { id: 'producao', name: 'Quadro da Produção', order: 1 },
    { id: 'acabamento', name: 'Quadro do Acabamento', order: 2 },
    { id: 'estoque', name: 'Quadro do Estoque', order: 3 },
    { id: 'corte', name: 'Quadro do Corte', order: 4 },
    { id: 'travete', name: 'Quadro do Travete', order: 5 },
];

const FIXED_PERIODS = ["08:00", "09:00", "10:00", "11:00", "11:45", "14:00", "15:00", "16:00", "17:00"];

const ALL_PERMISSIONS = {
    MANAGE_DASHBOARDS: 'Gerenciar Quadros (Criar/Renomear/Excluir/Reordenar)',
    MANAGE_PRODUCTS: 'Gerenciar Produtos (Criar/Editar/Excluir)',
    MANAGE_LOTS: 'Gerenciar Lotes (Criar/Editar/Excluir/Reordenar)',
    ADD_ENTRIES: 'Adicionar Lançamentos de Produção',
    EDIT_ENTRIES: 'Editar Lançamentos de Produção',
    DELETE_ENTRIES: 'Excluir Lançamentos de Produção',
    VIEW_TRASH: 'Visualizar Lixeira',
    RESTORE_TRASH: 'Restaurar Itens da Lixeira',
    MANAGE_SETTINGS: 'Acessar e Gerenciar Configurações de Administrador',
};

const defaultRoles = {
    'admin': { id: 'admin', name: 'Administrador', permissions: Object.keys(ALL_PERMISSIONS) },
    'editor': { id: 'editor', name: 'Editor', permissions: ['MANAGE_PRODUCTS', 'MANAGE_LOTS', 'ADD_ENTRIES', 'EDIT_ENTRIES', 'DELETE_ENTRIES'] },
    'viewer': { id: 'viewer', name: 'Visualizador', permissions: [] },
};

const generateId = (prefix) => `${prefix}_${Date.now()}_${Math.random().toString(36).substr(2, 9)}`;

async function sha256Hex(message) {
    const data = new TextEncoder().encode(message);
    const hashBuffer = await crypto.subtle.digest('SHA-256', data);
    const hashArray = Array.from(new Uint8Array(hashBuffer));
    return hashArray.map(b => b.toString(16).padStart(2, '0')).join('');
}


// --- ESTILOS GLOBAIS E ANIMAÇÕES ---
const GlobalStyles = () => (
    <style>{`
        @keyframes fadeIn { from { opacity: 0; } to { opacity: 1; } }
        @keyframes scaleUp { from { transform: scale(0.95) translateY(10px); opacity: 0; } to { transform: scale(1) translateY(0); opacity: 1; } }
        @keyframes slideDown { from { opacity: 0; transform: translateY(-10px); } to { opacity: 1; transform: translateY(0); } }
        @keyframes blinking-red {
            0% { background-color: transparent; }
            50% { background-color: rgba(239, 68, 68, 0.5); }
            100% { background-color: transparent; }
        }
        .blinking-red {
            animation: blinking-red 1s infinite;
        }
        .modal-backdrop { animation: fadeIn 0.2s ease-out forwards; }
        .modal-content { animation: scaleUp 0.2s ease-out forwards; }
        .dropdown-content { animation: slideDown 0.2s ease-out forwards; }
    `}</style>
);

// --- HOOKS CUSTOMIZADOS ---
const useClickOutside = (ref, handler) => {
    useEffect(() => {
        const listener = (event) => {
            if (!ref.current || ref.current.contains(event.target)) return;
            handler(event);
        };
        document.addEventListener('mousedown', listener);
        document.addEventListener('touchstart', listener);
        return () => {
            document.removeEventListener('mousedown', listener);
            document.removeEventListener('touchstart', listener);
        };
    }, [ref, handler]);
};

const usePrevious = (value) => {
    const ref = useRef();
    useEffect(() => {
        ref.current = value;
    });
    return ref.current;
}

const createTraveteDefaultProductForm = () => ({
    baseName: '',
    baseTime: '',
    createTwoNeedle: true,
    createOneNeedle: true,
    createConventional: true,
    oneNeedleTime: '',
    conventionalTime: '',
    oneNeedleManual: false,
    conventionalManual: false,
});


// #####################################################################
// #                                                                   #
// #                       INÍCIO: AUTENTICAÇÃO                        #
// #                                                                   #
// #####################################################################

const AuthContext = createContext();

export const AuthProvider = ({ children }) => {
    const [user, setUser] = useState(null);
    const [loading, setLoading] = useState(true);

    useEffect(() => {
        const unsubscribe = onAuthStateChanged(auth, (currentUser) => {
            setUser(currentUser);
            setLoading(false);
        });
        return unsubscribe;
    }, []);

    const login = async (email, password, persistenceType) => {
        if (persistenceType) {
            await setPersistence(auth, persistenceType);
        }
        return signInWithEmailAndPassword(auth, email, password);
    };
    const logout = () => signOut(auth);

    const value = useMemo(() => ({
        user,
        loading,
        login,
        logout,
    }), [user, loading]);

    return (
        <AuthContext.Provider value={value}>
            {!loading && children}
        </AuthContext.Provider>
    );
};

export const useAuth = () => useContext(AuthContext);

const LoginPage = () => {
    const { login } = useAuth();
    const [email, setEmail] = useState('');
    const [password, setPassword] = useState('');
    const [error, setError] = useState('');
    const [rememberMe, setRememberMe] = useState(() => {
        const stored = localStorage.getItem('rememberLoginPersistence');
        if (stored === null) {
            return true;
        }
        return stored === 'true';
    });

    useEffect(() => {
        localStorage.setItem('rememberLoginPersistence', rememberMe ? 'true' : 'false');
    }, [rememberMe]);

    const handleLogin = async (e) => {
        e.preventDefault();
        setError('');
        try {
            await login(
                email,
                password,
                rememberMe ? browserLocalPersistence : browserSessionPersistence
            );
        } catch (err) {
            setError('Falha no login. Verifique seu e-mail e senha.');
            console.error(err);
        }
    };

    return (
        <div className="flex items-center justify-center min-h-screen bg-gray-100 dark:bg-gray-900">
            <div className="w-full max-w-md p-8 space-y-8 bg-white rounded-lg shadow-lg dark:bg-gray-800">
                <div className="text-center">
                    <img src={raceBullLogoUrl} alt="Race Bull Logo" className="w-32 h-auto mx-auto mb-4 dark:invert" />
                    <h2 className="text-2xl font-bold text-gray-900 dark:text-white">Acessar Sistema</h2>
                </div>
                <form className="mt-8 space-y-6" onSubmit={handleLogin}>
                    <div className="rounded-md shadow-sm -space-y-px">
                        <div>
                            <input
                                id="email-address"
                                name="email"
                                type="email"
                                autoComplete="email"
                                required
                                value={email}
                                onChange={(e) => setEmail(e.target.value)}
                                className="relative block w-full px-3 py-2 text-gray-900 placeholder-gray-500 bg-gray-50 border border-gray-300 rounded-t-md focus:outline-none focus:ring-blue-500 focus:border-blue-500 focus:z-10 sm:text-sm dark:bg-gray-700 dark:border-gray-600 dark:placeholder-gray-400 dark:text-white"
                                placeholder="Email"
                            />
                        </div>
                        <div>
                            <input
                                id="password"
                                name="password"
                                type="password"
                                autoComplete="current-password"
                                required
                                value={password}
                                onChange={(e) => setPassword(e.target.value)}
                                className="relative block w-full px-3 py-2 text-gray-900 placeholder-gray-500 bg-gray-50 border border-gray-300 rounded-b-md focus:outline-none focus:ring-blue-500 focus:border-blue-500 focus:z-10 sm:text-sm dark:bg-gray-700 dark:border-gray-600 dark:placeholder-gray-400 dark:text-white"
                                placeholder="Senha"
                            />
                        </div>
                    </div>

                    {error && <p className="mt-2 text-sm text-center text-red-600">{error}</p>}

                    <div className="flex items-center justify-between">
                        <label className="flex items-center text-sm text-gray-600 dark:text-gray-300">
                            <input
                                type="checkbox"
                                className="w-4 h-4 text-blue-600 border-gray-300 rounded focus:ring-blue-500"
                                checked={rememberMe}
                                onChange={(e) => setRememberMe(e.target.checked)}
                            />
                            <span className="ml-2">Manter-me conectado</span>
                        </label>
                    </div>

                    <div>
                        <button type="submit" className="group relative flex justify-center w-full px-4 py-2 text-sm font-medium text-white bg-blue-600 border border-transparent rounded-md hover:bg-blue-700 focus:outline-none focus:ring-2 focus:ring-offset-2 focus:ring-blue-500">
                            Entrar
                        </button>
                    </div>
                </form>
            </div>
        </div>
    );
};


// #######################################################################
// #       INÍCIO: GERENCIADOR DE ESTOQUE (AGORA COM FIREBASE)         #
// #######################################################################

const StockContext = createContext();

const StockProvider = ({ children }) => {
    const { user } = useAuth();
    const [categories, setCategories] = useState([]);
    const [products, setProducts] = useState([]);
    const [stockMovements, setStockMovements] = useState([]);
    const [loading, setLoading] = useState(true);

    // Listeners em tempo real para os dados do estoque no Firebase
    useEffect(() => {
        if (!user) {
            setLoading(false);
            return;
        };
        setLoading(true);

        const unsubCategories = onSnapshot(query(collection(db, "stock/data/categories"), orderBy("name")), (snap) => {
            setCategories(snap.docs.map(d => ({ id: d.id, ...d.data() })));
        });

        const unsubProducts = onSnapshot(query(collection(db, "stock/data/products"), orderBy("name")), (snap) => {
            setProducts(snap.docs.map(d => ({ id: d.id, ...d.data() })));
        });

        const unsubMovements = onSnapshot(query(collection(db, "stock/data/movements"), orderBy("timestamp", "desc")), (snap) => {
            setStockMovements(snap.docs.map(d => {
                const data = d.data();
                return { 
                    id: d.id, 
                    ...data,
                    timestamp: data.timestamp ? data.timestamp.toDate() : new Date() 
                };
            }));
        });
        
        setLoading(false);

        return () => {
            unsubCategories();
            unsubProducts();
            unsubMovements();
        };
    }, [user]);

    // Funções para manipular os dados no Firebase, agora envolvidas em useCallback
    const addCategory = useCallback(async (categoryName) => {
        const newId = generateId('cat');
        const exists = categories.some(c => c.name.toLowerCase() === categoryName.toLowerCase());
        if (exists) {
            alert("Uma categoria com este nome já existe.");
            return null;
        }
        await setDoc(doc(db, "stock/data/categories", newId), { 
            name: categoryName, 
            createdBy: { uid: user.uid, email: user.email },
            createdAt: Timestamp.now(),
        });
        return newId;
    }, [user, categories]);

    const addProduct = useCallback(async (productData) => {
        const newId = generateId('prod');
        const newProduct = {
            ...productData,
            isDeleted: false,
            createdAt: Timestamp.now(),
            createdBy: { uid: user.uid, email: user.email },
            variations: productData.variations.map(v => ({
                ...v,
                id: generateId('var'),
                currentStock: parseInt(v.initialStock, 10) || 0
            }))
        };
        await setDoc(doc(db, "stock/data/products", newId), newProduct);
    }, [user]);

    const updateProduct = useCallback(async (productId, productData) => {
        const { id, ...dataToUpdate } = productData;
        const productRef = doc(db, "stock/data/products", productId);
        await updateDoc(productRef, {
            ...dataToUpdate,
            lastEditedBy: { uid: user.uid, email: user.email },
            lastEditedAt: Timestamp.now(),
        });
    }, [user]);

    const deleteProduct = useCallback(async (productId) => {
        await updateDoc(doc(db, "stock/data/products", productId), { 
            isDeleted: true,
            deletedAt: Timestamp.now(),
            deletedBy: { uid: user.uid, email: user.email },
        });
    }, [user]);

    const restoreProduct = useCallback(async (productId) => {
        await updateDoc(doc(db, "stock/data/products", productId), { 
            isDeleted: false,
            deletedAt: null,
            deletedBy: null,
        });
    }, []);

    const addStockMovement = useCallback(async ({ productId, variationId, quantity, type }) => {
        const batch = writeBatch(db);
        
        const newMovementId = generateId('mov');
        const movementRef = doc(db, "stock/data/movements", newMovementId);
        batch.set(movementRef, {
            productId,
            variationId,
            quantity: parseInt(quantity, 10),
            type,
            user: user.uid,
            userEmail: user.email,
            timestamp: Timestamp.now()
        });

        const productRef = doc(db, "stock/data/products", productId);
        const productDoc = products.find(p => p.id === productId);
        if (productDoc) {
            const updatedVariations = productDoc.variations.map(v => {
                if (v.id === variationId) {
                    const change = type === 'Entrada' ? parseInt(quantity, 10) : -parseInt(quantity, 10);
                    return { ...v, currentStock: v.currentStock + change };
                }
                return v;
            });
            batch.update(productRef, { variations: updatedVariations });
        }

        await batch.commit();
    }, [user, products]);

    const deleteStockMovement = useCallback(async (movement) => {
        const { id, productId, variationId, quantity, type } = movement;
        if (!id) return;
        
        const batch = writeBatch(db);

        const movementRef = doc(db, "stock/data/movements", id);
        batch.delete(movementRef);

        const productRef = doc(db, "stock/data/products", productId);
        const productDoc = products.find(p => p.id === productId);
        if (productDoc) {
            const updatedVariations = productDoc.variations.map(v => {
                if (v.id === variationId) {
                    const change = type === 'Entrada' ? -parseInt(quantity, 10) : parseInt(quantity, 10);
                    return { ...v, currentStock: v.currentStock + change };
                }
                return v;
            });
            batch.update(productRef, { variations: updatedVariations });
        }

        await batch.commit();
    }, [products]);


    const value = useMemo(() => ({
        loading,
        categories,
        products: products.filter(p => !p.isDeleted),
        deletedProducts: products.filter(p => p.isDeleted),
        stockMovements,
        addCategory,
        addProduct,
        updateProduct,
        deleteProduct,
        restoreProduct,
        addStockMovement,
        deleteStockMovement,
    }), [
        loading, 
        categories, 
        products, 
        stockMovements,
        addCategory,
        addProduct,
        updateProduct,
        deleteProduct,
        restoreProduct,
        addStockMovement,
        deleteStockMovement
    ]);

    return <StockContext.Provider value={value}>{children}</StockContext.Provider>;
};

const useStock = () => useContext(StockContext);

const StockHeader = ({ onNavigateToCrono }) => {
    const { logout } = useAuth();
    return (
        <header className="bg-white dark:bg-gray-900 shadow-md p-4 flex justify-between items-center sticky top-0 z-40">
            <div className="flex items-center gap-4">
                <img src={raceBullLogoUrl} alt="Race Bull Logo" className="h-12 w-auto dark:invert" />
                <h1 className="text-xl sm:text-2xl font-bold text-gray-800 dark:text-white">Painel de Estoque</h1>
            </div>
            <div className="flex items-center gap-4">
                <button onClick={onNavigateToCrono} className="p-2 rounded-md hover:bg-gray-200 dark:hover:bg-gray-700 flex items-center gap-2">
                    <Home size={20} />
                    <span className="hidden sm:inline">Quadro de Produção</span>
                </button>
                <button onClick={logout} className="p-2 rounded-md hover:bg-gray-200 dark:hover:bg-gray-700 flex items-center gap-2 text-red-500">
                    <LogOut size={20} />
                    <span className="hidden sm:inline">Sair</span>
                </button>
            </div>
        </header>
    );
};

const StockSidebar = ({ activePage, setActivePage }) => {
    const navItems = [
        { id: 'dashboard', label: 'Dashboard', icon: Home },
        { id: 'movements', label: 'Lançamentos', icon: ArrowUpDown },
        { id: 'products', label: 'Produtos', icon: Box },
        { id: 'trash', label: 'Lixeira', icon: Trash },
    ];
    return (
        <aside className="w-64 bg-white dark:bg-gray-900 p-4 flex flex-col">
            <nav className="flex flex-col gap-2">
                {navItems.map(item => (
                    <button key={item.id} onClick={() => setActivePage(item.id)}
                        className={`flex items-center gap-3 p-3 rounded-lg text-lg transition-colors ${activePage === item.id ? 'bg-blue-600 text-white' : 'hover:bg-gray-100 dark:hover:bg-gray-800'}`}>
                        <item.icon size={24} />
                        {item.label}
                    </button>
                ))}
            </nav>
        </aside>
    );
};

const StockDashboardPage = ({ setConfirmation }) => {
    const { products, categories, loading } = useStock();
    const [selectedCategoryId, setSelectedCategoryId] = useState('');
    const [sortOrder, setSortOrder] = useState('asc');

    const getTotalStock = (p) => p.variations.reduce((sum, v) => sum + v.currentStock, 0);

    const displayedProducts = useMemo(() => {
        let filteredProducts = products;

        if (selectedCategoryId) {
            filteredProducts = products.filter(p => p.categoryId === selectedCategoryId);
        }

        return [...filteredProducts].sort((a, b) => {
            if (sortOrder === 'asc') {
                return a.name.localeCompare(b.name);
            } else {
                return b.name.localeCompare(a.name);
            }
        });
    }, [products, selectedCategoryId, sortOrder]);
    
    if (loading) return <div className="p-8 text-center">Carregando dados do estoque...</div>;

    return (
        <div className="p-8">
            <h1 className="text-3xl font-bold mb-6">Visão Geral do Estoque</h1>

            <div className="bg-white dark:bg-gray-900 p-4 mb-6 rounded-2xl shadow-lg flex flex-wrap items-center justify-between gap-4">
                <div className="flex-grow">
                    <label htmlFor="category-filter" className="block text-sm font-medium text-gray-700 dark:text-gray-300">Filtrar por Categoria</label>
                    <select
                        id="category-filter"
                        value={selectedCategoryId}
                        onChange={(e) => setSelectedCategoryId(e.target.value)}
                        className="mt-1 block w-full md:w-auto p-2 rounded-md bg-gray-100 dark:bg-gray-700 border-transparent focus:border-blue-500 focus:bg-white focus:ring-0"
                    >
                        <option value="">Todas as Categorias</option>
                        {categories.map(c => <option key={c.id} value={c.id}>{c.name}</option>)}
                    </select>
                </div>
                <div>
                    <label className="block text-sm font-medium text-gray-700 dark:text-gray-300">Ordenar por Nome</label>
                    <div className="mt-1 flex rounded-md shadow-sm">
                        <button
                            onClick={() => setSortOrder('asc')}
                            className={`px-4 py-2 rounded-l-md border border-gray-300 text-sm font-medium ${sortOrder === 'asc' ? 'bg-blue-600 text-white' : 'bg-white dark:bg-gray-700 hover:bg-gray-50'}`}
                        >
                            A-Z
                        </button>
                        <button
                            onClick={() => setSortOrder('desc')}
                            className={`-ml-px px-4 py-2 rounded-r-md border border-gray-300 text-sm font-medium ${sortOrder === 'desc' ? 'bg-blue-600 text-white' : 'bg-white dark:bg-gray-700 hover:bg-gray-50'}`}
                        >
                            Z-A
                        </button>
                    </div>
                </div>
            </div>

            <div className="bg-white dark:bg-gray-900 p-6 rounded-2xl shadow-lg">
                <table className="w-full">
                    <thead className="border-b-2 dark:border-gray-700">
                        <tr>
                            <th className="p-3 text-left">Produto</th>
                            <th className="p-3 text-center">Estoque Inicial (Total)</th>
                            <th className="p-3 text-center">Estoque Atual (Total)</th>
                            <th className="p-3 text-center">Estoque Mínimo</th>
                        </tr>
                    </thead>
                    <tbody>
                        {displayedProducts.map(p => {
                            const totalCurrentStock = getTotalStock(p);
                            const totalInitialStock = p.variations.reduce((sum, v) => sum + (v.initialStock || 0), 0);
                            const stockStatusColor = totalCurrentStock <= p.minStock ? 'bg-red-500/20 text-red-500' : 'bg-green-500/20 text-green-500';
                            return (
                                <tr key={p.id} className="border-b dark:border-gray-800 hover:bg-gray-50 dark:hover:bg-gray-800/50">
                                    <td className="p-3 font-medium">{p.name}</td>
                                    <td className="p-3 text-center">{totalInitialStock.toLocaleString('pt-BR')}</td>
                                    <td className={`p-3 text-center font-bold`}>
                                        <span className={`px-3 py-1 rounded-full ${stockStatusColor}`}>
                                            {totalCurrentStock.toLocaleString('pt-BR')}
                                        </span>
                                    </td>
                                    <td className="p-3 text-center">{p.minStock.toLocaleString('pt-BR')}</td>
                                </tr>
                            );
                        })}
                    </tbody>
                </table>
            </div>
        </div>
    );
};

const StockCalendarView = ({ selectedDate, setSelectedDate, currentMonth, setCurrentMonth, calendarView, setCalendarView, stockMovements }) => {
    const handleNavigation = (offset) => {
        if (calendarView === 'day') setCurrentMonth(prev => new Date(prev.getFullYear(), prev.getMonth() + offset, 1));
        else if (calendarView === 'month') setCurrentMonth(prev => new Date(prev.getFullYear() + offset, prev.getMonth(), 1));
        else if (calendarView === 'year') setCurrentMonth(prev => new Date(prev.getFullYear() + offset * 10, prev.getMonth(), 1));
    };
    const handleHeaderClick = () => {
        if (calendarView === 'day') setCalendarView('month');
        if (calendarView === 'month') setCalendarView('year');
    };
    const handleMonthSelect = (monthIndex) => { setCurrentMonth(new Date(currentMonth.getFullYear(), monthIndex, 1)); setCalendarView('day'); };
    const handleYearSelect = (year) => { setCurrentMonth(new Date(year, currentMonth.getMonth(), 1)); setCalendarView('month'); };

    const movementsByDate = useMemo(() => {
        const map = new Map();
        stockMovements.forEach(mov => {
            const dateStr = mov.timestamp.toDateString();
            if (!map.has(dateStr)) {
                map.set(dateStr, []);
            }
            map.get(dateStr).push(mov);
        });
        return map;
    }, [stockMovements]);

    const renderHeader = () => {
        let text = '';
        if (calendarView === 'day') text = currentMonth.toLocaleString('pt-BR', { month: 'long', year: 'numeric' });
        else if (calendarView === 'month') text = currentMonth.getFullYear();
        else { const startYear = Math.floor(currentMonth.getFullYear() / 10) * 10; text = `${startYear} - ${startYear + 9}`; }
        return <button onClick={handleHeaderClick} className="text-xl font-semibold hover:text-blue-500">{text}</button>;
    };
    const renderDayView = () => {
        const startOfMonth = new Date(currentMonth.getFullYear(), currentMonth.getMonth(), 1);
        const startDate = new Date(startOfMonth);
        startDate.setDate(startDate.getDate() - startOfMonth.getDay());
        const days = Array.from({ length: 42 }, (_, i) => { const day = new Date(startDate); day.setDate(day.getDate() + i); return day; });
        return (
            <div className="grid grid-cols-7 gap-2 text-center">
                {['D', 'S', 'T', 'Q', 'Q', 'S', 'S'].map((day, i) => <div key={i} className="font-medium text-gray-500 text-sm">{day}</div>)}
                {days.map((day, i) => {
                    const isSelected = day.toDateString() === selectedDate.toDateString();
                    const isCurrentMonth = day.getMonth() === currentMonth.getMonth();
                    const hasData = movementsByDate.has(day.toDateString());
                    return (<button key={i} onClick={() => setSelectedDate(day)} className={`p-2 rounded-full text-sm relative ${isCurrentMonth ? '' : 'text-gray-400 dark:text-gray-600'} ${isSelected ? 'bg-blue-600 text-white' : 'hover:bg-gray-100 dark:hover:bg-gray-700'}`}>{day.getDate()}{hasData && <span className="absolute bottom-1 left-1/2 -translate-x-1/2 w-1.5 h-1.5 bg-green-500 rounded-full"></span>}</button>)
                })}
            </div>
        );
    };
    const renderMonthView = () => {
        const months = Array.from({length: 12}, (_, i) => new Date(0, i).toLocaleString('pt-BR', {month: 'short'}));
        return ( <div className="grid grid-cols-4 gap-2 text-center">{months.map((month, i) => (<button key={month} onClick={() => handleMonthSelect(i)} className="p-3 rounded-lg hover:bg-gray-100 dark:hover:bg-gray-700">{month}</button>))}</div> );
    };
    const renderYearView = () => {
        const startYear = Math.floor(currentMonth.getFullYear() / 10) * 10;
        const years = Array.from({ length: 10 }, (_, i) => startYear + i);
        return ( <div className="grid grid-cols-4 gap-2 text-center">{years.map(year => (<button key={year} onClick={() => handleYearSelect(year)} className="p-3 rounded-lg hover:bg-gray-100 dark:hover:bg-gray-700">{year}</button>))}</div> );
    };
    return (
        <div className="bg-white dark:bg-gray-900 p-6 rounded-2xl shadow-lg">
            <div className="flex justify-between items-center mb-4">
                <button onClick={() => handleNavigation(-1)} title="Anterior"><ChevronLeft/></button>
                {renderHeader()}
                <button onClick={() => handleNavigation(1)} title="Próximo"><ChevronRight/></button>
            </div>
            {calendarView === 'day' && renderDayView()}
            {calendarView === 'month' && renderMonthView()}
            {calendarView === 'year' && renderYearView()}
        </div>
    );
};

const StockMovementsPage = ({ setConfirmation }) => {
    const { products, categories, addStockMovement, stockMovements, deleteStockMovement } = useStock();
    
    const [selectedCategoryId, setSelectedCategoryId] = useState('');
    const [movement, setMovement] = useState({ productId: '', variationId: '', type: 'Saída', quantity: '' });
    
    const [selectedDate, setSelectedDate] = useState(new Date());
    const [currentMonth, setCurrentMonth] = useState(new Date());
    const [calendarView, setCalendarView] = useState('day');

    const isFormValid = useMemo(() => {
        return (
            movement.productId &&
            movement.variationId &&
            movement.quantity &&
            parseInt(movement.quantity, 10) > 0
        );
    }, [movement]);

    const filteredProducts = useMemo(() => {
        if (!selectedCategoryId) return products;
        return products.filter(p => p.categoryId === selectedCategoryId);
    }, [selectedCategoryId, products]);

    const selectedProduct = useMemo(() => products.find(p => p.id === movement.productId), [movement.productId, products]);

    const filteredMovements = useMemo(() => {
        return stockMovements
            .filter(m => m.timestamp.toDateString() === selectedDate.toDateString());
    }, [stockMovements, selectedDate]);

    useEffect(() => {
        setMovement(m => ({ ...m, productId: '', variationId: '' }));
    }, [selectedCategoryId]);

    useEffect(() => {
        setMovement(m => ({ ...m, variationId: '' }));
    }, [movement.productId]);


    const handleSubmit = async (e) => {
        e.preventDefault();
        if(!isFormValid) return;
        await addStockMovement({ ...movement, quantity: parseInt(movement.quantity) });
        setMovement({ productId: '', variationId: '', type: 'Saída', quantity: '' });
    };

    const handleDeleteClick = (mov) => {
        setConfirmation({
            isOpen: true,
            title: "Confirmar Exclusão",
            message: `Tem certeza que deseja apagar este lançamento? A alteração de estoque (${mov.quantity} un.) será revertida.`,
            onConfirm: () => () => deleteStockMovement(mov)
        });
    };

    return (
        <div className="p-8">
            <h1 className="text-3xl font-bold mb-6">Lançamentos de Estoque</h1>
            <div className="grid grid-cols-1 lg:grid-cols-3 gap-8">
                <div className="lg:col-span-1 flex flex-col gap-8">
                    <StockCalendarView
                        selectedDate={selectedDate}
                        setSelectedDate={setSelectedDate}
                        currentMonth={currentMonth}
                        setCurrentMonth={setCurrentMonth}
                        calendarView={calendarView}
                        setCalendarView={setCalendarView}
                        stockMovements={stockMovements}
                    />
                    <form onSubmit={handleSubmit} className="bg-white dark:bg-gray-900 p-6 rounded-2xl shadow-lg flex flex-col gap-4">
                        <h2 className="text-xl font-semibold">Novo Lançamento</h2>
                        
                        <div>
                            <label className="block mb-1">Categoria</label>
                            <select value={selectedCategoryId} onChange={e => setSelectedCategoryId(e.target.value)} className="w-full p-2 rounded-md bg-gray-100 dark:bg-gray-700">
                                <option value="">Todas as Categorias</option>
                                {categories.map(c => <option key={c.id} value={c.id}>{c.name}</option>)}
                            </select>
                        </div>
                        
                        <div>
                            <label className="block mb-1">Produto</label>
                            <select value={movement.productId} onChange={e => setMovement({...movement, productId: e.target.value})} className="w-full p-2 rounded-md bg-gray-100 dark:bg-gray-700">
                                <option value="" disabled>Selecione um produto</option>
                                {filteredProducts.map(p => <option key={p.id} value={p.id}>{p.name}</option>)}
                            </select>
                        </div>

                        {selectedProduct && (
                             <div>
                                 <label className="block mb-1">Variação</label>
                                 <select value={movement.variationId} onChange={e => setMovement({...movement, variationId: e.target.value})} className="w-full p-2 rounded-md bg-gray-100 dark:bg-gray-700">
                                     <option value="" disabled>Selecione uma variação</option>
                                     {selectedProduct.variations.map(v => <option key={v.id} value={v.id}>{v.name} (Est: {v.currentStock})</option>)}
                                 </select>
                             </div>
                        )}
                        
                        <div>
                            <label className="block mb-1">Tipo</label>
                            <select value={movement.type} onChange={e => setMovement({...movement, type: e.target.value})} className="w-full p-2 rounded-md bg-gray-100 dark:bg-gray-700">
                                <option value="Saída">Saída</option>
                                <option value="Entrada">Entrada</option>
                            </select>
                        </div>
                        <div>
                            <label className="block mb-1">Quantidade</label>
                            <input type="number" min="1" value={movement.quantity} onChange={e => setMovement({...movement, quantity: e.target.value})} className="w-full p-2 rounded-md bg-gray-100 dark:bg-gray-700" />
                        </div>
                        <button 
                            type="submit" 
                            disabled={!isFormValid} 
                            className="w-full h-10 bg-blue-600 text-white rounded-md mt-2 transition-colors disabled:bg-gray-400 disabled:cursor-not-allowed"
                        >
                            Registrar
                        </button>
                    </form>
                </div>
                 <div className="lg:col-span-2 bg-white dark:bg-gray-900 p-6 rounded-2xl shadow-lg">
                     <h2 className="text-xl font-semibold mb-4">Histórico de Movimentações ({selectedDate.toLocaleDateString('pt-BR')})</h2>
                     <div className="max-h-[80vh] overflow-y-auto">
                         <table className="w-full">
                             <thead className="border-b-2 dark:border-gray-700 sticky top-0 bg-white dark:bg-gray-900">
                                 <tr>
                                     <th className="p-3 text-left">Hora</th>
                                     <th className="p-3 text-left">Produto (Variação)</th>
                                     <th className="p-3 text-center">Tipo</th>
                                     <th className="p-3 text-center">Quantidade</th>
                                     <th className="p-3 text-left">Usuário</th>
                                     <th className="p-3 text-center">Ações</th>
                                 </tr>
                             </thead>
                             <tbody>
                                 {filteredMovements.length > 0 ? filteredMovements.map(m => {
                                     const product = products.find(p => p.id === m.productId);
                                     const variation = product?.variations.find(v => v.id === m.variationId);
                                     return (
                                         <tr key={m.id} className="border-b dark:border-gray-800">
                                             <td className="p-3">{m.timestamp.toLocaleTimeString('pt-BR')}</td>
                                             <td className="p-3">{product?.name || 'Excluído'} {variation && `(${variation.name})`}</td>
                                             <td className={`p-3 text-center font-semibold ${m.type === 'Entrada' ? 'text-green-500' : 'text-red-500'}`}>{m.type}</td>
                                             <td className="p-3 text-center">{m.quantity}</td>
                                             <td className="p-3 text-left text-xs truncate">{m.userEmail || 'N/A'}</td>
                                             <td className="p-3 text-center">
                                                 <button onClick={() => handleDeleteClick(m)} title="Apagar Lançamento">
                                                     <Trash2 size={18} className="text-red-500 hover:text-red-400"/>
                                                 </button>
                                             </td>
                                         </tr>
                                     );
                                 }) : (
                                     <tr>
                                         <td colSpan="6" className="text-center p-8 text-gray-500">Nenhuma movimentação para esta data.</td>
                                     </tr>
                                 )}
                             </tbody>
                         </table>
                     </div>
                 </div>
            </div>
        </div>
    );
};

const CategoryModal = ({ isOpen, onClose, onCategoryCreated }) => {
    const { addCategory } = useStock();
    const [name, setName] = useState('');
    const modalRef = useRef();
    useClickOutside(modalRef, onClose);

    if (!isOpen) return null;

    const handleSubmit = async (e) => {
        e.preventDefault();
        if (name.trim()) {
            const newId = await addCategory(name.trim());
            if (newId) {
                onCategoryCreated(newId);
                setName('');
                onClose();
            }
        }
    };

    return (
        <div className="fixed inset-0 bg-black bg-opacity-60 flex justify-center items-center z-[60] modal-backdrop">
            <div 
                ref={modalRef} 
                onMouseDown={(e) => e.stopPropagation()}
                className="bg-white dark:bg-gray-900 p-6 rounded-2xl shadow-2xl w-full max-w-sm modal-content"
            >
                <form onSubmit={handleSubmit}>
                    <h2 className="text-xl font-bold mb-4">Criar Nova Categoria</h2>
                    <label htmlFor="category-name" className="block mb-2 text-sm font-medium">Nome da Categoria</label>
                    <input id="category-name" type="text" value={name} onChange={(e) => setName(e.target.value)} className="w-full p-2 rounded-md bg-gray-100 dark:bg-gray-700 mb-4" autoFocus />
                    <div className="flex justify-end gap-4">
                        <button type="button" onClick={onClose} className="px-6 py-2 font-semibold rounded-md bg-gray-200 dark:bg-gray-600 hover:bg-gray-300 dark:hover:bg-gray-500">Cancelar</button>
                        <button type="submit" className="px-6 py-2 font-semibold rounded-md bg-blue-600 text-white hover:bg-blue-700">Criar</button>
                    </div>
                </form>
            </div>
        </div>
    );
};


const ProductModal = ({ isOpen, onClose, productToEdit }) => {
    const { categories, addProduct, updateProduct } = useStock();
    
    const initialProductState = useMemo(() => ({ name: '', categoryId: '', minStock: '', leadTimeInMonths: '', variations: [{ name: '', initialStock: '' }] }), []);
    const [productData, setProductData] = useState(initialProductState);
    const [isCategoryModalOpen, setIsCategoryModalOpen] = useState(false);
    
    const modalRef = useRef();
    useClickOutside(modalRef, onClose);

    useEffect(() => {
        if (isOpen) {
            if (productToEdit) {
                setProductData({
                    id: productToEdit.id, // Manter o ID para edição
                    name: productToEdit.name,
                    categoryId: productToEdit.categoryId,
                    minStock: productToEdit.minStock,
                    leadTimeInMonths: productToEdit.leadTimeInMonths || '',
                    variations: productToEdit.variations.map(v => ({...v}))
                });
            } else {
                setProductData({ ...initialProductState, categoryId: categories[0]?.id || '' });
            }
        }
    }, [isOpen, productToEdit, categories, initialProductState]);

    useEffect(() => {
        if (!productToEdit) return;

        const newLeadTime = parseFloat(productData.leadTimeInMonths);
        const originalLeadTime = productToEdit.leadTimeInMonths;
        const originalMinStock = productToEdit.minStock;

        if (isNaN(newLeadTime) || newLeadTime <= 0 || isNaN(originalLeadTime) || originalLeadTime <= 0 || isNaN(originalMinStock) || originalMinStock <= 0) {
            return;
        }
        
        if (newLeadTime !== originalLeadTime) {
             const impliedConsumptionPerMonth = originalMinStock / originalLeadTime;
             const newMinStock = Math.round(impliedConsumptionPerMonth * newLeadTime);
             
             setProductData(prev => ({ ...prev, minStock: newMinStock.toString() }));
        }
    }, [productData.leadTimeInMonths, productToEdit]);


    if (!isOpen) return null;

    const handleChange = (e) => {
        const { name, value } = e.target;
        setProductData(prev => ({ ...prev, [name]: value }));
    };

    const handleVariationChange = (index, e) => {
        const { name, value } = e.target;
        const variations = [...productData.variations];
        variations[index][name] = value;
        setProductData(prev => ({...prev, variations}));
    };
    
    const addVariation = () => {
        setProductData(prev => ({...prev, variations: [...prev.variations, {name: '', initialStock: ''}]}));
    };
    
    const removeVariation = (index) => {
        if(productData.variations.length <= 1) return;
        const variations = [...productData.variations];
        variations.splice(index, 1);
        setProductData(prev => ({...prev, variations}));
    };

    const handleSubmit = async (e) => {
        e.preventDefault();
        const data = {
            ...productData,
            minStock: parseInt(productData.minStock),
            leadTimeInMonths: parseFloat(productData.leadTimeInMonths) || 0,
            variations: productData.variations.map(v => ({
                ...v,
                initialStock: parseInt(v.initialStock)
            }))
        };
        if (productToEdit) {
            await updateProduct(productToEdit.id, data);
        } else {
            await addProduct(data);
        }
        onClose();
    };

    const handleCategoryCreated = (newCategoryId) => {
      if(newCategoryId) {
        setProductData(prev => ({...prev, categoryId: newCategoryId}));
      }
      setIsCategoryModalOpen(false);
    }

    return (
        <div className="fixed inset-0 bg-black bg-opacity-50 flex justify-center items-center z-50 modal-backdrop p-4">
            <div ref={modalRef} className="bg-white dark:bg-gray-900 p-6 rounded-2xl shadow-2xl w-full max-w-2xl modal-content max-h-[90vh] flex flex-col">
                <form onSubmit={handleSubmit} className="flex flex-col gap-4 flex-grow">
                    <h2 className="text-2xl font-bold mb-2">{productToEdit ? 'Editar Produto' : 'Criar Novo Produto'}</h2>
                    
                    <div className="grid grid-cols-1 md:grid-cols-3 gap-4">
                        <div className="md:col-span-1">
                            <label htmlFor="name">Nome do Produto</label>
                            <input id="name" name="name" type="text" value={productData.name} onChange={handleChange} required className="w-full p-2 rounded-md bg-gray-100 dark:bg-gray-700 mt-1"/>
                        </div>
                         <div>
                            <label htmlFor="leadTimeInMonths">Tempo de Entrega (meses)</label>
                            <input id="leadTimeInMonths" name="leadTimeInMonths" type="number" step="0.5" min="0" value={productData.leadTimeInMonths} onChange={handleChange} required className="w-full p-2 rounded-md bg-gray-100 dark:bg-gray-700 mt-1"/>
                        </div>
                        <div>
                            <label htmlFor="minStock">Estoque Mínimo (Total)</label>
                            <input id="minStock" name="minStock" type="number" min="0" value={productData.minStock} onChange={handleChange} required className="w-full p-2 rounded-md bg-gray-100 dark:bg-gray-700 mt-1"/>
                        </div>
                    </div>
                     <div>
                        <label htmlFor="categoryId">Categoria</label>
                        <div className="flex items-center gap-2">
                            <select id="categoryId" name="categoryId" value={productData.categoryId} onChange={handleChange} required className="w-full p-2 rounded-md bg-gray-100 dark:bg-gray-700 mt-1">
                                {categories.map(c => <option key={c.id} value={c.id}>{c.name}</option>)}
                            </select>
                            <button type="button" onClick={() => setIsCategoryModalOpen(true)} className="p-2 bg-gray-200 dark:bg-gray-600 rounded-md hover:bg-gray-300 dark:hover:bg-gray-500 mt-1"><PlusCircle size={20}/></button>
                        </div>
                    </div>

                    <div className="flex-grow overflow-y-auto pr-2">
                        <h3 className="text-lg font-semibold mt-4 mb-2">Variações do Produto</h3>
                        {productData.variations.map((variation, index) => (
                             <div key={index} className="grid grid-cols-12 gap-2 items-center mb-2 p-2 bg-gray-50 dark:bg-gray-800 rounded-md">
                                 <div className="col-span-6">
                                     <label className="text-xs">Nome da Variação (Ex: Cor, Tamanho)</label>
                                     <input name="name" type="text" value={variation.name} onChange={(e) => handleVariationChange(index, e)} required className="w-full p-2 rounded-md bg-white dark:bg-gray-700"/>
                                 </div>
                                 <div className="col-span-5">
                                     <label className="text-xs">Estoque Inicial</label>
                                     <input name="initialStock" type="number" min="0" value={variation.initialStock} onChange={(e) => handleVariationChange(index, e)} required disabled={!!productToEdit} className="w-full p-2 rounded-md bg-white dark:bg-gray-700 disabled:opacity-50"/>
                                 </div>
                                 <div className="col-span-1">
                                     <label className="text-xs">&nbsp;</label>
                                     <button type="button" onClick={() => removeVariation(index)} disabled={productData.variations.length <= 1} className="p-2 text-red-500 disabled:opacity-30">
                                         <MinusCircle size={20} />
                                     </button>
                                 </div>
                             </div>
                        ))}
                        <button type="button" onClick={addVariation} disabled={!!productToEdit} className="mt-2 text-sm text-blue-600 hover:underline disabled:opacity-50 disabled:cursor-not-allowed">+ Adicionar Variação</button>
                    </div>


                    <div className="flex justify-end gap-4 mt-4 pt-4 border-t dark:border-gray-700">
                        <button type="button" onClick={onClose} className="px-6 py-2 font-semibold rounded-md bg-gray-200 dark:bg-gray-600 hover:bg-gray-300 dark:hover:bg-gray-500">Cancelar</button>
                        <button type="submit" className="px-6 py-2 font-semibold rounded-md bg-blue-600 text-white hover:bg-blue-700">Salvar</button>
                    </div>
                </form>
            </div>
            <CategoryModal isOpen={isCategoryModalOpen} onClose={() => setIsCategoryModalOpen(false)} onCategoryCreated={handleCategoryCreated} />
        </div>
    );
};


const StockProductsPage = ({ setConfirmation }) => {
    const { products, categories, deleteProduct } = useStock();
    const [isModalOpen, setIsModalOpen] = useState(false);
    const [editingProduct, setEditingProduct] = useState(null);
    
    const getCategoryName = (id) => categories.find(c => c.id === id)?.name || 'N/A';
    const getTotalStock = (p) => p.variations.reduce((sum, v) => sum + v.currentStock, 0);

    const handleOpenCreateModal = () => {
        setEditingProduct(null);
        setIsModalOpen(true);
    };
    
    const handleOpenEditModal = (product) => {
        setEditingProduct(product);
        setIsModalOpen(true);
    };

    const handleDeleteClick = (product) => {
        setConfirmation({
            isOpen: true,
            title: `Excluir Produto`,
            message: `Tem certeza que deseja excluir "${product.name}"? O produto será movido para a lixeira.`,
            onConfirm: () => () => deleteProduct(product.id)
        });
    };

    return (
        <div className="p-8">
            <div className="flex justify-between items-center mb-6">
                <h1 className="text-3xl font-bold">Gerenciamento de Produtos</h1>
                <button onClick={handleOpenCreateModal} className="flex items-center gap-2 px-4 py-2 bg-blue-600 text-white rounded-lg hover:bg-blue-700">
                    <PlusCircle size={20}/> Adicionar Novo Produto
                </button>
            </div>
            
            <div className="bg-white dark:bg-gray-900 p-6 rounded-2xl shadow-lg">
                <table className="w-full">
                    <thead className="border-b-2 dark:border-gray-700">
                        <tr>
                            <th className="p-3 text-left">Nome</th>
                            <th className="p-3 text-left">Categoria</th>
                            <th className="p-3 text-center">Estoque Atual</th>
                            <th className="p-3 text-left">Criado por</th>
                            <th className="p-3 text-left">Última Edição</th>
                            <th className="p-3 text-center">Ações</th>
                        </tr>
                    </thead>
                    <tbody>
                        {products.map(p => (
                            <tr key={p.id} className="border-b dark:border-gray-800 hover:bg-gray-50 dark:hover:bg-gray-800/50">
                                <td className="p-3 font-medium">
                                    {p.name}
                                    <div className="text-xs text-gray-500">
                                        {p.variations.map(v => `${v.name}: ${v.currentStock}`).join(' | ')}
                                    </div>
                                </td>
                                <td className="p-3">{getCategoryName(p.categoryId)}</td>
                                <td className="p-3 text-center font-bold">{getTotalStock(p).toLocaleString('pt-BR')}</td>
                                <td className="p-3 text-xs">{p.createdBy?.email || 'N/A'}</td>
                                <td className="p-3 text-xs">{p.lastEditedBy?.email || 'N/A'}</td>
                                <td className="p-3">
                                    <div className="flex gap-2 justify-center">
                                        <button onClick={() => handleOpenEditModal(p)} title="Editar"><Edit size={18} className="text-yellow-500 hover:text-yellow-400"/></button>
                                        <button onClick={() => handleDeleteClick(p)} title="Excluir"><Trash2 size={18} className="text-red-500 hover:text-red-400"/></button>
                                    </div>
                                </td>
                            </tr>
                        ))}
                    </tbody>
                </table>
            </div>

            <ProductModal 
                isOpen={isModalOpen}
                onClose={() => setIsModalOpen(false)}
                productToEdit={editingProduct}
            />
        </div>
    );
};

const StockTrashPage = () => {
    const { deletedProducts, restoreProduct } = useStock();

    return (
        <div className="p-8">
            <h1 className="text-3xl font-bold mb-6">Lixeira de Estoque</h1>
            <div className="bg-white dark:bg-gray-900 p-6 rounded-2xl shadow-lg">
                {deletedProducts.map(p => {
                    return (
                        <div key={p.id} className="flex justify-between items-center p-4 border-b dark:border-gray-800">
                            <div>
                                <p className="font-bold">{p.name}</p>
                                <p className="text-sm text-gray-500">Excluído por: {p.deletedBy?.email || 'Desconhecido'} em: {p.deletedAt ? p.deletedAt.toDate().toLocaleString('pt-BR') : 'Data desconhecida'}</p>
                            </div>
                            <button onClick={() => restoreProduct(p.id)} className="p-2 bg-green-500 text-white rounded-md">Restaurar</button>
                        </div>
                    );
                })}
                {deletedProducts.length === 0 && <p>A lixeira está vazia.</p>}
            </div>
        </div>
    );
};


const StockManagementApp = ({ onNavigateToCrono }) => {
    const [activePage, setActivePage] = useState('dashboard');
    const [confirmation, setConfirmation] = useState({ isOpen: false, title: '', message: '', onConfirm: () => {} });

    const renderPage = () => {
        const props = { setConfirmation };
        switch (activePage) {
            case 'dashboard': return <StockDashboardPage {...props} />;
            case 'movements': return <StockMovementsPage {...props} />;
            case 'products': return <StockProductsPage {...props} />;
            case 'trash': return <StockTrashPage {...props} />;
            default: return <StockDashboardPage {...props} />;
        }
    };

    const handleConfirm = () => {
        if (confirmation.onConfirm) {
            confirmation.onConfirm()();
        }
        setConfirmation({ isOpen: false });
    };

    return (
        <StockProvider>
            <div className="min-h-screen bg-gray-100 dark:bg-black text-gray-800 dark:text-gray-200 font-sans flex flex-col">
                <ConfirmationModal 
                    isOpen={confirmation.isOpen}
                    onClose={() => setConfirmation({ isOpen: false, title: '', message: '', onConfirm: () => {} })}
                    onConfirm={handleConfirm}
                    title={confirmation.title}
                    message={confirmation.message}
                />
                <StockHeader onNavigateToCrono={onNavigateToCrono} />
                <div className="flex flex-grow">
                    <StockSidebar activePage={activePage} setActivePage={setActivePage} />
                    <main className="flex-grow bg-gray-50 dark:bg-gray-800/50">
                        {renderPage()}
                    </main>
                </div>
            </div>
        </StockProvider>
    );
};

// #####################################################################
// #                                                                   #
// #       FIM: GERENCIADOR DE ESTOQUE (AGORA COM FIREBASE)            #
// #                                                                   #
// #####################################################################



// #####################################################################
// #                                                                   #
// #               INÍCIO: COMPONENTES DE MODAIS E AUXILIARES            #
// #                                                                   #
// #####################################################################

const EditEntryModal = ({ isOpen, onClose, entry, onSave, products }) => {
    const [entryData, setEntryData] = useState(null);
    const modalRef = useRef();
    useClickOutside(modalRef, onClose);

    useEffect(() => {
        if (isOpen && entry) {
            setEntryData({
                people: entry.people,
                availableTime: entry.availableTime,
                productions: entry.productionDetails.reduce((acc, detail) => {
                    acc[detail.productId] = detail.produced.toString();
                    return acc;
                }, {}),
            });
        }
    }, [isOpen, entry]);

    if (!isOpen || !entryData) return null;

    const handleProductionChange = (productId, value) => {
        setEntryData(prev => ({
            ...prev,
            productions: {
                ...prev.productions,
                [productId]: value
            }
        }));
    };

    const handleSave = () => {
        const updatedProductions = Object.entries(entryData.productions).map(([productId, produced]) => ({
            productId,
            produced: parseInt(produced, 10) || 0
        }));

        onSave(entry.id, {
            ...entryData,
            productions: updatedProductions
        });
        onClose();
    };

    return (
        <div className="fixed inset-0 bg-black bg-opacity-60 flex justify-center items-center z-40 modal-backdrop">
            <div ref={modalRef} className="bg-white dark:bg-gray-800 p-6 rounded-lg shadow-xl w-full max-w-lg modal-content">
                <h2 className="text-xl font-bold mb-4">Editar Lançamento: {entry.period}</h2>
                <div className="space-y-4">
                    <div className="grid grid-cols-2 gap-4">
                        <div>
                            <label htmlFor="edit-people" className="block text-sm font-medium">Nº Pessoas</label>
                            <input
                                id="edit-people"
                                type="number"
                                value={entryData.people}
                                onChange={(e) => setEntryData({ ...entryData, people: e.target.value })}
                                className="mt-1 w-full p-2 rounded-md bg-gray-100 dark:bg-gray-700"
                            />
                        </div>
                        <div>
                            <label htmlFor="edit-time" className="block text-sm font-medium">Tempo Disp. (min)</label>
                            <input
                                id="edit-time"
                                type="number"
                                value={entryData.availableTime}
                                onChange={(e) => setEntryData({ ...entryData, availableTime: e.target.value })}
                                className="mt-1 w-full p-2 rounded-md bg-gray-100 dark:bg-gray-700"
                            />
                        </div>
                    </div>
                    <div>
                        <h3 className="text-lg font-medium mb-2">Produção</h3>
                        <div className="space-y-2 max-h-48 overflow-y-auto pr-2">
                            {entry.productionDetails.map(detail => {
                                const product = products.find(p => p.id === detail.productId);
                                return (
                                    <div key={detail.productId} className="grid grid-cols-3 items-center gap-2">
                                        <label htmlFor={`edit-prod-${detail.productId}`} className="col-span-2 truncate">
                                            {product ? product.name : 'Produto Desconhecido'}
                                        </label>
                                        <input
                                            id={`edit-prod-${detail.productId}`}
                                            type="number"
                                            value={entryData.productions[detail.productId] || ''}
                                            onChange={(e) => handleProductionChange(detail.productId, e.target.value)}
                                            className="w-full p-2 rounded-md bg-gray-100 dark:bg-gray-700"
                                        />
                                    </div>
                                );
                            })}
                        </div>
                    </div>
                </div>
                <div className="flex justify-end gap-4 mt-6 pt-4 border-t dark:border-gray-700">
                    <button type="button" onClick={onClose} className="px-4 py-2 rounded-md bg-gray-200 dark:bg-gray-600">Cancelar</button>
                    <button type="button" onClick={handleSave} className="px-4 py-2 rounded-md bg-blue-600 text-white">Salvar Alterações</button>
                </div>
            </div>
        </div>
    );
};

const DashboardActionModal = ({ isOpen, onClose, onConfirm, mode, initialName }) => {
    const [name, setName] = useState('');
    const modalRef = useRef();
    useClickOutside(modalRef, onClose);

    useEffect(() => {
        if (isOpen) {
            setName(mode === 'rename' ? initialName : '');
        }
    }, [isOpen, mode, initialName]);

    if (!isOpen) return null;

    const handleSubmit = async (e) => {
        e.preventDefault();
        if (name.trim()) {
            const success = await onConfirm(name.trim());
            if (success) {
                onClose();
            } else {
                alert("Um quadro com este nome já existe.");
            }
        }
    };

    const title = mode === 'create' ? 'Criar Novo Quadro' : 'Renomear Quadro';

    return (
        <div className="fixed inset-0 bg-black bg-opacity-60 flex justify-center items-center z-30 modal-backdrop">
            <div ref={modalRef} className="bg-white dark:bg-gray-800 p-6 rounded-lg shadow-xl w-full max-w-md modal-content">
                <form onSubmit={handleSubmit}>
                    <h2 className="text-xl font-bold mb-4">{title}</h2>
                    <input
                        type="text"
                        value={name}
                        onChange={(e) => setName(e.target.value)}
                        className="w-full p-2 rounded-md bg-gray-100 dark:bg-gray-700 mb-4"
                        placeholder="Nome do quadro"
                        autoFocus
                    />
                    <div className="flex justify-end gap-4">
                        <button type="button" onClick={onClose} className="px-4 py-2 rounded-md bg-gray-200 dark:bg-gray-600">Cancelar</button>
                        <button type="submit" className="px-4 py-2 rounded-md bg-blue-600 text-white">Salvar</button>
                    </div>
                </form>
            </div>
        </div>
    );
};

const ConfirmationModal = ({ isOpen, onClose, onConfirm, title, message }) => {
    const modalRef = useRef();
    useClickOutside(modalRef, onClose);

    if (!isOpen) return null;

    return (
        <div className="fixed inset-0 bg-black bg-opacity-60 flex justify-center items-center z-50 modal-backdrop">
            <div ref={modalRef} className="bg-white dark:bg-gray-800 p-6 rounded-lg shadow-xl w-full max-w-md modal-content">
                <h2 className="text-xl font-bold mb-4">{title || 'Confirmar Ação'}</h2>
                <p className="mb-6">{message || 'Você tem certeza?'}</p>
                <div className="flex justify-end gap-4">
                    <button onClick={onClose} className="px-4 py-2 rounded-md bg-gray-200 dark:bg-gray-600">Cancelar</button>
                    <button onClick={() => { onConfirm(); onClose(); }} className="px-4 py-2 rounded-md bg-red-600 text-white">Confirmar</button>
                </div>
            </div>
        </div>
    );
};

const ObservationModal = ({ isOpen, onClose, entry, onSave }) => {
    const [observation, setObservation] = useState('');
    const modalRef = useRef();
    useClickOutside(modalRef, onClose);

    useEffect(() => {
        if (entry) {
            setObservation(entry.observation || '');
        }
    }, [entry]);

    if (!isOpen) return null;

    const handleSave = () => {
        onSave(entry.id, observation);
        onClose();
    };

    return (
        <div className="fixed inset-0 bg-black bg-opacity-60 flex justify-center items-center z-30 modal-backdrop">
            <div ref={modalRef} className="bg-white dark:bg-gray-800 p-6 rounded-lg shadow-xl w-full max-w-lg modal-content">
                <h2 className="text-xl font-bold mb-4">Observação do Período: {entry?.period}</h2>
                <textarea
                    value={observation}
                    onChange={(e) => setObservation(e.target.value)}
                    rows="5"
                    className="w-full p-2 rounded-md bg-gray-100 dark:bg-gray-700 mb-4"
                    placeholder="Digite suas observações aqui..."
                />
                <div className="flex justify-end gap-4">
                    <button onClick={onClose} className="px-4 py-2 rounded-md bg-gray-200 dark:bg-gray-600">Cancelar</button>
                    <button onClick={handleSave} className="px-4 py-2 rounded-md bg-blue-600 text-white">Salvar</button>
                </div>
            </div>
        </div>
    );
};

const LotObservationModal = ({ isOpen, onClose, lot, onSave }) => {
    const [observation, setObservation] = useState('');
    const modalRef = useRef();
    useClickOutside(modalRef, onClose);

    useEffect(() => {
        if (lot) {
            setObservation(lot.observation || '');
        }
    }, [lot]);

    if (!isOpen) return null;

    const handleSave = () => {
        onSave(lot.id, observation);
        onClose();
    };

    return (
        <div className="fixed inset-0 bg-black bg-opacity-60 flex justify-center items-center z-30 modal-backdrop">
            <div ref={modalRef} className="bg-white dark:bg-gray-800 p-6 rounded-lg shadow-xl w-full max-w-lg modal-content">
                <h2 className="text-xl font-bold mb-4">Observação do Lote: {lot?.productName}</h2>
                <textarea
                    value={observation}
                    onChange={(e) => setObservation(e.target.value)}
                    rows="5"
                    className="w-full p-2 rounded-md bg-gray-100 dark:bg-gray-700 mb-4"
                    placeholder="Digite suas observações aqui..."
                />
                <div className="flex justify-end gap-4">
                    <button onClick={onClose} className="px-4 py-2 rounded-md bg-gray-200 dark:bg-gray-600">Cancelar</button>
                    <button onClick={handleSave} className="px-4 py-2 rounded-md bg-blue-600 text-white">Salvar</button>
                </div>
            </div>
        </div>
    );
};

const PasswordModal = ({ isOpen, onClose, onSuccess, adminConfig }) => {
    const [password, setPassword] = useState('');
    const [error, setError] = useState('');
    const modalRef = useRef();
    useClickOutside(modalRef, onClose);

    useEffect(() => {
        if(isOpen) {
            setPassword('');
            setError('');
        }
    }, [isOpen]);

    if (!isOpen) return null;

    const handleConfirm = async () => {
        setError('');
        const correctPasswordHash = "8c6976e5b5410415bde908bd4dee15dfb167a9c873fc4bb8a81f6f2ab448a918"; // "admin123"
        const inputHash = await sha256Hex(password);

        if (inputHash === correctPasswordHash) {
            if(onSuccess) onSuccess();
            onClose();
        } else {
            setError('Senha incorreta.');
        }
    };

    return (
        <div className="fixed inset-0 bg-black bg-opacity-60 flex justify-center items-center z-30 modal-backdrop">
            <div ref={modalRef} className="bg-white dark:bg-gray-800 p-6 rounded-lg shadow-xl w-full max-w-sm modal-content">
                 <h2 className="text-xl font-bold mb-4">Acesso Restrito</h2>
                 <p className="text-sm mb-4">Por favor, insira a senha de administrador para continuar.</p>
                 <input
                     type="password"
                     value={password}
                     onChange={(e) => setPassword(e.target.value)}
                     className="w-full p-2 rounded-md bg-gray-100 dark:bg-gray-700 mb-2"
                     placeholder="Senha"
                 />
                 {error && <p className="text-red-500 text-sm mb-4">{error}</p>}
                 <div className="flex justify-end gap-4">
                     <button onClick={onClose} className="px-4 py-2 rounded-md bg-gray-200 dark:bg-gray-600">Cancelar</button>
                     <button onClick={handleConfirm} className="px-4 py-2 rounded-md bg-blue-600 text-white">Confirmar</button>
                 </div>
            </div>
        </div>
    );
};

const ReasonModal = ({ isOpen, onClose, onConfirm }) => {
    const [reason, setReason] = useState('');
    const modalRef = useRef();
    useClickOutside(modalRef, onClose);
    
    if (!isOpen) return null;
    
    const handleConfirm = () => {
        onConfirm(reason || 'Nenhum motivo fornecido.');
        setReason('');
        onClose();
    };
    
    return (
        <div className="fixed inset-0 bg-black bg-opacity-60 flex justify-center items-center z-40 modal-backdrop">
            <div ref={modalRef} className="bg-white dark:bg-gray-800 p-6 rounded-lg shadow-xl w-full max-w-md modal-content">
                <h2 className="text-xl font-bold mb-4">Motivo da Exclusão</h2>
                <p className="text-sm text-gray-600 dark:text-gray-300 mb-4">Por favor, forneça um breve motivo para a exclusão deste item. Isso ajuda na rastreabilidade.</p>
                <textarea
                    value={reason}
                    onChange={(e) => setReason(e.target.value)}
                    rows="3"
                    className="w-full p-2 rounded-md bg-gray-100 dark:bg-gray-700 mb-4"
                    placeholder="Ex: Lançamento duplicado, erro de digitação..."
                />
                <div className="flex justify-end gap-4">
                    <button onClick={onClose} className="px-4 py-2 rounded-md bg-gray-200 dark:bg-gray-600">Cancelar</button>
                    <button onClick={handleConfirm} className="px-4 py-2 rounded-md bg-red-600 text-white">Confirmar Exclusão</button>
                </div>
            </div>
        </div>
    );
};
 
const AdminPanelModal = ({ isOpen, onClose, users, roles }) => {
    const modalRef = useRef();
    useClickOutside(modalRef, onClose);
    const [selectedUser, setSelectedUser] = useState(null);
    const [editablePermissions, setEditablePermissions] = useState([]);
    
    useEffect(() => {
        if (isOpen && users.length > 0 && !selectedUser) {
            setSelectedUser(users[0]);
        }
        if (!isOpen) {
            setSelectedUser(null);
        }
    }, [isOpen, users, selectedUser]);
    
    useEffect(() => {
        if (selectedUser) {
            setEditablePermissions(selectedUser.permissions || []);
        }
    }, [selectedUser]);

    if (!isOpen) return null;

    const handlePermissionChange = (permissionKey, isChecked) => {
        setEditablePermissions(prev => {
            const newSet = new Set(prev);
            if (isChecked) {
                newSet.add(permissionKey);
            } else {
                newSet.delete(permissionKey);
            }
            return Array.from(newSet);
        });
    };
    
    const applyRoleTemplate = (roleId) => {
        if (roles[roleId]) {
            setEditablePermissions(roles[roleId].permissions);
        }
    };
    
    const handleSavePermissions = async () => {
        if (!selectedUser) return;
        try {
            const roleRef = doc(db, 'roles', selectedUser.uid);
            await setDoc(roleRef, { permissions: editablePermissions });
            alert(`Permissões do usuário ${selectedUser.email} salvas com sucesso!`);
            onClose();
        } catch (error) {
            console.error("Erro ao salvar permissões:", error);
            alert('Falha ao salvar permissões.');
        }
    };

    return (
        <div className="fixed inset-0 bg-black bg-opacity-60 flex justify-center items-center z-50 p-4 modal-backdrop">
            <div ref={modalRef} className="bg-white dark:bg-gray-900 p-6 rounded-2xl shadow-2xl w-full max-w-6xl h-[90vh] flex flex-col modal-content">
                <div className="flex justify-between items-center mb-4 pb-4 border-b dark:border-gray-700">
                    <h2 className="text-2xl font-bold flex items-center gap-2"><UserCog/> Painel de Administração</h2>
                    <button onClick={onClose} title="Fechar"><XCircle /></button>
                </div>
                <div className="flex-grow flex gap-6 overflow-hidden">
                    <div className="w-1/3 border-r pr-6 dark:border-gray-700 overflow-y-auto">
                        <h3 className="text-lg font-semibold mb-3 sticky top-0 bg-white dark:bg-gray-900 pb-2">Usuários</h3>
                        <div className="space-y-2">
                           {users.map(user => (
                               <button 
                                   key={user.uid} 
                                   onClick={() => setSelectedUser(user)}
                                   className={`w-full text-left p-3 rounded-lg transition-colors ${selectedUser?.uid === user.uid ? 'bg-blue-100 dark:bg-blue-900/50' : 'hover:bg-gray-100 dark:hover:bg-gray-800'}`}
                               >
                                   <p className="font-semibold truncate">{user.email}</p>
                                   <p className="text-xs text-gray-500">{user.permissions.length} permissões</p>
                               </button>
                           ))}
                        </div>
                    </div>
                    <div className="w-2/3 flex-grow overflow-y-auto pr-2">
                       {selectedUser ? (
                           <div>
                               <div className="mb-6">
                                   <h3 className="text-xl font-bold truncate">{selectedUser.email}</h3>
                                   <p className="text-gray-500">Edite as permissões para este usuário.</p>
                               </div>
                               <div className="mb-6">
                                   <label htmlFor="role-template" className="block text-sm font-medium text-gray-700 dark:text-gray-300">Aplicar Modelo</label>
                                   <select 
                                       id="role-template"
                                       onChange={(e) => applyRoleTemplate(e.target.value)}
                                       className="mt-1 block w-full md:w-1/2 p-2 rounded-md bg-gray-100 dark:bg-gray-700"
                                   >
                                       <option value="">Selecione um modelo para começar...</option>
                                       {Object.values(roles).map(role => (
                                           <option key={role.id} value={role.id}>{role.name}</option>
                                       ))}
                                   </select>
                               </div>
                               <div className="space-y-4">
                                     <h4 className="font-semibold">Permissões Individuais</h4>
                                     <div className="grid grid-cols-1 md:grid-cols-2 gap-4">
                                         {Object.entries(ALL_PERMISSIONS).map(([key, description]) => (
                                             <label key={key} className="flex items-center gap-3 p-3 rounded-lg bg-gray-50 dark:bg-gray-800/50 hover:bg-gray-100 dark:hover:bg-gray-800 cursor-pointer">
                                                 <input
                                                     type="checkbox"
                                                     checked={editablePermissions.includes(key)}
                                                     onChange={(e) => handlePermissionChange(key, e.target.checked)}
                                                     className="h-5 w-5 rounded text-blue-600 focus:ring-blue-500"
                                                 />
                                                 <span className="text-sm">{description}</span>
                                             </label>
                                         ))}
                                     </div>
                               </div>
                               <div className="mt-8 pt-4 border-t dark:border-gray-700 flex justify-end">
                                   <button onClick={handleSavePermissions} className="px-6 py-2 rounded-lg bg-blue-600 text-white font-semibold hover:bg-blue-700">
                                       Salvar Permissões
                                   </button>
                               </div>
                           </div>
                       ) : (
                           <div className="flex items-center justify-center h-full text-gray-500">
                               <p>Selecione um usuário na lista para ver e editar suas permissões.</p>
                           </div>
                       )}
                    </div>
                </div>
            </div>
        </div>
    );
};
 
const TvSelectorModal = ({ isOpen, onClose, onSelect, onStartCarousel, dashboards }) => {
    const [carouselSeconds, setCarouselSeconds] = useState(10);
    const [selectedDashboards, setSelectedDashboards] = useState(() => dashboards.map(d => d.id));
    const modalRef = useRef();
    useClickOutside(modalRef, onClose);

    useEffect(() => {
        if (isOpen) {
            setSelectedDashboards(dashboards.map(d => d.id));
        }
    }, [isOpen, dashboards]);

    if (!isOpen) return null;

    const handleToggle = (id) => {
        setSelectedDashboards(prev =>
            prev.includes(id) ? prev.filter(dId => dId !== id) : [...prev, id]
        );
    };

    const handleStart = () => {
        if (selectedDashboards.length > 0) {
            onStartCarousel({
                dashboardIds: selectedDashboards,
                interval: carouselSeconds * 1000,
            });
            onClose();
        }
    };

    return (
        <div className="fixed inset-0 bg-black bg-opacity-50 flex justify-center items-center z-50 modal-backdrop">
            <div ref={modalRef} className="bg-white dark:bg-gray-900 p-8 rounded-2xl shadow-2xl w-full max-w-2xl modal-content">
                <div className="flex justify-between items-center mb-6">
                    <h2 className="text-2xl font-bold flex items-center gap-2">
                        <Monitor size={24} className="text-blue-500" /> Selecionar Modo de Exibição
                    </h2>
                    <button onClick={onClose} title="Fechar"><XCircle size={24} /></button>
                </div>
                <div className="grid grid-cols-1 md:grid-cols-2 gap-8">
                    <div>
                        <h3 className="font-bold text-lg mb-2">Exibição Única</h3>
                        <p className="mb-4 text-gray-600 dark:text-gray-400 text-sm">Escolha um quadro para exibir em tela cheia.</p>
                        <div className="space-y-2 max-h-60 overflow-y-auto pr-2">
                            {dashboards.map(dash => (
                                <button
                                    key={dash.id}
                                    onClick={() => { onSelect(dash.id); onClose(); }}
                                    className="w-full flex items-center justify-between p-3 bg-gray-100 dark:bg-gray-700 rounded-lg hover:bg-blue-100 dark:hover:bg-blue-900/50 transition-colors"
                                >
                                    <span className="font-semibold">{dash.name}</span>
                                    <ArrowRight size={20} className="text-blue-500" />
                                </button>
                            ))}
                        </div>
                    </div>
                    <div className="border-l dark:border-gray-700 pl-8">
                        <h3 className="font-bold text-lg mb-2">Modo Carrossel</h3>
                        <p className="mb-4 text-gray-600 dark:text-gray-400 text-sm">Selecione os quadros e o tempo de exibição.</p>
                        <div className="space-y-2 max-h-48 overflow-y-auto pr-2 mb-4">
                            {dashboards.map(dash => (
                                <label key={dash.id} className="flex items-center gap-3 p-2 rounded-md hover:bg-gray-100 dark:hover:bg-gray-800 cursor-pointer">
                                    <input type="checkbox" checked={selectedDashboards.includes(dash.id)} onChange={() => handleToggle(dash.id)} className="h-5 w-5 rounded text-blue-600 focus:ring-blue-500"/>
                                    <span>{dash.name}</span>
                                </label>
                            ))}
                        </div>
                        <div className="flex items-center gap-4">
                             <div className="flex-grow">
                                <label htmlFor="carousel-time" className="text-sm">Segundos por slide:</label>
                                <input id="carousel-time" type="number" value={carouselSeconds} onChange={e => setCarouselSeconds(Number(e.target.value))} className="w-full p-2 mt-1 rounded-md bg-gray-100 dark:bg-gray-700"/>
                             </div>
                            <button onClick={handleStart} className="self-end h-10 px-4 font-semibold rounded-md bg-green-600 text-white hover:bg-green-700 flex items-center gap-2">
                                <Film size={18} /> Iniciar Carrossel
                            </button>
                        </div>
                    </div>
                </div>
            </div>
        </div>
    );
};

// #####################################################################
// #                                                                   #
// #               FIM: COMPONENTES DE MODAIS E AUXILIARES             #
// #                                                                   #
// #####################################################################



// #####################################################################
// #                                                                   #
// #           INÍCIO: COMPONENTES AUXILIARES DO DASHBOARD             #
// #                                                                   #
// #####################################################################

const StatCard = ({ title, value, unit = '', isEfficiency = false }) => {
    const valueColor = isEfficiency ? (value < 65 ? 'text-red-500' : 'text-green-600') : 'text-gray-800 dark:text-white';
    return (
        <div className="bg-white dark:bg-gray-900 p-6 rounded-2xl shadow-lg">
            <h3 className="text-lg font-medium text-gray-500 dark:text-gray-400">{title}</h3>
            <p className={`text-4xl font-bold ${valueColor} mt-2`}>{value}<span className="text-2xl ml-2">{unit}</span></p>
        </div>
    );
};

const CalendarView = ({ selectedDate, setSelectedDate, currentMonth, setCurrentMonth, calendarView, setCalendarView, allProductionData }) => {
    const handleNavigation = (offset) => {
        if (calendarView === 'day') setCurrentMonth(prev => new Date(prev.getFullYear(), prev.getMonth() + offset, 1));
        else if (calendarView === 'month') setCurrentMonth(prev => new Date(prev.getFullYear() + offset, prev.getMonth(), 1));
        else if (calendarView === 'year') setCurrentMonth(prev => new Date(prev.getFullYear() + offset * 10, prev.getMonth(), 1));
    };
    const handleHeaderClick = () => {
        if (calendarView === 'day') setCalendarView('month');
        if (calendarView === 'month') setCalendarView('year');
    };
    const handleMonthSelect = (monthIndex) => { setCurrentMonth(new Date(currentMonth.getFullYear(), monthIndex, 1)); setCalendarView('day'); };
    const handleYearSelect = (year) => { setCurrentMonth(new Date(year, currentMonth.getMonth(), 1)); setCalendarView('month'); };
    const renderHeader = () => {
        let text = '';
        if (calendarView === 'day') text = currentMonth.toLocaleString('pt-BR', { month: 'long', year: 'numeric' });
        else if (calendarView === 'month') text = currentMonth.getFullYear();
        else { const startYear = Math.floor(currentMonth.getFullYear() / 10) * 10; text = `${startYear} - ${startYear + 9}`; }
        return <button onClick={handleHeaderClick} className="text-xl font-semibold hover:text-blue-500">{text}</button>;
    };
    const renderDayView = () => {
        const startOfMonth = new Date(currentMonth.getFullYear(), currentMonth.getMonth(), 1);
        const startDate = new Date(startOfMonth);
        startDate.setDate(startDate.getDate() - startOfMonth.getDay());
        const days = Array.from({ length: 42 }, (_, i) => { const day = new Date(startDate); day.setDate(day.getDate() + i); return day; });
        return (
            <div className="grid grid-cols-7 gap-2 text-center">
                {['D', 'S', 'T', 'Q', 'Q', 'S', 'S'].map((day, i) => <div key={i} className="font-medium text-gray-500 text-sm">{day}</div>)}
                {days.map((day, i) => {
                    const isSelected = day.toDateString() === selectedDate.toDateString();
                    const isCurrentMonth = day.getMonth() === currentMonth.getMonth();
                    const hasData = !!(allProductionData[day.toISOString().slice(0, 10)] && allProductionData[day.toISOString().slice(0, 10)].length > 0);
                    return (<button key={i} onClick={() => setSelectedDate(day)} className={`p-2 rounded-full text-sm relative ${isCurrentMonth ? '' : 'text-gray-400 dark:text-gray-600'} ${isSelected ? 'bg-blue-600 text-white' : 'hover:bg-gray-100 dark:hover:bg-gray-700'}`}>{day.getDate()}{hasData && <span className="absolute bottom-1 left-1/2 -translate-x-1/2 w-1.5 h-1.5 bg-green-500 rounded-full"></span>}</button>)
                })}
            </div>
        );
    };
    const renderMonthView = () => {
        const months = Array.from({length: 12}, (_, i) => new Date(0, i).toLocaleString('pt-BR', {month: 'short'}));
        return ( <div className="grid grid-cols-4 gap-2 text-center">{months.map((month, i) => (<button key={month} onClick={() => handleMonthSelect(i)} className="p-3 rounded-lg hover:bg-gray-100 dark:hover:bg-gray-700">{month}</button>))}</div> );
    };
    const renderYearView = () => {
        const startYear = Math.floor(currentMonth.getFullYear() / 10) * 10;
        const years = Array.from({ length: 10 }, (_, i) => startYear + i);
        return ( <div className="grid grid-cols-4 gap-2 text-center">{years.map(year => (<button key={year} onClick={() => handleYearSelect(year)} className="p-3 rounded-lg hover:bg-gray-100 dark:hover:bg-gray-700">{year}</button>))}</div> );
    };
    return (
        <div className="bg-white dark:bg-gray-900 p-6 rounded-2xl shadow-lg">
            <div className="flex justify-between items-center mb-4">
                <button onClick={() => handleNavigation(-1)} title="Anterior"><ChevronLeft/></button>
                {renderHeader()}
                <button onClick={() => handleNavigation(1)} title="Próximo"><ChevronRight/></button>
            </div>
            {calendarView === 'day' && renderDayView()}
            {calendarView === 'month' && renderMonthView()}
            {calendarView === 'year' && renderYearView()}
        </div>
    );
};

const TrashItemDisplay = ({ item, products, user, onRestore, canRestore }) => {
    const date = new Date(item.deletedAt).toLocaleString('pt-BR');
    
    const commonHeader = (
      <div className="flex justify-between items-start">
        <div>
            <p className="font-bold text-lg mb-1">{item.itemType === 'product' ? 'PRODUTO DELETADO' : (item.itemType === 'lot' ? 'LOTE DELETADO' : 'LANÇAMENTO DELETADO')}</p>
            <p className="text-sm">Deletado por: <span className="font-semibold">{item.deletedByEmail}</span> em <span className="font-semibold">{date}</span></p>
            <p className="mt-2">Motivo: <span className="italic font-medium">{item.reason || 'Nenhum motivo fornecido.'}</span></p>
        </div>
        {canRestore && <button onClick={() => onRestore(item)} className="p-2 bg-green-500 text-white rounded-md text-sm">Restaurar</button>}
      </div>
    );

    const getStatusText = (status) => {
        switch(status) {
            case 'future': return 'Na Fila';
            case 'ongoing': return 'Em Andamento';
            case 'completed': return 'Concluído';
            case 'completed_missing': return 'Concluído (com Falta)';
            case 'completed_exceeding': return 'Concluído (com Sobra)';
            default: return status;
        }
    };

    if (item.itemType === 'product') {
        const doc = item.originalDoc;
        const lastKnownTime = doc.standardTimeHistory?.[doc.standardTimeHistory.length - 1]?.time || 'N/A';
        return (
            <div className="p-4 bg-red-50 dark:bg-red-900/30 rounded-lg border-2 border-red-500/50">
                {commonHeader}
                <div className="mt-3 p-3 bg-red-100 dark:bg-red-900/80 rounded-md">
                    <p className="font-bold">Detalhes do Produto:</p>
                    <p>Nome/Código: <span className="font-semibold">{doc.name}</span></p>
                    <p>Tempo Padrão (na exclusão): <span className="font-semibold">{lastKnownTime} min</span></p>
                </div>
            </div>
        );
    }

    if (item.itemType === 'lot') {
        const doc = item.originalDoc;
        return (
            <div className="p-4 bg-red-50 dark:bg-red-900/30 rounded-lg border-2 border-red-500/50">
                {commonHeader}
                <div className="mt-3 p-3 bg-red-100 dark:bg-red-900/80 rounded-md">
                    <p className="font-bold">Detalhes do Lote:</p>
                    <p>Produto: <span className="font-semibold">{doc.productName}</span> {doc.customName && `(${doc.customName})`}</p>
                    <p>Lote Sequencial #: <span className="font-semibold">{doc.sequentialId}</span></p>
                    <p>Meta Total: <span className="font-semibold">{doc.target} un.</span></p>
                    <p>Produzido até a Exclusão: <span className="font-semibold">{doc.produced} un.</span></p>
                    <p>Status na Exclusão: <span className="font-semibold">{getStatusText(doc.status)}</span></p>
                </div>
            </div>
        );
    }
    
    if (item.itemType === 'entry') {
        const doc = item.originalDoc;
        const productionList = doc.productionDetails.map(d => {
            const product = products.find(p => p.id === d.productId);
            return `${d.produced} un. (${product?.name || 'Produto Excluído'})`
        }).join(', ');

        return (
             <div className="p-4 bg-red-50 dark:bg-red-900/30 rounded-lg border-2 border-red-500/50">
                {commonHeader}
                <div className="mt-3 p-3 bg-red-100 dark:bg-red-900/80 rounded-md">
                    <p className="font-bold">Detalhes do Lançamento:</p>
                    <p>Período: <span className="font-semibold">{doc.period}</span></p>
                    <p>Pessoas / Tempo: <span className="font-semibold">{doc.people} / {doc.availableTime} min</span></p>
                    <p>Meta Registrada: <span className="font-semibold">{doc.goalDisplay}</span></p>
                    <p>Produção Registrada: <span className="font-semibold">{productionList}</span></p>
                </div>
            </div>
        );
    }

    return null;
};

const LotReport = ({ lots, products }) => {
    const reportData = useMemo(() => {
        const completedLots = lots.filter(l => l.status.startsWith('completed') && l.startDate && l.endDate);
        if (completedLots.length === 0) {
            return { lotDetails: [], overallAverage: 0 };
        }

        let totalPieces = 0;
        let totalDays = 0;

        const lotDetails = completedLots.map(lot => {
            const startDate = new Date(lot.startDate);
            const endDate = new Date(lot.endDate);
            const durationMillis = endDate - startDate;
            const durationDays = Math.max(1, durationMillis / (1000 * 60 * 60 * 24));
            
            const averageDaily = lot.produced > 0 ? (lot.produced / durationDays) : 0;

            totalPieces += lot.produced;
            totalDays += durationDays;

            return {
                ...lot,
                duration: durationDays.toFixed(1),
                averageDaily: averageDaily.toFixed(2),
            };
        });

        const overallAverage = totalDays > 0 ? (totalPieces / totalDays) : 0;

        return { lotDetails, overallAverage: overallAverage.toFixed(2) };
    }, [lots]);

    return (
        <section className="bg-white dark:bg-gray-900 p-6 rounded-2xl shadow-lg">
            <h2 className="text-xl font-semibold mb-4 flex items-center">
                <BarChart className="mr-2 text-blue-500"/> Relatório de Lotes Concluídos
            </h2>
            {reportData.lotDetails.length === 0 ? (
                <p className="text-gray-500 dark:text-gray-400">Nenhum lote concluído para exibir o relatório.</p>
            ) : (
                <>
                <div className="grid grid-cols-1 md:grid-cols-4 gap-4 mb-6">
                    <div className="md:col-span-4 bg-blue-50 dark:bg-blue-900/30 p-4 rounded-lg text-center">
                        <h3 className="font-bold text-lg text-blue-800 dark:text-blue-300">Média Geral de Produção Diária</h3>
                        <p className="text-3xl font-extrabold text-blue-600 dark:text-blue-400">{reportData.overallAverage} <span className="text-lg">peças/dia</span></p>
                    </div>
                </div>

                <div className="overflow-x-auto">
                    <table className="w-full text-left text-sm">
                        <thead className="bg-gray-50 dark:bg-gray-800">
                            <tr>
                                <th className="p-3">Lote</th>
                                <th className="p-3 text-center">Total Produzido</th>
                                <th className="p-3 text-center">Duração (dias)</th>
                                <th className="p-3 text-center">Média Diária (peças)</th>
                            </tr>
                        </thead>
                        <tbody className="divide-y divide-gray-200 dark:divide-gray-600">
                            {reportData.lotDetails.map(lot => (
                                <tr key={lot.id}>
                                    <td className="p-3 font-semibold">{lot.productName}{lot.customName ? ` - ${lot.customName}` : ''} (#{lot.sequentialId})</td>
                                    <td className="p-3 text-center">{lot.produced} / {lot.target}</td>
                                    <td className="p-3 text-center">{lot.duration}</td>
                                    <td className="p-3 text-center font-bold text-green-600 dark:text-green-400">{lot.averageDaily}</td>
                                </tr>
                            ))}
                        </tbody>
                    </table>
                </div>
                </>
            )}
        </section>
    );
};

// #####################################################################
// #                                                                   #
// #           INÍCIO: CRONOANÁLISE DASHBOARD (CÓDIGO PRINCIPAL)         #
// #                                                                   #
// #####################################################################

const CronoanaliseDashboard = ({ onNavigateToStock, user, permissions, startTvMode, dashboards, users, roles, currentDashboardIndex, setCurrentDashboardIndex }) => {
    const { logout } = useAuth();
    const [theme, setTheme] = useState(() => localStorage.getItem('theme') || (window.matchMedia('(prefers-color-scheme: dark)').matches ? 'dark' : 'light'));
    useEffect(() => {
        const root = window.document.documentElement;
        root.classList.toggle('dark', theme === 'dark');
        localStorage.setItem('theme', theme);
    }, [theme]);
    const toggleTheme = () => setTheme(prev => (prev === 'light' ? 'dark' : 'light'));
    
    useEffect(() => { if (currentDashboardIndex >= dashboards.length && dashboards.length > 0) { setCurrentDashboardIndex(dashboards.length - 1); } }, [dashboards, currentDashboardIndex, setCurrentDashboardIndex]);

    const currentDashboard = dashboards[currentDashboardIndex] || null;
    const isTraveteDashboard = currentDashboard?.id === 'travete';
    
    const [products, setProducts] = useState([]);
    const [lots, setLots] = useState([]);
    const [allProductionData, setAllProductionData] = useState({});
    const [trashItems, setTrashItems] = useState([]);
    
    const [selectedDate, setSelectedDate] = useState(new Date());
    const [currentMonth, setCurrentMonth] = useState(new Date());
    const [calendarView, setCalendarView] = useState('day');
    
    const [lotCounter, setLotCounter] = useState(1);
    
    const [lotFilter, setLotFilter] = useState('ongoing');
    const [newLot, setNewLot] = useState({ productId: '', target: '', customName: '' });
    const [editingLotId, setEditingLotId] = useState(null);
    const [editingLotData, setEditingLotData] = useState({ target: '', customName: '' });
    const [newProduct, setNewProduct] = useState({ name: '', standardTime: '' });
    const [traveteProductForm, setTraveteProductForm] = useState({ baseName: '', baseTime: '' });
    const [editingProductId, setEditingProductId] = useState(null);
    const [editingProductData, setEditingProductData] = useState({ name: '', standardTime: '' });
    
    const [newEntry, setNewEntry] = useState({ period: '', people: '', availableTime: 60, productId: '', productions: [] });
    const createDefaultTraveteEmployee = useCallback((employeeId) => ({
        employeeId,
        machineType: employeeId === 1 ? 'Travete 2 Agulhas' : 'Travete 1 Agulha',
        produced: '',
        standardTime: '',
        standardTimeManual: false,
    }), []);
    const [traveteProductFormValues, setTraveteProductFormValues] = useState(() => createTraveteDefaultProductForm());
<<<<<<< HEAD
    const resetTraveteProductFormValues = useCallback(() => {
        setTraveteProductFormValues(createTraveteDefaultProductForm());
    }, [setTraveteProductFormValues]);
=======
>>>>>>> 02f5bc55
    const [traveteEntry, setTraveteEntry] = useState({
        period: '',
        availableTime: 60,
        lotId: '',
        employeeEntries: [createDefaultTraveteEmployee(1), createDefaultTraveteEmployee(2)],
    });
    const traveteMachines = useMemo(() => ['Travete 2 Agulhas', 'Travete 1 Agulha', 'Travete Convencional'], []);
    
    const [goalPreview, setGoalPreview] = useState("0");
    const [predictedLots, setPredictedLots] = useState([]);
    const [modalState, setModalState] = useState({ type: null, data: null });
    const [showUrgent, setShowUrgent] = useState(false);
    const [urgentProduction, setUrgentProduction] = useState({ productId: '', produced: '' });
    const [isNavOpen, setIsNavOpen] = useState(false);
    const navRef = useRef();
    useClickOutside(navRef, () => setIsNavOpen(false));

    const productsForSelectedDate = useMemo(() => {
        const targetDate = new Date(selectedDate);
        targetDate.setHours(23, 59, 59, 999); 

        return products
            .map(p => {
                if (!p.standardTimeHistory || p.standardTimeHistory.length === 0) {
                    return null; 
                }
                const validTimeEntry = p.standardTimeHistory
                    .filter(h => new Date(h.effectiveDate) <= targetDate)
                    .pop();

                if (!validTimeEntry) {
                    return null; 
                }
                return { ...p, standardTime: validTimeEntry.time };
            })
            .filter(Boolean);
    }, [products, selectedDate]);
    
    const traveteComputedEntry = useMemo(() => {
        if (!isTraveteDashboard) {
            return {
                employeeSummaries: [],
                goalDisplay: '0 // 0',
                isValid: false,
                productionDetails: [],
                totalMeta: 0,
                totalProduced: 0,
                sharedLot: null,
                sharedProduct: null,
            };
        }

        const availableTime = parseFloat(traveteEntry.availableTime) || 0;
        const period = traveteEntry.period;
        const sharedLot = traveteEntry.lotId ? lots.find(l => l.id === traveteEntry.lotId) || null : null;
        const sharedProductId = sharedLot?.productId || '';
        const sharedProduct = sharedProductId
            ? (productsForSelectedDate.find(p => p.id === sharedProductId) || null)
            : null;

        const employeeSummaries = traveteEntry.employeeEntries.map((emp) => {
            const produced = parseInt(emp.produced, 10) || 0;
            const manualStandardTime = parseFloat(emp.standardTime);
            const fallbackStandardTime = sharedProduct?.standardTime || 0;
            const standardTimeValue = (!Number.isNaN(manualStandardTime) && manualStandardTime > 0)
                ? manualStandardTime
                : fallbackStandardTime;
            const meta = (standardTimeValue > 0 && availableTime > 0) ? Math.round(availableTime / standardTimeValue) : 0;
            const efficiency = (standardTimeValue > 0 && availableTime > 0 && produced > 0)
                ? parseFloat((((produced * standardTimeValue) / availableTime) * 100).toFixed(2))
                : 0;
            const productionDetails = (sharedLot && produced > 0)
                ? [{ productId: sharedProductId, lotId: sharedLot.id, produced }]
                : [];

            return {
                ...emp,
                lot: sharedLot,
                product: sharedProduct,
                productId: sharedProductId,
                produced,
                meta,
                efficiency,
                productionDetails,
                standardTimeValue,
                valid: Boolean(period && availableTime > 0 && sharedLot && produced > 0 && standardTimeValue > 0),
            };
        });

        const metas = employeeSummaries.map(emp => emp.meta || 0);
        const goalDisplay = metas.length > 0 ? metas.join(' // ') : '0 // 0';
        const isValid = Boolean(
            period &&
            availableTime > 0 &&
            sharedLot &&
            employeeSummaries.length > 0 &&
            employeeSummaries.every(emp => emp.valid)
        );
        const totalMeta = metas.reduce((sum, value) => sum + (value || 0), 0);
        const totalProduced = employeeSummaries.reduce((sum, emp) => sum + (emp.produced || 0), 0);
        const productionDetails = (sharedLot && totalProduced > 0)
            ? [{ productId: sharedProductId, lotId: sharedLot.id, produced: totalProduced }]
            : [];

        return { employeeSummaries, goalDisplay, isValid, productionDetails, totalMeta, totalProduced, sharedLot, sharedProduct };
    }, [isTraveteDashboard, traveteEntry, lots, productsForSelectedDate]);

    const isEntryFormValid = useMemo(() => {
        if (isTraveteDashboard) {
            return traveteComputedEntry.isValid;
        }

        const allFieldsFilled = newEntry.productions.every(p => p !== '' && p !== null);

        const atLeastOneIsPositive = newEntry.productions.some(p => parseInt(p, 10) > 0);

        const hasProduction = allFieldsFilled && atLeastOneIsPositive;

        const hasUrgentProduction = showUrgent && urgentProduction.productId && (parseInt(urgentProduction.produced, 10) || 0) > 0;

        return (
            newEntry.period &&
            (parseFloat(newEntry.people) > 0) &&
            (parseFloat(newEntry.availableTime) > 0) &&
            newEntry.productId &&
            (hasProduction || hasUrgentProduction)
        );
    }, [isTraveteDashboard, traveteComputedEntry, newEntry, showUrgent, urgentProduction]);
    
    useEffect(() => {
        if (!user || !currentDashboard) return;

        const unsubProducts = onSnapshot(query(collection(db, `dashboards/${currentDashboard.id}/products`)), snap => {
            setProducts(snap.docs.map(d => d.data()));
        });
        const unsubLots = onSnapshot(query(collection(db, `dashboards/${currentDashboard.id}/lots`), orderBy("order")), snap => {
            setLots(snap.docs.map(d => d.data()));
        });
        const unsubProdData = onSnapshot(doc(db, `dashboards/${currentDashboard.id}/productionData`, "data"), snap => {
            setAllProductionData(snap.exists() ? snap.data() : {});
        });
        const unsubTrash = onSnapshot(query(collection(db, 'trash')), snap => {
             setTrashItems(snap.docs.map(d => d.data()));
        });

        const clearPreviewOnUnmount = async () => {
            if(currentDashboard?.id) {
                await deleteDoc(doc(db, `dashboards/${currentDashboard.id}/previews/live`));
            }
        };

        return () => {
            unsubProducts();
            unsubLots();
            unsubProdData();
            unsubTrash();
            clearPreviewOnUnmount();
        };

    }, [user, currentDashboard]);
    
    const dateKey = selectedDate.toISOString().slice(0, 10);
    const productionData = useMemo(() => allProductionData[dateKey] || [], [allProductionData, dateKey]);
    
    useEffect(() => { setLotCounter(lots.length > 0 ? Math.max(0, ...lots.map(l => l.sequentialId || 0)) + 1 : 1); }, [lots]);

    useEffect(() => {
        if (!isTraveteDashboard) {
<<<<<<< HEAD
            resetTraveteProductFormValues();
=======
            setTraveteProductFormValues(createTraveteDefaultProductForm());
>>>>>>> 02f5bc55
            setTraveteEntry({
                period: '',
                availableTime: 60,
                lotId: '',
                employeeEntries: [createDefaultTraveteEmployee(1), createDefaultTraveteEmployee(2)],
            });
        }
<<<<<<< HEAD
    }, [isTraveteDashboard, createDefaultTraveteEmployee, resetTraveteProductFormValues]);
=======
    }, [isTraveteDashboard, createDefaultTraveteEmployee]);
>>>>>>> 02f5bc55

    const closeModal = () => setModalState({ type: null, data: null });
    
    useEffect(() => {
        if (isTraveteDashboard) {
            if (currentDashboard?.id) {
                const previewRef = doc(db, `dashboards/${currentDashboard.id}/previews/live`);
                deleteDoc(previewRef);
            }
            return;
        }

        if (newEntry.period && newEntry.people > 0 && newEntry.availableTime > 0 && newEntry.productId && currentDashboard?.id) {

            const handler = setTimeout(async () => {
                const previewRef = doc(db, `dashboards/${currentDashboard.id}/previews/live`);
                const product = productsForSelectedDate.find(p => p.id === newEntry.productId);

                await setDoc(previewRef, {
                    period: newEntry.period,
                    goalDisplay: goalPreview,
                    productName: product?.name || '',
                    timestamp: Timestamp.now()
                });
            }, 1500);

            return () => {
                clearTimeout(handler);
            };
        } else if (currentDashboard?.id) {
            const previewRef = doc(db, `dashboards/${currentDashboard.id}/previews/live`);
            deleteDoc(previewRef);
        }
    }, [isTraveteDashboard, goalPreview, newEntry, currentDashboard, productsForSelectedDate]);


    const handleAddEntry = useCallback(async (e) => {
        e.preventDefault();
        if (!currentDashboard) return;

        if (isTraveteDashboard) {
            if (!traveteComputedEntry.isValid) return;

            const entryId = Date.now().toString();
            const batch = writeBatch(db);
            const prodDataRef = doc(db, `dashboards/${currentDashboard.id}/productionData`, "data");

            const sharedLot = traveteComputedEntry.sharedLot;
            const sharedProductId = sharedLot?.productId || '';
            const employeeEntries = traveteComputedEntry.employeeSummaries.map(emp => ({
                employeeId: emp.employeeId,
                machineType: emp.machineType,
                lotId: sharedLot?.id || '',
                productId: sharedProductId,
                produced: emp.produced || 0,
                standardTime: emp.standardTimeValue || 0,
            }));

            const newEntryData = {
                id: entryId,
                period: traveteEntry.period,
                people: traveteEntry.employeeEntries.length,
                availableTime: traveteEntry.availableTime,
                goalDisplay: traveteComputedEntry.goalDisplay,
                employeeEntries,
                productionDetails: traveteComputedEntry.productionDetails,
                observation: '',
                createdBy: { uid: user.uid, email: user.email },
            };

            const updatedDayData = [...(allProductionData[dateKey] || []), newEntryData];
            batch.set(prodDataRef, { [dateKey]: updatedDayData }, { merge: true });

            for (const detail of traveteComputedEntry.productionDetails) {
                const lotToUpdate = detail.lotId
                    ? lots.find(l => l.id === detail.lotId)
                    : lots.find(l => l.productId === detail.productId);
                if (lotToUpdate) {
                    const lotRef = doc(db, `dashboards/${currentDashboard.id}/lots`, lotToUpdate.id);
                    const newProduced = (lotToUpdate.produced || 0) + detail.produced;
                    const updatePayload = {
                        produced: newProduced,
                        lastEditedBy: { uid: user.uid, email: user.email },
                        lastEditedAt: Timestamp.now(),
                    };
                    if (lotToUpdate.status === 'future' && newProduced > 0) {
                        updatePayload.status = 'ongoing';
                        updatePayload.startDate = new Date().toISOString();
                    }
                    if (newProduced >= lotToUpdate.target && !lotToUpdate.status.startsWith('completed')) {
                        updatePayload.status = 'completed';
                        updatePayload.endDate = new Date().toISOString();
                    }
                    batch.update(lotRef, updatePayload);
                }
            }

            const previewRef = doc(db, `dashboards/${currentDashboard.id}/previews/live`);
            batch.delete(previewRef);

            await batch.commit();

            setTraveteEntry({
                period: '',
                availableTime: 60,
                lotId: '',
                employeeEntries: [createDefaultTraveteEmployee(1), createDefaultTraveteEmployee(2)],
            });
            return;
        }

        if (!isEntryFormValid) return;

        const productionDetails = [];
        if (showUrgent && urgentProduction.productId && urgentProduction.produced > 0) {
            productionDetails.push({ productId: urgentProduction.productId, produced: parseInt(urgentProduction.produced, 10) });
        }
        predictedLots.filter(p => !p.isUrgent).forEach((lot, index) => {
            const producedAmount = parseInt(newEntry.productions[index], 10) || 0;
            if (lot && producedAmount > 0) {
                productionDetails.push({ productId: lot.productId, produced: producedAmount });
            }
        });

        const newEntryData = {
            id: Date.now().toString(),
            period: newEntry.period,
            people: newEntry.people,
            availableTime: newEntry.availableTime,
            productionDetails,
            observation: '',
            goalDisplay: goalPreview,
            primaryProductId: newEntry.productId,
            createdBy: { uid: user.uid, email: user.email },
        };

        const batch = writeBatch(db);
        const prodDataRef = doc(db, `dashboards/${currentDashboard.id}/productionData`, "data");

        const updatedDayData = [...(allProductionData[dateKey] || []), newEntryData];
        batch.set(prodDataRef, { [dateKey]: updatedDayData }, { merge: true });

        for (const detail of productionDetails) {
            const lotToUpdate = lots.find(l => l.productId === detail.productId);
            if(lotToUpdate){
                const lotRef = doc(db, `dashboards/${currentDashboard.id}/lots`, lotToUpdate.id);
                const newProduced = (lotToUpdate.produced || 0) + detail.produced;
                const updatePayload = {
                    produced: newProduced,
                    lastEditedBy: { uid: user.uid, email: user.email },
                    lastEditedAt: Timestamp.now(),
                };
                if (lotToUpdate.status === 'future' && newProduced > 0) {
                    updatePayload.status = 'ongoing';
                    updatePayload.startDate = new Date().toISOString();
                }
                if (newProduced >= lotToUpdate.target && !lotToUpdate.status.startsWith('completed')) {
                    updatePayload.status = 'completed';
                    updatePayload.endDate = new Date().toISOString();
                }
                batch.update(lotRef, updatePayload);
            }
        }

        const previewRef = doc(db, `dashboards/${currentDashboard.id}/previews/live`);
        batch.delete(previewRef);

        await batch.commit();

        setNewEntry({ period: '', people: '', availableTime: 60, productId: newEntry.productId, productions: [] });
        setUrgentProduction({productId: '', produced: ''});
        setShowUrgent(false);
    }, [currentDashboard, isTraveteDashboard, traveteComputedEntry, traveteEntry, allProductionData, dateKey, lots, user, createDefaultTraveteEmployee, isEntryFormValid, showUrgent, urgentProduction, predictedLots, newEntry, goalPreview]);
    
    
    const handleSaveEntry = async (entryId, updatedData) => {
      const originalEntry = productionData.find(e => e.id === entryId);
      if (!originalEntry) {
          console.error("Lançamento original não encontrado para editar.");
          return;
      }
 
      const batch = writeBatch(db);
      const prodDataRef = doc(db, `dashboards/${currentDashboard.id}/productionData`, "data");
 
      const productionDeltas = new Map();
 
      originalEntry.productionDetails.forEach(detail => {
          productionDeltas.set(detail.productId, (productionDeltas.get(detail.productId) || 0) - detail.produced);
      });
 
      updatedData.productions.forEach(detail => {
          productionDeltas.set(detail.productId, (productionDeltas.get(detail.productId) || 0) + detail.produced);
      });
 
      for (const [productId, delta] of productionDeltas.entries()) {
          if (delta === 0) continue;
 
          const lotToUpdate = lots.find(l => l.productId === productId);
          if (lotToUpdate) {
              const lotRef = doc(db, `dashboards/${currentDashboard.id}/lots`, lotToUpdate.id);
              batch.update(lotRef, {
                  produced: increment(delta),
                  lastEditedBy: { uid: user.uid, email: user.email },
                  lastEditedAt: Timestamp.now(),
              });
          }
      }
      
      const updatedDayData = productionData.map(e => {
          if (e.id === entryId) {
              return {
                  ...e,
                  people: updatedData.people,
                  availableTime: updatedData.availableTime,
                  productionDetails: updatedData.productions,
                  lastEditedBy: { uid: user.uid, email: user.email },
                  lastEditedAt: Timestamp.now(),
              };
          }
          return e;
      });
      
      batch.set(prodDataRef, { [dateKey]: updatedDayData }, { merge: true });
 
      try {
          await batch.commit();
          console.log("Lançamento atualizado com sucesso.");
      } catch (error) {
          console.error("Erro ao salvar lançamento editado:", error);
      }
    };


    const executeSoftDelete = async (reason, itemId, itemType, itemDoc) => {
        try {
            const trashId = Date.now().toString();
            const trashItem = {
                id: trashId,
                originalId: itemId,
                itemType: itemType,
                originalDoc: itemDoc,
                deletedByEmail: user.email,
                deletedAt: new Date().toISOString(),
                reason,
                dashboardId: currentDashboard.id,
            };

            const batch = writeBatch(db);
            batch.set(doc(db, "trash", trashId), trashItem);

            if (itemType === 'lot') {
                batch.delete(doc(db, `dashboards/${currentDashboard.id}/lots`, itemId));
            } else if (itemType === 'product') {
                batch.delete(doc(db, `dashboards/${currentDashboard.id}/products`, itemId));
            } else if (itemType === 'entry') {
                const updatedDayData = productionData.filter(e => e.id !== itemId);
                const updatedProdData = { ...allProductionData, [dateKey]: updatedDayData };
                batch.set(doc(db, `dashboards/${currentDashboard.id}/productionData`, "data"), updatedProdData, { merge: true });
                
                for (const detail of itemDoc.productionDetails) {
                    const lotToUpdate = lots.find(l => l.productId === detail.productId);
                    if(lotToUpdate){
                        const newProduced = Math.max(0, (lotToUpdate.produced || 0) - detail.produced);
                        const newStatus = (lotToUpdate.status.startsWith('completed') && newProduced < lotToUpdate.target) ? 'ongoing' : lotToUpdate.status;
                        batch.update(doc(db, `dashboards/${currentDashboard.id}/lots`, lotToUpdate.id), { produced: newProduced, status: newStatus });
                    }
                }
            }
            await batch.commit();

        } catch (e) { console.error('Erro ao mover item para lixeira:', e); } 
        finally { closeModal(); }
    };

    const handleRestoreItem = async (itemToRestore) => {
      const { itemType, originalDoc, dashboardId, id: trashId } = itemToRestore;
      
      if (dashboardId !== currentDashboard.id) {
          alert("Este item pertence a outro quadro e não pode ser restaurado aqui.");
          return;
      }
      
      const batch = writeBatch(db);
      
      if (itemType === 'product') {
          batch.set(doc(db, `dashboards/${dashboardId}/products`, originalDoc.id), originalDoc);
      } else if (itemType === 'lot') {
          batch.set(doc(db, `dashboards/${dashboardId}/lots`, originalDoc.id), originalDoc);
      } else if (itemType === 'entry') {
          const entryDateKey = new Date(itemToRestore.deletedAt).toISOString().slice(0, 10);
          const dayEntries = allProductionData[entryDateKey] || [];
          const restoredDayEntries = [...dayEntries, originalDoc];
          const updatedProdData = { ...allProductionData, [entryDateKey]: restoredDayEntries };
          batch.set(doc(db, `dashboards/${dashboardId}/productionData`, "data"), updatedProdData, { merge: true });
          
          for (const detail of originalDoc.productionDetails) {
              const lotToUpdate = lots.find(l => l.productId === detail.productId);
               if(lotToUpdate){
                  const newProduced = (lotToUpdate.produced || 0) + detail.produced;
                  const newStatus = (newProduced >= lotToUpdate.target) ? 'completed' : lotToUpdate.status;
                  batch.update(doc(db, `dashboards/${dashboardId}/lots`, lotToUpdate.id), { produced: newProduced, status: newStatus });
              }
          }
      }
      
      batch.delete(doc(db, "trash", trashId));
      await batch.commit();
    };

    const handleDeleteItemFlow = (itemId, itemType) => {
        let itemDoc;
        if (itemType === 'entry') itemDoc = productionData.find(i => i.id === itemId);
        else if (itemType === 'lot') itemDoc = lots.find(i => i.id === itemId);
        else if (itemType === 'product') itemDoc = products.find(i => i.id === itemId);
        if (!itemDoc) return;
        
        const onConfirmReason = (reason) => {
            if(permissions.DELETE_ENTRIES) { 
                executeSoftDelete(reason, itemId, itemType, itemDoc);
            }
        };

        setModalState({ type: 'reason', data: { onConfirm: onConfirmReason } });
    };

    const handleDeleteLot = (lotId) => handleDeleteItemFlow(lotId, 'lot');
    const handleDeleteProduct = (productId) => handleDeleteItemFlow(productId, 'product');
    const handleDeleteEntry = (entryId) => handleDeleteItemFlow(entryId, 'entry');

    const handleAddDashboard = async (name) => {
        if (dashboards.some(d => d.name.toLowerCase() === name.toLowerCase())) return false;
        const newOrder = dashboards.length > 0 ? Math.max(...dashboards.map(d => d.order)) + 1 : 1;
        const id = Date.now().toString();
        await setDoc(doc(db, "dashboards", id), { id, name, order: newOrder });
        return true;
    };
    const handleRenameDashboard = async (id, newName) => {
        if (dashboards.some(d => d.id !== id && d.name.toLowerCase() === newName.toLowerCase())) return false;
        await updateDoc(doc(db, "dashboards", id), { name: newName });
        return true;
    };
    const handleDeleteDashboard = async (id) => {
        if (dashboards.length <= 1) return;
        alert("A exclusão de quadros e seus sub-dados deve ser feita com cuidado, preferencialmente por uma Cloud Function para garantir a limpeza completa. Esta ação apenas removerá o quadro da lista.");
        await deleteDoc(doc(db, "dashboards", id));
    };

    const handleMoveDashboard = async (dashboardId, direction) => {
        const currentIndex = dashboards.findIndex(d => d.id === dashboardId);
        if (currentIndex === -1) return;

        const newIndex = direction === 'up' ? currentIndex - 1 : currentIndex + 1;
        if (newIndex < 0 || newIndex >= dashboards.length) return;

        const currentDash = dashboards[currentIndex];
        const swapDash = dashboards[newIndex];

        const batch = writeBatch(db);
        const currentDashRef = doc(db, "dashboards", currentDash.id);
        const swapDashRef = doc(db, "dashboards", swapDash.id);

        batch.update(currentDashRef, { order: swapDash.order });
        batch.update(swapDashRef, { order: currentDash.order });

        await batch.commit();
    };
    
    const handleSelectTvMode = () => setModalState({ type: 'tvSelector', data: null });
    
    useEffect(() => {
        const validProducts = productsForSelectedDate;
        if (validProducts.length > 0) {
            const isCurrentSelectionValid = validProducts.some(p => p.id === newEntry.productId);
            if (!isCurrentSelectionValid) {
                setNewEntry(prev => ({ ...prev, productId: validProducts[0].id, productions: [] }));
            }
        } else {
             setNewEntry(prev => ({ ...prev, productId: '', productions: [] }));
        }
    }, [newEntry.productId, productsForSelectedDate]);

const calculatePredictions = useCallback(() => {
    if (isTraveteDashboard) {
        return { allPredictions: [], currentGoalPreview: traveteComputedEntry.goalDisplay || '0 // 0' };
    }

    const people = parseFloat(newEntry.people) || 0;
    const availableTime = parseFloat(newEntry.availableTime) || 0;
    let timeConsumedByUrgent = 0;
    let urgentPrediction = null;

    const currentProducts = productsForSelectedDate;

    // calcula tempo consumido pela produção urgente (se houver)
    if (showUrgent && urgentProduction.productId && urgentProduction.produced > 0) {
        const urgentProduct = currentProducts.find(p => p.id === urgentProduction.productId);
        if (urgentProduct && urgentProduct.standardTime > 0) {
            timeConsumedByUrgent = urgentProduct.standardTime * urgentProduction.produced;
            const urgentLot = lots.find(l => l.productId === urgentProduct.id);
            urgentPrediction = { ...(urgentLot || {}), productId: urgentProduct.id, productName: urgentProduct.name, producible: parseInt(urgentProduction.produced, 10), isUrgent: true };
        }
    }

    const totalAvailableMinutes = availableTime * people;
    let timeForNormal = totalAvailableMinutes - timeConsumedByUrgent;
    const normalPredictions = [];

    if (timeForNormal > 0) {
        const activeLots = lots
            .filter(l => l.status === 'ongoing' || l.status === 'future')
            .sort((a, b) => a.order - b.order);

        // 1) Encontrar o primeiro lote incompleto (prioridade real)
        let startIndex = activeLots.findIndex(l => ((l.target || 0) - (l.produced || 0)) > 0);

        // 2) Se não houver lote incompleto, usar fallback para newEntry.productId (como antes)
        if (startIndex === -1 && newEntry.productId) {
            startIndex = activeLots.findIndex(l => l.productId === newEntry.productId);
        }

        // 3) Se encontramos um índice válido, iteramos a partir dele
        if (startIndex !== -1) {
            // opcional: limite de quantos produtos queremos prever (até 10 conforme pediu)
            const MAX_PREDICTIONS = 10;
            for (let i = startIndex; i < activeLots.length && timeForNormal > 0 && normalPredictions.length < MAX_PREDICTIONS; i++) {
                const lot = activeLots[i];
                const productForLot = currentProducts.find(p => p.id === lot.productId);

                if (!productForLot || productForLot.standardTime <= 0) continue;

                const remainingPiecesInLot = Math.max(0, (lot.target || 0) - (lot.produced || 0));
                if (remainingPiecesInLot === 0) continue;

                // Se não há tempo sequer para 1 peça (check rápido), para o cálculo.
                if (timeForNormal < productForLot.standardTime) {
                    break;
                }

                // CÁLCULO PRINCIPAL: usar arredondamento para o inteiro mais próximo (Math.round)
                const producibleFloat = timeForNormal / productForLot.standardTime;
                const roundedProducible = Math.round(producibleFloat); // 79.71 -> 80
                // garantir ao menos 1 (mas já garantimos timeForNormal >= standardTime)
                const producible = Math.min(remainingPiecesInLot, Math.max(0, roundedProducible));

                if (producible <= 0) {
                    // nada a produzir (proteção), sai do loop
                    break;
                }

                normalPredictions.push({ ...lot, producible, productName: productForLot.name });

                // subtrai o tempo "consumido" por essa previsão
                timeForNormal -= producible * productForLot.standardTime;

                // evita loops estranhos: se o tempo ficar <= 0, encerra
                if (timeForNormal <= 0) break;
            }
        } else if (newEntry.productId) {
            // fallback: usuário escolheu produto que não está em activeLots — calcula o que dá para produzir
            const selectedProduct = currentProducts.find(p => p.id === newEntry.productId);
            if (selectedProduct && selectedProduct.standardTime > 0) {
                const producibleFloat = timeForNormal / selectedProduct.standardTime;
                const producible = Math.round(producibleFloat);
                if (producible > 0) {
                    normalPredictions.push({ id: `nolot-${selectedProduct.id}`, productId: selectedProduct.id, productName: selectedProduct.name, producible });
                }
            }
        }
    }

    const allPredictions = urgentPrediction ? [urgentPrediction, ...normalPredictions] : normalPredictions;
    return { allPredictions, currentGoalPreview: allPredictions.map(p => p.producible || 0).join(' / ') || '0' };
}, [isTraveteDashboard, traveteComputedEntry.goalDisplay, newEntry.people, newEntry.availableTime, newEntry.productId, productsForSelectedDate, lots, urgentProduction, showUrgent]);

  
    useEffect(() => {
        if (isTraveteDashboard) {
            setPredictedLots([]);
            setGoalPreview(traveteComputedEntry.goalDisplay || '0 // 0');
            return;
        }

        const { allPredictions, currentGoalPreview } = calculatePredictions();
        setPredictedLots(allPredictions);
        setGoalPreview(currentGoalPreview);

        const expectedCount = allPredictions.filter(p => !p.isUrgent).length;
        if (newEntry.productions.length !== expectedCount) {
            setNewEntry(prev => ({ ...prev, productions: Array(expectedCount).fill('') }));
        }
    }, [isTraveteDashboard, traveteComputedEntry.goalDisplay, calculatePredictions, newEntry.productions.length]);

    const productMapForSelectedDate = useMemo(() => 
        new Map(productsForSelectedDate.map(p => [p.id, p])), 
    [productsForSelectedDate]);
    
    const processedData = useMemo(() => {
        if (isTraveteDashboard || !productionData || productionData.length === 0) return [];
        let cumulativeProduction = 0, cumulativeGoal = 0, cumulativeEfficiencySum = 0;
        return [...productionData].sort((a, b) => (a.period || "").localeCompare(b.period || "")).map((item, index) => {
            let totalTimeValue = 0, totalProducedInPeriod = 0;
            const producedForDisplay = (item.productionDetails || []).map(d => `${d.produced || 0}`).join(' / ');
            (item.productionDetails || []).forEach(detail => {
                const product = productMapForSelectedDate.get(detail.productId);
                if (product?.standardTime) { totalTimeValue += (detail.produced || 0) * product.standardTime; totalProducedInPeriod += (detail.produced || 0); }
            });
            const totalAvailableTime = (item.people || 0) * (item.availableTime || 0);
            const efficiency = totalAvailableTime > 0 ? parseFloat(((totalTimeValue / totalAvailableTime) * 100).toFixed(2)) : 0;
            const numericGoal = (item.goalDisplay || "0").split(' / ').reduce((acc, val) => acc + (parseInt(val.trim(), 10) || 0), 0);
            cumulativeProduction += totalProducedInPeriod;
            cumulativeGoal += numericGoal;
            cumulativeEfficiencySum += efficiency;
            const cumulativeEfficiency = parseFloat((cumulativeEfficiencySum / (index + 1)).toFixed(2));
            return { ...item, produced: totalProducedInPeriod, goal: numericGoal, producedForDisplay, efficiency, cumulativeProduction, cumulativeGoal, cumulativeEfficiency };
        });
    }, [isTraveteDashboard, productionData, productMapForSelectedDate]);

    const traveteProcessedData = useMemo(() => {
        if (!isTraveteDashboard || !productionData || productionData.length === 0) return [];
        let cumulativeMeta = [];
        let cumulativeProduction = [];
        let cumulativeEfficiencySum = [];
        let cumulativeEntryCounts = [];

        return [...productionData]
            .sort((a, b) => (a.period || "").localeCompare(b.period || ""))
            .map((entry, entryIndex) => {
                const employees = (entry.employeeEntries || []).map((emp, empIndex) => {
                    const producedFromDetails = (emp.productionDetails || []).reduce((sum, detail) => sum + (detail.produced || 0), 0);
                    const producedValue = emp.produced !== undefined ? parseInt(emp.produced, 10) || 0 : producedFromDetails;
                    const productId = emp.productId || (emp.productionDetails || [])[0]?.productId;
                    const product = productMapForSelectedDate.get(productId);
                    const parsedStandardTime = parseFloat(emp.standardTime);
                    const standardTime = (!Number.isNaN(parsedStandardTime) && parsedStandardTime > 0)
                        ? parsedStandardTime
                        : (product?.standardTime || 0);
                    const availableTime = entry.availableTime || 0;
                    const meta = (standardTime > 0 && availableTime > 0) ? Math.round(availableTime / standardTime) : 0;
                    const efficiency = (standardTime > 0 && availableTime > 0 && producedValue > 0)
                        ? parseFloat((((producedValue * standardTime) / availableTime) * 100).toFixed(2))
                        : 0;

                    cumulativeMeta[empIndex] = (cumulativeMeta[empIndex] || 0) + meta;
                    cumulativeProduction[empIndex] = (cumulativeProduction[empIndex] || 0) + producedValue;
                    cumulativeEfficiencySum[empIndex] = (cumulativeEfficiencySum[empIndex] || 0) + efficiency;
                    cumulativeEntryCounts[empIndex] = (cumulativeEntryCounts[empIndex] || 0) + 1;
                    const entriesCount = cumulativeEntryCounts[empIndex] || 1;
                    const cumulativeEfficiency = parseFloat(((cumulativeEfficiencySum[empIndex] || 0) / entriesCount).toFixed(2));

                    return {
                        ...emp,
                        produced: producedValue,
                        meta,
                        efficiency,
                        standardTime,
                        cumulativeMeta: cumulativeMeta[empIndex] || 0,
                        cumulativeProduced: cumulativeProduction[empIndex] || 0,
                        cumulativeEfficiency,
                        productName: product?.name || '',
                    };
                });

                return {
                    ...entry,
                    employees,
                };
            });
    }, [isTraveteDashboard, productionData, productMapForSelectedDate]);

    const summary = useMemo(() => {
        if (isTraveteDashboard) {
            if (traveteProcessedData.length === 0) {
                return { totalProduced: 0, totalGoal: 0, lastHourEfficiency: 0, averageEfficiency: 0 };
            }
            const lastEntry = traveteProcessedData[traveteProcessedData.length - 1];
            const employees = lastEntry.employees || [];
            const totalProduced = employees.reduce((sum, emp) => sum + (emp.cumulativeProduced || 0), 0);
            const totalGoal = employees.reduce((sum, emp) => sum + (emp.cumulativeMeta || 0), 0);
            const lastHourEfficiency = employees.length > 0
                ? parseFloat((employees.reduce((sum, emp) => sum + (emp.efficiency || 0), 0) / employees.length).toFixed(2))
                : 0;
            const averageEfficiency = employees.length > 0
                ? parseFloat((employees.reduce((sum, emp) => sum + (emp.cumulativeEfficiency || 0), 0) / employees.length).toFixed(2))
                : 0;
            return { totalProduced, totalGoal, lastHourEfficiency, averageEfficiency };
        }

        if (processedData.length === 0) return { totalProduced: 0, totalGoal: 0, lastHourEfficiency: 0, averageEfficiency: 0 };
        const lastEntry = processedData.slice(-1)[0];
        return { totalProduced: lastEntry.cumulativeProduction, totalGoal: lastEntry.cumulativeGoal, lastHourEfficiency: lastEntry.efficiency, averageEfficiency: lastEntry.cumulativeEfficiency };
    }, [isTraveteDashboard, processedData, traveteProcessedData]);

    const monthlySummary = useMemo(() => {
        if (isTraveteDashboard) {
            const year = currentMonth.getFullYear();
            const month = currentMonth.getMonth();
            let totalMonthlyProduction = 0;
            let totalMonthlyGoal = 0;
            let totalDailyEfficiency = 0;
            let productiveDaysCount = 0;

            Object.keys(allProductionData).forEach(dateStr => {
                try {
                    const date = new Date(dateStr + "T00:00:00");
                    if (date.getFullYear() !== year || date.getMonth() !== month) return;

                    const productsForDateMap = new Map(products
                        .map(p => {
                            const validTimeEntry = p.standardTimeHistory?.filter(h => new Date(h.effectiveDate) <= date).pop();
                            if (!validTimeEntry) return null;
                            return [p.id, { ...p, standardTime: validTimeEntry.time }];
                        })
                        .filter(Boolean));

                    const dayData = allProductionData[dateStr];
                    if (!dayData || dayData.length === 0) return;

                    let dayMetaPerEmployee = [];
                    let dayProductionPerEmployee = [];
                    let dayEfficiencyPerEmployee = [];

                    dayData.forEach(entry => {
                        (entry.employeeEntries || []).forEach((emp, index) => {
                            const producedFromDetails = (emp.productionDetails || []).reduce((sum, detail) => sum + (detail.produced || 0), 0);
                            const produced = emp.produced !== undefined ? parseInt(emp.produced, 10) || 0 : producedFromDetails;
                            const productId = emp.productId || (emp.productionDetails || [])[0]?.productId;
                            const product = productsForDateMap.get(productId);
                            const standardTime = product?.standardTime || 0;
                            const availableTime = entry.availableTime || 0;
                            const meta = (standardTime > 0 && availableTime > 0) ? Math.round(availableTime / standardTime) : 0;
                            const efficiency = (standardTime > 0 && availableTime > 0 && produced > 0)
                                ? (produced * standardTime) / availableTime * 100
                                : 0;

                            dayMetaPerEmployee[index] = (dayMetaPerEmployee[index] || 0) + meta;
                            dayProductionPerEmployee[index] = (dayProductionPerEmployee[index] || 0) + produced;
                            dayEfficiencyPerEmployee[index] = (dayEfficiencyPerEmployee[index] || 0) + efficiency;
                        });
                    });

                    const employeesCount = Math.max(dayMetaPerEmployee.length, dayEfficiencyPerEmployee.length);
                    if (employeesCount > 0) {
                        productiveDaysCount++;
                        totalMonthlyGoal += dayMetaPerEmployee.reduce((sum, value) => sum + (value || 0), 0);
                        totalMonthlyProduction += dayProductionPerEmployee.reduce((sum, value) => sum + (value || 0), 0);
                        const dailyAverageEfficiency = dayEfficiencyPerEmployee.reduce((sum, value) => sum + (value || 0), 0) /
                            (employeesCount * (dayData.length || 1));
                        totalDailyEfficiency += dailyAverageEfficiency || 0;
                    }
                } catch (e) {
                    console.error("Data inválida no sumário mensal:", dateStr);
                }
            });

            const averageMonthlyEfficiency = productiveDaysCount > 0
                ? parseFloat((totalDailyEfficiency / productiveDaysCount).toFixed(2))
                : 0;

            return { totalProduction: totalMonthlyProduction, totalGoal: totalMonthlyGoal, averageEfficiency: averageMonthlyEfficiency };
        }

        const year = currentMonth.getFullYear();
        const month = currentMonth.getMonth();
        let totalMonthlyProduction = 0, totalMonthlyGoal = 0, totalDailyAverageEfficiencies = 0, productiveDaysCount = 0;
        Object.keys(allProductionData).forEach(dateStr => {
            try {
                const date = new Date(dateStr + "T00:00:00");
                const productsForDateMap = new Map(products
                    .map(p => {
                        const validTimeEntry = p.standardTimeHistory?.filter(h => new Date(h.effectiveDate) <= date).pop();
                        if (!validTimeEntry) return null;
                        return [p.id, { ...p, standardTime: validTimeEntry.time }];
                    })
                    .filter(Boolean));


                if(date.getFullYear() === year && date.getMonth() === month) {
                    const dayData = allProductionData[dateStr];
                    if (dayData && dayData.length > 0) {
                        productiveDaysCount++;
                        let dailyProduction = 0, dailyGoal = 0, dailyEfficiencySum = 0;
                        dayData.forEach(item => {
                            let periodProduction = 0, totalTimeValue = 0;
                            (item.productionDetails || []).forEach(detail => {
                                periodProduction += (detail.produced || 0);
                                const product = productsForDateMap.get(detail.productId);
                                if (product?.standardTime) totalTimeValue += (detail.produced || 0) * product.standardTime;
                            });
                            if (item.goalDisplay) dailyGoal += item.goalDisplay.split(' / ').reduce((acc, val) => acc + (parseInt(val.trim(), 10) || 0), 0);
                            dailyProduction += periodProduction;
                            const totalAvailableTime = (item.people || 0) * (item.availableTime || 0);
                            dailyEfficiencySum += totalAvailableTime > 0 ? (totalTimeValue / totalAvailableTime) * 100 : 0;
                        });
                        totalDailyAverageEfficiencies += dayData.length > 0 ? dailyEfficiencySum / dayData.length : 0;
                        totalMonthlyProduction += dailyProduction;
                        totalMonthlyGoal += dailyGoal;
                    }
                }
            } catch(e) { console.error("Data inválida no sumário mensal:", dateStr); }
        });
        const averageMonthlyEfficiency = productiveDaysCount > 0 ? parseFloat((totalDailyAverageEfficiencies / productiveDaysCount).toFixed(2)) : 0;
        return { totalProduction: totalMonthlyProduction, totalGoal: totalMonthlyGoal, averageEfficiency: averageMonthlyEfficiency };
    }, [isTraveteDashboard, allProductionData, currentMonth, products]);

    const traveteGroupedProducts = useMemo(() => {
        if (!isTraveteDashboard) return [];
        const groups = new Map();

        products.forEach(product => {
            const baseId = product.baseProductId || product.baseProductName || product.id;
            const baseName = product.baseProductName || product.name.replace(/\s-\s.*$/, '');
            if (!groups.has(baseId)) {
                groups.set(baseId, { baseId, baseName, variations: [] });
            }
            groups.get(baseId).variations.push(product);
        });

        return Array.from(groups.values()).map(group => ({
            ...group,
            variations: group.variations.sort((a, b) => (a.variationMultiplier || 0) - (b.variationMultiplier || 0)),
        })).sort((a, b) => a.baseName.localeCompare(b.baseName));
    }, [isTraveteDashboard, products]);

    const traveteLotOptions = useMemo(() => {
        if (!isTraveteDashboard) return [];
        return lots
            .filter(lot => lot.status !== 'completed')
            .slice()
            .sort((a, b) => (a.order || 0) - (b.order || 0));
    }, [isTraveteDashboard, lots]);

    const traveteSelectedLot = useMemo(() => {
        if (!isTraveteDashboard || !traveteEntry.lotId) return null;
        return lots.find(l => l.id === traveteEntry.lotId) || null;
    }, [isTraveteDashboard, lots, traveteEntry.lotId]);

    const availablePeriods = useMemo(() => FIXED_PERIODS.filter(p => !productionData.some(e => e.period === p)), [productionData]);
    const filteredLots = useMemo(() => [...lots].filter(l => lotFilter === 'ongoing' ? (l.status === 'ongoing' || l.status === 'future') : l.status.startsWith('completed')), [lots, lotFilter]);


    const handleInputChange = (e) => { const { name, value } = e.target; setNewEntry(prev => ({ ...prev, [name]: value, ...(name === 'productId' && { productions: [] }) })); };
    const handleUrgentChange = (e) => setUrgentProduction(prev => ({...prev, [e.target.name]: e.target.value}));
    const handleProductionChange = (index, value) => { const newProductions = [...newEntry.productions]; newProductions[index] = value; setNewEntry(prev => ({ ...prev, productions: newProductions })); };
    const handleTraveteBaseTimeChange = (value) => {
        setTraveteProductFormValues(prev => {
            const numericValue = parseFloat(value);
            const isValid = !Number.isNaN(numericValue) && numericValue > 0;
            const nextState = { ...prev, baseTime: value };
            if (!prev.oneNeedleManual) {
                nextState.oneNeedleTime = isValid ? (numericValue * 2).toFixed(2) : '';
            }
            if (!prev.conventionalManual) {
                nextState.conventionalTime = isValid ? (numericValue * 3).toFixed(2) : '';
            }
            return nextState;
        });
    };
    const handleTraveteVariationToggle = (field, checked) => {
        setTraveteProductFormValues(prev => {
            const nextState = { ...prev, [field]: checked };
            if (checked) {
                if (field === 'createOneNeedle' && !prev.oneNeedleManual && !prev.oneNeedleTime) {
                    const numericValue = parseFloat(prev.baseTime);
                    nextState.oneNeedleTime = (!Number.isNaN(numericValue) && numericValue > 0) ? (numericValue * 2).toFixed(2) : '';
                }
                if (field === 'createConventional' && !prev.conventionalManual && !prev.conventionalTime) {
                    const numericValue = parseFloat(prev.baseTime);
                    nextState.conventionalTime = (!Number.isNaN(numericValue) && numericValue > 0) ? (numericValue * 3).toFixed(2) : '';
                }
            }
            return nextState;
        });
    };
    const handleTraveteVariationTimeChange = (field, value) => {
        const manualField = field === 'oneNeedleTime' ? 'oneNeedleManual' : 'conventionalManual';
        setTraveteProductFormValues(prev => ({
            ...prev,
            [field]: value,
            [manualField]: value !== '',
        }));
    };
    const handleTraveteVariationTimeBlur = (field) => {
        const manualField = field === 'oneNeedleTime' ? 'oneNeedleManual' : 'conventionalManual';
        const multiplier = field === 'oneNeedleTime' ? 2 : 3;
        setTraveteProductFormValues(prev => {
            if (prev[field]) {
                return prev;
            }
            const numericValue = parseFloat(prev.baseTime);
            const isValid = !Number.isNaN(numericValue) && numericValue > 0;
            return {
                ...prev,
                [manualField]: false,
                [field]: isValid ? (numericValue * multiplier).toFixed(2) : '',
            };
        });
    };
    const handleTraveteFieldChange = (field, value) => {
        if (field === 'lotId') {
            const lot = lots.find(l => l.id === value) || null;
            const product = lot ? productsForSelectedDate.find(p => p.id === lot.productId) || null : null;
            const derivedTime = product?.standardTime ? product.standardTime.toString() : '';
            setTraveteEntry(prev => ({
                ...prev,
                lotId: value,
                employeeEntries: prev.employeeEntries.map(emp => (
                    emp.standardTimeManual
                        ? emp
                        : { ...emp, standardTime: derivedTime }
                )),
            }));
            return;
        }

        setTraveteEntry(prev => ({ ...prev, [field]: value }));
    };
    const handleTraveteEmployeeChange = (index, field, value) => {
        setTraveteEntry(prev => ({
            ...prev,
            employeeEntries: prev.employeeEntries.map((emp, empIndex) => {
                if (empIndex !== index) return emp;
                const updated = { ...emp };

                switch (field) {
                    case 'machineType': {
                        updated.machineType = value;
                        if (!emp.standardTimeManual) {
                            updated.standardTime = '';
                            updated.standardTimeManual = false;
                        }
                        break;
                    }
                    case 'produced': {
                        updated.produced = value;
                        break;
                    }
                    case 'standardTime': {
                        updated.standardTime = value;
                        updated.standardTimeManual = value !== '';
                        break;
                    }
                    default: {
                        updated[field] = value;
                    }
                }
                return updated;
            }),
        }));
    };
    const handleTraveteStandardTimeBlur = (index) => {
        setTraveteEntry(prev => {
            const lot = prev.lotId ? lots.find(l => l.id === prev.lotId) || null : null;
            const product = lot ? productsForSelectedDate.find(p => p.id === lot.productId) || null : null;
            const derivedTime = product?.standardTime ? product.standardTime.toString() : '';
            return {
                ...prev,
                employeeEntries: prev.employeeEntries.map((emp, empIndex) => {
                    if (empIndex !== index) return emp;
                    if (emp.standardTime) return emp;
                    return {
                        ...emp,
                        standardTime: derivedTime,
                        standardTimeManual: false,
                    };
                }),
            };
        });
    };
    
    const handleAddProduct = async (e) => {
        e.preventDefault();
        if (!currentDashboard) return;

        if (isTraveteDashboard) {
            const trimmedName = traveteProductFormValues.baseName.trim();
            if (!trimmedName) return;

            const variationConfigs = [
                { key: 'createTwoNeedle', suffix: '2 Agulhas', machineType: 'Travete 2 Agulhas', timeField: 'baseTime', defaultMultiplier: 1 },
                { key: 'createOneNeedle', suffix: '1 Agulha', machineType: 'Travete 1 Agulha', timeField: 'oneNeedleTime', defaultMultiplier: 2 },
                { key: 'createConventional', suffix: 'Convencional', machineType: 'Travete Convencional', timeField: 'conventionalTime', defaultMultiplier: 3 },
            ];

            const baseTimeNumeric = parseFloat(traveteProductFormValues.baseTime);
            let hasInvalid = false;
            const variationsToCreate = variationConfigs.reduce((acc, config) => {
                if (!traveteProductFormValues[config.key]) {
                    return acc;
                }
                const rawTime = traveteProductFormValues[config.timeField];
                const parsedTime = parseFloat(rawTime);
                if (Number.isNaN(parsedTime) || parsedTime <= 0) {
                    hasInvalid = true;
                    return acc;
                }
                acc.push({
                    suffix: config.suffix,
                    machineType: config.machineType,
                    timeValue: parseFloat(parsedTime.toFixed(2)),
                    defaultMultiplier: config.defaultMultiplier,
                });
                return acc;
            }, []);

            if (hasInvalid || variationsToCreate.length === 0) return;

            const baseId = generateId('traveteBase');
            const creationIso = new Date().toISOString();
            const batch = writeBatch(db);

            variationsToCreate.forEach((variation) => {
                const id = `${baseId}_${variation.suffix.replace(/\s+/g, '').toLowerCase()}`;
                const referenceBase = (!Number.isNaN(baseTimeNumeric) && baseTimeNumeric > 0) ? baseTimeNumeric : null;
                const multiplier = referenceBase
                    ? parseFloat((variation.timeValue / referenceBase).toFixed(4))
                    : variation.defaultMultiplier;
                const productData = {
                    id,
                    name: `${trimmedName} - ${variation.suffix}`,
                    baseProductId: baseId,
                    baseProductName: trimmedName,
                    machineType: variation.machineType,
                    variationMultiplier: multiplier,
                    standardTimeHistory: [{
                        time: variation.timeValue,
                        effectiveDate: creationIso,
                        changedBy: { uid: user.uid, email: user.email },
                    }],
                    createdBy: { uid: user.uid, email: user.email },
                };
                batch.set(doc(db, `dashboards/${currentDashboard.id}/products`, id), productData);
            });

            await batch.commit();
<<<<<<< HEAD
            resetTraveteProductFormValues();
=======
            setTraveteProductFormValues(createTraveteDefaultProductForm());
>>>>>>> 02f5bc55
            return;
        }

        if (!newProduct.name || !newProduct.standardTime) return;
        const id = Date.now().toString();
        const newProductData = {
            id,
            name: newProduct.name,
            standardTimeHistory: [{
                time: parseFloat(newProduct.standardTime),
                effectiveDate: new Date().toISOString(),
                changedBy: { uid: user.uid, email: user.email },
            }],
            createdBy: { uid: user.uid, email: user.email },
        };
        await setDoc(doc(db, `dashboards/${currentDashboard.id}/products`, id), newProductData);
        setNewProduct({ name: '', standardTime: '' });
    };

    const handleStartEditProduct = (p) => { 
        setEditingProductId(p.id); 
        const currentTime = p.standardTimeHistory[p.standardTimeHistory.length - 1].time;
        setEditingProductData({ name: p.name, standardTime: currentTime }); 
    };

    const handleSaveProduct = async (id) => { 
        if (!editingProductData.name || !editingProductData.standardTime || !currentDashboard) return;
        
        const productDoc = products.find(p => p.id === id);
        if(!productDoc) return;
        
        const latestTime = productDoc.standardTimeHistory[productDoc.standardTimeHistory.length - 1].time;
        const newTime = parseFloat(editingProductData.standardTime);
        const newHistory = [...productDoc.standardTimeHistory];

        if (latestTime !== newTime) {
            newHistory.push({
                time: newTime,
                effectiveDate: new Date().toISOString(),
                changedBy: { uid: user.uid, email: user.email },
            });
        }
        
        await updateDoc(doc(db, `dashboards/${currentDashboard.id}/products`, id), {
            name: editingProductData.name,
            standardTimeHistory: newHistory,
            lastEditedBy: { uid: user.uid, email: user.email },
        });
        
        setEditingProductId(null); 
    };

    const handleSaveObservation = async (entryId, observation) => {
        const updatedDayData = productionData.map(e => e.id === entryId ? { ...e, observation } : e);
        await updateDoc(doc(db, `dashboards/${currentDashboard.id}/productionData`, "data"), { 
            [dateKey]: updatedDayData,
        });
    };
    const handleSaveLotObservation = async (lotId, observation) => {
        await updateDoc(doc(db, `dashboards/${currentDashboard.id}/lots`, lotId), { 
            observation,
            lastEditedBy: { uid: user.uid, email: user.email },
            lastEditedAt: Timestamp.now(),
        });
    };
    const handleAddLot = async (e) => {
        e.preventDefault();
        if (!newLot.productId || !newLot.target || !currentDashboard) return;
        const product = products.find(p => p.id === newLot.productId);
        if (!product) return;
        const id = Date.now().toString();
        const newLotData = {
            id,
            sequentialId: lotCounter,
            ...newLot,
            productId: product.id,
            productName: product.name,
            target: parseInt(newLot.target, 10),
            produced: 0,
            status: 'future',
            order: Date.now(),
            observation: '',
            startDate: null,
            endDate: null,
            createdBy: { uid: user.uid, email: user.email },
            ...(isTraveteDashboard ? { machineType: product.machineType } : {}),
        };
        await setDoc(doc(db, `dashboards/${currentDashboard.id}/lots`, id), newLotData);
        setNewLot({ productId: '', target: '', customName: '' });
    };
    const handleStartEditLot = (lot) => { setEditingLotId(lot.id); setEditingLotData({ target: lot.target, customName: lot.customName || '' }); };
    const handleSaveLotEdit = async (lotId) => { 
        const lot = lots.find(l => l.id === lotId);
        if(!lot) return;

        const newTarget = parseInt(editingLotData.target, 10);
        const wasCompleted = lot.status.startsWith('completed');
        const isCompletingNow = lot.produced >= newTarget && !wasCompleted;

        const updatePayload = {
            target: newTarget,
            customName: editingLotData.customName,
            lastEditedBy: { uid: user.uid, email: user.email },
            lastEditedAt: Timestamp.now(),
        };

        if (isCompletingNow) {
            updatePayload.status = 'completed';
            updatePayload.endDate = new Date().toISOString();
        } else if (wasCompleted && lot.produced < newTarget) {
            updatePayload.status = 'ongoing';
            updatePayload.endDate = null;
        }

        await updateDoc(doc(db, `dashboards/${currentDashboard.id}/lots`, lotId), updatePayload);
        setEditingLotId(null);
    };
    const handleLotStatusChange = async (lotId, newStatus) => {
        const lot = lots.find(l => l.id === lotId);
        if(!lot) return;
        
        const updatePayload = { 
            status: newStatus,
            lastEditedBy: { uid: user.uid, email: user.email },
            lastEditedAt: Timestamp.now(),
        };
        const isCompleting = newStatus.startsWith('completed');
        const wasCompleted = lot.status.startsWith('completed');

        if (isCompleting && !wasCompleted) {
            updatePayload.endDate = new Date().toISOString();
        } else if (!isCompleting && wasCompleted) {
            updatePayload.endDate = null;
        }

        await updateDoc(doc(db, `dashboards/${currentDashboard.id}/lots`, lotId), updatePayload);
    };
    const handleMoveLot = async (lotId, direction) => {
        const sorted = lots.filter(l => ['ongoing', 'future'].includes(l.status)).sort((a, b) => a.order - b.order);
        const currentIndex = sorted.findIndex(l => l.id === lotId);
        if ((direction === 'up' && currentIndex > 0) || (direction === 'down' && currentIndex < sorted.length - 1)) {
            const swapIndex = direction === 'up' ? currentIndex - 1 : currentIndex + 1;
            const currentLot = sorted[currentIndex];
            const swapLot = sorted[swapIndex];
            
            const batch = writeBatch(db);
            batch.update(doc(db, `dashboards/${currentDashboard.id}/lots`, currentLot.id), { order: swapLot.order });
            batch.update(doc(db, `dashboards/${currentDashboard.id}/lots`, swapLot.id), { order: currentLot.order });
            await batch.commit();
        }
    };
        
    if (!currentDashboard) {
        return <div className="min-h-screen bg-gray-100 dark:bg-black flex justify-center items-center"><p className="text-xl">Carregando quadros...</p></div>;
    }

    return (
        <div className="min-h-screen bg-gray-100 dark:bg-black text-gray-800 dark:text-gray-200 font-sans">
            <GlobalStyles/>
            <EditEntryModal 
                isOpen={modalState.type === 'editEntry'} 
                onClose={closeModal} 
                entry={modalState.data} 
                onSave={handleSaveEntry}
                products={products}
            />
            
            <DashboardActionModal isOpen={modalState.type === 'dashboardAction'} onClose={closeModal} onConfirm={modalState.data?.onConfirm} mode={modalState.data?.mode} initialName={modalState.data?.initialName}/>
            <ConfirmationModal isOpen={modalState.type === 'confirmation'} onClose={closeModal} onConfirm={modalState.data?.onConfirm} title={modalState.data?.title} message={modalState.data?.message} />
            <ObservationModal isOpen={modalState.type === 'observation'} onClose={closeModal} entry={modalState.data} onSave={handleSaveObservation} />
            <LotObservationModal isOpen={modalState.type === 'lotObservation'} onClose={closeModal} lot={modalState.data} onSave={handleSaveLotObservation} />
            <PasswordModal isOpen={modalState.type === 'password'} onClose={closeModal} onSuccess={modalState.data?.onSuccess} adminConfig={{}} />
            <ReasonModal isOpen={modalState.type === 'reason'} onClose={closeModal} onConfirm={modalState.data?.onConfirm} />
            <AdminPanelModal isOpen={modalState.type === 'adminSettings'} onClose={closeModal} users={users} roles={roles} />
            <TvSelectorModal isOpen={modalState.type === 'tvSelector'} onClose={closeModal} onSelect={startTvMode} onStartCarousel={startTvMode} dashboards={dashboards} />

            <header className="bg-white dark:bg-gray-900 shadow-md p-4 flex justify-between items-center sticky top-0 z-20">
                <div className="flex items-center gap-4">
                    <img src={raceBullLogoUrl} alt="Race Bull Logo" className="h-12 w-auto dark:invert" />
                    <div ref={navRef} className="relative">
                        <button onClick={() => setIsNavOpen(!isNavOpen)} title="Mudar Quadro" className="flex items-center gap-2 p-2 rounded-md hover:bg-gray-200 dark:hover:bg-gray-700">
                            <h1 className="text-xl sm:text-2xl font-bold text-gray-800 dark:text-white tracking-wider text-center">{currentDashboard.name}</h1>
                            <ChevronDownIcon size={20} className={`transition-transform ${isNavOpen ? 'rotate-180' : ''}`} />
                        </button>
                        {isNavOpen && (
                            <div className="absolute top-full mt-2 w-72 bg-white dark:bg-gray-800 rounded-lg shadow-xl py-2 z-30 dropdown-content">
                                {dashboards.map((dash, index) => (
                                    <div key={dash.id} className="flex items-center justify-between px-4 py-2 text-sm text-gray-700 dark:text-gray-200 hover:bg-gray-100 dark:hover:bg-gray-700">
                                        <div className="flex items-center gap-2">
                                            {permissions.MANAGE_DASHBOARDS && (
                                                <div className="flex flex-col">
                                                    <button onClick={() => handleMoveDashboard(dash.id, 'up')} disabled={index === 0} className="disabled:opacity-20"><ChevronUp size={16} /></button>
                                                    <button onClick={() => handleMoveDashboard(dash.id, 'down')} disabled={index === dashboards.length - 1} className="disabled:opacity-20"><ChevronDown size={16} /></button>
                                                </div>
                                            )}
                                            <button onClick={() => { setCurrentDashboardIndex(index); setIsNavOpen(false); }} className="flex-grow text-left">{dash.name}</button>
                                        </div>
                                        <div className="flex items-center gap-3">
                                            {permissions.MANAGE_DASHBOARDS && <button onClick={() => { setIsNavOpen(false); setModalState({ type: 'dashboardAction', data: { mode: 'rename', initialName: dash.name, onConfirm: (newName) => handleRenameDashboard(dash.id, newName) } })}} title="Renomear Quadro"><Edit size={16} className="text-yellow-500 hover:text-yellow-400" /></button>}
                                            {permissions.MANAGE_DASHBOARDS && <button onClick={() => { setIsNavOpen(false); setModalState({ type: 'confirmation', data: { title: 'Confirmar Exclusão', message: `Tem certeza que deseja excluir o quadro "${dash.name}"?`, onConfirm: () => handleDeleteDashboard(dash.id) } }); }} title="Excluir Quadro"><Trash2 size={16} className="text-red-500 hover:text-red-400" /></button>}
                                        </div>
                                    </div>
                                ))}
                                <div className="border-t my-2 dark:border-gray-600"></div>
                                {permissions.MANAGE_DASHBOARDS && <button onClick={() => { setIsNavOpen(false); setModalState({ type: 'dashboardAction', data: { mode: 'create', onConfirm: handleAddDashboard } })}} className="w-full text-left px-4 py-2 text-sm text-blue-600 dark:text-blue-400 font-semibold hover:bg-gray-100 dark:hover:bg-gray-700">+ Criar Novo Quadro</button>}
                            </div>
                        )}
                    </div>
                </div>
                <div className="flex items-center space-x-2 sm:space-x-4">
                    <button onClick={onNavigateToStock} className="p-2 rounded-md hover:bg-gray-200 dark:hover:bg-gray-700 flex items-center gap-2">
                        <Warehouse size={20} />
                        <span className="hidden sm:inline">Gerenciamento de Estoque</span>
                    </button>
                    <span className='text-sm text-gray-500 dark:text-gray-400 hidden md:block'>{user.email}</span>
                    <button onClick={logout} title="Sair" className="p-2 rounded-full bg-red-100 text-red-600 hover:bg-red-200 dark:bg-red-900/50 dark:text-red-400 dark:hover:bg-red-900"><LogOut size={20} /></button>
                    <button onClick={handleSelectTvMode} title="Modo TV" className="p-2 rounded-full bg-blue-600 text-white hover:bg-blue-700"><Monitor size={20} /></button>
                    {permissions.MANAGE_SETTINGS && <button onClick={() => setModalState({ type: 'adminSettings' })} title="Configurações" className="p-2 rounded-full bg-gray-200 dark:bg-gray-700 text-gray-600 dark:text-gray-300 hover:bg-gray-300 dark:hover:bg-gray-600"><Settings size={20} /></button>}
                    <button onClick={toggleTheme} title={theme === 'light' ? "Mudar para Tema Escuro" : "Mudar para Tema Claro"} className="p-2 rounded-full bg-gray-200 dark:bg-gray-700">{theme === 'light' ? <Moon size={20}/> : <Sun size={20}/>}</button>
                </div>
            </header>
            
            <main className="p-4 md:p-8 grid grid-cols-1 gap-8">
                 <section className="grid grid-cols-1 lg:grid-cols-3 gap-8">
                     <div className="lg:col-span-1">
                         <CalendarView selectedDate={selectedDate} setSelectedDate={setSelectedDate} currentMonth={currentMonth} setCurrentMonth={setCurrentMonth} calendarView={calendarView} setCalendarView={setCalendarView} allProductionData={allProductionData} />
                     </div>
                    <div className="lg:col-span-2 grid grid-cols-1 sm:grid-cols-2 gap-4 content-start">
                        <div className="bg-white dark:bg-gray-900 p-4 rounded-2xl shadow-lg text-center">
                            <h3 className="font-semibold">Resumo Mensal</h3>
                            {isTraveteDashboard ? (
                                <>
                                    <p>Produção Total: {monthlySummary.totalProduction.toLocaleString('pt-BR')} un.</p>
                                    <p>Meta Total: {monthlySummary.totalGoal.toLocaleString('pt-BR')} un.</p>
                                    <p>Eficiência Média Mensal: {monthlySummary.averageEfficiency}%</p>
                                </>
                            ) : (
                                <>
                                    <p>Produção: {monthlySummary.totalProduction.toLocaleString('pt-BR')} un.</p>
                                    <p>Meta: {monthlySummary.totalGoal.toLocaleString('pt-BR')} un.</p>
                                    <p>Eficiência Média: {monthlySummary.averageEfficiency}%</p>
                                </>
                            )}
                        </div>
                        <div className="bg-white dark:bg-gray-900 p-4 rounded-2xl shadow-lg text-center">
                            <h3 className="font-semibold">Resumo do Dia</h3>
                            {isTraveteDashboard ? (
                                <>
                                    <p>Produção Combinada: {summary.totalProduced.toLocaleString('pt-BR')} un.</p>
                                    <p>Meta Combinada: {summary.totalGoal.toLocaleString('pt-BR')} un.</p>
                                    <p>Média de Eficiência Geral: {summary.averageEfficiency}%</p>
                                </>
                            ) : (
                                <>
                                    <p>Produção: {summary.totalProduced.toLocaleString('pt-BR')} un.</p>
                                    <p>Meta: {summary.totalGoal.toLocaleString('pt-BR')} un.</p>
                                    <p>Eficiência Média: {summary.averageEfficiency}%</p>
                                </>
                            )}
                        </div>
                    </div>
                 </section>
                 <h2 className="text-2xl font-bold border-b-2 border-blue-500 pb-2">Resultados de: {selectedDate.toLocaleDateString('pt-BR', { day: '2-digit', month: 'long' })}</h2>
                 <LotReport lots={lots} products={productsForSelectedDate}/>
                <section className="grid grid-cols-1 sm:grid-cols-2 lg:grid-cols-4 gap-6">
                    <StatCard title="Produção Acumulada (Dia)" value={summary.totalProduced.toLocaleString('pt-BR')} unit="un." />
                    <StatCard title="Meta Acumulada (Dia)" value={summary.totalGoal.toLocaleString('pt-BR')} unit="un." />
                    <StatCard title="Eficiência da Última Hora" value={summary.lastHourEfficiency} unit="%" isEfficiency />
                    <StatCard title="Média de Eficiência (Dia)" value={summary.averageEfficiency} unit="%" isEfficiency />
                </section>
                 
 
                 <section className="bg-white dark:bg-gray-900 p-6 rounded-2xl shadow-lg">
                     <h2 className="text-xl font-semibold mb-4 flex items-center"><List className="mr-2 text-blue-500"/> Detalhamento por Período</h2>
                     <div className="overflow-x-auto">
                         {isTraveteDashboard ? (
                             <table className="w-full text-sm">
                                 <thead className="bg-gray-50 dark:bg-gray-800">
                                     <tr>
                                         <th className="p-3 text-left border-r dark:border-gray-600">Período</th>
                                         <th className="p-3 text-center border-r dark:border-gray-600">Meta F1</th>
                                         <th className="p-3 text-center border-r dark:border-gray-600">Produção F1</th>
                                         <th className="p-3 text-center border-r dark:border-gray-600">Eficiência F1</th>
                                         <th className="p-3 text-center border-r dark:border-gray-600">Meta Acum. F1</th>
                                         <th className="p-3 text-center border-r dark:border-gray-600">Prod. Acum. F1</th>
                                         <th className="p-3 text-center border-r dark:border-gray-600">Eficiência Média F1</th>
                                         <th className="p-3 text-center border-r dark:border-gray-600 font-bold">{'//'}</th>
                                         <th className="p-3 text-center border-r dark:border-gray-600">Meta F2</th>
                                         <th className="p-3 text-center border-r dark:border-gray-600">Produção F2</th>
                                         <th className="p-3 text-center border-r dark:border-gray-600">Eficiência F2</th>
                                         <th className="p-3 text-center border-r dark:border-gray-600">Meta Acum. F2</th>
                                         <th className="p-3 text-center border-r dark:border-gray-600">Prod. Acum. F2</th>
                                         <th className="p-3 text-center border-r dark:border-gray-600">Eficiência Média F2</th>
                                         <th className="p-3 text-left border-r dark:border-gray-600">Lançado por</th>
                                         <th className="p-3 text-center border-r dark:border-gray-600">Obs.</th>
                                         <th className="p-3 text-center">Ações</th>
                                     </tr>
                                 </thead>
                                 <tbody className="divide-y divide-x divide-gray-200 dark:divide-gray-600">
                                     {traveteProcessedData.map((entry) => {
                                         const employeeOne = entry.employees?.[0] || {};
                                         const employeeTwo = entry.employees?.[1] || {};
                                         const formatNumber = (value) => Number(value || 0).toLocaleString('pt-BR');
                                         const formatEfficiency = (value) => `${Number(value || 0).toFixed(2)}%`;
                                         const machinesLabel = [employeeOne.machineType, employeeTwo.machineType].filter(Boolean).join(' & ');
                                         return (
                                             <tr key={entry.id} className="hover:bg-gray-50 dark:hover:bg-gray-800/50">
                                                 <td className="p-3 border-r dark:border-gray-600 align-top">
                                                     <div className="font-semibold">{entry.period}</div>
                                                     <div className="text-xs text-gray-500">Tempo: {formatNumber(entry.availableTime)} min</div>
                                                     {machinesLabel && <div className="text-xs text-gray-500">Máquinas: {machinesLabel}</div>}
                                                 </td>
                                                 <td className="p-3 text-center border-r dark:border-gray-600">{formatNumber(employeeOne.meta)}</td>
                                                 <td className="p-3 text-center border-r dark:border-gray-600">{formatNumber(employeeOne.produced)}</td>
                                                 <td className={`p-3 text-center border-r dark:border-gray-600 ${Number(employeeOne.efficiency || 0) < 65 ? 'text-red-500' : 'text-green-600'}`}>{formatEfficiency(employeeOne.efficiency)}</td>
                                                 <td className="p-3 text-center border-r dark:border-gray-600">{formatNumber(employeeOne.cumulativeMeta)}</td>
                                                 <td className="p-3 text-center border-r dark:border-gray-600">{formatNumber(employeeOne.cumulativeProduced)}</td>
                                                 <td className="p-3 text-center border-r dark:border-gray-600">{formatEfficiency(employeeOne.cumulativeEfficiency)}</td>
                                                 <td className="p-3 text-center border-r dark:border-gray-600 font-bold">{'//'}</td>
                                                 <td className="p-3 text-center border-r dark:border-gray-600">{formatNumber(employeeTwo.meta)}</td>
                                                 <td className="p-3 text-center border-r dark:border-gray-600">{formatNumber(employeeTwo.produced)}</td>
                                                 <td className={`p-3 text-center border-r dark:border-gray-600 ${Number(employeeTwo.efficiency || 0) < 65 ? 'text-red-500' : 'text-green-600'}`}>{formatEfficiency(employeeTwo.efficiency)}</td>
                                                 <td className="p-3 text-center border-r dark:border-gray-600">{formatNumber(employeeTwo.cumulativeMeta)}</td>
                                                 <td className="p-3 text-center border-r dark:border-gray-600">{formatNumber(employeeTwo.cumulativeProduced)}</td>
                                                 <td className="p-3 text-center border-r dark:border-gray-600">{formatEfficiency(employeeTwo.cumulativeEfficiency)}</td>
                                                 <td className="p-3 text-left text-xs truncate border-r dark:border-gray-600">{entry.createdBy?.email}</td>
                                                 <td className="p-3 text-center border-r dark:border-gray-600">
                                                     <button onClick={() => setModalState({ type: 'observation', data: entry })} title="Observação">
                                                         <MessageSquare size={18} className={entry.observation ? 'text-blue-500 hover:text-blue-400' : 'text-gray-500 hover:text-blue-400'}/>
                                                     </button>
                                                 </td>
                                                 <td className="p-3">
                                                     <div className="flex gap-2 justify-center">
                                                         {permissions.DELETE_ENTRIES && <button onClick={() => handleDeleteEntry(entry.id)} title="Excluir Lançamento"><Trash2 size={18} className="text-red-500 hover:text-red-400"/></button>}
                                                     </div>
                                                 </td>
                                             </tr>
                                         );
                                     })}
                                 </tbody>
                             </table>
                         ) : (
                             <table className="w-full text-sm">
                                 <thead className="bg-gray-50 dark:bg-gray-800">
                                     <tr>
                                         <th className="p-3 text-left border-r dark:border-gray-600">Período</th>
                                         <th className="p-3 text-center border-r dark:border-gray-600">Pessoas / Tempo</th>
                                         <th className="p-3 text-center border-r dark:border-gray-600">Meta</th>
                                         <th className="p-3 text-center border-r dark:border-gray-600">Produção</th>
                                         <th className="p-3 text-center border-r dark:border-gray-600">Eficiência</th>
                                         <th className="p-3 text-center border-r dark:border-gray-600">Meta Acum.</th>
                                         <th className="p-3 text-center border-r dark:border-gray-600">Prod. Acum.</th>
                                         <th className="p-3 text-center border-r dark:border-gray-600">Efic. Acum.</th>
                                         <th className="p-3 text-left border-r dark:border-gray-600">Lançado por</th>
                                         <th className="p-3 text-center border-r dark:border-gray-600">Obs.</th>
                                         <th className="p-3 text-center">Ações</th>
                                     </tr>
                                 </thead>
                                 <tbody className="divide-y divide-x divide-gray-200 dark:divide-gray-600">
                                     {processedData.map((d) => (
                                         <tr key={d.id} className="hover:bg-gray-50 dark:hover:bg-gray-800/50">
                                             <td className="p-3 font-semibold border-r dark:border-gray-600">{d.period}</td>
                                             <td className="p-3 text-center border-r dark:border-gray-600">{d.people} / {d.availableTime} min</td>
                                             <td className="p-3 text-center border-r dark:border-gray-600">{d.goal}</td>
                                             <td className="p-3 text-center border-r dark:border-gray-600">{d.producedForDisplay || d.produced}</td>
                                             <td className={`p-3 text-center font-semibold border-r dark:border-gray-600 ${d.efficiency < 65 ? 'text-red-500' : 'text-green-600'}`}>{d.efficiency}%</td>
                                             <td className="p-3 text-center border-r dark:border-gray-600">{d.cumulativeGoal}</td>
                                             <td className="p-3 text-center border-r dark:border-gray-600">{d.cumulativeProduction}</td>
                                             <td className={`p-3 text-center font-semibold border-r dark:border-gray-600 ${d.cumulativeEfficiency < 65 ? 'text-red-500' : 'text-green-600'}`}>{d.cumulativeEfficiency}%</td>
                                             <td className="p-3 text-left text-xs truncate border-r dark:border-gray-600">{d.createdBy?.email}</td>
                                             <td className="p-3 text-center border-r dark:border-gray-600">
                                                 <button onClick={() => setModalState({ type: 'observation', data: d })} title="Observação">
                                                     <MessageSquare size={18} className={d.observation ? 'text-blue-500 hover:text-blue-400' : 'text-gray-500 hover:text-blue-400'}/>
                                                 </button>
                                             </td>
                                             <td className="p-3">
                                                 <div className="flex gap-2 justify-center">
                                                     {permissions.EDIT_ENTRIES &&
                                                         <button
                                                             onClick={() => setModalState({ type: 'editEntry', data: d })}
                                                             title="Editar Lançamento"
                                                             className="text-yellow-500 hover:text-yellow-400"
                                                         >
                                                             <Edit size={18} />
                                                         </button>
                                                     }
                                                     {permissions.DELETE_ENTRIES && <button onClick={() => handleDeleteEntry(d.id)} title="Excluir Lançamento"><Trash2 size={18} className="text-red-500 hover:text-red-400"/></button>}
                                                 </div>
                                             </td>
                                         </tr>
                                     ))}
                                 </tbody>
                             </table>
                         )}
                     </div>
                 </section>

                 {permissions.ADD_ENTRIES && (
                     <section className="bg-white dark:bg-gray-900 p-6 rounded-2xl shadow-lg">
                         <h2 className="text-xl font-semibold mb-4 flex items-center"><PlusCircle className="mr-2 text-blue-500"/> Adicionar Novo Lançamento</h2>
                         {isTraveteDashboard ? (
                             <form onSubmit={handleAddEntry} className="space-y-6">
                                <div className="grid grid-cols-1 md:grid-cols-3 gap-4">
                                    <div className="flex flex-col">
                                        <label htmlFor="travete-period">Período</label>
                                        <select
                                            id="travete-period"
                                            value={traveteEntry.period}
                                             onChange={(e) => handleTraveteFieldChange('period', e.target.value)}
                                             required
                                             className="p-2 rounded-md bg-gray-100 dark:bg-gray-700"
                                         >
                                             <option value="" disabled>Selecione...</option>
                                             {availablePeriods.map(time => (<option key={time} value={time}>{time}</option>))}
                                         </select>
                                     </div>
                                    <div className="flex flex-col">
                                        <label htmlFor="travete-time">Tempo Disponível (min)</label>
                                        <input
                                            id="travete-time"
                                            type="number"
                                             min="1"
                                             value={traveteEntry.availableTime}
                                             onChange={(e) => handleTraveteFieldChange('availableTime', e.target.value)}
                                             required
                                            className="p-2 rounded-md bg-gray-100 dark:bg-gray-700"
                                        />
                                    </div>
                                    <div className="flex flex-col">
                                        <label htmlFor="travete-lot">Lote de Produção</label>
                                        <select
                                            id="travete-lot"
                                            value={traveteEntry.lotId}
                                            onChange={(e) => handleTraveteFieldChange('lotId', e.target.value)}
                                            className="p-2 rounded-md bg-gray-100 dark:bg-gray-700"
                                            required
                                        >
                                            <option value="">Selecione...</option>
                                            {traveteLotOptions.map(lot => (
                                                <option key={lot.id} value={lot.id}>
                                                    {lot.productName}{lot.customName ? ` - ${lot.customName}` : ''}
                                                </option>
                                            ))}
                                        </select>
                                    </div>
                                </div>
                                <div className="grid grid-cols-1 lg:grid-cols-2 gap-4">
                                   {traveteEntry.employeeEntries.map((employee, index) => {
                                        const metaInfo = traveteComputedEntry.employeeSummaries[index] || {};
                                        const selectedLot = traveteSelectedLot;
                                        const formatTime = (value) => {
                                            if (!value || Number.isNaN(Number(value))) return '--';
                                            return `${Number(value).toLocaleString('pt-BR', { minimumFractionDigits: 0, maximumFractionDigits: 2 })} min`;
                                        };
                                        const lotLabel = selectedLot
                                            ? `${selectedLot.productName}${selectedLot.customName ? ` - ${selectedLot.customName}` : ''}`
                                            : '--';
                                        return (
                                             <div key={employee.employeeId} className="p-4 border border-gray-200 dark:border-gray-700 rounded-xl bg-gray-50 dark:bg-gray-800/50 space-y-4">
                                                 <div className="flex items-center justify-between">
                                                     <h3 className="text-lg font-semibold">Funcionário {employee.employeeId}</h3>
                                                     <span className="text-xs uppercase tracking-wide text-gray-500">{employee.machineType}</span>
                                                 </div>
                                                <div className="grid grid-cols-1 md:grid-cols-2 gap-4">
                                                    <div className="flex flex-col">
                                                        <label>Máquina</label>
                                                        <select
                                                            value={employee.machineType}
                                                            onChange={(e) => handleTraveteEmployeeChange(index, 'machineType', e.target.value)}
                                                            className="p-2 rounded-md bg-gray-100 dark:bg-gray-700"
                                                        >
                                                            {traveteMachines.map(machine => (<option key={machine} value={machine}>{machine}</option>))}
                                                        </select>
                                                    </div>
                                                    <div className="flex flex-col">
                                                        <label>Tempo por Peça (min)</label>
                                                        <input
                                                            type="number"
                                                            step="0.01"
                                                            min="0"
                                                            value={employee.standardTime ?? ''}
                                                            onChange={(e) => handleTraveteEmployeeChange(index, 'standardTime', e.target.value)}
                                                            onBlur={() => handleTraveteStandardTimeBlur(index)}
                                                            className="p-2 rounded-md bg-gray-100 dark:bg-gray-700"
                                                            required
                                                        />
                                                    </div>
                                                </div>
                                                <div className="grid grid-cols-1 md:grid-cols-2 gap-4">
                                                    <div className="flex flex-col">
                                                        <label>Quantidade Produzida</label>
                                                        <input
                                                            type="number"
                                                            min="0"
                                                            value={employee.produced}
                                                            onChange={(e) => handleTraveteEmployeeChange(index, 'produced', e.target.value)}
                                                            className="p-2 rounded-md bg-gray-100 dark:bg-gray-700"
                                                            required
                                                        />
                                                    </div>
                                                    <div className="flex flex-col text-sm text-gray-600 dark:text-gray-300 bg-white/60 dark:bg-gray-900/40 p-3 rounded-lg">
                                                        <span className="font-semibold">Resumo</span>
                                                        <span>Meta Individual: {metaInfo.meta || 0}</span>
                                                        <span>Tempo Padrão Utilizado: {formatTime(metaInfo.standardTimeValue || employee.standardTime)}</span>
                                                        <span>Lote Selecionado: {lotLabel}</span>
                                                    </div>
                                                </div>
                                                <div className="text-xs text-gray-500">
                                                    Eficiência Prevista: {metaInfo.efficiency ? `${Number(metaInfo.efficiency).toFixed(2)}%` : '0%'}
                                                </div>
                                            </div>
                                         );
                                     })}
                                 </div>
                                 <div className="flex flex-col md:flex-row md:items-center md:justify-between gap-4 border-t pt-4 dark:border-gray-700">
                                     <div className="flex flex-col justify-center items-center bg-blue-100 dark:bg-blue-900/50 p-3 rounded-md shadow-inner w-full md:w-64">
                                         <label className="text-sm font-medium text-gray-800 dark:text-gray-200">Meta Prevista</label>
                                         <span className="font-bold text-xl text-blue-600 dark:text-blue-300">{traveteComputedEntry.goalDisplay || '0 // 0'}</span>
                                     </div>
                                     <button
                                         type="submit"
                                         disabled={!isEntryFormValid}
                                         className="h-10 px-6 font-semibold rounded-md bg-blue-600 text-white hover:bg-blue-700 disabled:opacity-50 disabled:cursor-not-allowed"
                                     >
                                         Adicionar
                                     </button>
                                 </div>
                             </form>
                         ) : (
                             <form onSubmit={handleAddEntry} className="grid grid-cols-1 gap-4 items-end">
                                 <div className="grid grid-cols-1 sm:grid-cols-2 md:grid-cols-4 gap-4">
                                     <div className="flex flex-col">
                                         <label htmlFor="entry-period">Período</label>
                                         <select id="entry-period" name="period" value={newEntry.period} onChange={handleInputChange} required className="p-2 rounded-md bg-gray-100 dark:bg-gray-700">
                                             <option value="" disabled>Selecione...</option>
                                             {availablePeriods.map(time => (<option key={time} value={time}>{time}</option>))}
                                         </select>
                                     </div>
                                     <div className="flex flex-col"><label htmlFor="entry-people">Nº Pessoas</label><input id="entry-people" type="number" name="people" value={newEntry.people} onChange={handleInputChange} required className="p-2 rounded-md bg-gray-100 dark:bg-gray-700" /></div>
                                     <div className="flex flex-col"><label htmlFor="entry-available-time">Tempo Disp.</label><input id="entry-available-time" type="number" name="availableTime" value={newEntry.availableTime} onChange={handleInputChange} required className="p-2 rounded-md bg-gray-100 dark:bg-gray-700"/></div>
                                     <div className="flex flex-col">
                                         <label htmlFor="entry-product">Produto (Prioridade)</label>
                                         <select id="entry-product" name="productId" value={newEntry.productId} onChange={handleInputChange} required className="p-2 rounded-md bg-gray-100 dark:bg-gray-700">
                                             <option value="">Selecione...</option>
                                             {[...productsForSelectedDate].sort((a,b)=>a.name.localeCompare(b.name)).map(p=>(<option key={p.id} value={p.id}>{p.name}</option>))}
                                         </select>
                                     </div>
                                 </div>
                                 <div className="flex flex-col space-y-4">
                                     <div className="flex flex-wrap gap-4 items-end">
                                         <div className='flex flex-wrap gap-4 items-end'>
                                             {predictedLots.filter(p => !p.isUrgent).map((lot, index) => (
                                                 <div key={lot.id || index} className="flex flex-col min-w-[100px]">
                                                     <label className="text-sm truncate" htmlFor={`prod-input-${index}`}>Prod. ({lot.productName})</label>
                                                     <input id={`prod-input-${index}`} type="number" value={newEntry.productions[index] || ''} onChange={(e) => handleProductionChange(index, e.target.value)} className="p-2 rounded-md bg-gray-100 dark:bg-gray-700" />
                                                 </div>
                                             ))}
                                         </div>
                                         <div className="min-w-[150px] ml-auto">
                                             <button type="button" onClick={() => setShowUrgent(p => !p)} className="text-sm text-blue-500 hover:underline mb-2 flex items-center gap-1">
                                                 <PlusCircle size={14} />{showUrgent ? 'Remover item fora de ordem' : 'Adicionar item fora de ordem'}
                                             </button>
                                             {showUrgent && (
                                                 <div className="grid grid-cols-1 sm:grid-cols-2 gap-4 p-3 bg-blue-50 dark:bg-gray-800 rounded-lg">
                                                     <div className="flex flex-col">
                                                         <label htmlFor="urgent-lot">Lote Urgente</label>
                                                         <select id="urgent-lot" name="productId" value={urgentProduction.productId} onChange={handleUrgentChange} className="p-2 rounded-md bg-gray-100 dark:bg-gray-700">
                                                             <option value="">Selecione...</option>
                                                             {lots.filter(l=>l.status!=='completed').map(l=>(<option key={l.id} value={l.productId}>{l.productName}{l.customName?` - ${l.customName}`:''}</option>))}
                                                         </select>
                                                     </div>
                                                     <div className="flex flex-col"><label htmlFor="urgent-produced">Produzido (Urgente)</label><input id="urgent-produced" type="number" name="produced" value={urgentProduction.produced} onChange={handleUrgentChange} className="p-2 rounded-md bg-gray-100 dark:bg-gray-700"/></div>
                                                 </div>
                                             )}
                                         </div>
                                     </div>
                                     <div className="flex justify-end gap-4 items-center pt-4 border-t dark:border-gray-700">
                                         <div className="flex flex-col justify-center items-center bg-blue-100 dark:bg-blue-900/50 p-2 rounded-md shadow-inner h-full min-h-[60px] w-48">
                                             <label className="text-sm font-medium text-gray-800 dark:text-gray-200">Meta Prevista</label>
                                             <span className="font-bold text-xl text-blue-600 dark:text-blue-400">{goalPreview || '0'}</span>
                                         </div>
                                         <button type="submit" disabled={!isEntryFormValid} className="h-10 px-6 font-semibold rounded-md bg-blue-600 text-white hover:bg-blue-700 disabled:opacity-50 disabled:cursor-not-allowed">Adicionar</button>
                                     </div>
                                 </div>
                             </form>
                         )}
                     </section>
                 )}
                  <section className="bg-white dark:bg-gray-900 p-6 rounded-2xl shadow-lg">
                      <h2 className="text-xl font-semibold mb-4 flex items-center"><Layers className="mr-2 text-blue-500"/> Controle de Lotes de Produção</h2>
                      {permissions.MANAGE_LOTS && <div className="mb-6 border-b pb-6 dark:border-gray-700">
                          <h3 className="text-lg font-medium mb-4">Criar Novo Lote</h3>
                          <form onSubmit={handleAddLot} className="grid grid-cols-1 md:grid-cols-4 gap-4 items-end">
                               <div className="flex flex-col">
                                   <label htmlFor="newLotProduct">Produto</label>
                                   <select id="newLotProduct" name="productId" value={newLot.productId} onChange={e => setNewLot({...newLot, productId: e.target.value})} required className="p-2 rounded-md bg-gray-100 dark:bg-gray-700">
                                       <option value="">Selecione...</option>
                                       {[...products].sort((a,b)=>a.name.localeCompare(b.name)).map(p=>(<option key={p.id} value={p.id}>{p.name}</option>))}
                                   </select>
                               </div>
                               <div className="flex flex-col"><label htmlFor="newLotTarget">Quantidade</label><input type="number" id="newLotTarget" name="target" value={newLot.target} onChange={e => setNewLot({...newLot, target: e.target.value})} required className="p-2 rounded-md bg-gray-100 dark:bg-gray-700"/></div>
                               <div className="flex flex-col"><label htmlFor="newLotCustomName">Nome (Opcional)</label><input type="text" id="newLotCustomName" name="customName" value={newLot.customName} onChange={e => setNewLot({...newLot, customName: e.target.value})} className="p-2 rounded-md bg-gray-100 dark:bg-gray-700"/></div>
                               <button type="submit" className="h-10 px-6 font-semibold rounded-md bg-green-500 text-white hover:bg-green-600">Criar Lote</button>
                          </form>
                      </div>}
                      <div className="flex gap-2 mb-4 border-b pb-2 dark:border-gray-700 flex-wrap">
                          <button onClick={() => setLotFilter('ongoing')} className={`px-3 py-1 text-sm rounded-full ${lotFilter==='ongoing' ? 'bg-blue-600 text-white' : 'bg-gray-200 dark:bg-gray-700'}`}>Em Andamento</button>
                          <button onClick={() => setLotFilter('completed')} className={`px-3 py-1 text-sm rounded-full ${lotFilter==='completed' ? 'bg-green-600 text-white' : 'bg-gray-200 dark:bg-gray-700'}`}>Concluídos</button>
                      </div>
                      <div className="space-y-4 max-h-96 overflow-y-auto pr-2">
                          {filteredLots.map((lot, index, arr) => {
                              let lotBgClass = 'bg-gray-50 dark:bg-gray-800';
                              if (lot.status === 'completed_missing' || lot.status === 'completed_exceeding') {
                                  lotBgClass = 'bg-gradient-to-r from-green-200 to-red-200 dark:from-green-800/50 dark:to-red-800/50';
                              } else if (lot.status === 'completed') {
                                  lotBgClass = 'bg-green-100 dark:bg-green-900/50';
                              }
                              return (
                              <div key={lot.id} className={`${lotBgClass} p-4 rounded-lg`}>
                                  <div className="flex justify-between items-start">
                                      <div className="flex items-center gap-2">
                                          {permissions.MANAGE_LOTS && !lot.status.startsWith('completed') && (
                                              <div className="flex flex-col"><button onClick={() => handleMoveLot(lot.id, 'up')} disabled={index===0} className="disabled:opacity-20"><ChevronUp size={16}/></button><button onClick={() => handleMoveLot(lot.id, 'down')} disabled={index===arr.length-1} className="disabled:opacity-20"><ChevronDown size={16}/></button></div>
                                          )}
                                          <div>
                                              <h4 className="font-bold text-lg">{lot.productName}{lot.customName?` - ${lot.customName}`:''}</h4>
                                              <div className="text-xs text-gray-500 dark:text-gray-400">
                                                  <p>Lote #{lot.sequentialId} | Prioridade: {index+1}</p>
                                                  <p>Criado por: {lot.createdBy?.email || 'N/A'}</p>
                                                  {lot.lastEditedBy && <p>Editado por: {lot.lastEditedBy.email}</p>}
                                              </div>
                                              {(lot.startDate || lot.endDate) && (
                                                  <p className="text-xs text-gray-500 dark:text-gray-400 mt-1">
                                                      {lot.startDate && `Início: ${new Date(lot.startDate).toLocaleString('pt-BR', { day: '2-digit', month: '2-digit', hour: '2-digit', minute: '2-digit' })}`}
                                                      {lot.endDate && ` | Fim: ${new Date(lot.endDate).toLocaleString('pt-BR', { day: '2-digit', month: '2-digit', hour: '2-digit', minute: '2-digit' })}`}
                                                  </p>
                                              )}
                                          </div>
                                      </div>
                                      <div className="flex items-center gap-4">
                                          {permissions.MANAGE_LOTS && <select 
                                              value={lot.status} 
                                              onChange={(e) => handleLotStatusChange(lot.id, e.target.value)} 
                                              className="text-xs font-semibold p-1 rounded-full bg-gray-200 dark:bg-gray-600 border-none appearance-none text-center"
                                          >
                                              { (lot.status === 'ongoing' || lot.status === 'future') ? ( 
                                                  <> 
                                                      <option value={lot.status}>{lot.status === 'future' ? 'Na Fila' : 'Em Andamento'}</option> 
                                                      <option value="completed">Concluir</option> 
                                                      <option value="completed_missing">Concluir c/ Falta</option>
                                                      <option value="completed_exceeding">Concluir c/ Sobra</option>
                                                  </> 
                                              ) : ( 
                                                  <> 
                                                      <option value={lot.status}>{
                                                          lot.status === 'completed' ? 'Concluído' :
                                                          lot.status === 'completed_missing' ? 'Com Falta' :
                                                          'Com Sobra'
                                                      }</option>
                                                      <option value="ongoing">Reabrir</option>
                                                  </> 
                                              )}
                                          </select>}
                                          <div className="flex gap-2">
                                              <button onClick={()=>setModalState({type:'lotObservation', data:lot})} title="Observação">
                                                  <MessageSquare size={18} className={lot.observation ? 'text-blue-500 hover:text-blue-400' : 'text-gray-500 hover:text-blue-400'}/>
                                              </button>
                                              {permissions.MANAGE_LOTS && <button onClick={()=>handleStartEditLot(lot)} title="Editar Lote"><Edit size={18} className="text-yellow-500 hover:text-yellow-400"/></button>}
                                              {permissions.MANAGE_LOTS && <button onClick={()=>handleDeleteLot(lot.id)} title="Excluir Lote"><Trash2 size={18} className="text-red-500 hover:text-red-400"/></button>}
                                          </div>
                                      </div>
                                  </div>
                                  <div className="mt-2">
                                      <div className="flex justify-between text-sm mb-1 items-center">
                                          <span>Progresso</span>
                                          {editingLotId === lot.id ? (
                                              <div className="flex items-center gap-2 flex-wrap">
                                                  <span>{lot.produced||0} / </span>
                                                  <input type="number" value={editingLotData.target} onChange={e=>setEditingLotData({...editingLotData,target:e.target.value})} className="p-1 w-24"/>
                                                  <input type="text" value={editingLotData.customName} onChange={e=>setEditingLotData({...editingLotData,customName:e.target.value})} className="p-1 w-32"/>
                                                  <button onClick={()=>handleSaveLotEdit(lot.id)}><Save size={16}/></button><button onClick={()=>setEditingLotId(null)}><XCircle size={16}/></button>
                                              </div>
                                          ) : (<span>{lot.produced||0} / {lot.target||0}</span>)}
                                      </div>
                                      <div className="w-full bg-gray-200 dark:bg-gray-600 h-2.5 rounded-full"><div className="bg-blue-600 h-2.5 rounded-full" style={{width: `${((lot.produced||0)/(lot.target||1))*100}%`}}></div></div>
                                  </div>
                              </div>
                          )})}
                      </div>
                  </section>

 
                  <section className="bg-white dark:bg-gray-900 p-6 rounded-2xl shadow-lg">
                      <h2 className="text-xl font-semibold mb-4 flex items-center"><Package className="mr-2 text-blue-500"/> Gerenciamento de Produtos</h2>
                      {isTraveteDashboard ? (
                          <div className="grid grid-cols-1 lg:grid-cols-2 gap-8">
                              {permissions.MANAGE_PRODUCTS && (
                                  <div className="space-y-4">
                                      <h3 className="text-lg font-medium">Cadastrar Produto Base</h3>
                                      <form onSubmit={handleAddProduct} className="space-y-4">
                                          <div>
                                              <label htmlFor="travete-base-name">Nome do Produto Base</label>
                                              <input
                                                  id="travete-base-name"
                                                  type="text"
                                                  value={traveteProductFormValues.baseName}
                                                  onChange={(e) => setTraveteProductFormValues(prev => ({ ...prev, baseName: e.target.value }))}
                                                  required
                                                  className="w-full p-2 rounded-md bg-gray-100 dark:bg-gray-700"
                                              />
                                          </div>
                                          <div className="space-y-3">
                                              <span className="text-sm font-semibold text-gray-700 dark:text-gray-200">Variações e Tempos</span>
                                              <div className="grid grid-cols-1 md:grid-cols-3 gap-4">
                                                  <div className="space-y-2">
                                                      <label className="flex items-center gap-2 text-sm font-medium">
                                                          <input
                                                              type="checkbox"
                                                              checked={traveteProductFormValues.createTwoNeedle}
                                                              onChange={(e) => handleTraveteVariationToggle('createTwoNeedle', e.target.checked)}
                                                          />
                                                          Travete 2 Agulhas
                                                      </label>
                                                      <input
                                                          type="number"
                                                          step="0.01"
                                                          min="0"
                                                          value={traveteProductFormValues.baseTime}
                                                          onChange={(e) => handleTraveteBaseTimeChange(e.target.value)}
                                                          className="w-full p-2 rounded-md bg-gray-100 dark:bg-gray-700"
                                                          placeholder="Tempo (min)"
                                                          required={traveteProductFormValues.createTwoNeedle}
                                                      />
                                                  </div>
                                                  <div className="space-y-2">
                                                      <label className="flex items-center gap-2 text-sm font-medium">
                                                          <input
                                                              type="checkbox"
                                                              checked={traveteProductFormValues.createOneNeedle}
                                                              onChange={(e) => handleTraveteVariationToggle('createOneNeedle', e.target.checked)}
                                                          />
                                                          Travete 1 Agulha
                                                      </label>
                                                      <input
                                                          type="number"
                                                          step="0.01"
                                                          min="0"
                                                          value={traveteProductFormValues.oneNeedleTime}
                                                          onChange={(e) => handleTraveteVariationTimeChange('oneNeedleTime', e.target.value)}
                                                          onBlur={() => handleTraveteVariationTimeBlur('oneNeedleTime')}
                                                          className={`w-full p-2 rounded-md bg-gray-100 dark:bg-gray-700 ${!traveteProductFormValues.createOneNeedle ? 'opacity-60' : ''}`}
                                                          placeholder="Tempo (min)"
                                                          required={traveteProductFormValues.createOneNeedle}
                                                          disabled={!traveteProductFormValues.createOneNeedle}
                                                      />
                                                  </div>
                                                  <div className="space-y-2">
                                                      <label className="flex items-center gap-2 text-sm font-medium">
                                                          <input
                                                              type="checkbox"
                                                              checked={traveteProductFormValues.createConventional}
                                                              onChange={(e) => handleTraveteVariationToggle('createConventional', e.target.checked)}
                                                          />
                                                          Travete Convencional
                                                      </label>
                                                      <input
                                                          type="number"
                                                          step="0.01"
                                                          min="0"
                                                          value={traveteProductFormValues.conventionalTime}
                                                          onChange={(e) => handleTraveteVariationTimeChange('conventionalTime', e.target.value)}
                                                          onBlur={() => handleTraveteVariationTimeBlur('conventionalTime')}
                                                          className={`w-full p-2 rounded-md bg-gray-100 dark:bg-gray-700 ${!traveteProductFormValues.createConventional ? 'opacity-60' : ''}`}
                                                          placeholder="Tempo (min)"
                                                          required={traveteProductFormValues.createConventional}
                                                          disabled={!traveteProductFormValues.createConventional}
                                                      />
                                                  </div>
                                              </div>
                                          </div>
                                          <button type="submit" className="w-full h-10 bg-green-600 text-white rounded-md hover:bg-green-700">Salvar</button>
                                      </form>
                                      <p className="text-xs text-gray-500 dark:text-gray-400">Escolha quais variações criar e ajuste os tempos caso precise personalizar algum cenário específico.</p>
                                  </div>
                              )}
                              <div className={!permissions.MANAGE_PRODUCTS ? 'lg:col-span-2' : ''}>
                                  <h3 className="text-lg font-medium mb-4">Produtos Base e Variações ({traveteGroupedProducts.length})</h3>
                                  <div className="space-y-4 max-h-72 overflow-y-auto pr-2">
                                      {traveteGroupedProducts.length > 0 ? (
                                          traveteGroupedProducts.map(group => (
                                              <div key={group.baseId} className="border border-gray-200 dark:border-gray-700 rounded-xl p-4 bg-gray-50 dark:bg-gray-800/40 space-y-3">
                                                  <div className="flex items-center justify-between">
                                                      <h4 className="text-lg font-semibold">{group.baseName}</h4>
                                                      <span className="text-xs uppercase tracking-wide text-gray-500">{group.variations.length} variações</span>
                                                  </div>
                                                  <table className="w-full text-sm">
                                                      <thead className="text-left text-xs uppercase tracking-wide text-gray-500 dark:text-gray-400">
                                                          <tr>
                                                              <th className="pb-1">Máquina</th>
                                                              <th className="pb-1">Produto</th>
                                                              <th className="pb-1">Tempo Atual</th>
                                                              <th className="pb-1">Criado Por</th>
                                                              <th className="pb-1">Última Edição</th>
                                                              {permissions.MANAGE_PRODUCTS && <th className="pb-1 text-center">Ações</th>}
                                                          </tr>
                                                      </thead>
                                                      <tbody className="divide-y divide-gray-200 dark:divide-gray-700">
                                                          {group.variations.map(variation => {
                                                              const history = variation.standardTimeHistory || [];
                                                              const latest = history[history.length - 1] || {};
                                                              const createdBy = variation.createdBy?.email || '--';
                                                              const editedBy = variation.lastEditedBy?.email || createdBy;
                                                              const isEditing = editingProductId === variation.id;
                                                              return (
                                                                  <tr key={variation.id} className="text-sm">
                                                                      <td className="py-2">{variation.machineType || '-'}</td>
                                                                      {isEditing ? (
                                                                          <>
                                                                              <td className="py-2">
                                                                                  <input
                                                                                      type="text"
                                                                                      value={editingProductData.name}
                                                                                      onChange={(e) => setEditingProductData(prev => ({ ...prev, name: e.target.value }))}
                                                                                      className="w-full p-1 rounded bg-gray-100 dark:bg-gray-600"
                                                                                  />
                                                                              </td>
                                                                              <td className="py-2">
                                                                                  <input
                                                                                      type="number"
                                                                                      step="0.01"
                                                                                      value={editingProductData.standardTime}
                                                                                      onChange={(e) => setEditingProductData(prev => ({ ...prev, standardTime: e.target.value }))}
                                                                                      className="w-full p-1 rounded bg-gray-100 dark:bg-gray-600"
                                                                                  />
                                                                              </td>
                                                                              <td className="py-2" colSpan={2}></td>
                                                                          </>
                                                                      ) : (
                                                                          <>
                                                                              <td className="py-2">{variation.name}</td>
                                                                              <td className="py-2">{latest.time ? `${latest.time} min` : 'N/A'}</td>
                                                                              <td className="py-2 text-xs truncate">{createdBy}</td>
                                                                              <td className="py-2 text-xs truncate">{editedBy}</td>
                                                                          </>
                                                                      )}
                                                                      {permissions.MANAGE_PRODUCTS && (
                                                                          <td className="py-2">
                                                                              <div className="flex gap-2 justify-center">
                                                                                  {isEditing ? (
                                                                                      <>
                                                                                          <button onClick={() => handleSaveProduct(variation.id)} title="Salvar"><Save size={18} className="text-green-500" /></button>
                                                                                          <button onClick={() => setEditingProductId(null)} title="Cancelar"><XCircle size={18} className="text-gray-500" /></button>
                                                                                      </>
                                                                                  ) : (
                                                                                      <>
                                                                                          <button onClick={() => handleStartEditProduct(variation)} title="Editar"><Edit size={18} className="text-yellow-500 hover:text-yellow-400" /></button>
                                                                                          <button onClick={() => handleDeleteProduct(variation.id)} title="Excluir"><Trash2 size={18} className="text-red-500 hover:text-red-400" /></button>
                                                                                      </>
                                                                                  )}
                                                                              </div>
                                                                          </td>
                                                                      )}
                                                                  </tr>
                                                              );
                                                          })}
                                                      </tbody>
                                                  </table>
                                              </div>
                                          ))
                                      ) : (
                                          <p>Nenhum produto cadastrado.</p>
                                      )}
                                  </div>
                              </div>
                          </div>
                      ) : (
                          <div className="grid grid-cols-1 lg:grid-cols-2 gap-8">
                           {permissions.MANAGE_PRODUCTS && <div>
                               <h3 className="text-lg font-medium mb-4">Cadastrar Novo Produto</h3>
                               <form onSubmit={handleAddProduct} className="space-y-3">
                                   <div><label htmlFor="newProductName">Nome</label><input type="text" id="newProductName" value={newProduct.name} onChange={e=>setNewProduct({...newProduct,name:e.target.value})} required className="w-full p-2 rounded-md bg-gray-100 dark:bg-gray-700"/></div>
                                   <div><label htmlFor="newProductTime">Tempo Padrão (min)</label><input type="number" id="newProductTime" value={newProduct.standardTime} onChange={e=>setNewProduct({...newProduct,standardTime:e.target.value})} step="0.01" required className="w-full p-2 rounded-md bg-gray-100 dark:bg-gray-700"/></div>
                                   <button type="submit" className="w-full h-10 bg-green-600 text-white rounded-md">Salvar</button>
                               </form>
                           </div>}
                           <div className={!permissions.MANAGE_PRODUCTS ? 'lg:col-span-2' : ''}>
                               <h3 className="text-lg font-medium mb-4">Produtos Cadastrados ({products.length})</h3>
                               <div className="overflow-auto max-h-60 rounded-lg border dark:border-gray-700">
                                   <table className="w-full text-left">
                                        <thead className="bg-gray-100 dark:bg-gray-700"><tr>
                                          <th className="p-3">Nome/Código</th>
                                          <th className="p-3">Tempo Padrão (na data)</th>
                                          <th className="p-3">Criado Por</th>
                                          <th className="p-3">Última Edição</th>
                                          {permissions.MANAGE_PRODUCTS && <th className="p-3 text-center">Ações</th>}
                                       </tr></thead>
                                       <tbody className="divide-y divide-gray-200 dark:divide-gray-600">
{[...products].sort((a, b) => a.name.localeCompare(b.name)).map(p => {
    const history = p.standardTimeHistory || [];
    const currentTime = history.length > 0 ? history[history.length - 1].time : 'N/A';

    const targetDateEnd = new Date(selectedDate);
    targetDateEnd.setHours(23, 59, 59, 999);
    const historicalEntry = history.filter(h => new Date(h.effectiveDate) <= targetDateEnd).pop();

    const didExistOnDate = !!historicalEntry;
    const historicalTime = historicalEntry ? historicalEntry.time : 'N/A';

    return (
    <tr key={p.id} className={!didExistOnDate ? 'bg-red-50 dark:bg-red-900/20' : ''}>
        {editingProductId === p.id ? (
            <>
                <td className="p-2"><input type="text" value={editingProductData.name} onChange={e => setEditingProductData({ ...editingProductData, name: e.target.value })} className="w-full p-1 rounded bg-gray-100 dark:bg-gray-600" /></td>
                <td className="p-2"><input type="number" step="0.01" value={editingProductData.standardTime} onChange={e => setEditingProductData({ ...editingProductData, standardTime: e.target.value })} className="w-full p-1 rounded bg-gray-100 dark:bg-gray-600" /></td>
                <td colSpan="2"></td>
                {permissions.MANAGE_PRODUCTS && <td className="p-3">
                    <div className="flex gap-2 justify-center">
                        <button onClick={() => handleSaveProduct(p.id)} title="Salvar"><Save size={18} className="text-green-500" /></button>
                        <button onClick={() => setEditingProductId(null)} title="Cancelar"><XCircle size={18} className="text-gray-500" /></button>
                    </div>
                </td>}
            </>
        ) : (
            <>
                <td className={`p-3 font-semibold ${!didExistOnDate ? 'text-red-500' : ''}`}>{p.name}{!didExistOnDate && ' (Não existia)'}</td>
                <td className="p-3">
                    {historicalTime} min
                    {didExistOnDate && currentTime !== historicalTime && <span className="text-xs text-gray-500 ml-2">(Atual: {currentTime} min)</span>}
                </td>
                <td className="p-3 text-xs truncate">{p.createdBy?.email}</td>
                <td className="p-3 text-xs truncate">{p.lastEditedBy?.email}</td>
                {permissions.MANAGE_PRODUCTS && <td className="p-3">
                    <div className="flex gap-2 justify-center">
                        <button onClick={() => handleStartEditProduct(p)} title="Editar"><Edit size={18} className="text-yellow-500 hover:text-yellow-400" /></button>
                        <button onClick={() => handleDeleteProduct(p.id)} title="Excluir"><Trash2 size={18} className="text-red-500 hover:text-red-400" /></button>
                    </div>
                </td>}
            </>
        )}
    </tr>
)})}
</tbody>
                                   </table>
                               </div>
                           </div>
                       </div>
                   )}
                  </section>

                   
                 {permissions.VIEW_TRASH && <section className="bg-white dark:bg-gray-900 p-6 rounded-2xl shadow-lg mt-8">
                     <h2 className="text-xl font-semibold mb-4 flex items-center"><Trash2 className="mr-2 text-red-500"/> Lixeira</h2>
                     <div className="space-y-4 max-h-96 overflow-y-auto pr-2">
                         {trashItems.filter(item => item.dashboardId === currentDashboard.id).length > 0 
                             ? trashItems.filter(item => item.dashboardId === currentDashboard.id).map(item=>(
                                 <TrashItemDisplay 
                                     key={item.id} 
                                     item={item} 
                                     products={products} 
                                     user={user} 
                                     onRestore={handleRestoreItem} 
                                     canRestore={permissions.RESTORE_TRASH} 
                                 />
                               )) 
                             : <p>Lixeira vazia.</p>}
                     </div>
                 </section>}
            </main>
        </div>
    );
};


const FullScreenAlert = ({ isOpen }) => {
    if (!isOpen) return null;

    return (
        <div className="fixed inset-0 bg-black bg-opacity-70 flex flex-col justify-center items-center z-[100] text-white animate-pulse">
            <span className="text-9xl" role="img" aria-label="Alerta">⚠️</span>
            <h1 className="text-6xl font-extrabold mt-4 text-red-500">EFICIÊNCIA ABAIXO DO ESPERADO!</h1>
        </div>
    );
};


const TvModeDisplay = ({ tvOptions, stopTvMode, dashboards }) => {
    const [theme] = useState(() => localStorage.getItem('theme') || 'dark');
    const [transitioning, setTransitioning] = useState(false);
    useEffect(() => { document.documentElement.classList.toggle('dark', theme === 'dark'); }, [theme]);

    const isCarousel = typeof tvOptions === 'object';
    const initialDashboardId = isCarousel ? tvOptions.dashboardIds[0] : tvOptions;

    const [currentDashboardId, setCurrentDashboardId] = useState(initialDashboardId);
    
    const [showFullScreenAlert, setShowFullScreenAlert] = useState(false);

    const changeDashboard = useCallback((newId) => {
        setTransitioning(true);
        setTimeout(() => {
            setCurrentDashboardId(newId);
            setTransitioning(false);
        }, 300);
    }, []);

    useEffect(() => {
        if (!isCarousel || tvOptions.dashboardIds.length <= 1) return;
        
        const interval = setInterval(() => {
            const currentIndex = tvOptions.dashboardIds.indexOf(currentDashboardId);
            const nextIndex = (currentIndex + 1) % tvOptions.dashboardIds.length;
            changeDashboard(tvOptions.dashboardIds[nextIndex]);
        }, tvOptions.interval);

        return () => clearInterval(interval);
    }, [tvOptions, isCarousel, currentDashboardId, changeDashboard]);

    const currentDashboard = useMemo(() => dashboards.find(d => d.id === currentDashboardId), [currentDashboardId, dashboards]);
    
    const [products, setProducts] = useState([]);
    const [allProductionData, setAllProductionData] = useState({});
    const [previewData, setPreviewData] = useState(null);

    useEffect(() => {
        if (!currentDashboard) return;

        const unsubProducts = onSnapshot(query(collection(db, `dashboards/${currentDashboard.id}/products`)), snap => {
            setProducts(snap.docs.map(d => d.data()));
        });
        
        const unsubProdData = onSnapshot(doc(db, `dashboards/${currentDashboard.id}/productionData`, "data"), snap => {
            setAllProductionData(snap.exists() ? snap.data() : {});
        });

        const unsubPreview = onSnapshot(doc(db, `dashboards/${currentDashboard.id}/previews/live`), (doc) => {
            if (doc.exists()) {
                setPreviewData(doc.data());
            } else {
                setPreviewData(null);
            }
        });

        return () => {
            unsubProducts();
            unsubProdData();
            unsubPreview();
        };

    }, [currentDashboard]);

    
    const today = useMemo(() => new Date(), []);
    
    const productsForToday = useMemo(() => {
        const targetDate = new Date(today);
        targetDate.setHours(23, 59, 59, 999);

        return products
            .map(p => {
                if (!p.standardTimeHistory || p.standardTimeHistory.length === 0) return null;
                const validTimeEntry = p.standardTimeHistory.filter(h => new Date(h.effectiveDate) <= targetDate).pop();
                if (!validTimeEntry) return null;
                return { ...p, standardTime: validTimeEntry.time };
            })
            .filter(Boolean);
    }, [products, today]);


    const dateKey = today.toISOString().slice(0, 10);
    const productionData = useMemo(() => allProductionData[dateKey] || [], [allProductionData, dateKey]);
    
    const productMapForToday = useMemo(() => new Map(productsForToday.map(p => [p.id, p])), [productsForToday]);

    const processedData = useMemo(() => {
        if (!productionData || productionData.length === 0) return [];
        let cumulativeProduction = 0, cumulativeGoal = 0, cumulativeEfficiencySum = 0;
        return [...productionData].sort((a,b)=>(a.period||"").localeCompare(b.period||"")).map((item, index) => {
            let totalTimeValue = 0, totalProducedInPeriod = 0;
            const producedForDisplay = (item.productionDetails || []).map(d => `${d.produced || 0}`).join(' / ');
            (item.productionDetails || []).forEach(detail => {
                const product = productMapForToday.get(detail.productId);
                if (product?.standardTime) {
                    totalTimeValue += (detail.produced || 0) * product.standardTime;
                    totalProducedInPeriod += (detail.produced || 0);
                }
            });
            const totalAvailableTime = (item.people || 0) * (item.availableTime || 0);
            const efficiency = totalAvailableTime > 0 ? parseFloat(((totalTimeValue / totalAvailableTime) * 100).toFixed(2)) : 0;
            const numericGoal = (item.goalDisplay||"0").split(' / ').reduce((a,v)=>a+(parseInt(v.trim(),10)||0),0);
            cumulativeProduction += totalProducedInPeriod;
            cumulativeGoal += numericGoal;
            cumulativeEfficiencySum += efficiency;
            const cumulativeEfficiency = parseFloat((cumulativeEfficiencySum / (index + 1)).toFixed(2));
            return { ...item, produced:totalProducedInPeriod, goal:numericGoal, goalForDisplay: item.goalDisplay, producedForDisplay, efficiency, cumulativeProduction, cumulativeGoal, cumulativeEfficiency };
        });
    }, [productionData, productMapForToday]);
    
    const prevProductionData = usePrevious(productionData);
    
    useEffect(() => {
        if (prevProductionData && productionData.length > prevProductionData.length) {
            const newEntry = processedData[processedData.length - 1];
            if (newEntry && newEntry.efficiency < 65) {
                setShowFullScreenAlert(true);
            }
        }
    }, [productionData, prevProductionData, processedData]);

    useEffect(() => {
        if (showFullScreenAlert) {
            const timer = setTimeout(() => {
                setShowFullScreenAlert(false);
            }, 5000);
            return () => clearTimeout(timer);
        }
    }, [showFullScreenAlert]);


    const monthlySummary = useMemo(() => {
        const year = today.getFullYear();
        const month = today.getMonth();
        let totalMonthlyProduction = 0, totalMonthlyGoal = 0, totalDailyAverageEfficiencies = 0, productiveDaysCount = 0;
        
        Object.keys(allProductionData).forEach(dateStr => {
            try {
                const date = new Date(dateStr + "T00:00:00");
                const productsForDateMap = new Map(products
                    .map(p => {
                        const validTimeEntry = p.standardTimeHistory?.filter(h => new Date(h.effectiveDate) <= date).pop();
                        if (!validTimeEntry) return null;
                        return [p.id, { ...p, standardTime: validTimeEntry.time }];
                    })
                    .filter(Boolean));
                if(date.getFullYear() === year && date.getMonth() === month) {
                    const dayData = allProductionData[dateStr];
                    if (dayData && dayData.length > 0) {
                        productiveDaysCount++;
                        let dailyProduction = 0, dailyGoal = 0, dailyEfficiencySum = 0;
                        dayData.forEach(item => {
                            let periodProduction = 0, totalTimeValue = 0;
                            (item.productionDetails || []).forEach(detail => {
                                periodProduction += (detail.produced || 0);
                                const product = productsForDateMap.get(detail.productId);
                                if (product?.standardTime) totalTimeValue += (detail.produced || 0) * product.standardTime;
                            });
                            if (item.goalDisplay) dailyGoal += item.goalDisplay.split(' / ').reduce((acc, val) => acc + (parseInt(val.trim(), 10) || 0), 0);
                            dailyProduction += periodProduction;
                            const totalAvailableTime = (item.people || 0) * (item.availableTime || 0);
                            dailyEfficiencySum += totalAvailableTime > 0 ? (totalTimeValue / totalAvailableTime) * 100 : 0;
                        });
                        totalDailyAverageEfficiencies += dayData.length > 0 ? dailyEfficiencySum / dayData.length : 0;
                        totalMonthlyProduction += dailyProduction;
                        totalMonthlyGoal += dailyGoal;
                    }
                }
            } catch(e) { console.error("Data inválida no sumário mensal:", dateStr); }
        });
        const averageMonthlyEfficiency = productiveDaysCount > 0 ? parseFloat((totalDailyAverageEfficiencies / productiveDaysCount).toFixed(2)) : 0;
        return { totalProduction: totalMonthlyProduction, totalGoal: totalMonthlyGoal, averageEfficiency: averageMonthlyEfficiency };
    }, [allProductionData, today, products]);

    const handleNextDash = () => {
        const i = dashboards.findIndex(d=>d.id===currentDashboardId);
        const nextId = dashboards[(i+1)%dashboards.length].id;
        changeDashboard(nextId);
    };
    const handlePrevDash = () => {
        const i = dashboards.findIndex(d=>d.id===currentDashboardId);
        const prevId = dashboards[(i-1+dashboards.length)%dashboards.length].id;
        changeDashboard(prevId);
    };
    
    const renderTvTable = () => {
        const dataByPeriod = processedData.reduce((acc, curr) => ({ ...acc, [curr.period]: curr }), {});
        
        const getPeopleTimeValue = (p) => dataByPeriod[p] ? `${dataByPeriod[p].people} / ${dataByPeriod[p].availableTime} min` : '- / -';
        const getProductionValue = (p) => dataByPeriod[p]?.producedForDisplay || '-';
        const getAlteracaoValue = (p) => {
            const launched = dataByPeriod[p];
            if (launched && launched.productionDetails?.length > 0) {
                return launched.productionDetails.map(d => productMapForToday.get(d.productId)?.name).filter(Boolean).join(' / ');
            }
            if (previewData && previewData.period === p) {
                return previewData.productName;
            }
            return '-';
        };

        const TV_ROWS = [
            { key: 'meta', label: 'Meta'},
            { key: 'producedForDisplay', label: 'Produção', formatter: getProductionValue },
            { key: 'efficiency', label: 'Eficiência', isColor: true, formatter: (p) => dataByPeriod[p] ? `${dataByPeriod[p].efficiency}%` : '-' },
            { key: 'cumulativeGoal', label: 'Meta Acum.', formatter: (p) => dataByPeriod[p]?.cumulativeGoal.toLocaleString('pt-BR') || '-' },
            { key: 'cumulativeProduction', label: 'Prod. Acum.', formatter: (p) => dataByPeriod[p]?.cumulativeProduction.toLocaleString('pt-BR') || '-' },
            { key: 'cumulativeEfficiency', label: 'Efic. Acum.', isColor: true, formatter: (p) => dataByPeriod[p] ? `${dataByPeriod[p].cumulativeEfficiency}%` : '-' },
            { key: 'monthlyGoal', label: 'Meta Mês', isMonthly: true, value: monthlySummary.totalGoal.toLocaleString('pt-BR') },
            { key: 'monthlyProduction', label: 'Prod. Mês', isMonthly: true, value: monthlySummary.totalProduction.toLocaleString('pt-BR') },
            { key: 'monthlyEfficiency', label: 'Efic. Mês', isMonthly: true, isColor: true, value: `${monthlySummary.averageEfficiency}%` },
        ];
        
        return (
            <div className="overflow-x-auto w-full text-center p-6 border-4 border-blue-900 rounded-xl shadow-2xl bg-white text-gray-900">
                <table className="min-w-full table-fixed">
                    <thead className="text-white bg-blue-500">
                        <tr><th colSpan={FIXED_PERIODS.length + 1} className="p-4 text-5xl relative">
                            <div className="absolute top-2 left-2 flex items-center gap-2">
                                <button onClick={stopTvMode} className="p-2 bg-red-600 text-white rounded-full flex items-center gap-1 text-sm"><XCircle size={18} /> SAIR</button>
                                {!isCarousel && (
                                    <>
                                        <button onClick={handlePrevDash} className="p-2 bg-blue-700 text-white rounded-full"><ArrowLeft size={18} /></button>
                                        <button onClick={handleNextDash} className="p-2 bg-blue-700 text-white rounded-full"><ArrowRight size={18} /></button>
                                    </>
                                )}
                            </div>
                            {currentDashboard.name.toUpperCase()} - {today.toLocaleDateString('pt-BR')}
                        </th></tr>
                        <tr><th className="p-2 text-left">Resumo</th>{FIXED_PERIODS.map(p => <th key={p} className="p-2 text-sm">{getPeopleTimeValue(p)}</th>)}</tr>
                        <tr><th className="p-2 text-left">Alteração</th>{FIXED_PERIODS.map(p => {
                            const launched = dataByPeriod[p];
                            const isPreviewSlot = previewData && previewData.period === p && !launched;
                            return <th key={p} className={`p-2 text-base ${isPreviewSlot ? 'text-yellow-300' : ''}`}>{getAlteracaoValue(p)}</th>
                        })}</tr>
                        <tr><th className="p-3 text-left">Hora</th>{FIXED_PERIODS.map(p => <th key={p} className="p-3 text-3xl">{p}</th>)}</tr>
                    </thead>
                    <tbody className="text-2xl divide-y divide-gray-200">
                        {TV_ROWS.map(row => (
                            <tr key={row.key} className={row.isMonthly ? 'bg-gray-100' : ''}>
                                <td className="p-3 font-bold text-left sticky left-0 bg-gray-200">{row.label}</td>
                                {row.isMonthly ? (
                                    <td colSpan={FIXED_PERIODS.length} className={`p-3 font-extrabold ${row.isColor ? (parseFloat(row.value) < 65 ? 'text-red-500' : 'text-green-600') : ''}`}>{row.value}</td>
                                ) : (
                                    FIXED_PERIODS.map(p => {
                                        const launched = dataByPeriod[p];
                                        let cellContent, cellClass = 'p-3 font-extrabold';
                                        
                                        if (row.key === 'meta') {
                                            if (launched) {
                                                cellContent = launched.goalForDisplay;
                                                cellClass += ' text-blue-600';
                                            } else if (previewData && previewData.period === p) {
                                                cellContent = previewData.goalDisplay;
                                                cellClass += ' text-yellow-500';
                                            } else {
                                                cellContent = '-';
                                            }
                                        } else {
                                            cellContent = row.formatter(p);
                                            if (row.isColor && cellContent !== '-') {
                                                const numericVal = dataByPeriod[p]?.[row.key];
                                                cellClass += parseFloat(numericVal) < 65 ? ' text-red-500' : ' text-green-600';
                                            }
                                        }

                                        const efficiency = dataByPeriod[p]?.efficiency;
                                        
                                        return <td key={p} className={cellClass}>
                                            {row.key === 'producedForDisplay' && launched && efficiency != null && efficiency < 70 && (
                                              <span role="img" aria-label="Alerta" className="text-yellow-400 text-3xl">⚠️ </span>
                                            )}
                                            {cellContent}
                                        </td>;
                                    })
                                )}
                            </tr>
                        ))}
                    </tbody>
                </table>
            </div>
        );
    };

    if (!currentDashboard) {
        return <div className="min-h-screen bg-gray-100 dark:bg-black flex justify-center items-center"><p className="text-xl">Carregando...</p></div>;
    }

    return (
        <div className="min-h-screen p-4 md:p-8 bg-gray-100 dark:bg-gray-900 flex flex-col items-center justify-center font-sans space-y-8">
            <FullScreenAlert isOpen={showFullScreenAlert} />
            <div className={`w-full transition-opacity duration-300 ${transitioning ? 'opacity-0' : 'opacity-100'}`}>
                {renderTvTable()}
            </div>
            <p className="text-sm text-gray-500 mt-4">Última atualização: {new Date().toLocaleTimeString('pt-BR')}</p>
        </div>
    );
};


// #####################################################################
// #                                                                   #
// #               COMPONENTE RAIZ E LÓGICA DE NAVEGAÇÃO               #
// #                                                                   #
// #####################################################################

const AppContent = () => {
    const { user, loading } = useAuth();
    const [currentApp, setCurrentApp] = useState('cronoanalise');
    const [tvMode, setTvMode] = useState(null);
    const [currentDashboardIndex, setCurrentDashboardIndex] = useState(() => {
        const savedIndex = localStorage.getItem('lastDashboardIndex');
        return savedIndex ? parseInt(savedIndex, 10) : 0;
    });

    const [dashboards, setDashboards] = useState([]);
    const [usersWithRoles, setUsersWithRoles] = useState([]);
    const [userPermissions, setUserPermissions] = useState({});

    useEffect(() => {
        localStorage.setItem('lastDashboardIndex', currentDashboardIndex);
    }, [currentDashboardIndex]);
    
    useEffect(() => {
        if (!user) {
            setUserPermissions({});
            setDashboards([]);
            setUsersWithRoles([]);
            return;
        }

        let unsubDashboards; 

        const setupDataAndListeners = async () => {
            try {
                // --- Etapa 1: Verificar e criar dashboards iniciais (apenas uma vez) ---
                const dashboardsQuery = query(collection(db, "dashboards"), orderBy("order"));
                const initialDashboardsSnap = await getDocs(dashboardsQuery);
                
                if (initialDashboardsSnap.empty) {
                    console.log("Nenhum dashboard encontrado, criando dados iniciais...");
                    const batch = writeBatch(db);
                    initialDashboards.forEach(dash => {
                        const docRef = doc(db, "dashboards", dash.id);
                        batch.set(docRef, dash);
                    });
                    await batch.commit();
                    console.log("Dashboards iniciais criados com sucesso.");
                }

                // --- Etapa 2: Iniciar o listener em tempo real para dashboards ---
                unsubDashboards = onSnapshot(dashboardsQuery, (snap) => {
                    const fetchedDashboards = snap.docs.map(d => d.data());
                    setDashboards(fetchedDashboards);
                }, (error) => {
                    console.error("Erro no listener de Dashboards:", error);
                });

                // --- Etapa 3: Buscar dados de usuários e permissões (apenas uma vez) ---
                const rolesSnap = await getDocs(collection(db, "roles"));
                const rolesData = new Map(rolesSnap.docs.map(d => [d.id, d.data()]));

                const usersSnap = await getDocs(collection(db, "users"));
                const usersData = usersSnap.docs.map(d => ({ uid: d.id, ...d.data() }));
                
                const combinedUsers = usersData.map(u => ({ ...u, permissions: rolesData.get(u.uid)?.permissions || [] }));
                setUsersWithRoles(combinedUsers);

                const currentUserPermissionsDoc = rolesData.get(user.uid);
                let permissionsList = currentUserPermissionsDoc?.permissions || [];
                
                if (currentUserPermissionsDoc?.role === 'admin') {
                     permissionsList = Object.keys(ALL_PERMISSIONS);
                }
                
                const permissionsMap = {};
                for (const key in ALL_PERMISSIONS) {
                    permissionsMap[key] = permissionsList.includes(key);
                }
                
                setUserPermissions(permissionsMap);

            } catch (error) {
                console.error("ERRO CRÍTICO AO CONFIGURAR DADOS:", error);
            }
        };

        setupDataAndListeners();

        return () => {
            if (unsubDashboards) {
                unsubDashboards();
            }
        };
    }, [user]);


    const startTvMode = useCallback((options) => setTvMode(options), []);
    const stopTvMode = useCallback(() => setTvMode(null), []);

    if (loading) {
        return <div className="min-h-screen bg-gray-100 dark:bg-black flex justify-center items-center"><p className="text-xl">Carregando autenticação...</p></div>;
    }
    
    if (!user) {
        return <LoginPage />;
    }

    if (dashboards.length === 0 || Object.keys(userPermissions).length === 0) {
        return <div className="min-h-screen bg-gray-100 dark:bg-black flex justify-center items-center"><p className="text-xl">Carregando dados do usuário...</p></div>;
    }

    if (tvMode && currentApp === 'cronoanalise') {
        return <TvModeDisplay tvOptions={tvMode} stopTvMode={stopTvMode} dashboards={dashboards} />;
    }

    if (currentApp === 'stock') {
        return <StockManagementApp onNavigateToCrono={() => setCurrentApp('cronoanalise')} />;
    }
    
    return <CronoanaliseDashboard 
        onNavigateToStock={() => setCurrentApp('stock')}
        user={user}
        permissions={userPermissions}
        startTvMode={startTvMode} 
        dashboards={dashboards}
        users={usersWithRoles}
        roles={defaultRoles}
        currentDashboardIndex={currentDashboardIndex}
        setCurrentDashboardIndex={setCurrentDashboardIndex}
    />;
};

const App = () => {
    return (
        <AuthProvider>
            <AppContent />
        </AuthProvider>
    );
};


export default App;<|MERGE_RESOLUTION|>--- conflicted
+++ resolved
@@ -2044,12 +2044,9 @@
         standardTimeManual: false,
     }), []);
     const [traveteProductFormValues, setTraveteProductFormValues] = useState(() => createTraveteDefaultProductForm());
-<<<<<<< HEAD
     const resetTraveteProductFormValues = useCallback(() => {
         setTraveteProductFormValues(createTraveteDefaultProductForm());
     }, [setTraveteProductFormValues]);
-=======
->>>>>>> 02f5bc55
     const [traveteEntry, setTraveteEntry] = useState({
         period: '',
         availableTime: 60,
@@ -2218,11 +2215,7 @@
 
     useEffect(() => {
         if (!isTraveteDashboard) {
-<<<<<<< HEAD
             resetTraveteProductFormValues();
-=======
-            setTraveteProductFormValues(createTraveteDefaultProductForm());
->>>>>>> 02f5bc55
             setTraveteEntry({
                 period: '',
                 availableTime: 60,
@@ -2230,11 +2223,7 @@
                 employeeEntries: [createDefaultTraveteEmployee(1), createDefaultTraveteEmployee(2)],
             });
         }
-<<<<<<< HEAD
     }, [isTraveteDashboard, createDefaultTraveteEmployee, resetTraveteProductFormValues]);
-=======
-    }, [isTraveteDashboard, createDefaultTraveteEmployee]);
->>>>>>> 02f5bc55
 
     const closeModal = () => setModalState({ type: null, data: null });
     
@@ -3170,11 +3159,7 @@
             });
 
             await batch.commit();
-<<<<<<< HEAD
             resetTraveteProductFormValues();
-=======
-            setTraveteProductFormValues(createTraveteDefaultProductForm());
->>>>>>> 02f5bc55
             return;
         }
 
