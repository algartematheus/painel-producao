import React, { useState, useEffect, useMemo, useCallback, useRef, createContext, useContext } from 'react';
import { Sun, Moon, PlusCircle, List, Edit, Trash2, Save, XCircle, ChevronLeft, ChevronRight, MessageSquare, Layers, ChevronUp, ChevronDown, LogOut, Settings, ChevronDown as ChevronDownIcon, Package, Monitor, ArrowLeft, ArrowRight, UserCog, BarChart, Film, Warehouse, Home, ArrowUpDown, Box, Trash, MinusCircle } from 'lucide-react';
import { db, auth } from './firebase';
import {
  collection,
  doc,
  setDoc,
  updateDoc,
  deleteDoc,
  onSnapshot,
  writeBatch,
  query,
  orderBy,
  getDocs,
  increment,
  Timestamp
} from 'firebase/firestore';
import {
  signInWithEmailAndPassword,
  signOut,
  onAuthStateChanged,
  setPersistence,
  browserLocalPersistence,
  browserSessionPersistence,
} from 'firebase/auth';

// =====================================================================
// == CONSTANTES E FUNÇÕES AUXILIARES GLOBAIS ==
// =====================================================================
const raceBullLogoUrl = "https://firebasestorage.googleapis.com/v0/b/quadrodeproducao.firebasestorage.app/o/assets%2FLOGO%20PROPRIET%C3%81RIA.png?alt=media&token=a16d015f-e8ca-4b3c-b744-7cef3ab6504b";

const initialDashboards = [
    { id: 'producao', name: 'Quadro da Produção', order: 1 },
    { id: 'acabamento', name: 'Quadro do Acabamento', order: 2 },
    { id: 'estoque', name: 'Quadro do Estoque', order: 3 },
    { id: 'corte', name: 'Quadro do Corte', order: 4 },
    { id: 'travete', name: 'Quadro do Travete', order: 5 },
];

const FIXED_PERIODS = ["08:00", "09:00", "10:00", "11:00", "11:45", "14:00", "15:00", "16:00", "17:00"];
const TRAVETE_MACHINES = ['Travete 2 Agulhas', 'Travete 1 Agulha', 'Travete Convencional'];

const ALL_PERMISSIONS = {
    MANAGE_DASHBOARDS: 'Gerenciar Quadros (Criar/Renomear/Excluir/Reordenar)',
    MANAGE_PRODUCTS: 'Gerenciar Produtos (Criar/Editar/Excluir)',
    MANAGE_LOTS: 'Gerenciar Lotes (Criar/Editar/Excluir/Reordenar)',
    ADD_ENTRIES: 'Adicionar Lançamentos de Produção',
    EDIT_ENTRIES: 'Editar Lançamentos de Produção',
    DELETE_ENTRIES: 'Excluir Lançamentos de Produção',
    VIEW_TRASH: 'Visualizar Lixeira',
    RESTORE_TRASH: 'Restaurar Itens da Lixeira',
    MANAGE_SETTINGS: 'Acessar e Gerenciar Configurações de Administrador',
};

const defaultRoles = {
    'admin': { id: 'admin', name: 'Administrador', permissions: Object.keys(ALL_PERMISSIONS) },
    'editor': { id: 'editor', name: 'Editor', permissions: ['MANAGE_PRODUCTS', 'MANAGE_LOTS', 'ADD_ENTRIES', 'EDIT_ENTRIES', 'DELETE_ENTRIES'] },
    'viewer': { id: 'viewer', name: 'Visualizador', permissions: [] },
};

const generateId = (prefix) => `${prefix}_${Date.now()}_${Math.random().toString(36).substr(2, 9)}`;

async function sha256Hex(message) {
    const data = new TextEncoder().encode(message);
    const hashBuffer = await crypto.subtle.digest('SHA-256', data);
    const hashArray = Array.from(new Uint8Array(hashBuffer));
    return hashArray.map(b => b.toString(16).padStart(2, '0')).join('');
}

const ADMIN_PASSWORD_HASH = (process.env.REACT_APP_ADMIN_PASSWORD_HASH || '').trim();
const IS_VALID_ADMIN_PASSWORD_HASH = /^[a-f0-9]{64}$/i.test(ADMIN_PASSWORD_HASH);


// --- ESTILOS GLOBAIS E ANIMAÇÕES ---
const GlobalStyles = () => (
    <style>{`
        :root {
            --font-size-title: clamp(18px, 1.8vw, 28px);
            --font-size-text: clamp(13px, 1.2vw, 18px);
            --container-padding: clamp(12px, 2vw, 32px);
            --container-gap: clamp(12px, 2vw, 32px);
            --app-max-width: 1600px;
        }
        body {
            font-size: var(--font-size-text);
            margin: 0;
        }
        .responsive-root {
            padding-inline: var(--container-padding);
        }
        .responsive-main {
            width: min(100%, var(--app-max-width));
            margin: 0 auto;
        }
        .responsive-main,
        .dashboard-grid,
        .responsive-grid {
            gap: var(--container-gap);
        }
        .dashboard-grid {
            display: grid;
            grid-template-columns: 1fr;
        }
        .responsive-card,
        .dashboard-card {
            width: 100%;
        }
        .responsive-actions {
            display: flex;
            flex-direction: column;
            gap: 0.75rem;
        }
        .responsive-actions > * {
            width: 100%;
        }
        .responsive-form-grid {
            display: grid;
            grid-template-columns: 1fr;
            gap: 1rem;
        }
        .responsive-tv {
            height: calc(100vh - 120px);
            overflow-y: auto;
        }
        @media (min-width: 769px) {
            .responsive-actions {
                flex-direction: row;
                align-items: center;
            }
            .responsive-actions > * {
                width: auto;
            }
            .responsive-form-grid {
                grid-template-columns: repeat(2, minmax(0, 1fr));
            }
        }
        @media (min-width: 1025px) {
            .dashboard-grid {
                grid-template-columns: repeat(2, minmax(0, 1fr));
            }
        }
        @media (min-width: 1280px) {
            .dashboard-grid {
                grid-template-columns: repeat(3, minmax(0, 1fr));
            }
        }
        @media (min-width: 1536px) {
            .responsive-main {
                width: min(100%, var(--app-max-width));
            }
        }
        @keyframes fadeIn { from { opacity: 0; } to { opacity: 1; } }
        @keyframes scaleUp { from { transform: scale(0.95) translateY(10px); opacity: 0; } to { transform: scale(1) translateY(0); opacity: 1; } }
        @keyframes slideDown { from { opacity: 0; transform: translateY(-10px); } to { opacity: 1; transform: translateY(0); } }
        @keyframes blinking-red {
            0% { background-color: transparent; }
            50% { background-color: rgba(239, 68, 68, 0.5); }
            100% { background-color: transparent; }
        }
        .blinking-red {
            animation: blinking-red 1s infinite;
        }
        .modal-backdrop { animation: fadeIn 0.2s ease-out forwards; }
        .modal-content { animation: scaleUp 0.2s ease-out forwards; }
        .dropdown-content { animation: slideDown 0.2s ease-out forwards; }
    `}</style>
);

// --- HOOKS CUSTOMIZADOS ---
const useClickOutside = (ref, handler) => {
    useEffect(() => {
        const listener = (event) => {
            if (!ref.current || ref.current.contains(event.target)) return;
            handler(event);
        };
        document.addEventListener('mousedown', listener);
        document.addEventListener('touchstart', listener);
        return () => {
            document.removeEventListener('mousedown', listener);
            document.removeEventListener('touchstart', listener);
        };
    }, [ref, handler]);
};

const usePrevious = (value) => {
    const ref = useRef();
    useEffect(() => {
        ref.current = value;
    });
    return ref.current;
}

const createTraveteDefaultProductForm = () => ({
    baseName: '',
    baseTime: '',
    createTwoNeedle: true,
    createOneNeedle: true,
    createConventional: true,
    oneNeedleTime: '',
    conventionalTime: '',
    oneNeedleManual: false,
    conventionalManual: false,
});

const createDefaultTraveteProductItem = (overrides = {}) => ({
    lotId: '',
    produced: '',
    isAutoSuggested: false,
    ...overrides,
});

const createDefaultTraveteEmployee = (employeeId) => ({
    employeeId,
    machineType: employeeId === 1 ? 'Travete 2 Agulhas' : 'Travete 1 Agulha',
    standardTime: '',
    standardTimeManual: false,
    products: [createDefaultTraveteProductItem()],
});

const getOrderedActiveLots = (lots = []) =>
    [...lots]
        .filter(lot => lot && (lot.status === 'ongoing' || lot.status === 'future'))
        .sort((a, b) => (a.order || 0) - (b.order || 0));

const getLotRemainingPieces = (lot) => {
    if (!lot) return 0;
    return Math.max(0, (lot.target || 0) - (lot.produced || 0));
};

const splitGoalSegments = (goalDisplay = '') => goalDisplay
    .split('/')
    .map(segment => segment.trim())
    .filter(Boolean);

const formatDefaultLotDisplayName = (lot, product) => {
    if (!lot) {
        return product?.name || '';
    }

    const baseName = lot.productName || product?.name || lot.name || lot.id || '';
    return lot.customName ? `${baseName} - ${lot.customName}` : baseName;
};

const createProductionRowFromDetail = (detail, productMap, lots) => {
    if (!detail) return null;

    const lot = detail.lotId ? lots.find(l => l.id === detail.lotId) || null : null;
    const product = detail.productId ? productMap.get(detail.productId) || null : null;
    const productName = formatDefaultLotDisplayName(lot, product) || detail.productName || detail.productId || 'Produto';
    const standardTimeRaw = detail.standardTime !== undefined ? detail.standardTime : product?.standardTime;
    const standardTime = standardTimeRaw !== undefined ? parseFloat(standardTimeRaw) || 0 : 0;

    return {
        key: detail.lotId || detail.productId || generateId('production-row'),
        lotId: detail.lotId || '',
        productId: detail.productId || '',
        productName,
        produced: detail.produced !== undefined ? String(detail.produced) : '',
        autoGenerated: false,
        standardTime,
        remainingPieces: lot ? getLotRemainingPieces(lot) : 0,
    };
};

const computeDefaultPredictionsForEdit = ({ peopleValue, availableTimeValue, lots, productMap, fallbackProductId }) => {
    const people = parseFloat(peopleValue) || 0;
    const availableTime = parseFloat(availableTimeValue) || 0;

    if (people <= 0 || availableTime <= 0) {
        return [];
    }

    const activeLots = getOrderedActiveLots(lots);
    let remainingTime = people * availableTime;
    const predictions = [];

    let startIndex = activeLots.findIndex(lot => getLotRemainingPieces(lot) > 0);
    if (startIndex === -1 && fallbackProductId) {
        startIndex = activeLots.findIndex(lot => lot.productId === fallbackProductId);
    }

    const MAX_PREDICTIONS = 10;
    if (startIndex !== -1) {
        for (let index = startIndex; index < activeLots.length && remainingTime > 0 && predictions.length < MAX_PREDICTIONS; index++) {
            const lot = activeLots[index];
            const product = lot?.productId ? productMap.get(lot.productId) || null : null;
            const standardTimeRaw = product?.standardTime;
            const standardTime = standardTimeRaw !== undefined ? parseFloat(standardTimeRaw) : NaN;

            if (!product || Number.isNaN(standardTime) || standardTime <= 0) {
                continue;
            }

            const remainingPieces = getLotRemainingPieces(lot);
            if (remainingPieces <= 0) {
                continue;
            }

            if (remainingTime < standardTime) {
                break;
            }

            const producibleFloat = remainingTime / standardTime;
            const roundedProducible = Math.round(producibleFloat);
            const producible = Math.min(remainingPieces, Math.max(0, roundedProducible));

            if (producible <= 0) {
                break;
            }

            predictions.push({
                key: lot.id,
                id: lot.id,
                productId: lot.productId,
                productName: formatDefaultLotDisplayName(lot, product),
                remainingPieces,
                plannedPieces: producible,
                standardTime,
            });

            remainingTime -= producible * standardTime;
        }
    }

    if (predictions.length === 0 && fallbackProductId) {
        const fallbackProduct = productMap.get(fallbackProductId) || null;
        const standardTimeRaw = fallbackProduct?.standardTime;
        const standardTime = standardTimeRaw !== undefined ? parseFloat(standardTimeRaw) : NaN;

        if (!Number.isNaN(standardTime) && standardTime > 0 && remainingTime >= standardTime) {
            const producibleFloat = remainingTime / standardTime;
            const producible = Math.max(0, Math.round(producibleFloat));

            if (producible > 0) {
                predictions.push({
                    key: `product-${fallbackProductId}`,
                    id: '',
                    productId: fallbackProductId,
                    productName: fallbackProduct?.name || '',
                    remainingPieces: producible,
                    plannedPieces: producible,
                    standardTime,
                });
            }
        }
    }

    return predictions;
};

const buildRowsFromPredictions = (existingRows = [], predictions = [], lots = [], productMap = new Map()) => {
    if (!predictions || predictions.length === 0) {
        const manualRows = existingRows.filter(row => !row.autoGenerated);
        if (manualRows.length > 0) {
            return manualRows;
        }
        if (existingRows.length > 0) {
            const [first] = existingRows;
            return [{ ...first, autoGenerated: false }];
        }
        return [];
    }

    const nextRows = predictions.map(prediction => {
        const existing = existingRows.find(row => row.key === prediction.key)
            || existingRows.find(row => row.lotId && row.lotId === prediction.id)
            || existingRows.find(row => row.productId && row.productId === prediction.productId);

        const lot = prediction.id ? lots.find(l => l.id === prediction.id) || null : null;
        const product = prediction.productId ? productMap.get(prediction.productId) || null : null;

        return {
            key: prediction.key,
            lotId: prediction.id || '',
            productId: prediction.productId || '',
            productName: prediction.productName
                || formatDefaultLotDisplayName(lot, product)
                || existing?.productName
                || '',
            produced: existing ? existing.produced : '',
            autoGenerated: existing ? existing.autoGenerated : true,
            standardTime: existing?.standardTime
                || prediction.standardTime
                || (product?.standardTime !== undefined ? parseFloat(product.standardTime) || 0 : 0),
            remainingPieces: prediction.remainingPieces ?? prediction.plannedPieces ?? 0,
        };
    });

    const manualRows = existingRows.filter(row => !row.autoGenerated && !nextRows.some(next => next.key === row.key));
    return [...nextRows, ...manualRows];
};

const areProductionRowsEqual = (prevRows = [], nextRows = []) => {
    if (prevRows.length !== nextRows.length) {
        return false;
    }

    for (let index = 0; index < prevRows.length; index++) {
        const prev = prevRows[index];
        const next = nextRows[index];

        if (
            prev.key !== next.key
            || prev.lotId !== next.lotId
            || prev.productId !== next.productId
            || prev.productName !== next.productName
            || String(prev.produced ?? '') !== String(next.produced ?? '')
            || Boolean(prev.autoGenerated) !== Boolean(next.autoGenerated)
            || Number(prev.standardTime || 0) !== Number(next.standardTime || 0)
            || Number(prev.remainingPieces || 0) !== Number(next.remainingPieces || 0)
        ) {
            return false;
        }
    }

    return true;
};

const formatTraveteStandardTimeValue = (value) => {
    if (typeof value !== 'number' || Number.isNaN(value) || value <= 0) return '';
    return parseFloat(value.toFixed(2)).toString();
};

const resolveTraveteLotBaseId = (lot, products) => {
    if (!lot) return null;
    if (lot.productBaseId) return lot.productBaseId;
    if (lot.baseProductId) return lot.baseProductId;
    if (lot.productId) {
        const directProduct = products.find(p => p.id === lot.productId);
        if (directProduct?.baseProductId) return directProduct.baseProductId;
        return lot.productId;
    }
    return null;
};

const findTraveteVariationForLot = (lot, machineType, products, variationLookup) => {
    if (!lot || !machineType) return null;
    const baseId = resolveTraveteLotBaseId(lot, products);
    if (!baseId) return null;

    const variationFromLookup = variationLookup?.get(baseId)?.get(machineType);
    if (variationFromLookup) {
        return variationFromLookup;
    }

    return products.find(p => p.machineType === machineType && (p.baseProductId === baseId || p.id === baseId)) || null;
};

<<<<<<< HEAD
const computeTraveteStandardTime = (
=======
const deriveTraveteStandardTime = (
>>>>>>> 666ebd61
    lotId,
    machineType,
    lots = [],
    products = [],
    variationLookup = new Map()
) => {
    if (!lotId || !machineType) return '';
    const lot = lots.find(l => l.id === lotId) || null;
    if (!lot) return '';

    const variation = findTraveteVariationForLot(lot, machineType, products, variationLookup);
    const numeric = variation?.standardTime ? parseFloat(variation.standardTime) : NaN;
    if (!Number.isFinite(numeric) || numeric <= 0) return '';

    return formatTraveteStandardTimeValue(numeric);
};

const buildTraveteStandardTimePatch = ({
    employee,
    lotId,
    machineType,
    lots = [],
    products = [],
    variationLookup = new Map(),
    resetWhenMissing = false,
}) => {
    if (!employee || employee.standardTimeManual) {
        return null;
    }

    if (!lotId) {
        return resetWhenMissing ? { standardTime: '', standardTimeManual: false } : null;
    }

<<<<<<< HEAD
    const derived = computeTraveteStandardTime(
=======
    const derived = deriveTraveteStandardTime(
>>>>>>> 666ebd61
        lotId,
        machineType || employee.machineType,
        lots,
        products,
        variationLookup
    );

    if (!derived) {
        return resetWhenMissing ? { standardTime: '', standardTimeManual: false } : null;
    }

    if (derived === employee.standardTime) {
        return null;
    }

    return { standardTime: derived, standardTimeManual: false };
};

const applyTraveteAutoSuggestions = (employeeEntries = [], lotOptions = [], products = [], variationLookup = new Map()) => {
    if (!Array.isArray(employeeEntries) || employeeEntries.length === 0) {
        return { changed: false, employeeEntries: Array.isArray(employeeEntries) ? employeeEntries : [] };
    }

    const primaryLot = lotOptions[0] || null;
    const secondaryLot = lotOptions[1] || null;
    let changed = false;

    const normalizedEntries = employeeEntries.map((entry, index) => {
        const employee = {
            machineType: entry.machineType || TRAVETE_MACHINES[index] || TRAVETE_MACHINES[0],
            standardTime: entry.standardTime || '',
            standardTimeManual: Boolean(entry.standardTimeManual),
            ...entry,
        };

        let productsList = Array.isArray(entry.products) && entry.products.length > 0
            ? entry.products.map(item => ({ ...item }))
            : [createDefaultTraveteProductItem()];

        if (productsList.length === 0) {
            productsList = [createDefaultTraveteProductItem()];
        }

        let employeeChanged = false;

        if (primaryLot) {
            const first = { ...(productsList[0] || createDefaultTraveteProductItem()) };
            const shouldAutoAssignFirst = !first.lotId || first.isAutoSuggested;
            if (shouldAutoAssignFirst && first.lotId !== primaryLot.id) {
                first.lotId = primaryLot.id;
                employeeChanged = true;
            }
            if (shouldAutoAssignFirst) {
                if (!first.isAutoSuggested) {
                    employeeChanged = true;
                }
                first.isAutoSuggested = true;
            }
            productsList[0] = first;
        } else if (productsList[0]?.isAutoSuggested) {
            const first = { ...productsList[0], lotId: '', isAutoSuggested: false };
            productsList[0] = first;
            employeeChanged = true;
        }

        if (secondaryLot) {
            if (productsList.length < 2) {
                productsList.push(createDefaultTraveteProductItem({ isAutoSuggested: true }));
                employeeChanged = true;
            }
            const second = { ...(productsList[1] || createDefaultTraveteProductItem({ isAutoSuggested: true })) };
            const shouldAutoAssignSecond = !second.lotId || second.isAutoSuggested;
            if (shouldAutoAssignSecond && second.lotId !== secondaryLot.id) {
                second.lotId = secondaryLot.id;
                employeeChanged = true;
            }
            if (shouldAutoAssignSecond) {
                if (!second.isAutoSuggested) {
                    employeeChanged = true;
                }
                second.isAutoSuggested = true;
            }
            productsList[1] = second;
        } else if (productsList.length > 1) {
            const filtered = productsList.filter((item, idx) => !(idx > 0 && item.isAutoSuggested));
            if (filtered.length !== productsList.length) {
                productsList = filtered;
                employeeChanged = true;
            } else if (productsList[1]?.isAutoSuggested) {
                const second = { ...productsList[1], lotId: '', isAutoSuggested: false };
                productsList[1] = second;
                employeeChanged = true;
            }
        }

        let nextEmployee = { ...employee, products: productsList };
        const patch = buildTraveteStandardTimePatch({
            employee: nextEmployee,
            lotId: productsList[0]?.lotId,
            machineType: nextEmployee.machineType,
            lots: lotOptions,
            products,
            variationLookup,
        });
        if (patch) {
            nextEmployee = { ...nextEmployee, ...patch };
            employeeChanged = true;
        }

        if (employeeChanged) {
            changed = true;
        }

        return nextEmployee;
    });

    return { changed, employeeEntries: normalizedEntries };
};

const formatTraveteLotDisplayName = (lot, products) => {
    if (!lot) return '';

    const baseId = resolveTraveteLotBaseId(lot, products);
    const productForLot = lot.productId ? products.find(p => p.id === lot.productId) : null;
    const baseProduct = baseId ? products.find(p => p.id === baseId) : null;

    const baseName = (
        lot.baseProductName ||
        productForLot?.baseProductName ||
        baseProduct?.baseProductName ||
        (baseProduct?.name ? baseProduct.name.replace(/\s-\s.*$/, '') : null) ||
        (productForLot?.name ? productForLot.name.replace(/\s-\s.*$/, '') : null) ||
        (lot.productName ? lot.productName.replace(/\s-\s.*$/, '') : null) ||
        lot.name ||
        lot.id ||
        ''
    );

    return lot.customName ? `${baseName} - ${lot.customName}` : baseName;
};

const getTraveteBaseProductName = (product) => {
    if (!product) return '';
    if (product.baseProductName) return product.baseProductName;
    if (product.name) return product.name.replace(/\s-\s.*$/, '');
    return product.id || '';
};


// #####################################################################
// #                                                                   #
// #                       INÍCIO: AUTENTICAÇÃO                        #
// #                                                                   #
// #####################################################################

const AuthContext = createContext();

export const AuthProvider = ({ children }) => {
    const [user, setUser] = useState(null);
    const [loading, setLoading] = useState(true);

    useEffect(() => {
        const unsubscribe = onAuthStateChanged(auth, (currentUser) => {
            setUser(currentUser);
            setLoading(false);
        });
        return unsubscribe;
    }, []);

    const login = async (email, password, persistenceType) => {
        if (persistenceType) {
            await setPersistence(auth, persistenceType);
        }
        return signInWithEmailAndPassword(auth, email, password);
    };
    const logout = () => signOut(auth);

    const value = useMemo(() => ({
        user,
        loading,
        login,
        logout,
    }), [user, loading]);

    return (
        <AuthContext.Provider value={value}>
            {!loading && children}
        </AuthContext.Provider>
    );
};

export const useAuth = () => useContext(AuthContext);

const LoginPage = () => {
    const { login } = useAuth();
    const [email, setEmail] = useState('');
    const [password, setPassword] = useState('');
    const [error, setError] = useState('');
    const [rememberMe, setRememberMe] = useState(() => {
        const stored = localStorage.getItem('rememberLoginPersistence');
        if (stored === null) {
            return true;
        }
        return stored === 'true';
    });

    useEffect(() => {
        localStorage.setItem('rememberLoginPersistence', rememberMe ? 'true' : 'false');
    }, [rememberMe]);

    const handleLogin = async (e) => {
        e.preventDefault();
        setError('');
        try {
            await login(
                email,
                password,
                rememberMe ? browserLocalPersistence : browserSessionPersistence
            );
        } catch (err) {
            setError('Falha no login. Verifique seu e-mail e senha.');
            console.error(err);
        }
    };

    return (
        <div className="flex items-center justify-center min-h-screen bg-gray-100 dark:bg-gray-900">
            <div className="w-full max-w-md p-8 space-y-8 bg-white rounded-lg shadow-lg dark:bg-gray-800">
                <div className="text-center">
                    <img src={raceBullLogoUrl} alt="Race Bull Logo" className="w-32 h-auto mx-auto mb-4 dark:invert" />
                    <h2 className="text-2xl font-bold text-gray-900 dark:text-white">Acessar Sistema</h2>
                </div>
                <form className="mt-8 space-y-6" onSubmit={handleLogin}>
                    <div className="rounded-md shadow-sm -space-y-px">
                        <div>
                            <input
                                id="email-address"
                                name="email"
                                type="email"
                                autoComplete="email"
                                required
                                value={email}
                                onChange={(e) => setEmail(e.target.value)}
                                className="relative block w-full px-3 py-2 text-gray-900 placeholder-gray-500 bg-gray-50 border border-gray-300 rounded-t-md focus:outline-none focus:ring-blue-500 focus:border-blue-500 focus:z-10 sm:text-sm dark:bg-gray-700 dark:border-gray-600 dark:placeholder-gray-400 dark:text-white"
                                placeholder="Email"
                            />
                        </div>
                        <div>
                            <input
                                id="password"
                                name="password"
                                type="password"
                                autoComplete="current-password"
                                required
                                value={password}
                                onChange={(e) => setPassword(e.target.value)}
                                className="relative block w-full px-3 py-2 text-gray-900 placeholder-gray-500 bg-gray-50 border border-gray-300 rounded-b-md focus:outline-none focus:ring-blue-500 focus:border-blue-500 focus:z-10 sm:text-sm dark:bg-gray-700 dark:border-gray-600 dark:placeholder-gray-400 dark:text-white"
                                placeholder="Senha"
                            />
                        </div>
                    </div>

                    {error && <p className="mt-2 text-sm text-center text-red-600">{error}</p>}

                    <div className="flex items-center justify-between">
                        <label className="flex items-center text-sm text-gray-600 dark:text-gray-300">
                            <input
                                type="checkbox"
                                className="w-4 h-4 text-blue-600 border-gray-300 rounded focus:ring-blue-500"
                                checked={rememberMe}
                                onChange={(e) => setRememberMe(e.target.checked)}
                            />
                            <span className="ml-2">Manter-me conectado</span>
                        </label>
                    </div>

                    <div>
                        <button type="submit" className="group relative flex justify-center w-full px-4 py-2 text-sm font-medium text-white bg-blue-600 border border-transparent rounded-md hover:bg-blue-700 focus:outline-none focus:ring-2 focus:ring-offset-2 focus:ring-blue-500">
                            Entrar
                        </button>
                    </div>
                </form>
            </div>
        </div>
    );
};


// #######################################################################
// #       INÍCIO: GERENCIADOR DE ESTOQUE (AGORA COM FIREBASE)         #
// #######################################################################

const StockContext = createContext();

const StockProvider = ({ children }) => {
    const { user } = useAuth();
    const [categories, setCategories] = useState([]);
    const [products, setProducts] = useState([]);
    const [stockMovements, setStockMovements] = useState([]);
    const [loading, setLoading] = useState(true);

    // Listeners em tempo real para os dados do estoque no Firebase
    useEffect(() => {
        if (!user) {
            setLoading(false);
            return;
        };
        setLoading(true);

        const unsubCategories = onSnapshot(query(collection(db, "stock/data/categories"), orderBy("name")), (snap) => {
            setCategories(snap.docs.map(d => ({ id: d.id, ...d.data() })));
        });

        const unsubProducts = onSnapshot(query(collection(db, "stock/data/products"), orderBy("name")), (snap) => {
            setProducts(snap.docs.map(d => ({ id: d.id, ...d.data() })));
        });

        const unsubMovements = onSnapshot(query(collection(db, "stock/data/movements"), orderBy("timestamp", "desc")), (snap) => {
            setStockMovements(snap.docs.map(d => {
                const data = d.data();
                return { 
                    id: d.id, 
                    ...data,
                    timestamp: data.timestamp ? data.timestamp.toDate() : new Date() 
                };
            }));
        });
        
        setLoading(false);

        return () => {
            unsubCategories();
            unsubProducts();
            unsubMovements();
        };
    }, [user]);

    // Funções para manipular os dados no Firebase, agora envolvidas em useCallback
    const addCategory = useCallback(async (categoryName) => {
        const newId = generateId('cat');
        const exists = categories.some(c => c.name.toLowerCase() === categoryName.toLowerCase());
        if (exists) {
            alert("Uma categoria com este nome já existe.");
            return null;
        }
        await setDoc(doc(db, "stock/data/categories", newId), { 
            name: categoryName, 
            createdBy: { uid: user.uid, email: user.email },
            createdAt: Timestamp.now(),
        });
        return newId;
    }, [user, categories]);

    const addProduct = useCallback(async (productData) => {
        const newId = generateId('prod');
        const newProduct = {
            ...productData,
            isDeleted: false,
            createdAt: Timestamp.now(),
            createdBy: { uid: user.uid, email: user.email },
            variations: productData.variations.map(v => ({
                ...v,
                id: generateId('var'),
                currentStock: parseInt(v.initialStock, 10) || 0
            }))
        };
        await setDoc(doc(db, "stock/data/products", newId), newProduct);
    }, [user]);

    const updateProduct = useCallback(async (productId, productData) => {
        const { id, ...dataToUpdate } = productData;
        const productRef = doc(db, "stock/data/products", productId);
        await updateDoc(productRef, {
            ...dataToUpdate,
            lastEditedBy: { uid: user.uid, email: user.email },
            lastEditedAt: Timestamp.now(),
        });
    }, [user]);

    const deleteProduct = useCallback(async (productId) => {
        await updateDoc(doc(db, "stock/data/products", productId), { 
            isDeleted: true,
            deletedAt: Timestamp.now(),
            deletedBy: { uid: user.uid, email: user.email },
        });
    }, [user]);

    const restoreProduct = useCallback(async (productId) => {
        await updateDoc(doc(db, "stock/data/products", productId), { 
            isDeleted: false,
            deletedAt: null,
            deletedBy: null,
        });
    }, []);

    const addStockMovement = useCallback(async ({ productId, variationId, quantity, type }) => {
        const batch = writeBatch(db);
        
        const newMovementId = generateId('mov');
        const movementRef = doc(db, "stock/data/movements", newMovementId);
        batch.set(movementRef, {
            productId,
            variationId,
            quantity: parseInt(quantity, 10),
            type,
            user: user.uid,
            userEmail: user.email,
            timestamp: Timestamp.now()
        });

        const productRef = doc(db, "stock/data/products", productId);
        const productDoc = products.find(p => p.id === productId);
        if (productDoc) {
            const updatedVariations = productDoc.variations.map(v => {
                if (v.id === variationId) {
                    const change = type === 'Entrada' ? parseInt(quantity, 10) : -parseInt(quantity, 10);
                    return { ...v, currentStock: v.currentStock + change };
                }
                return v;
            });
            batch.update(productRef, { variations: updatedVariations });
        }

        await batch.commit();
    }, [user, products]);

    const deleteStockMovement = useCallback(async (movement) => {
        const { id, productId, variationId, quantity, type } = movement;
        if (!id) return;
        
        const batch = writeBatch(db);

        const movementRef = doc(db, "stock/data/movements", id);
        batch.delete(movementRef);

        const productRef = doc(db, "stock/data/products", productId);
        const productDoc = products.find(p => p.id === productId);
        if (productDoc) {
            const updatedVariations = productDoc.variations.map(v => {
                if (v.id === variationId) {
                    const change = type === 'Entrada' ? -parseInt(quantity, 10) : parseInt(quantity, 10);
                    return { ...v, currentStock: v.currentStock + change };
                }
                return v;
            });
            batch.update(productRef, { variations: updatedVariations });
        }

        await batch.commit();
    }, [products]);


    const value = useMemo(() => ({
        loading,
        categories,
        products: products.filter(p => !p.isDeleted),
        deletedProducts: products.filter(p => p.isDeleted),
        stockMovements,
        addCategory,
        addProduct,
        updateProduct,
        deleteProduct,
        restoreProduct,
        addStockMovement,
        deleteStockMovement,
    }), [
        loading, 
        categories, 
        products, 
        stockMovements,
        addCategory,
        addProduct,
        updateProduct,
        deleteProduct,
        restoreProduct,
        addStockMovement,
        deleteStockMovement
    ]);

    return <StockContext.Provider value={value}>{children}</StockContext.Provider>;
};

const useStock = () => useContext(StockContext);

const StockHeader = ({ onNavigateToCrono }) => {
    const { logout } = useAuth();
    return (
        <header className="bg-white dark:bg-gray-900 shadow-md p-4 flex flex-col gap-4 md:flex-row md:items-center md:justify-between sticky top-0 z-40">
            <div className="flex flex-wrap items-center gap-4 w-full md:w-auto">
                <img src={raceBullLogoUrl} alt="Race Bull Logo" className="h-12 w-auto dark:invert" />
                <h1 className="text-xl sm:text-2xl font-bold text-gray-800 dark:text-white">Painel de Estoque</h1>
            </div>
            <div className="flex flex-wrap items-center gap-2 sm:gap-4 w-full md:w-auto md:justify-end">
                <button onClick={onNavigateToCrono} className="p-2 rounded-md hover:bg-gray-200 dark:hover:bg-gray-700 flex items-center gap-2 w-full sm:w-auto justify-center">
                    <Home size={20} />
                    <span className="hidden sm:inline">Quadro de Produção</span>
                </button>
                <button onClick={logout} className="p-2 rounded-md hover:bg-gray-200 dark:hover:bg-gray-700 flex items-center gap-2 text-red-500 w-full sm:w-auto justify-center">
                    <LogOut size={20} />
                    <span className="hidden sm:inline">Sair</span>
                </button>
            </div>
        </header>
    );
};

const StockSidebar = ({ activePage, setActivePage }) => {
    const navItems = [
        { id: 'dashboard', label: 'Dashboard', icon: Home },
        { id: 'movements', label: 'Lançamentos', icon: ArrowUpDown },
        { id: 'products', label: 'Produtos', icon: Box },
        { id: 'trash', label: 'Lixeira', icon: Trash },
    ];
    return (
        <aside className="w-full lg:w-64 bg-white dark:bg-gray-900 p-4 flex flex-col flex-shrink-0">
            <nav className="flex flex-col gap-2">
                {navItems.map(item => (
                    <button key={item.id} onClick={() => setActivePage(item.id)}
                        className={`flex items-center gap-3 p-3 rounded-lg text-lg transition-colors ${activePage === item.id ? 'bg-blue-600 text-white' : 'hover:bg-gray-100 dark:hover:bg-gray-800'}`}>
                        <item.icon size={24} />
                        {item.label}
                    </button>
                ))}
            </nav>
        </aside>
    );
};

const StockDashboardPage = ({ setConfirmation }) => {
    const { products, categories, loading } = useStock();
    const [selectedCategoryId, setSelectedCategoryId] = useState('');
    const [sortOrder, setSortOrder] = useState('asc');

    const getTotalStock = (p) => p.variations.reduce((sum, v) => sum + v.currentStock, 0);

    const displayedProducts = useMemo(() => {
        let filteredProducts = products;

        if (selectedCategoryId) {
            filteredProducts = products.filter(p => p.categoryId === selectedCategoryId);
        }

        return [...filteredProducts].sort((a, b) => {
            if (sortOrder === 'asc') {
                return a.name.localeCompare(b.name);
            } else {
                return b.name.localeCompare(a.name);
            }
        });
    }, [products, selectedCategoryId, sortOrder]);
    
    if (loading) return <div className="p-8 text-center">Carregando dados do estoque...</div>;

    return (
        <div className="p-8">
            <h1 className="text-3xl font-bold mb-6">Visão Geral do Estoque</h1>

            <div className="bg-white dark:bg-gray-900 p-4 mb-6 rounded-2xl shadow-lg flex flex-wrap items-center justify-between gap-4">
                <div className="flex-grow">
                    <label htmlFor="category-filter" className="block text-sm font-medium text-gray-700 dark:text-gray-300">Filtrar por Categoria</label>
                    <select
                        id="category-filter"
                        value={selectedCategoryId}
                        onChange={(e) => setSelectedCategoryId(e.target.value)}
                        className="mt-1 block w-full md:w-auto p-2 rounded-md bg-gray-100 dark:bg-gray-700 border-transparent focus:border-blue-500 focus:bg-white focus:ring-0"
                    >
                        <option value="">Todas as Categorias</option>
                        {categories.map(c => <option key={c.id} value={c.id}>{c.name}</option>)}
                    </select>
                </div>
                <div>
                    <label className="block text-sm font-medium text-gray-700 dark:text-gray-300">Ordenar por Nome</label>
                    <div className="mt-1 flex rounded-md shadow-sm">
                        <button
                            onClick={() => setSortOrder('asc')}
                            className={`px-4 py-2 rounded-l-md border border-gray-300 text-sm font-medium ${sortOrder === 'asc' ? 'bg-blue-600 text-white' : 'bg-white dark:bg-gray-700 hover:bg-gray-50'}`}
                        >
                            A-Z
                        </button>
                        <button
                            onClick={() => setSortOrder('desc')}
                            className={`-ml-px px-4 py-2 rounded-r-md border border-gray-300 text-sm font-medium ${sortOrder === 'desc' ? 'bg-blue-600 text-white' : 'bg-white dark:bg-gray-700 hover:bg-gray-50'}`}
                        >
                            Z-A
                        </button>
                    </div>
                </div>
            </div>

            <div className="bg-white dark:bg-gray-900 p-6 rounded-2xl shadow-lg">
                <table className="w-full">
                    <thead className="border-b-2 dark:border-gray-700">
                        <tr>
                            <th className="p-3 text-left">Produto</th>
                            <th className="p-3 text-center">Estoque Inicial (Total)</th>
                            <th className="p-3 text-center">Estoque Atual (Total)</th>
                            <th className="p-3 text-center">Estoque Mínimo</th>
                        </tr>
                    </thead>
                    <tbody>
                        {displayedProducts.map(p => {
                            const totalCurrentStock = getTotalStock(p);
                            const totalInitialStock = p.variations.reduce((sum, v) => sum + (v.initialStock || 0), 0);
                            const stockStatusColor = totalCurrentStock <= p.minStock ? 'bg-red-500/20 text-red-500' : 'bg-green-500/20 text-green-500';
                            return (
                                <tr key={p.id} className="border-b dark:border-gray-800 hover:bg-gray-50 dark:hover:bg-gray-800/50">
                                    <td className="p-3 font-medium">{p.name}</td>
                                    <td className="p-3 text-center">{totalInitialStock.toLocaleString('pt-BR')}</td>
                                    <td className={`p-3 text-center font-bold`}>
                                        <span className={`px-3 py-1 rounded-full ${stockStatusColor}`}>
                                            {totalCurrentStock.toLocaleString('pt-BR')}
                                        </span>
                                    </td>
                                    <td className="p-3 text-center">{p.minStock.toLocaleString('pt-BR')}</td>
                                </tr>
                            );
                        })}
                    </tbody>
                </table>
            </div>
        </div>
    );
};

const StockCalendarView = ({ selectedDate, setSelectedDate, currentMonth, setCurrentMonth, calendarView, setCalendarView, stockMovements }) => {
    const handleNavigation = (offset) => {
        if (calendarView === 'day') setCurrentMonth(prev => new Date(prev.getFullYear(), prev.getMonth() + offset, 1));
        else if (calendarView === 'month') setCurrentMonth(prev => new Date(prev.getFullYear() + offset, prev.getMonth(), 1));
        else if (calendarView === 'year') setCurrentMonth(prev => new Date(prev.getFullYear() + offset * 10, prev.getMonth(), 1));
    };
    const handleHeaderClick = () => {
        if (calendarView === 'day') setCalendarView('month');
        if (calendarView === 'month') setCalendarView('year');
    };
    const handleMonthSelect = (monthIndex) => { setCurrentMonth(new Date(currentMonth.getFullYear(), monthIndex, 1)); setCalendarView('day'); };
    const handleYearSelect = (year) => { setCurrentMonth(new Date(year, currentMonth.getMonth(), 1)); setCalendarView('month'); };

    const movementsByDate = useMemo(() => {
        const map = new Map();
        stockMovements.forEach(mov => {
            const dateStr = mov.timestamp.toDateString();
            if (!map.has(dateStr)) {
                map.set(dateStr, []);
            }
            map.get(dateStr).push(mov);
        });
        return map;
    }, [stockMovements]);

    const renderHeader = () => {
        let text = '';
        if (calendarView === 'day') text = currentMonth.toLocaleString('pt-BR', { month: 'long', year: 'numeric' });
        else if (calendarView === 'month') text = currentMonth.getFullYear();
        else { const startYear = Math.floor(currentMonth.getFullYear() / 10) * 10; text = `${startYear} - ${startYear + 9}`; }
        return <button onClick={handleHeaderClick} className="text-xl font-semibold hover:text-blue-500">{text}</button>;
    };
    const renderDayView = () => {
        const startOfMonth = new Date(currentMonth.getFullYear(), currentMonth.getMonth(), 1);
        const startDate = new Date(startOfMonth);
        startDate.setDate(startDate.getDate() - startOfMonth.getDay());
        const days = Array.from({ length: 42 }, (_, i) => { const day = new Date(startDate); day.setDate(day.getDate() + i); return day; });
        return (
            <div className="grid grid-cols-7 gap-2 text-center">
                {['D', 'S', 'T', 'Q', 'Q', 'S', 'S'].map((day, i) => <div key={i} className="font-medium text-gray-500 text-sm">{day}</div>)}
                {days.map((day, i) => {
                    const isSelected = day.toDateString() === selectedDate.toDateString();
                    const isCurrentMonth = day.getMonth() === currentMonth.getMonth();
                    const hasData = movementsByDate.has(day.toDateString());
                    return (<button key={i} onClick={() => setSelectedDate(day)} className={`p-2 rounded-full text-sm relative ${isCurrentMonth ? '' : 'text-gray-400 dark:text-gray-600'} ${isSelected ? 'bg-blue-600 text-white' : 'hover:bg-gray-100 dark:hover:bg-gray-700'}`}>{day.getDate()}{hasData && <span className="absolute bottom-1 left-1/2 -translate-x-1/2 w-1.5 h-1.5 bg-green-500 rounded-full"></span>}</button>)
                })}
            </div>
        );
    };
    const renderMonthView = () => {
        const months = Array.from({length: 12}, (_, i) => new Date(0, i).toLocaleString('pt-BR', {month: 'short'}));
        return ( <div className="grid grid-cols-4 gap-2 text-center">{months.map((month, i) => (<button key={month} onClick={() => handleMonthSelect(i)} className="p-3 rounded-lg hover:bg-gray-100 dark:hover:bg-gray-700">{month}</button>))}</div> );
    };
    const renderYearView = () => {
        const startYear = Math.floor(currentMonth.getFullYear() / 10) * 10;
        const years = Array.from({ length: 10 }, (_, i) => startYear + i);
        return ( <div className="grid grid-cols-4 gap-2 text-center">{years.map(year => (<button key={year} onClick={() => handleYearSelect(year)} className="p-3 rounded-lg hover:bg-gray-100 dark:hover:bg-gray-700">{year}</button>))}</div> );
    };
    return (
        <div className="bg-white dark:bg-gray-900 p-6 rounded-2xl shadow-lg">
            <div className="flex justify-between items-center mb-4">
                <button onClick={() => handleNavigation(-1)} title="Anterior"><ChevronLeft/></button>
                {renderHeader()}
                <button onClick={() => handleNavigation(1)} title="Próximo"><ChevronRight/></button>
            </div>
            {calendarView === 'day' && renderDayView()}
            {calendarView === 'month' && renderMonthView()}
            {calendarView === 'year' && renderYearView()}
        </div>
    );
};

const StockMovementsPage = ({ setConfirmation }) => {
    const { products, categories, addStockMovement, stockMovements, deleteStockMovement } = useStock();
    
    const [selectedCategoryId, setSelectedCategoryId] = useState('');
    const [movement, setMovement] = useState({ productId: '', variationId: '', type: 'Saída', quantity: '' });
    
    const [selectedDate, setSelectedDate] = useState(new Date());
    const [currentMonth, setCurrentMonth] = useState(new Date());
    const [calendarView, setCalendarView] = useState('day');

    const isFormValid = useMemo(() => {
        return (
            movement.productId &&
            movement.variationId &&
            movement.quantity &&
            parseInt(movement.quantity, 10) > 0
        );
    }, [movement]);

    const filteredProducts = useMemo(() => {
        if (!selectedCategoryId) return products;
        return products.filter(p => p.categoryId === selectedCategoryId);
    }, [selectedCategoryId, products]);

    const selectedProduct = useMemo(() => products.find(p => p.id === movement.productId), [movement.productId, products]);

    const filteredMovements = useMemo(() => {
        return stockMovements
            .filter(m => m.timestamp.toDateString() === selectedDate.toDateString());
    }, [stockMovements, selectedDate]);

    useEffect(() => {
        setMovement(m => ({ ...m, productId: '', variationId: '' }));
    }, [selectedCategoryId]);

    useEffect(() => {
        setMovement(m => ({ ...m, variationId: '' }));
    }, [movement.productId]);


    const handleSubmit = async (e) => {
        e.preventDefault();
        if(!isFormValid) return;
        await addStockMovement({ ...movement, quantity: parseInt(movement.quantity) });
        setMovement({ productId: '', variationId: '', type: 'Saída', quantity: '' });
    };

    const handleDeleteClick = (mov) => {
        setConfirmation({
            isOpen: true,
            title: "Confirmar Exclusão",
            message: `Tem certeza que deseja apagar este lançamento? A alteração de estoque (${mov.quantity} un.) será revertida.`,
            onConfirm: () => () => deleteStockMovement(mov)
        });
    };

    return (
        <div className="p-8">
            <h1 className="text-3xl font-bold mb-6">Lançamentos de Estoque</h1>
            <div className="grid grid-cols-1 lg:grid-cols-3 gap-8">
                <div className="lg:col-span-1 flex flex-col gap-8">
                    <StockCalendarView
                        selectedDate={selectedDate}
                        setSelectedDate={setSelectedDate}
                        currentMonth={currentMonth}
                        setCurrentMonth={setCurrentMonth}
                        calendarView={calendarView}
                        setCalendarView={setCalendarView}
                        stockMovements={stockMovements}
                    />
                    <form onSubmit={handleSubmit} className="bg-white dark:bg-gray-900 p-6 rounded-2xl shadow-lg flex flex-col gap-4">
                        <h2 className="text-xl font-semibold">Novo Lançamento</h2>
                        
                        <div>
                            <label className="block mb-1">Categoria</label>
                            <select value={selectedCategoryId} onChange={e => setSelectedCategoryId(e.target.value)} className="w-full p-2 rounded-md bg-gray-100 dark:bg-gray-700">
                                <option value="">Todas as Categorias</option>
                                {categories.map(c => <option key={c.id} value={c.id}>{c.name}</option>)}
                            </select>
                        </div>
                        
                        <div>
                            <label className="block mb-1">Produto</label>
                            <select value={movement.productId} onChange={e => setMovement({...movement, productId: e.target.value})} className="w-full p-2 rounded-md bg-gray-100 dark:bg-gray-700">
                                <option value="" disabled>Selecione um produto</option>
                                {filteredProducts.map(p => <option key={p.id} value={p.id}>{p.name}</option>)}
                            </select>
                        </div>

                        {selectedProduct && (
                             <div>
                                 <label className="block mb-1">Variação</label>
                                 <select value={movement.variationId} onChange={e => setMovement({...movement, variationId: e.target.value})} className="w-full p-2 rounded-md bg-gray-100 dark:bg-gray-700">
                                     <option value="" disabled>Selecione uma variação</option>
                                     {selectedProduct.variations.map(v => <option key={v.id} value={v.id}>{v.name} (Est: {v.currentStock})</option>)}
                                 </select>
                             </div>
                        )}
                        
                        <div>
                            <label className="block mb-1">Tipo</label>
                            <select value={movement.type} onChange={e => setMovement({...movement, type: e.target.value})} className="w-full p-2 rounded-md bg-gray-100 dark:bg-gray-700">
                                <option value="Saída">Saída</option>
                                <option value="Entrada">Entrada</option>
                            </select>
                        </div>
                        <div>
                            <label className="block mb-1">Quantidade</label>
                            <input type="number" min="1" value={movement.quantity} onChange={e => setMovement({...movement, quantity: e.target.value})} className="w-full p-2 rounded-md bg-gray-100 dark:bg-gray-700" />
                        </div>
                        <button 
                            type="submit" 
                            disabled={!isFormValid} 
                            className="w-full h-10 bg-blue-600 text-white rounded-md mt-2 transition-colors disabled:bg-gray-400 disabled:cursor-not-allowed"
                        >
                            Registrar
                        </button>
                    </form>
                </div>
                 <div className="lg:col-span-2 bg-white dark:bg-gray-900 p-6 rounded-2xl shadow-lg">
                     <h2 className="text-xl font-semibold mb-4">Histórico de Movimentações ({selectedDate.toLocaleDateString('pt-BR')})</h2>
                     <div className="max-h-[80vh] overflow-y-auto">
                         <table className="w-full">
                             <thead className="border-b-2 dark:border-gray-700 sticky top-0 bg-white dark:bg-gray-900">
                                 <tr>
                                     <th className="p-3 text-left">Hora</th>
                                     <th className="p-3 text-left">Produto (Variação)</th>
                                     <th className="p-3 text-center">Tipo</th>
                                     <th className="p-3 text-center">Quantidade</th>
                                     <th className="p-3 text-left">Usuário</th>
                                     <th className="p-3 text-center">Ações</th>
                                 </tr>
                             </thead>
                             <tbody>
                                 {filteredMovements.length > 0 ? filteredMovements.map(m => {
                                     const product = products.find(p => p.id === m.productId);
                                     const variation = product?.variations.find(v => v.id === m.variationId);
                                     return (
                                         <tr key={m.id} className="border-b dark:border-gray-800">
                                             <td className="p-3">{m.timestamp.toLocaleTimeString('pt-BR')}</td>
                                             <td className="p-3">{product?.name || 'Excluído'} {variation && `(${variation.name})`}</td>
                                             <td className={`p-3 text-center font-semibold ${m.type === 'Entrada' ? 'text-green-500' : 'text-red-500'}`}>{m.type}</td>
                                             <td className="p-3 text-center">{m.quantity}</td>
                                             <td className="p-3 text-left text-xs truncate">{m.userEmail || 'N/A'}</td>
                                             <td className="p-3 text-center">
                                                 <button onClick={() => handleDeleteClick(m)} title="Apagar Lançamento">
                                                     <Trash2 size={18} className="text-red-500 hover:text-red-400"/>
                                                 </button>
                                             </td>
                                         </tr>
                                     );
                                 }) : (
                                     <tr>
                                         <td colSpan="6" className="text-center p-8 text-gray-500">Nenhuma movimentação para esta data.</td>
                                     </tr>
                                 )}
                             </tbody>
                         </table>
                     </div>
                 </div>
            </div>
        </div>
    );
};

const CategoryModal = ({ isOpen, onClose, onCategoryCreated }) => {
    const { addCategory } = useStock();
    const [name, setName] = useState('');
    const modalRef = useRef();
    useClickOutside(modalRef, onClose);

    if (!isOpen) return null;

    const handleSubmit = async (e) => {
        e.preventDefault();
        if (name.trim()) {
            const newId = await addCategory(name.trim());
            if (newId) {
                onCategoryCreated(newId);
                setName('');
                onClose();
            }
        }
    };

    return (
        <div className="fixed inset-0 bg-black bg-opacity-60 flex justify-center items-center z-[60] modal-backdrop">
            <div 
                ref={modalRef} 
                onMouseDown={(e) => e.stopPropagation()}
                className="bg-white dark:bg-gray-900 p-6 rounded-2xl shadow-2xl w-full max-w-sm modal-content"
            >
                <form onSubmit={handleSubmit}>
                    <h2 className="text-xl font-bold mb-4">Criar Nova Categoria</h2>
                    <label htmlFor="category-name" className="block mb-2 text-sm font-medium">Nome da Categoria</label>
                    <input id="category-name" type="text" value={name} onChange={(e) => setName(e.target.value)} className="w-full p-2 rounded-md bg-gray-100 dark:bg-gray-700 mb-4" autoFocus />
                    <div className="flex justify-end gap-4">
                        <button type="button" onClick={onClose} className="px-6 py-2 font-semibold rounded-md bg-gray-200 dark:bg-gray-600 hover:bg-gray-300 dark:hover:bg-gray-500">Cancelar</button>
                        <button type="submit" className="px-6 py-2 font-semibold rounded-md bg-blue-600 text-white hover:bg-blue-700">Criar</button>
                    </div>
                </form>
            </div>
        </div>
    );
};


const ProductModal = ({ isOpen, onClose, productToEdit }) => {
    const { categories, addProduct, updateProduct } = useStock();
    
    const initialProductState = useMemo(() => ({ name: '', categoryId: '', minStock: '', leadTimeInMonths: '', variations: [{ name: '', initialStock: '' }] }), []);
    const [productData, setProductData] = useState(initialProductState);
    const [isCategoryModalOpen, setIsCategoryModalOpen] = useState(false);
    
    const modalRef = useRef();
    useClickOutside(modalRef, onClose);

    useEffect(() => {
        if (isOpen) {
            if (productToEdit) {
                setProductData({
                    id: productToEdit.id, // Manter o ID para edição
                    name: productToEdit.name,
                    categoryId: productToEdit.categoryId,
                    minStock: productToEdit.minStock,
                    leadTimeInMonths: productToEdit.leadTimeInMonths || '',
                    variations: productToEdit.variations.map(v => ({...v}))
                });
            } else {
                setProductData({ ...initialProductState, categoryId: categories[0]?.id || '' });
            }
        }
    }, [isOpen, productToEdit, categories, initialProductState]);

    useEffect(() => {
        if (!productToEdit) return;

        const newLeadTime = parseFloat(productData.leadTimeInMonths);
        const originalLeadTime = productToEdit.leadTimeInMonths;
        const originalMinStock = productToEdit.minStock;

        if (isNaN(newLeadTime) || newLeadTime <= 0 || isNaN(originalLeadTime) || originalLeadTime <= 0 || isNaN(originalMinStock) || originalMinStock <= 0) {
            return;
        }
        
        if (newLeadTime !== originalLeadTime) {
             const impliedConsumptionPerMonth = originalMinStock / originalLeadTime;
             const newMinStock = Math.round(impliedConsumptionPerMonth * newLeadTime);
             
             setProductData(prev => ({ ...prev, minStock: newMinStock.toString() }));
        }
    }, [productData.leadTimeInMonths, productToEdit]);


    if (!isOpen) return null;

    const handleChange = (e) => {
        const { name, value } = e.target;
        setProductData(prev => ({ ...prev, [name]: value }));
    };

    const handleVariationChange = (index, e) => {
        const { name, value } = e.target;
        const variations = [...productData.variations];
        variations[index][name] = value;
        setProductData(prev => ({...prev, variations}));
    };
    
    const addVariation = () => {
        setProductData(prev => ({...prev, variations: [...prev.variations, {name: '', initialStock: ''}]}));
    };
    
    const removeVariation = (index) => {
        if(productData.variations.length <= 1) return;
        const variations = [...productData.variations];
        variations.splice(index, 1);
        setProductData(prev => ({...prev, variations}));
    };

    const handleSubmit = async (e) => {
        e.preventDefault();
        const data = {
            ...productData,
            minStock: parseInt(productData.minStock),
            leadTimeInMonths: parseFloat(productData.leadTimeInMonths) || 0,
            variations: productData.variations.map(v => ({
                ...v,
                initialStock: parseInt(v.initialStock)
            }))
        };
        if (productToEdit) {
            await updateProduct(productToEdit.id, data);
        } else {
            await addProduct(data);
        }
        onClose();
    };

    const handleCategoryCreated = (newCategoryId) => {
      if(newCategoryId) {
        setProductData(prev => ({...prev, categoryId: newCategoryId}));
      }
      setIsCategoryModalOpen(false);
    }

    return (
        <div className="fixed inset-0 bg-black bg-opacity-50 flex justify-center items-center z-50 modal-backdrop p-4">
            <div ref={modalRef} className="bg-white dark:bg-gray-900 p-6 rounded-2xl shadow-2xl w-full max-w-2xl modal-content max-h-[90vh] flex flex-col">
                <form onSubmit={handleSubmit} className="flex flex-col gap-4 flex-grow">
                    <h2 className="text-2xl font-bold mb-2">{productToEdit ? 'Editar Produto' : 'Criar Novo Produto'}</h2>
                    
                    <div className="grid grid-cols-1 md:grid-cols-3 gap-4">
                        <div className="md:col-span-1">
                            <label htmlFor="name">Nome do Produto</label>
                            <input id="name" name="name" type="text" value={productData.name} onChange={handleChange} required className="w-full p-2 rounded-md bg-gray-100 dark:bg-gray-700 mt-1"/>
                        </div>
                         <div>
                            <label htmlFor="leadTimeInMonths">Tempo de Entrega (meses)</label>
                            <input id="leadTimeInMonths" name="leadTimeInMonths" type="number" step="0.5" min="0" value={productData.leadTimeInMonths} onChange={handleChange} required className="w-full p-2 rounded-md bg-gray-100 dark:bg-gray-700 mt-1"/>
                        </div>
                        <div>
                            <label htmlFor="minStock">Estoque Mínimo (Total)</label>
                            <input id="minStock" name="minStock" type="number" min="0" value={productData.minStock} onChange={handleChange} required className="w-full p-2 rounded-md bg-gray-100 dark:bg-gray-700 mt-1"/>
                        </div>
                    </div>
                     <div>
                        <label htmlFor="categoryId">Categoria</label>
                        <div className="flex items-center gap-2">
                            <select id="categoryId" name="categoryId" value={productData.categoryId} onChange={handleChange} required className="w-full p-2 rounded-md bg-gray-100 dark:bg-gray-700 mt-1">
                                {categories.map(c => <option key={c.id} value={c.id}>{c.name}</option>)}
                            </select>
                            <button type="button" onClick={() => setIsCategoryModalOpen(true)} className="p-2 bg-gray-200 dark:bg-gray-600 rounded-md hover:bg-gray-300 dark:hover:bg-gray-500 mt-1"><PlusCircle size={20}/></button>
                        </div>
                    </div>

                    <div className="flex-grow overflow-y-auto pr-2">
                        <h3 className="text-lg font-semibold mt-4 mb-2">Variações do Produto</h3>
                        {productData.variations.map((variation, index) => (
                             <div key={index} className="grid grid-cols-12 gap-2 items-center mb-2 p-2 bg-gray-50 dark:bg-gray-800 rounded-md">
                                 <div className="col-span-6">
                                     <label className="text-xs">Nome da Variação (Ex: Cor, Tamanho)</label>
                                     <input name="name" type="text" value={variation.name} onChange={(e) => handleVariationChange(index, e)} required className="w-full p-2 rounded-md bg-white dark:bg-gray-700"/>
                                 </div>
                                 <div className="col-span-5">
                                     <label className="text-xs">Estoque Inicial</label>
                                     <input name="initialStock" type="number" min="0" value={variation.initialStock} onChange={(e) => handleVariationChange(index, e)} required disabled={!!productToEdit} className="w-full p-2 rounded-md bg-white dark:bg-gray-700 disabled:opacity-50"/>
                                 </div>
                                 <div className="col-span-1">
                                     <label className="text-xs">&nbsp;</label>
                                     <button type="button" onClick={() => removeVariation(index)} disabled={productData.variations.length <= 1} className="p-2 text-red-500 disabled:opacity-30">
                                         <MinusCircle size={20} />
                                     </button>
                                 </div>
                             </div>
                        ))}
                        <button type="button" onClick={addVariation} disabled={!!productToEdit} className="mt-2 text-sm text-blue-600 hover:underline disabled:opacity-50 disabled:cursor-not-allowed">+ Adicionar Variação</button>
                    </div>


                    <div className="flex justify-end gap-4 mt-4 pt-4 border-t dark:border-gray-700">
                        <button type="button" onClick={onClose} className="px-6 py-2 font-semibold rounded-md bg-gray-200 dark:bg-gray-600 hover:bg-gray-300 dark:hover:bg-gray-500">Cancelar</button>
                        <button type="submit" className="px-6 py-2 font-semibold rounded-md bg-blue-600 text-white hover:bg-blue-700">Salvar</button>
                    </div>
                </form>
            </div>
            <CategoryModal isOpen={isCategoryModalOpen} onClose={() => setIsCategoryModalOpen(false)} onCategoryCreated={handleCategoryCreated} />
        </div>
    );
};


const StockProductsPage = ({ setConfirmation }) => {
    const { products, categories, deleteProduct } = useStock();
    const [isModalOpen, setIsModalOpen] = useState(false);
    const [editingProduct, setEditingProduct] = useState(null);
    
    const getCategoryName = (id) => categories.find(c => c.id === id)?.name || 'N/A';
    const getTotalStock = (p) => p.variations.reduce((sum, v) => sum + v.currentStock, 0);

    const handleOpenCreateModal = () => {
        setEditingProduct(null);
        setIsModalOpen(true);
    };
    
    const handleOpenEditModal = (product) => {
        setEditingProduct(product);
        setIsModalOpen(true);
    };

    const handleDeleteClick = (product) => {
        setConfirmation({
            isOpen: true,
            title: `Excluir Produto`,
            message: `Tem certeza que deseja excluir "${product.name}"? O produto será movido para a lixeira.`,
            onConfirm: () => () => deleteProduct(product.id)
        });
    };

    return (
        <div className="p-8">
            <div className="flex justify-between items-center mb-6">
                <h1 className="text-3xl font-bold">Gerenciamento de Produtos</h1>
                <button onClick={handleOpenCreateModal} className="flex items-center gap-2 px-4 py-2 bg-blue-600 text-white rounded-lg hover:bg-blue-700">
                    <PlusCircle size={20}/> Adicionar Novo Produto
                </button>
            </div>
            
            <div className="bg-white dark:bg-gray-900 p-6 rounded-2xl shadow-lg">
                <table className="w-full">
                    <thead className="border-b-2 dark:border-gray-700">
                        <tr>
                            <th className="p-3 text-left">Nome</th>
                            <th className="p-3 text-left">Categoria</th>
                            <th className="p-3 text-center">Estoque Atual</th>
                            <th className="p-3 text-left">Criado por</th>
                            <th className="p-3 text-left">Última Edição</th>
                            <th className="p-3 text-center">Ações</th>
                        </tr>
                    </thead>
                    <tbody>
                        {products.map(p => (
                            <tr key={p.id} className="border-b dark:border-gray-800 hover:bg-gray-50 dark:hover:bg-gray-800/50">
                                <td className="p-3 font-medium">
                                    {p.name}
                                    <div className="text-xs text-gray-500">
                                        {p.variations.map(v => `${v.name}: ${v.currentStock}`).join(' | ')}
                                    </div>
                                </td>
                                <td className="p-3">{getCategoryName(p.categoryId)}</td>
                                <td className="p-3 text-center font-bold">{getTotalStock(p).toLocaleString('pt-BR')}</td>
                                <td className="p-3 text-xs">{p.createdBy?.email || 'N/A'}</td>
                                <td className="p-3 text-xs">{p.lastEditedBy?.email || 'N/A'}</td>
                                <td className="p-3">
                                    <div className="flex gap-2 justify-center">
                                        <button onClick={() => handleOpenEditModal(p)} title="Editar"><Edit size={18} className="text-yellow-500 hover:text-yellow-400"/></button>
                                        <button onClick={() => handleDeleteClick(p)} title="Excluir"><Trash2 size={18} className="text-red-500 hover:text-red-400"/></button>
                                    </div>
                                </td>
                            </tr>
                        ))}
                    </tbody>
                </table>
            </div>

            <ProductModal 
                isOpen={isModalOpen}
                onClose={() => setIsModalOpen(false)}
                productToEdit={editingProduct}
            />
        </div>
    );
};

const StockTrashPage = () => {
    const { deletedProducts, restoreProduct } = useStock();

    return (
        <div className="p-8">
            <h1 className="text-3xl font-bold mb-6">Lixeira de Estoque</h1>
            <div className="bg-white dark:bg-gray-900 p-6 rounded-2xl shadow-lg">
                {deletedProducts.map(p => {
                    return (
                        <div key={p.id} className="flex justify-between items-center p-4 border-b dark:border-gray-800">
                            <div>
                                <p className="font-bold">{p.name}</p>
                                <p className="text-sm text-gray-500">Excluído por: {p.deletedBy?.email || 'Desconhecido'} em: {p.deletedAt ? p.deletedAt.toDate().toLocaleString('pt-BR') : 'Data desconhecida'}</p>
                            </div>
                            <button onClick={() => restoreProduct(p.id)} className="p-2 bg-green-500 text-white rounded-md">Restaurar</button>
                        </div>
                    );
                })}
                {deletedProducts.length === 0 && <p>A lixeira está vazia.</p>}
            </div>
        </div>
    );
};


const StockManagementApp = ({ onNavigateToCrono }) => {
    const [activePage, setActivePage] = useState('dashboard');
    const [confirmation, setConfirmation] = useState({ isOpen: false, title: '', message: '', onConfirm: () => {} });

    const renderPage = () => {
        const props = { setConfirmation };
        switch (activePage) {
            case 'dashboard': return <StockDashboardPage {...props} />;
            case 'movements': return <StockMovementsPage {...props} />;
            case 'products': return <StockProductsPage {...props} />;
            case 'trash': return <StockTrashPage {...props} />;
            default: return <StockDashboardPage {...props} />;
        }
    };

    const handleConfirm = () => {
        if (confirmation.onConfirm) {
            confirmation.onConfirm()();
        }
        setConfirmation({ isOpen: false });
    };

    return (
        <StockProvider>
            <div className="responsive-root min-h-screen bg-gray-100 dark:bg-black text-gray-800 dark:text-gray-200 font-sans flex flex-col">
                <ConfirmationModal 
                    isOpen={confirmation.isOpen}
                    onClose={() => setConfirmation({ isOpen: false, title: '', message: '', onConfirm: () => {} })}
                    onConfirm={handleConfirm}
                    title={confirmation.title}
                    message={confirmation.message}
                />
                <StockHeader onNavigateToCrono={onNavigateToCrono} />
                <div className="flex flex-col lg:flex-row flex-grow">
                    <StockSidebar activePage={activePage} setActivePage={setActivePage} />
                    <main className="flex-grow bg-gray-50 dark:bg-gray-800/50 responsive-main">
                        {renderPage()}
                    </main>
                </div>
            </div>
        </StockProvider>
    );
};

// #####################################################################
// #                                                                   #
// #       FIM: GERENCIADOR DE ESTOQUE (AGORA COM FIREBASE)            #
// #                                                                   #
// #####################################################################



// #####################################################################
// #                                                                   #
// #               INÍCIO: COMPONENTES DE MODAIS E AUXILIARES            #
// #                                                                   #
// #####################################################################

const EditEntryModal = ({
    isOpen,
    onClose,
    entry,
    onSave,
    products,
    productsForSelectedDate = [],
    lots = [],
    traveteMachines = TRAVETE_MACHINES,
    traveteVariationLookup = new Map(),
}) => {
    const [entryData, setEntryData] = useState(null);
    const modalRef = useRef();
    useClickOutside(modalRef, onClose);

    const productMap = useMemo(() => {
        const map = new Map();
        (products || []).forEach(product => {
            if (product?.id) {
                map.set(product.id, product);
            }
        });
        (productsForSelectedDate || []).forEach(product => {
            if (product?.id) {
                const existing = map.get(product.id) || {};
                map.set(product.id, { ...existing, ...product });
            }
        });
        return map;
    }, [products, productsForSelectedDate]);

    useEffect(() => {
        if (isOpen && entry) {
            if (Array.isArray(entry.employeeEntries) && entry.employeeEntries.length > 0) {
                setEntryData({
                    type: 'travete',
                    availableTime: entry.availableTime || 0,
                    observation: entry.observation || '',
                    employeeEntries: entry.employeeEntries.map((emp, idx) => {
                        const baseProducts = Array.isArray(emp.products) && emp.products.length > 0
                            ? emp.products
                            : (emp.productionDetails || []);
                        const normalizedProducts = baseProducts.map(detail => ({
                            lotId: detail.lotId || '',
                            productId: detail.productId || '',
                            produced: detail.produced !== undefined ? String(detail.produced) : '',
                            isAutoSuggested: false,
                        }));
                        if (normalizedProducts.length === 0) {
                            normalizedProducts.push(createDefaultTraveteProductItem());
                        }
                        const standardTimeValue = emp.standardTime !== undefined && emp.standardTime !== null
                            ? String(emp.standardTime)
                            : '';
                        return {
                            employeeId: emp.employeeId || idx + 1,
                            machineType: emp.machineType || traveteMachines[idx] || traveteMachines[0],
                            standardTime: standardTimeValue,
                            standardTimeManual: standardTimeValue !== '',
                            products: normalizedProducts,
                        };
                    }),
                });
            } else {
                const productionDetails = Array.isArray(entry.productionDetails)
                    ? entry.productionDetails
                    : [];
                const productionRows = productionDetails
                    .map(detail => createProductionRowFromDetail(detail, productMap, lots))
                    .filter(Boolean);

                setEntryData({
                    type: 'default',
                    people: entry.people !== undefined && entry.people !== null
                        ? String(entry.people)
                        : '',
                    availableTime: entry.availableTime !== undefined && entry.availableTime !== null
                        ? String(entry.availableTime)
                        : '',
                    productionRows,
                    previousGoalDisplay: entry.goalDisplay || '',
                });
            }
        } else if (!isOpen) {
            setEntryData(null);
        }
    }, [isOpen, entry, traveteMachines, lots, productMap]);

    const traveteLotOptions = useMemo(
        () => lots.filter(lot => lot.status !== 'completed'),
        [lots]
    );

    useEffect(() => {
        if (!isOpen || !entryData || entryData.type !== 'travete') return;
        setEntryData(prev => {
            if (!prev || prev.type !== 'travete') return prev;
            const { changed, employeeEntries } = applyTraveteAutoSuggestions(
                prev.employeeEntries,
                traveteLotOptions,
                products,
                traveteVariationLookup
            );
            if (!changed) {
                return prev;
            }
            return { ...prev, employeeEntries };
        });
    }, [isOpen, entryData, traveteLotOptions, products, traveteVariationLookup]);

    const isTraveteEntry = entryData?.type === 'travete';

    const handleProductionRowChange = (index, value) => {
        setEntryData(prev => {
            if (!prev || prev.type !== 'default') return prev;
            const rows = prev.productionRows || [];
            if (index < 0 || index >= rows.length) return prev;
            const nextRows = rows.map((row, idx) => (
                idx === index
                    ? { ...row, produced: value }
                    : row
            ));
            return { ...prev, productionRows: nextRows };
        });
    };

    const entryPrimaryProductId = useMemo(() => (
        entry?.primaryProductId
        || entry?.productionDetails?.[0]?.productId
        || ''
    ), [entry]);

    const fallbackProductId = !isTraveteEntry
        ? (entryData?.productionRows?.[0]?.productId || entryPrimaryProductId)
        : '';

    const defaultPredictions = useMemo(() => {
        if (isTraveteEntry) {
            return [];
        }

        return computeDefaultPredictionsForEdit({
            peopleValue: entryData?.people,
            availableTimeValue: entryData?.availableTime,
            lots,
            productMap,
            fallbackProductId,
        });
    }, [isTraveteEntry, entryData?.people, entryData?.availableTime, lots, productMap, fallbackProductId]);

    useEffect(() => {
        if (!isOpen || isTraveteEntry) return;

        setEntryData(prev => {
            if (!prev || prev.type !== 'default') return prev;
            const existingRows = prev.productionRows || [];
            const nextRows = buildRowsFromPredictions(existingRows, defaultPredictions, lots, productMap);
            if (areProductionRowsEqual(existingRows, nextRows)) {
                return prev;
            }
            return { ...prev, productionRows: nextRows };
        });
    }, [isOpen, isTraveteEntry, defaultPredictions, lots, productMap]);

    const defaultGoalPreview = useMemo(() => {
        if (isTraveteEntry) {
            return '';
        }

        if (!defaultPredictions || defaultPredictions.length === 0) {
            const fallbackDisplay = entryData?.previousGoalDisplay || entry?.goalDisplay || '';
            return fallbackDisplay && fallbackDisplay.trim().length > 0 ? fallbackDisplay : '0';
        }

        const segments = defaultPredictions
            .map(prediction => Math.max(0, prediction.remainingPieces ?? prediction.plannedPieces ?? 0))
            .filter((value, index) => value > 0 || index === 0);

        return segments.length > 0
            ? segments.map(value => value.toLocaleString('pt-BR')).join(' / ')
            : '0';
    }, [isTraveteEntry, defaultPredictions, entryData?.previousGoalDisplay, entry?.goalDisplay]);

    const defaultPredictedLotLabel = useMemo(() => {
        if (isTraveteEntry || !defaultPredictions || defaultPredictions.length === 0) {
            return '';
        }

        return defaultPredictions
            .map(prediction => prediction.productName)
            .filter(Boolean)
            .join(' / ');
    }, [isTraveteEntry, defaultPredictions]);

    const traveteMetaPreview = useMemo(() => {
        if (!isTraveteEntry) return null;
        const availableTime = parseFloat(entryData?.availableTime) || 0;
        return (entryData?.employeeEntries || []).map(emp => {
            const standardTime = parseFloat(emp.standardTime) || 0;
            if (availableTime <= 0 || standardTime <= 0) return 0;
            return Math.round(availableTime / standardTime);
        });
    }, [isTraveteEntry, entryData]);

    const traveteMetaDisplay = useMemo(() => {
        if (!Array.isArray(traveteMetaPreview)) return '';
        return traveteMetaPreview
            .map(value => value.toLocaleString('pt-BR'))
            .join(' // ');
    }, [traveteMetaPreview]);

    if (!isOpen || !entryData) return null;

    const handleTraveteEmployeeChange = (index, field, value) => {
        setEntryData(prev => {
            if (!prev || prev.type !== 'travete') return prev;
            const updatedEmployees = prev.employeeEntries.map((emp, empIdx) => {
                if (empIdx !== index) return emp;
                let updated = { ...emp };
                switch (field) {
                    case 'machineType': {
                        updated = { ...updated, machineType: value };
                        const firstLotId = updated.products.find(item => item.lotId)?.lotId;
                        const patch = buildTraveteStandardTimePatch({
                            employee: updated,
                            lotId: firstLotId,
                            machineType: value,
                            lots,
                            products,
                            variationLookup: traveteVariationLookup,
                            resetWhenMissing: true,
                        });
                        if (patch) {
                            updated = { ...updated, ...patch };
                        }
                        break;
                    }
                    case 'standardTime': {
                        updated.standardTime = value;
                        updated.standardTimeManual = value !== '';
                        break;
                    }
                    default: {
                        updated[field] = value;
                    }
                }
                return updated;
            });
            return { ...prev, employeeEntries: updatedEmployees };
        });
    };

    const handleTraveteProductChange = (employeeIndex, productIndex, field, value) => {
        setEntryData(prev => {
            if (!prev || prev.type !== 'travete') return prev;
            const updatedEmployees = prev.employeeEntries.map((emp, empIdx) => {
                if (empIdx !== employeeIndex) return emp;
                const updatedProducts = emp.products.map((product, prodIdx) => {
                    if (prodIdx !== productIndex) return product;
                    const nextProduct = { ...product, [field]: value };
                    if (field === 'lotId') {
                        nextProduct.isAutoSuggested = false;
                    }
                    return nextProduct;
                });
                let updatedEmployee = { ...emp, products: updatedProducts };
                if (field === 'lotId') {
                    const patch = buildTraveteStandardTimePatch({
                        employee: updatedEmployee,
                        lotId: value,
                        machineType: emp.machineType,
                        lots,
                        products,
                        variationLookup: traveteVariationLookup,
                    });
                    if (patch) {
                        updatedEmployee = { ...updatedEmployee, ...patch };
                    }
                }
                return updatedEmployee;
            });
            return { ...prev, employeeEntries: updatedEmployees };
        });
    };

    const handleTraveteAddProduct = (employeeIndex) => {
        setEntryData(prev => {
            if (!prev || prev.type !== 'travete') return prev;
            const updatedEmployees = prev.employeeEntries.map((emp, empIdx) => {
                if (empIdx !== employeeIndex) return emp;
                return { ...emp, products: [...emp.products, createDefaultTraveteProductItem()] };
            });
            return { ...prev, employeeEntries: updatedEmployees };
        });
    };

    const handleTraveteRemoveProduct = (employeeIndex, productIndex) => {
        setEntryData(prev => {
            if (!prev || prev.type !== 'travete') return prev;
            const updatedEmployees = prev.employeeEntries.map((emp, empIdx) => {
                if (empIdx !== employeeIndex) return emp;
                const remaining = emp.products.filter((_, idx) => idx !== productIndex);
                return { ...emp, products: remaining.length > 0 ? remaining : [createDefaultTraveteProductItem()] };
            });
            return { ...prev, employeeEntries: updatedEmployees };
        });
    };

    const handleSave = () => {
        if (isTraveteEntry) {
            const normalizedEmployees = entryData.employeeEntries.map(emp => ({
                employeeId: emp.employeeId,
                machineType: emp.machineType,
                standardTime: emp.standardTime,
                products: emp.products.map(product => ({
                    ...product,
                    produced: parseInt(product.produced, 10) || 0,
                })),
            }));

            onSave(entry.id, {
                type: 'travete',
                availableTime: parseFloat(entryData.availableTime) || 0,
                employeeEntries: normalizedEmployees,
                observation: entryData.observation || '',
            });
            onClose();
            return;
        }

        const numericPeople = parseFloat(entryData.people) || 0;
        const numericAvailableTime = parseFloat(entryData.availableTime) || 0;
        const updatedProductions = (entryData.productionRows || [])
            .filter(row => row.productId)
            .map(row => ({
                productId: row.productId,
                produced: parseInt(row.produced, 10) || 0,
            }))
            .filter(detail => detail.produced > 0);

        const primaryProductId = updatedProductions[0]?.productId
            || entry?.primaryProductId
            || entry?.productionDetails?.[0]?.productId
            || '';

        const goalDisplayValue = defaultGoalPreview && defaultGoalPreview.trim().length > 0
            ? defaultGoalPreview
            : entry?.goalDisplay || '0';

        onSave(entry.id, {
            type: 'default',
            people: numericPeople,
            availableTime: numericAvailableTime,
            productions: updatedProductions,
            goalDisplay: goalDisplayValue,
            primaryProductId,
        });
    };

    return (
        <div className="fixed inset-0 bg-black bg-opacity-60 flex justify-center items-center z-40 modal-backdrop">
            <div ref={modalRef} className="bg-white dark:bg-gray-800 p-6 rounded-lg shadow-xl w-full max-w-3xl modal-content max-h-[90vh] overflow-y-auto">
                <h2 className="text-xl font-bold mb-4">Editar Lançamento: {entry.period}</h2>
                {isTraveteEntry ? (
                    <div className="space-y-6">
                        <div className="grid grid-cols-1 md:grid-cols-3 gap-4">
                            <div className="flex flex-col">
                                <label htmlFor="travete-edit-time" className="text-sm font-medium">Tempo Disp. (min)</label>
                                <input
                                    id="travete-edit-time"
                                    type="number"
                                    value={entryData.availableTime}
                                    onChange={(e) => setEntryData(prev => ({ ...prev, availableTime: e.target.value }))}
                                    className="mt-1 w-full p-2 rounded-md bg-gray-100 dark:bg-gray-700"
                                />
                            </div>
                            <div className="md:col-span-2 flex flex-col">
                                <label htmlFor="travete-edit-observation" className="text-sm font-medium">Observação</label>
                                <textarea
                                    id="travete-edit-observation"
                                    value={entryData.observation}
                                    onChange={(e) => setEntryData(prev => ({ ...prev, observation: e.target.value }))}
                                    className="mt-1 w-full p-2 rounded-md bg-gray-100 dark:bg-gray-700"
                                    rows={2}
                                />
                            </div>
                        </div>
                        <div className="grid grid-cols-1 lg:grid-cols-2 gap-4">
                            {entryData.employeeEntries.map((employee, index) => (
                                <div key={employee.employeeId || index} className="p-4 border border-gray-200 dark:border-gray-700 rounded-xl bg-gray-50 dark:bg-gray-800/60 space-y-4">
                                    <div className="flex items-center justify-between">
                                        <h3 className="text-lg font-semibold">Funcionário {employee.employeeId}</h3>
                                    </div>
                                    <div className="grid grid-cols-1 md:grid-cols-2 gap-3">
                                        <div className="flex flex-col">
                                            <label className="text-sm font-medium">Máquina</label>
                                            <select
                                                value={employee.machineType}
                                                onChange={(e) => handleTraveteEmployeeChange(index, 'machineType', e.target.value)}
                                                className="p-2 rounded-md bg-gray-100 dark:bg-gray-700"
                                            >
                                                {traveteMachines.map(machine => (
                                                    <option key={machine} value={machine}>{machine}</option>
                                                ))}
                                            </select>
                                        </div>
                                        <div className="flex flex-col">
                                            <label className="text-sm font-medium">Tempo por Peça (min)</label>
                                            <input
                                                type="number"
                                                step="0.01"
                                                value={employee.standardTime}
                                                onChange={(e) => handleTraveteEmployeeChange(index, 'standardTime', e.target.value)}
                                                className="p-2 rounded-md bg-gray-100 dark:bg-gray-700"
                                            />
                                        </div>
                                    </div>
                                    <div className="space-y-3">
                                        {employee.products.map((productItem, productIdx) => (
                                            <div key={`${employee.employeeId}-${productIdx}`} className="p-3 rounded-lg bg-white dark:bg-gray-900/60 border border-gray-200 dark:border-gray-700 space-y-3">
                                                        <div className="flex items-center justify-between">
                                                            <label className="text-sm font-semibold">
                                                                {productIdx === 0
                                                                    ? 'Produto / Lote (Prioridade)'
                                                                    : productItem.isAutoSuggested
                                                                        ? 'Próximo Lote (Automático)'
                                                                        : 'Produto / Lote'}
                                                            </label>
                                                            {employee.products.length > 1 && (
                                                                <button
                                                                    type="button"
                                                                    onClick={() => handleTraveteRemoveProduct(index, productIdx)}
                                                                    className="text-red-500 hover:text-red-400"
                                                        >
                                                            <Trash size={16} />
                                                        </button>
                                                    )}
                                                </div>
                                                <select
                                                    value={productItem.lotId}
                                                    onChange={(e) => handleTraveteProductChange(index, productIdx, 'lotId', e.target.value)}
                                                    className="p-2 rounded-md bg-gray-100 dark:bg-gray-700"
                                                >
                                                    <option value="">Selecione...</option>
                                                    {traveteLotOptions.map(lotOption => (
                                                        <option key={lotOption.id} value={lotOption.id}>
                                                            {formatTraveteLotDisplayName(lotOption, products)}
                                                        </option>
                                                    ))}
                                                </select>
                                                <div className="flex flex-col">
                                                    <label className="text-sm">Quantidade Produzida</label>
                                                    <input
                                                        type="number"
                                                        min="0"
                                                        value={productItem.produced}
                                                        onChange={(e) => handleTraveteProductChange(index, productIdx, 'produced', e.target.value)}
                                                        className="p-2 rounded-md bg-gray-100 dark:bg-gray-700"
                                                    />
                                                </div>
                                            </div>
                                        ))}
                                        <button
                                            type="button"
                                            onClick={() => handleTraveteAddProduct(index)}
                                            className="flex items-center gap-2 text-sm text-blue-600 hover:text-blue-500"
                                        >
                                            <PlusCircle size={16} /> Adicionar item fora de ordem
                                        </button>
                                    </div>
                                </div>
                            ))}
                        </div>
                        <div className="grid grid-cols-1 md:grid-cols-2 gap-4">
                            <div className="flex flex-col justify-center items-center bg-blue-100 dark:bg-blue-900/50 p-3 rounded-md shadow-inner">
                                <span className="text-sm font-medium text-gray-700 dark:text-gray-200">Meta Prevista</span>
                                <span className="font-bold text-lg text-blue-600 dark:text-blue-300 text-center">
                                    {traveteMetaDisplay || '- // -'}
                                </span>
                            </div>
                        </div>
                    </div>
                ) : (
                    <div className="space-y-4">
                        <div className="grid grid-cols-2 gap-4">
                            <div>
                                <label htmlFor="edit-people" className="block text-sm font-medium">Nº Pessoas</label>
                                <input
                                    id="edit-people"
                                    type="number"
                                    value={entryData.people}
                                    onChange={(e) => setEntryData({ ...entryData, people: e.target.value })}
                                    className="mt-1 w-full p-2 rounded-md bg-gray-100 dark:bg-gray-700"
                                />
                            </div>
                            <div>
                                <label htmlFor="edit-time" className="block text-sm font-medium">Tempo Disp. (min)</label>
                                <input
                                    id="edit-time"
                                    type="number"
                                    value={entryData.availableTime}
                                    onChange={(e) => setEntryData({ ...entryData, availableTime: e.target.value })}
                                    className="mt-1 w-full p-2 rounded-md bg-gray-100 dark:bg-gray-700"
                                />
                            </div>
                        </div>
                        <div>
                            <h3 className="text-sm font-semibold mb-2">Produções</h3>
                            <div className="space-y-2 max-h-64 overflow-y-auto">
                                {(entryData.productionRows || []).map((row, index) => (
                                    <div key={row.key || `${row.productId}-${index}`} className="flex items-center justify-between gap-4">
                                        <span className="text-sm font-medium truncate">{row.productName || row.productId || 'Produto'}</span>
                                        <input
                                            type="number"
                                            value={row.produced || ''}
                                            onChange={(e) => handleProductionRowChange(index, e.target.value)}
                                            className="w-24 p-2 rounded-md bg-gray-100 dark:bg-gray-700"
                                        />
                                    </div>
                                ))}
                                {(!entryData.productionRows || entryData.productionRows.length === 0) && (
                                    <p className="text-sm text-gray-500">Nenhum lote previsto para este horário.</p>
                                )}
                            </div>
                            <div className="grid grid-cols-1 sm:grid-cols-2 gap-4 pt-2">
                                {defaultPredictedLotLabel && (
                                    <div className="flex flex-col justify-center items-center bg-blue-50 dark:bg-blue-900/40 p-3 rounded-md shadow-inner">
                                        <span className="text-sm font-medium text-gray-700 dark:text-gray-200">Lotes Previstos</span>
                                        <span className="font-semibold text-base text-blue-700 dark:text-blue-200 text-center">{defaultPredictedLotLabel}</span>
                                    </div>
                                )}
                                <div className="flex flex-col justify-center items-center bg-blue-100 dark:bg-blue-900/50 p-3 rounded-md shadow-inner">
                                    <span className="text-sm font-medium text-gray-700 dark:text-gray-200">Meta Prevista</span>
                                    <span className="font-bold text-lg text-blue-600 dark:text-blue-400">{defaultGoalPreview}</span>
                                </div>
                            </div>
                        </div>
                    </div>
                )}
                <div className="mt-6 flex justify-end gap-3">
                    <button onClick={onClose} className="px-4 py-2 bg-gray-200 hover:bg-gray-300 rounded-md">Cancelar</button>
                    <button onClick={handleSave} className="px-4 py-2 bg-blue-600 text-white rounded-md hover:bg-blue-700">Salvar</button>
<<<<<<< HEAD
=======
                </div>
            </div>
        </div>
    );
};



const DashboardActionModal = ({ isOpen, onClose, onConfirm, mode, initialName }) => {
    const [name, setName] = useState('');
    const modalRef = useRef();
    useClickOutside(modalRef, onClose);

    const defaultPredictions = useMemo(() => {
        if (isTraveteEntry) {
            return [];
        }

        return computeDefaultPredictionsForEdit({
            peopleValue: entryData?.people,
            availableTimeValue: entryData?.availableTime,
            lots,
            productMap,
            fallbackProductId,
        });
    }, [isTraveteEntry, entryData?.people, entryData?.availableTime, lots, productMap, fallbackProductId]);

    useEffect(() => {
        if (!isOpen || isTraveteEntry) return;

        setEntryData(prev => {
            if (!prev || prev.type !== 'default') return prev;
            const existingRows = prev.productionRows || [];
            const nextRows = buildRowsFromPredictions(existingRows, defaultPredictions, lots, productMap);
            if (areProductionRowsEqual(existingRows, nextRows)) {
                return prev;
            }
            return { ...prev, productionRows: nextRows };
        });
    }, [isOpen, isTraveteEntry, defaultPredictions, lots, productMap]);

    const defaultGoalPreview = useMemo(() => {
        if (isTraveteEntry) {
            return '';
        }

        if (!defaultPredictions || defaultPredictions.length === 0) {
            const fallbackDisplay = entryData?.previousGoalDisplay || entry?.goalDisplay || '';
            return fallbackDisplay && fallbackDisplay.trim().length > 0 ? fallbackDisplay : '0';
        }

        const segments = defaultPredictions
            .map(prediction => Math.max(0, prediction.remainingPieces ?? prediction.plannedPieces ?? 0))
            .filter((value, index) => value > 0 || index === 0);

        return segments.length > 0
            ? segments.map(value => value.toLocaleString('pt-BR')).join(' / ')
            : '0';
    }, [isTraveteEntry, defaultPredictions, entryData?.previousGoalDisplay, entry?.goalDisplay]);

    const defaultPredictedLotLabel = useMemo(() => {
        if (isTraveteEntry || !defaultPredictions || defaultPredictions.length === 0) {
            return '';
        }

        return defaultPredictions
            .map(prediction => prediction.productName)
            .filter(Boolean)
            .join(' / ');
    }, [isTraveteEntry, defaultPredictions]);

    const traveteMetaPreview = useMemo(() => {
        if (!isTraveteEntry) return null;
        const availableTime = parseFloat(entryData?.availableTime) || 0;
        return (entryData?.employeeEntries || []).map(emp => {
            const standardTime = parseFloat(emp.standardTime) || 0;
            if (availableTime <= 0 || standardTime <= 0) return 0;
            return Math.round(availableTime / standardTime);
        });
    }, [isTraveteEntry, entryData]);

    const traveteMetaDisplay = useMemo(() => {
        if (!Array.isArray(traveteMetaPreview)) return '';
        return traveteMetaPreview
            .map(value => value.toLocaleString('pt-BR'))
            .join(' // ');
    }, [traveteMetaPreview]);

    if (!isOpen || !entryData) return null;

    const deriveTraveteStandardTime = (lotId, machineType) => {
        const lot = lots.find(l => l.id === lotId) || null;
        if (!lot || !machineType) return '';
        const variation = findTraveteVariationForLot(lot, machineType, products, traveteVariationLookup);
        const numeric = variation?.standardTime ? parseFloat(variation.standardTime) : NaN;
        if (!Number.isFinite(numeric) || numeric <= 0) return '';
        return formatTraveteStandardTimeValue(numeric);
    };

    const handleTraveteEmployeeChange = (index, field, value) => {
        setEntryData(prev => {
            if (!prev || prev.type !== 'travete') return prev;
            const updatedEmployees = prev.employeeEntries.map((emp, empIdx) => {
                if (empIdx !== index) return emp;
                const updated = { ...emp };
                switch (field) {
                    case 'machineType': {
                        updated.machineType = value;
                        if (!updated.standardTimeManual) {
                            const firstLotId = updated.products.find(item => item.lotId)?.lotId;
                            if (firstLotId) {
                                const derived = deriveTraveteStandardTime(firstLotId, value);
                                updated.standardTime = derived;
                            }
                        }
                        break;
                    }
                    case 'standardTime': {
                        updated.standardTime = value;
                        updated.standardTimeManual = value !== '';
                        break;
                    }
                    default: {
                        updated[field] = value;
                    }
                }
                return updated;
            });
            return { ...prev, employeeEntries: updatedEmployees };
        });
    };

    const handleTraveteProductChange = (employeeIndex, productIndex, field, value) => {
        setEntryData(prev => {
            if (!prev || prev.type !== 'travete') return prev;
            const updatedEmployees = prev.employeeEntries.map((emp, empIdx) => {
                if (empIdx !== employeeIndex) return emp;
                const updatedProducts = emp.products.map((product, prodIdx) => {
                    if (prodIdx !== productIndex) return product;
                    const nextProduct = { ...product, [field]: value };
                    if (field === 'lotId') {
                        nextProduct.isAutoSuggested = false;
                    }
                    return nextProduct;
                });
                const updatedEmployee = { ...emp, products: updatedProducts };
                if (field === 'lotId' && !emp.standardTimeManual) {
                    const derived = deriveTraveteStandardTime(value, emp.machineType);
                    if (derived) {
                        updatedEmployee.standardTime = derived;
                    }
                }
                return updatedEmployee;
            });
            return { ...prev, employeeEntries: updatedEmployees };
        });
    };

    const handleTraveteAddProduct = (employeeIndex) => {
        setEntryData(prev => {
            if (!prev || prev.type !== 'travete') return prev;
            const updatedEmployees = prev.employeeEntries.map((emp, empIdx) => {
                if (empIdx !== employeeIndex) return emp;
                return { ...emp, products: [...emp.products, createDefaultTraveteProductItem()] };
            });
            return { ...prev, employeeEntries: updatedEmployees };
        });
    };

    const handleTraveteRemoveProduct = (employeeIndex, productIndex) => {
        setEntryData(prev => {
            if (!prev || prev.type !== 'travete') return prev;
            const updatedEmployees = prev.employeeEntries.map((emp, empIdx) => {
                if (empIdx !== employeeIndex) return emp;
                const remaining = emp.products.filter((_, idx) => idx !== productIndex);
                return { ...emp, products: remaining.length > 0 ? remaining : [createDefaultTraveteProductItem()] };
            });
            return { ...prev, employeeEntries: updatedEmployees };
        });
    };

    const deriveTraveteStandardTime = (lotId, machineType) => {
        const lot = lots.find(l => l.id === lotId) || null;
        if (!lot || !machineType) return '';
        const variation = findTraveteVariationForLot(lot, machineType, products, traveteVariationLookup);
        const numeric = variation?.standardTime ? parseFloat(variation.standardTime) : NaN;
        if (!Number.isFinite(numeric) || numeric <= 0) return '';
        return formatTraveteStandardTimeValue(numeric);
    };

    const handleTraveteEmployeeChange = (index, field, value) => {
        setEntryData(prev => {
            if (!prev || prev.type !== 'travete') return prev;
            const updatedEmployees = prev.employeeEntries.map((emp, empIdx) => {
                if (empIdx !== index) return emp;
                const updated = { ...emp };
                switch (field) {
                    case 'machineType': {
                        updated.machineType = value;
                        if (!updated.standardTimeManual) {
                            const firstLotId = updated.products.find(item => item.lotId)?.lotId;
                            if (firstLotId) {
                                const derived = deriveTraveteStandardTime(firstLotId, value);
                                updated.standardTime = derived;
                            }
                        }
                        break;
                    }
                    case 'standardTime': {
                        updated.standardTime = value;
                        updated.standardTimeManual = value !== '';
                        break;
                    }
                    default: {
                        updated[field] = value;
                    }
                }
                return updated;
            });
            return { ...prev, employeeEntries: updatedEmployees };
        });
    };

    const handleTraveteProductChange = (employeeIndex, productIndex, field, value) => {
        setEntryData(prev => {
            if (!prev || prev.type !== 'travete') return prev;
            const updatedEmployees = prev.employeeEntries.map((emp, empIdx) => {
                if (empIdx !== employeeIndex) return emp;
                const updatedProducts = emp.products.map((product, prodIdx) => {
                    if (prodIdx !== productIndex) return product;
                    const nextProduct = { ...product, [field]: value };
                    if (field === 'lotId') {
                        nextProduct.isAutoSuggested = false;
                    }
                    return nextProduct;
                });
                const updatedEmployee = { ...emp, products: updatedProducts };
                if (field === 'lotId' && !emp.standardTimeManual) {
                    const derived = deriveTraveteStandardTime(value, emp.machineType);
                    if (derived) {
                        updatedEmployee.standardTime = derived;
                    }
                }
                return updatedEmployee;
            });
            return { ...prev, employeeEntries: updatedEmployees };
        });
    };

    const handleTraveteAddProduct = (employeeIndex) => {
        setEntryData(prev => {
            if (!prev || prev.type !== 'travete') return prev;
            const updatedEmployees = prev.employeeEntries.map((emp, empIdx) => {
                if (empIdx !== employeeIndex) return emp;
                return { ...emp, products: [...emp.products, createDefaultTraveteProductItem()] };
            });
            return { ...prev, employeeEntries: updatedEmployees };
        });
    };

    const handleTraveteRemoveProduct = (employeeIndex, productIndex) => {
        setEntryData(prev => {
            if (!prev || prev.type !== 'travete') return prev;
            const updatedEmployees = prev.employeeEntries.map((emp, empIdx) => {
                if (empIdx !== employeeIndex) return emp;
                const remaining = emp.products.filter((_, idx) => idx !== productIndex);
                return { ...emp, products: remaining.length > 0 ? remaining : [createDefaultTraveteProductItem()] };
            });
            return { ...prev, employeeEntries: updatedEmployees };
        });
    };

    const handleSave = () => {
        if (isTraveteEntry) {
            const normalizedEmployees = entryData.employeeEntries.map(emp => ({
                employeeId: emp.employeeId,
                machineType: emp.machineType,
                standardTime: emp.standardTime,
                products: emp.products.map(product => ({
                    ...product,
                    produced: parseInt(product.produced, 10) || 0,
                })),
            }));

            onSave(entry.id, {
                type: 'travete',
                availableTime: parseFloat(entryData.availableTime) || 0,
                employeeEntries: normalizedEmployees,
                observation: entryData.observation || '',
            });
            onClose();
            return;
        }

        const numericPeople = parseFloat(entryData.people) || 0;
        const numericAvailableTime = parseFloat(entryData.availableTime) || 0;
        const updatedProductions = (entryData.productionRows || [])
            .filter(row => row.productId)
            .map(row => ({
                productId: row.productId,
                produced: parseInt(row.produced, 10) || 0,
            }))
            .filter(detail => detail.produced > 0);

        const primaryProductId = updatedProductions[0]?.productId
            || entry?.primaryProductId
            || entry?.productionDetails?.[0]?.productId
            || '';

        const goalDisplayValue = defaultGoalPreview && defaultGoalPreview.trim().length > 0
            ? defaultGoalPreview
            : entry?.goalDisplay || '0';

        onSave(entry.id, {
            type: 'default',
            people: numericPeople,
            availableTime: numericAvailableTime,
            productions: updatedProductions,
            goalDisplay: goalDisplayValue,
            primaryProductId,
        });
        onClose();
    };

    return (
        <div className="fixed inset-0 bg-black bg-opacity-60 flex justify-center items-center z-40 modal-backdrop">
            <div ref={modalRef} className="bg-white dark:bg-gray-800 p-6 rounded-lg shadow-xl w-full max-w-3xl modal-content max-h-[90vh] overflow-y-auto">
                <h2 className="text-xl font-bold mb-4">Editar Lançamento: {entry.period}</h2>
                {isTraveteEntry ? (
                    <div className="space-y-6">
                        <div className="grid grid-cols-1 md:grid-cols-3 gap-4">
                            <div className="flex flex-col">
                                <label htmlFor="travete-edit-time" className="text-sm font-medium">Tempo Disp. (min)</label>
                                <input
                                    id="travete-edit-time"
                                    type="number"
                                    value={entryData.availableTime}
                                    onChange={(e) => setEntryData(prev => ({ ...prev, availableTime: e.target.value }))}
                                    className="mt-1 w-full p-2 rounded-md bg-gray-100 dark:bg-gray-700"
                                />
                            </div>
                            <div className="md:col-span-2 flex flex-col">
                                <label htmlFor="travete-edit-observation" className="text-sm font-medium">Observação</label>
                                <textarea
                                    id="travete-edit-observation"
                                    value={entryData.observation}
                                    onChange={(e) => setEntryData(prev => ({ ...prev, observation: e.target.value }))}
                                    className="mt-1 w-full p-2 rounded-md bg-gray-100 dark:bg-gray-700"
                                    rows={2}
                                />
                            </div>
                        </div>
                        <div className="grid grid-cols-1 lg:grid-cols-2 gap-4">
                            {entryData.employeeEntries.map((employee, index) => (
                                <div key={employee.employeeId || index} className="p-4 border border-gray-200 dark:border-gray-700 rounded-xl bg-gray-50 dark:bg-gray-800/60 space-y-4">
                                    <div className="flex items-center justify-between">
                                        <h3 className="text-lg font-semibold">Funcionário {employee.employeeId}</h3>
                                    </div>
                                    <div className="grid grid-cols-1 md:grid-cols-2 gap-3">
                                        <div className="flex flex-col">
                                            <label className="text-sm font-medium">Máquina</label>
                                            <select
                                                value={employee.machineType}
                                                onChange={(e) => handleTraveteEmployeeChange(index, 'machineType', e.target.value)}
                                                className="p-2 rounded-md bg-gray-100 dark:bg-gray-700"
                                            >
                                                {traveteMachines.map(machine => (
                                                    <option key={machine} value={machine}>{machine}</option>
                                                ))}
                                            </select>
                                        </div>
                                        <div className="flex flex-col">
                                            <label className="text-sm font-medium">Tempo por Peça (min)</label>
                                            <input
                                                type="number"
                                                step="0.01"
                                                value={employee.standardTime}
                                                onChange={(e) => handleTraveteEmployeeChange(index, 'standardTime', e.target.value)}
                                                className="p-2 rounded-md bg-gray-100 dark:bg-gray-700"
                                            />
                                        </div>
                                    </div>
                                    <div className="space-y-3">
                                        {employee.products.map((productItem, productIdx) => (
                                            <div key={`${employee.employeeId}-${productIdx}`} className="p-3 rounded-lg bg-white dark:bg-gray-900/60 border border-gray-200 dark:border-gray-700 space-y-3">
                                                        <div className="flex items-center justify-between">
                                                            <label className="text-sm font-semibold">
                                                                {productIdx === 0
                                                                    ? 'Produto / Lote (Prioridade)'
                                                                    : productItem.isAutoSuggested
                                                                        ? 'Próximo Lote (Automático)'
                                                                        : 'Produto / Lote'}
                                                            </label>
                                                            {employee.products.length > 1 && (
                                                                <button
                                                                    type="button"
                                                                    onClick={() => handleTraveteRemoveProduct(index, productIdx)}
                                                                    className="text-red-500 hover:text-red-400"
                                                        >
                                                            <Trash size={16} />
                                                        </button>
                                                    )}
                                                </div>
                                                <select
                                                    value={productItem.lotId}
                                                    onChange={(e) => handleTraveteProductChange(index, productIdx, 'lotId', e.target.value)}
                                                    className="p-2 rounded-md bg-gray-100 dark:bg-gray-700"
                                                >
                                                    <option value="">Selecione...</option>
                                                    {traveteLotOptions.map(lotOption => (
                                                        <option key={lotOption.id} value={lotOption.id}>
                                                            {formatTraveteLotDisplayName(lotOption, products)}
                                                        </option>
                                                    ))}
                                                </select>
                                                <div className="flex flex-col">
                                                    <label className="text-sm">Quantidade Produzida</label>
                                                    <input
                                                        type="number"
                                                        min="0"
                                                        value={productItem.produced}
                                                        onChange={(e) => handleTraveteProductChange(index, productIdx, 'produced', e.target.value)}
                                                        className="p-2 rounded-md bg-gray-100 dark:bg-gray-700"
                                                    />
                                                </div>
                                            </div>
                                        ))}
                                        <button
                                            type="button"
                                            onClick={() => handleTraveteAddProduct(index)}
                                            className="flex items-center gap-2 text-sm text-blue-600 hover:text-blue-500"
                                        >
                                            <PlusCircle size={16} /> Adicionar item fora de ordem
                                        </button>
                                    </div>
                                </div>
                            ))}
                        </div>
                        <div className="grid grid-cols-1 md:grid-cols-2 gap-4">
                            <div className="flex flex-col justify-center items-center bg-blue-100 dark:bg-blue-900/50 p-3 rounded-md shadow-inner">
                                <span className="text-sm font-medium text-gray-700 dark:text-gray-200">Meta Prevista</span>
                                <span className="font-bold text-lg text-blue-600 dark:text-blue-300 text-center">
                                    {traveteMetaDisplay || '- // -'}
                                </span>
                            </div>
                        </div>
                    </div>
                ) : (
                    <div className="space-y-4">
                        <div className="grid grid-cols-2 gap-4">
                            <div>
                                <label htmlFor="edit-people" className="block text-sm font-medium">Nº Pessoas</label>
                                <input
                                    id="edit-people"
                                    type="number"
                                    value={entryData.people}
                                    onChange={(e) => setEntryData({ ...entryData, people: e.target.value })}
                                    className="mt-1 w-full p-2 rounded-md bg-gray-100 dark:bg-gray-700"
                                />
                            </div>
                            <div>
                                <label htmlFor="edit-time" className="block text-sm font-medium">Tempo Disp. (min)</label>
                                <input
                                    id="edit-time"
                                    type="number"
                                    value={entryData.availableTime}
                                    onChange={(e) => setEntryData({ ...entryData, availableTime: e.target.value })}
                                    className="mt-1 w-full p-2 rounded-md bg-gray-100 dark:bg-gray-700"
                                />
                            </div>
                        </div>
                        <div>
                            <h3 className="text-sm font-semibold mb-2">Produções</h3>
                            <div className="space-y-2 max-h-64 overflow-y-auto">
                                {(entryData.productionRows || []).map((row, index) => (
                                    <div key={row.key || `${row.productId}-${index}`} className="flex items-center justify-between gap-4">
                                        <span className="text-sm font-medium truncate">{row.productName || row.productId || 'Produto'}</span>
                                        <input
                                            type="number"
                                            value={row.produced || ''}
                                            onChange={(e) => handleProductionRowChange(index, e.target.value)}
                                            className="w-24 p-2 rounded-md bg-gray-100 dark:bg-gray-700"
                                        />
                                    </div>
                                ))}
                                {(!entryData.productionRows || entryData.productionRows.length === 0) && (
                                    <p className="text-sm text-gray-500">Nenhum lote previsto para este horário.</p>
                                )}
                            </div>
                            <div className="grid grid-cols-1 sm:grid-cols-2 gap-4 pt-2">
                                {defaultPredictedLotLabel && (
                                    <div className="flex flex-col justify-center items-center bg-blue-50 dark:bg-blue-900/40 p-3 rounded-md shadow-inner">
                                        <span className="text-sm font-medium text-gray-700 dark:text-gray-200">Lotes Previstos</span>
                                        <span className="font-semibold text-base text-blue-700 dark:text-blue-200 text-center">{defaultPredictedLotLabel}</span>
                                    </div>
                                )}
                                <div className="flex flex-col justify-center items-center bg-blue-100 dark:bg-blue-900/50 p-3 rounded-md shadow-inner">
                                    <span className="text-sm font-medium text-gray-700 dark:text-gray-200">Meta Prevista</span>
                                    <span className="font-bold text-lg text-blue-600 dark:text-blue-400">{defaultGoalPreview}</span>
                                </div>
                            </div>
                        </div>
                    </div>
                )}
                <div className="mt-6 flex justify-end gap-3">
                    <button onClick={onClose} className="px-4 py-2 bg-gray-200 hover:bg-gray-300 rounded-md">Cancelar</button>
                    <button onClick={handleSave} className="px-4 py-2 bg-blue-600 text-white rounded-md hover:bg-blue-700">Salvar</button>
>>>>>>> 666ebd61
                </div>
            </div>
        </div>
    );
};



const DashboardActionModal = ({ isOpen, onClose, onConfirm, mode, initialName }) => {
    const [name, setName] = useState('');
    const modalRef = useRef();
    useClickOutside(modalRef, onClose);

    useEffect(() => {
        if (isOpen) {
            setName(mode === 'rename' ? initialName : '');
        }
    }, [isOpen, mode, initialName]);

    if (!isOpen) return null;

    const handleSubmit = async (e) => {
        e.preventDefault();
        if (name.trim()) {
            const success = await onConfirm(name.trim());
            if (success) {
                onClose();
            } else {
                alert("Um quadro com este nome já existe.");
            }
        }
    };

    const title = mode === 'create' ? 'Criar Novo Quadro' : 'Renomear Quadro';

    return (
        <div className="fixed inset-0 bg-black bg-opacity-60 flex justify-center items-center z-30 modal-backdrop">
            <div ref={modalRef} className="bg-white dark:bg-gray-800 p-6 rounded-lg shadow-xl w-full max-w-md modal-content">
                <form onSubmit={handleSubmit}>
                    <h2 className="text-xl font-bold mb-4">{title}</h2>
                    <input
                        type="text"
                        value={name}
                        onChange={(e) => setName(e.target.value)}
                        className="w-full p-2 rounded-md bg-gray-100 dark:bg-gray-700 mb-4"
                        placeholder="Nome do quadro"
                        autoFocus
                    />
                    <div className="flex justify-end gap-4">
                        <button type="button" onClick={onClose} className="px-4 py-2 rounded-md bg-gray-200 dark:bg-gray-600">Cancelar</button>
                        <button type="submit" className="px-4 py-2 rounded-md bg-blue-600 text-white">Salvar</button>
                    </div>
                </form>
            </div>
        </div>
    );
};

const ConfirmationModal = ({ isOpen, onClose, onConfirm, title, message }) => {
    const modalRef = useRef();
    useClickOutside(modalRef, onClose);

    if (!isOpen) return null;

    return (
        <div className="fixed inset-0 bg-black bg-opacity-60 flex justify-center items-center z-50 modal-backdrop">
            <div ref={modalRef} className="bg-white dark:bg-gray-800 p-6 rounded-lg shadow-xl w-full max-w-md modal-content">
                <h2 className="text-xl font-bold mb-4">{title || 'Confirmar Ação'}</h2>
                <p className="mb-6">{message || 'Você tem certeza?'}</p>
                <div className="flex justify-end gap-4">
                    <button onClick={onClose} className="px-4 py-2 rounded-md bg-gray-200 dark:bg-gray-600">Cancelar</button>
                    <button onClick={() => { onConfirm(); onClose(); }} className="px-4 py-2 rounded-md bg-red-600 text-white">Confirmar</button>
                </div>
            </div>
        </div>
    );
};

const ObservationModal = ({ isOpen, onClose, entry, onSave }) => {
    const [observation, setObservation] = useState('');
    const modalRef = useRef();
    useClickOutside(modalRef, onClose);

    useEffect(() => {
        if (entry) {
            setObservation(entry.observation || '');
        }
    }, [entry]);

    if (!isOpen) return null;

    const handleSave = () => {
        onSave(entry.id, observation);
        onClose();
    };

    return (
        <div className="fixed inset-0 bg-black bg-opacity-60 flex justify-center items-center z-30 modal-backdrop">
            <div ref={modalRef} className="bg-white dark:bg-gray-800 p-6 rounded-lg shadow-xl w-full max-w-lg modal-content">
                <h2 className="text-xl font-bold mb-4">Observação do Período: {entry?.period}</h2>
                <textarea
                    value={observation}
                    onChange={(e) => setObservation(e.target.value)}
                    rows="5"
                    className="w-full p-2 rounded-md bg-gray-100 dark:bg-gray-700 mb-4"
                    placeholder="Digite suas observações aqui..."
                />
                <div className="flex justify-end gap-4">
                    <button onClick={onClose} className="px-4 py-2 rounded-md bg-gray-200 dark:bg-gray-600">Cancelar</button>
                    <button onClick={handleSave} className="px-4 py-2 rounded-md bg-blue-600 text-white">Salvar</button>
                </div>
            </div>
        </div>
    );
};

const LotObservationModal = ({ isOpen, onClose, lot, onSave }) => {
    const [observation, setObservation] = useState('');
    const modalRef = useRef();
    useClickOutside(modalRef, onClose);

    useEffect(() => {
        if (lot) {
            setObservation(lot.observation || '');
        }
    }, [lot]);

    if (!isOpen) return null;

    const handleSave = () => {
        onSave(lot.id, observation);
        onClose();
    };

    return (
        <div className="fixed inset-0 bg-black bg-opacity-60 flex justify-center items-center z-30 modal-backdrop">
            <div ref={modalRef} className="bg-white dark:bg-gray-800 p-6 rounded-lg shadow-xl w-full max-w-lg modal-content">
                <h2 className="text-xl font-bold mb-4">Observação do Lote: {lot?.productName}</h2>
                <textarea
                    value={observation}
                    onChange={(e) => setObservation(e.target.value)}
                    rows="5"
                    className="w-full p-2 rounded-md bg-gray-100 dark:bg-gray-700 mb-4"
                    placeholder="Digite suas observações aqui..."
                />
                <div className="flex justify-end gap-4">
                    <button onClick={onClose} className="px-4 py-2 rounded-md bg-gray-200 dark:bg-gray-600">Cancelar</button>
                    <button onClick={handleSave} className="px-4 py-2 rounded-md bg-blue-600 text-white">Salvar</button>
                </div>
            </div>
        </div>
    );
};

const PasswordModal = ({ isOpen, onClose, onSuccess, adminConfig }) => {
    const [password, setPassword] = useState('');
    const [error, setError] = useState('');
    const modalRef = useRef();
    useClickOutside(modalRef, onClose);

    useEffect(() => {
        if(isOpen) {
            setPassword('');
            setError('');
        }
    }, [isOpen]);

    if (!isOpen) return null;

    const handleConfirm = async () => {
        setError('');
        if (!IS_VALID_ADMIN_PASSWORD_HASH) {
            setError('Configuração de segurança ausente. Contate o administrador.');
            return;
        }
<<<<<<< HEAD

        const inputHash = await sha256Hex(password.trim());

=======

        const inputHash = await sha256Hex(password.trim());

>>>>>>> 666ebd61
        if (IS_VALID_ADMIN_PASSWORD_HASH && inputHash === ADMIN_PASSWORD_HASH) {
            if(onSuccess) onSuccess();
            onClose();
        } else {
            setError('Senha incorreta.');
        }
    };

    return (
        <div className="fixed inset-0 bg-black bg-opacity-60 flex justify-center items-center z-30 modal-backdrop">
            <div ref={modalRef} className="bg-white dark:bg-gray-800 p-6 rounded-lg shadow-xl w-full max-w-sm modal-content">
                 <h2 className="text-xl font-bold mb-4">Acesso Restrito</h2>
                 <p className="text-sm mb-4">Por favor, insira a senha de administrador para continuar.</p>
                 <input
                     type="password"
                     value={password}
                     onChange={(e) => setPassword(e.target.value)}
                     className="w-full p-2 rounded-md bg-gray-100 dark:bg-gray-700 mb-2"
                     placeholder="Senha"
                 />
                 {error && <p className="text-red-500 text-sm mb-4">{error}</p>}
                 <div className="flex justify-end gap-4">
                     <button onClick={onClose} className="px-4 py-2 rounded-md bg-gray-200 dark:bg-gray-600">Cancelar</button>
                     <button onClick={handleConfirm} className="px-4 py-2 rounded-md bg-blue-600 text-white">Confirmar</button>
                 </div>
            </div>
        </div>
    );
};

const ReasonModal = ({ isOpen, onClose, onConfirm }) => {
    const [reason, setReason] = useState('');
    const modalRef = useRef();
    useClickOutside(modalRef, onClose);
    
    if (!isOpen) return null;
    
    const handleConfirm = () => {
        onConfirm(reason || 'Nenhum motivo fornecido.');
        setReason('');
        onClose();
    };
    
    return (
        <div className="fixed inset-0 bg-black bg-opacity-60 flex justify-center items-center z-40 modal-backdrop">
            <div ref={modalRef} className="bg-white dark:bg-gray-800 p-6 rounded-lg shadow-xl w-full max-w-md modal-content">
                <h2 className="text-xl font-bold mb-4">Motivo da Exclusão</h2>
                <p className="text-sm text-gray-600 dark:text-gray-300 mb-4">Por favor, forneça um breve motivo para a exclusão deste item. Isso ajuda na rastreabilidade.</p>
                <textarea
                    value={reason}
                    onChange={(e) => setReason(e.target.value)}
                    rows="3"
                    className="w-full p-2 rounded-md bg-gray-100 dark:bg-gray-700 mb-4"
                    placeholder="Ex: Lançamento duplicado, erro de digitação..."
                />
                <div className="flex justify-end gap-4">
                    <button onClick={onClose} className="px-4 py-2 rounded-md bg-gray-200 dark:bg-gray-600">Cancelar</button>
                    <button onClick={handleConfirm} className="px-4 py-2 rounded-md bg-red-600 text-white">Confirmar Exclusão</button>
                </div>
            </div>
        </div>
    );
};
 
const AdminPanelModal = ({ isOpen, onClose, users, roles }) => {
    const modalRef = useRef();
    useClickOutside(modalRef, onClose);
    const [selectedUser, setSelectedUser] = useState(null);
    const [editablePermissions, setEditablePermissions] = useState([]);
    
    useEffect(() => {
        if (isOpen && users.length > 0 && !selectedUser) {
            setSelectedUser(users[0]);
        }
        if (!isOpen) {
            setSelectedUser(null);
        }
    }, [isOpen, users, selectedUser]);
    
    useEffect(() => {
        if (selectedUser) {
            setEditablePermissions(selectedUser.permissions || []);
        }
    }, [selectedUser]);

    if (!isOpen) return null;

    const handlePermissionChange = (permissionKey, isChecked) => {
        setEditablePermissions(prev => {
            const newSet = new Set(prev);
            if (isChecked) {
                newSet.add(permissionKey);
            } else {
                newSet.delete(permissionKey);
            }
            return Array.from(newSet);
        });
    };
    
    const applyRoleTemplate = (roleId) => {
        if (roles[roleId]) {
            setEditablePermissions(roles[roleId].permissions);
        }
    };
    
    const handleSavePermissions = async () => {
        if (!selectedUser) return;
        try {
            const roleRef = doc(db, 'roles', selectedUser.uid);
            await setDoc(roleRef, { permissions: editablePermissions });
            alert(`Permissões do usuário ${selectedUser.email} salvas com sucesso!`);
            onClose();
        } catch (error) {
            console.error("Erro ao salvar permissões:", error);
            alert('Falha ao salvar permissões.');
        }
    };

    return (
        <div className="fixed inset-0 bg-black bg-opacity-60 flex justify-center items-center z-50 p-4 modal-backdrop">
            <div ref={modalRef} className="bg-white dark:bg-gray-900 p-6 rounded-2xl shadow-2xl w-full max-w-6xl h-[90vh] flex flex-col modal-content">
                <div className="flex justify-between items-center mb-4 pb-4 border-b dark:border-gray-700">
                    <h2 className="text-2xl font-bold flex items-center gap-2"><UserCog/> Painel de Administração</h2>
                    <button onClick={onClose} title="Fechar"><XCircle /></button>
                </div>
                <div className="flex-grow flex gap-6 overflow-hidden">
                    <div className="w-1/3 border-r pr-6 dark:border-gray-700 overflow-y-auto">
                        <h3 className="text-lg font-semibold mb-3 sticky top-0 bg-white dark:bg-gray-900 pb-2">Usuários</h3>
                        <div className="space-y-2">
                           {users.map(user => (
                               <button 
                                   key={user.uid} 
                                   onClick={() => setSelectedUser(user)}
                                   className={`w-full text-left p-3 rounded-lg transition-colors ${selectedUser?.uid === user.uid ? 'bg-blue-100 dark:bg-blue-900/50' : 'hover:bg-gray-100 dark:hover:bg-gray-800'}`}
                               >
                                   <p className="font-semibold truncate">{user.email}</p>
                                   <p className="text-xs text-gray-500">{user.permissions.length} permissões</p>
                               </button>
                           ))}
                        </div>
                    </div>
                    <div className="w-2/3 flex-grow overflow-y-auto pr-2">
                       {selectedUser ? (
                           <div>
                               <div className="mb-6">
                                   <h3 className="text-xl font-bold truncate">{selectedUser.email}</h3>
                                   <p className="text-gray-500">Edite as permissões para este usuário.</p>
                               </div>
                               <div className="mb-6">
                                   <label htmlFor="role-template" className="block text-sm font-medium text-gray-700 dark:text-gray-300">Aplicar Modelo</label>
                                   <select 
                                       id="role-template"
                                       onChange={(e) => applyRoleTemplate(e.target.value)}
                                       className="mt-1 block w-full md:w-1/2 p-2 rounded-md bg-gray-100 dark:bg-gray-700"
                                   >
                                       <option value="">Selecione um modelo para começar...</option>
                                       {Object.values(roles).map(role => (
                                           <option key={role.id} value={role.id}>{role.name}</option>
                                       ))}
                                   </select>
                               </div>
                               <div className="space-y-4">
                                     <h4 className="font-semibold">Permissões Individuais</h4>
                                     <div className="grid grid-cols-1 md:grid-cols-2 gap-4">
                                         {Object.entries(ALL_PERMISSIONS).map(([key, description]) => (
                                             <label key={key} className="flex items-center gap-3 p-3 rounded-lg bg-gray-50 dark:bg-gray-800/50 hover:bg-gray-100 dark:hover:bg-gray-800 cursor-pointer">
                                                 <input
                                                     type="checkbox"
                                                     checked={editablePermissions.includes(key)}
                                                     onChange={(e) => handlePermissionChange(key, e.target.checked)}
                                                     className="h-5 w-5 rounded text-blue-600 focus:ring-blue-500"
                                                 />
                                                 <span className="text-sm">{description}</span>
                                             </label>
                                         ))}
                                     </div>
                               </div>
                               <div className="mt-8 pt-4 border-t dark:border-gray-700 flex justify-end">
                                   <button onClick={handleSavePermissions} className="px-6 py-2 rounded-lg bg-blue-600 text-white font-semibold hover:bg-blue-700">
                                       Salvar Permissões
                                   </button>
                               </div>
                           </div>
                       ) : (
                           <div className="flex items-center justify-center h-full text-gray-500">
                               <p>Selecione um usuário na lista para ver e editar suas permissões.</p>
                           </div>
                       )}
                    </div>
                </div>
            </div>
        </div>
    );
};
 
const TvSelectorModal = ({ isOpen, onClose, onSelect, onStartCarousel, dashboards }) => {
    const [carouselSeconds, setCarouselSeconds] = useState(10);
    const [selectedDashboards, setSelectedDashboards] = useState(() => dashboards.map(d => d.id));
    const modalRef = useRef();
    useClickOutside(modalRef, onClose);

    useEffect(() => {
        if (isOpen) {
            setSelectedDashboards(dashboards.map(d => d.id));
        }
    }, [isOpen, dashboards]);

    if (!isOpen) return null;

    const handleToggle = (id) => {
        setSelectedDashboards(prev =>
            prev.includes(id) ? prev.filter(dId => dId !== id) : [...prev, id]
        );
    };

    const handleStart = () => {
        if (selectedDashboards.length > 0) {
            onStartCarousel({
                dashboardIds: selectedDashboards,
                interval: carouselSeconds * 1000,
            });
            onClose();
        }
    };

    return (
        <div className="fixed inset-0 bg-black bg-opacity-50 flex justify-center items-center z-50 modal-backdrop">
            <div ref={modalRef} className="bg-white dark:bg-gray-900 p-8 rounded-2xl shadow-2xl w-full max-w-2xl modal-content">
                <div className="flex justify-between items-center mb-6">
                    <h2 className="text-2xl font-bold flex items-center gap-2">
                        <Monitor size={24} className="text-blue-500" /> Selecionar Modo de Exibição
                    </h2>
                    <button onClick={onClose} title="Fechar"><XCircle size={24} /></button>
                </div>
                <div className="grid grid-cols-1 md:grid-cols-2 gap-8">
                    <div>
                        <h3 className="font-bold text-lg mb-2">Exibição Única</h3>
                        <p className="mb-4 text-gray-600 dark:text-gray-400 text-sm">Escolha um quadro para exibir em tela cheia.</p>
                        <div className="space-y-2 max-h-60 overflow-y-auto pr-2">
                            {dashboards.map(dash => (
                                <button
                                    key={dash.id}
                                    onClick={() => { onSelect(dash.id); onClose(); }}
                                    className="w-full flex items-center justify-between p-3 bg-gray-100 dark:bg-gray-700 rounded-lg hover:bg-blue-100 dark:hover:bg-blue-900/50 transition-colors"
                                >
                                    <span className="font-semibold">{dash.name}</span>
                                    <ArrowRight size={20} className="text-blue-500" />
                                </button>
                            ))}
                        </div>
                    </div>
                    <div className="border-l dark:border-gray-700 pl-8">
                        <h3 className="font-bold text-lg mb-2">Modo Carrossel</h3>
                        <p className="mb-4 text-gray-600 dark:text-gray-400 text-sm">Selecione os quadros e o tempo de exibição.</p>
                        <div className="space-y-2 max-h-48 overflow-y-auto pr-2 mb-4">
                            {dashboards.map(dash => (
                                <label key={dash.id} className="flex items-center gap-3 p-2 rounded-md hover:bg-gray-100 dark:hover:bg-gray-800 cursor-pointer">
                                    <input type="checkbox" checked={selectedDashboards.includes(dash.id)} onChange={() => handleToggle(dash.id)} className="h-5 w-5 rounded text-blue-600 focus:ring-blue-500"/>
                                    <span>{dash.name}</span>
                                </label>
                            ))}
                        </div>
                        <div className="flex items-center gap-4">
                             <div className="flex-grow">
                                <label htmlFor="carousel-time" className="text-sm">Segundos por slide:</label>
                                <input id="carousel-time" type="number" value={carouselSeconds} onChange={e => setCarouselSeconds(Number(e.target.value))} className="w-full p-2 mt-1 rounded-md bg-gray-100 dark:bg-gray-700"/>
                             </div>
                            <button onClick={handleStart} className="self-end h-10 px-4 font-semibold rounded-md bg-green-600 text-white hover:bg-green-700 flex items-center gap-2">
                                <Film size={18} /> Iniciar Carrossel
                            </button>
                        </div>
                    </div>
                </div>
            </div>
        </div>
    );
};

// #####################################################################
// #                                                                   #
// #               FIM: COMPONENTES DE MODAIS E AUXILIARES             #
// #                                                                   #
// #####################################################################



// #####################################################################
// #                                                                   #
// #           INÍCIO: COMPONENTES AUXILIARES DO DASHBOARD             #
// #                                                                   #
// #####################################################################

const StatCard = ({ title, value, unit = '', isEfficiency = false }) => {
    const valueColor = isEfficiency ? (value < 65 ? 'text-red-500' : 'text-green-600') : 'text-gray-800 dark:text-white';
    return (
        <div className="bg-white dark:bg-gray-900 p-6 rounded-2xl shadow-lg">
            <h3 className="text-lg font-medium text-gray-500 dark:text-gray-400">{title}</h3>
            <p className={`text-4xl font-bold ${valueColor} mt-2`}>{value}<span className="text-2xl ml-2">{unit}</span></p>
        </div>
    );
};

const CalendarView = ({ selectedDate, setSelectedDate, currentMonth, setCurrentMonth, calendarView, setCalendarView, allProductionData }) => {
    const handleNavigation = (offset) => {
        if (calendarView === 'day') setCurrentMonth(prev => new Date(prev.getFullYear(), prev.getMonth() + offset, 1));
        else if (calendarView === 'month') setCurrentMonth(prev => new Date(prev.getFullYear() + offset, prev.getMonth(), 1));
        else if (calendarView === 'year') setCurrentMonth(prev => new Date(prev.getFullYear() + offset * 10, prev.getMonth(), 1));
    };
    const handleHeaderClick = () => {
        if (calendarView === 'day') setCalendarView('month');
        if (calendarView === 'month') setCalendarView('year');
    };
    const handleMonthSelect = (monthIndex) => { setCurrentMonth(new Date(currentMonth.getFullYear(), monthIndex, 1)); setCalendarView('day'); };
    const handleYearSelect = (year) => { setCurrentMonth(new Date(year, currentMonth.getMonth(), 1)); setCalendarView('month'); };
    const renderHeader = () => {
        let text = '';
        if (calendarView === 'day') text = currentMonth.toLocaleString('pt-BR', { month: 'long', year: 'numeric' });
        else if (calendarView === 'month') text = currentMonth.getFullYear();
        else { const startYear = Math.floor(currentMonth.getFullYear() / 10) * 10; text = `${startYear} - ${startYear + 9}`; }
        return <button onClick={handleHeaderClick} className="text-xl font-semibold hover:text-blue-500">{text}</button>;
    };
    const renderDayView = () => {
        const startOfMonth = new Date(currentMonth.getFullYear(), currentMonth.getMonth(), 1);
        const startDate = new Date(startOfMonth);
        startDate.setDate(startDate.getDate() - startOfMonth.getDay());
        const days = Array.from({ length: 42 }, (_, i) => { const day = new Date(startDate); day.setDate(day.getDate() + i); return day; });
        return (
            <div className="grid grid-cols-7 gap-2 text-center">
                {['D', 'S', 'T', 'Q', 'Q', 'S', 'S'].map((day, i) => <div key={i} className="font-medium text-gray-500 text-sm">{day}</div>)}
                {days.map((day, i) => {
                    const isSelected = day.toDateString() === selectedDate.toDateString();
                    const isCurrentMonth = day.getMonth() === currentMonth.getMonth();
                    const hasData = !!(allProductionData[day.toISOString().slice(0, 10)] && allProductionData[day.toISOString().slice(0, 10)].length > 0);
                    return (<button key={i} onClick={() => setSelectedDate(day)} className={`p-2 rounded-full text-sm relative ${isCurrentMonth ? '' : 'text-gray-400 dark:text-gray-600'} ${isSelected ? 'bg-blue-600 text-white' : 'hover:bg-gray-100 dark:hover:bg-gray-700'}`}>{day.getDate()}{hasData && <span className="absolute bottom-1 left-1/2 -translate-x-1/2 w-1.5 h-1.5 bg-green-500 rounded-full"></span>}</button>)
                })}
            </div>
        );
    };
    const renderMonthView = () => {
        const months = Array.from({length: 12}, (_, i) => new Date(0, i).toLocaleString('pt-BR', {month: 'short'}));
        return ( <div className="grid grid-cols-4 gap-2 text-center">{months.map((month, i) => (<button key={month} onClick={() => handleMonthSelect(i)} className="p-3 rounded-lg hover:bg-gray-100 dark:hover:bg-gray-700">{month}</button>))}</div> );
    };
    const renderYearView = () => {
        const startYear = Math.floor(currentMonth.getFullYear() / 10) * 10;
        const years = Array.from({ length: 10 }, (_, i) => startYear + i);
        return ( <div className="grid grid-cols-4 gap-2 text-center">{years.map(year => (<button key={year} onClick={() => handleYearSelect(year)} className="p-3 rounded-lg hover:bg-gray-100 dark:hover:bg-gray-700">{year}</button>))}</div> );
    };
    return (
        <div className="bg-white dark:bg-gray-900 p-6 rounded-2xl shadow-lg">
            <div className="flex justify-between items-center mb-4">
                <button onClick={() => handleNavigation(-1)} title="Anterior"><ChevronLeft/></button>
                {renderHeader()}
                <button onClick={() => handleNavigation(1)} title="Próximo"><ChevronRight/></button>
            </div>
            {calendarView === 'day' && renderDayView()}
            {calendarView === 'month' && renderMonthView()}
            {calendarView === 'year' && renderYearView()}
        </div>
    );
};

const TrashItemDisplay = ({ item, products, user, onRestore, canRestore }) => {
    const date = new Date(item.deletedAt).toLocaleString('pt-BR');
    
    const commonHeader = (
      <div className="flex justify-between items-start">
        <div>
            <p className="font-bold text-lg mb-1">{item.itemType === 'product' ? 'PRODUTO DELETADO' : (item.itemType === 'lot' ? 'LOTE DELETADO' : 'LANÇAMENTO DELETADO')}</p>
            <p className="text-sm">Deletado por: <span className="font-semibold">{item.deletedByEmail}</span> em <span className="font-semibold">{date}</span></p>
            <p className="mt-2">Motivo: <span className="italic font-medium">{item.reason || 'Nenhum motivo fornecido.'}</span></p>
        </div>
        {canRestore && <button onClick={() => onRestore(item)} className="p-2 bg-green-500 text-white rounded-md text-sm">Restaurar</button>}
      </div>
    );

    const getStatusText = (status) => {
        switch(status) {
            case 'future': return 'Na Fila';
            case 'ongoing': return 'Em Andamento';
            case 'completed': return 'Concluído';
            case 'completed_missing': return 'Concluído (com Falta)';
            case 'completed_exceeding': return 'Concluído (com Sobra)';
            default: return status;
        }
    };

    if (item.itemType === 'product') {
        const doc = item.originalDoc;
        const lastKnownTime = doc.standardTimeHistory?.[doc.standardTimeHistory.length - 1]?.time || 'N/A';
        return (
            <div className="p-4 bg-red-50 dark:bg-red-900/30 rounded-lg border-2 border-red-500/50">
                {commonHeader}
                <div className="mt-3 p-3 bg-red-100 dark:bg-red-900/80 rounded-md">
                    <p className="font-bold">Detalhes do Produto:</p>
                    <p>Nome/Código: <span className="font-semibold">{doc.name}</span></p>
                    <p>Tempo Padrão (na exclusão): <span className="font-semibold">{lastKnownTime} min</span></p>
                </div>
            </div>
        );
    }

    if (item.itemType === 'lot') {
        const doc = item.originalDoc;
        return (
            <div className="p-4 bg-red-50 dark:bg-red-900/30 rounded-lg border-2 border-red-500/50">
                {commonHeader}
                <div className="mt-3 p-3 bg-red-100 dark:bg-red-900/80 rounded-md">
                    <p className="font-bold">Detalhes do Lote:</p>
                    <p>Produto: <span className="font-semibold">{doc.productName}</span> {doc.customName && `(${doc.customName})`}</p>
                    <p>Lote Sequencial #: <span className="font-semibold">{doc.sequentialId}</span></p>
                    <p>Meta Total: <span className="font-semibold">{doc.target} un.</span></p>
                    <p>Produzido até a Exclusão: <span className="font-semibold">{doc.produced} un.</span></p>
                    <p>Status na Exclusão: <span className="font-semibold">{getStatusText(doc.status)}</span></p>
                </div>
            </div>
        );
    }
    
    if (item.itemType === 'entry') {
        const doc = item.originalDoc;
        const productionList = doc.productionDetails.map(d => {
            const product = products.find(p => p.id === d.productId);
            return `${d.produced} un. (${product?.name || 'Produto Excluído'})`
        }).join(', ');

        return (
             <div className="p-4 bg-red-50 dark:bg-red-900/30 rounded-lg border-2 border-red-500/50">
                {commonHeader}
                <div className="mt-3 p-3 bg-red-100 dark:bg-red-900/80 rounded-md">
                    <p className="font-bold">Detalhes do Lançamento:</p>
                    <p>Período: <span className="font-semibold">{doc.period}</span></p>
                    <p>Pessoas / Tempo: <span className="font-semibold">{doc.people} / {doc.availableTime} min</span></p>
                    <p>Meta Registrada: <span className="font-semibold">{doc.goalDisplay}</span></p>
                    <p>Produção Registrada: <span className="font-semibold">{productionList}</span></p>
                </div>
            </div>
        );
    }

    return null;
};

const LotReport = ({ lots, products }) => {
    const reportData = useMemo(() => {
        const completedLots = lots.filter(l => l.status.startsWith('completed') && l.startDate && l.endDate);
        if (completedLots.length === 0) {
            return { lotDetails: [], overallAverage: 0 };
        }

        let totalPieces = 0;
        let totalDays = 0;

        const lotDetails = completedLots.map(lot => {
            const startDate = new Date(lot.startDate);
            const endDate = new Date(lot.endDate);
            const durationMillis = endDate - startDate;
            const durationDays = Math.max(1, durationMillis / (1000 * 60 * 60 * 24));
            
            const averageDaily = lot.produced > 0 ? (lot.produced / durationDays) : 0;

            totalPieces += lot.produced;
            totalDays += durationDays;

            return {
                ...lot,
                duration: durationDays.toFixed(1),
                averageDaily: averageDaily.toFixed(2),
            };
        });

        const overallAverage = totalDays > 0 ? (totalPieces / totalDays) : 0;

        return { lotDetails, overallAverage: overallAverage.toFixed(2) };
    }, [lots]);

    return (
        <section className="bg-white dark:bg-gray-900 p-6 rounded-2xl shadow-lg">
            <h2 className="text-xl font-semibold mb-4 flex items-center">
                <BarChart className="mr-2 text-blue-500"/> Relatório de Lotes Concluídos
            </h2>
            {reportData.lotDetails.length === 0 ? (
                <p className="text-gray-500 dark:text-gray-400">Nenhum lote concluído para exibir o relatório.</p>
            ) : (
                <>
                <div className="grid grid-cols-1 md:grid-cols-4 gap-4 mb-6">
                    <div className="md:col-span-4 bg-blue-50 dark:bg-blue-900/30 p-4 rounded-lg text-center">
                        <h3 className="font-bold text-lg text-blue-800 dark:text-blue-300">Média Geral de Produção Diária</h3>
                        <p className="text-3xl font-extrabold text-blue-600 dark:text-blue-400">{reportData.overallAverage} <span className="text-lg">peças/dia</span></p>
                    </div>
                </div>

                <div className="overflow-x-auto">
                    <table className="w-full text-left text-sm">
                        <thead className="bg-gray-50 dark:bg-gray-800">
                            <tr>
                                <th className="p-3">Lote</th>
                                <th className="p-3 text-center">Total Produzido</th>
                                <th className="p-3 text-center">Duração (dias)</th>
                                <th className="p-3 text-center">Média Diária (peças)</th>
                            </tr>
                        </thead>
                        <tbody className="divide-y divide-gray-200 dark:divide-gray-600">
                            {reportData.lotDetails.map(lot => (
                                <tr key={lot.id}>
                                    <td className="p-3 font-semibold">{lot.productName}{lot.customName ? ` - ${lot.customName}` : ''} (#{lot.sequentialId})</td>
                                    <td className="p-3 text-center">{lot.produced} / {lot.target}</td>
                                    <td className="p-3 text-center">{lot.duration}</td>
                                    <td className="p-3 text-center font-bold text-green-600 dark:text-green-400">{lot.averageDaily}</td>
                                </tr>
                            ))}
                        </tbody>
                    </table>
                </div>
                </>
            )}
        </section>
    );
};

// #####################################################################
// #                                                                   #
// #           INÍCIO: CRONOANÁLISE DASHBOARD (CÓDIGO PRINCIPAL)         #
// #                                                                   #
// #####################################################################

const CronoanaliseDashboard = ({ onNavigateToStock, user, permissions, startTvMode, dashboards, users, roles, currentDashboardIndex, setCurrentDashboardIndex }) => {
    const { logout } = useAuth();
    const [theme, setTheme] = useState(() => localStorage.getItem('theme') || (window.matchMedia('(prefers-color-scheme: dark)').matches ? 'dark' : 'light'));
    useEffect(() => {
        const root = window.document.documentElement;
        root.classList.toggle('dark', theme === 'dark');
        localStorage.setItem('theme', theme);
    }, [theme]);
    const toggleTheme = () => setTheme(prev => (prev === 'light' ? 'dark' : 'light'));
    
    useEffect(() => { if (currentDashboardIndex >= dashboards.length && dashboards.length > 0) { setCurrentDashboardIndex(dashboards.length - 1); } }, [dashboards, currentDashboardIndex, setCurrentDashboardIndex]);

    const currentDashboard = dashboards[currentDashboardIndex] || null;
    const isTraveteDashboard = currentDashboard?.id === 'travete';
    
    const [products, setProducts] = useState([]);
    const [lots, setLots] = useState([]);
    const [allProductionData, setAllProductionData] = useState({});
    const [trashItems, setTrashItems] = useState([]);
    
    const [selectedDate, setSelectedDate] = useState(new Date());
    const [currentMonth, setCurrentMonth] = useState(new Date());
    const [calendarView, setCalendarView] = useState('day');
    
    const [lotCounter, setLotCounter] = useState(1);
    
    const [lotFilter, setLotFilter] = useState('ongoing');
    const [newLot, setNewLot] = useState({ productId: '', target: '', customName: '' });
    const [editingLotId, setEditingLotId] = useState(null);
    const [editingLotData, setEditingLotData] = useState({ target: '', customName: '' });
    const [newProduct, setNewProduct] = useState({ name: '', standardTime: '' });
    const [editingProductId, setEditingProductId] = useState(null);
    const [editingProductData, setEditingProductData] = useState({ name: '', standardTime: '' });
    
    const [newEntry, setNewEntry] = useState({ period: '', people: '', availableTime: 60, productId: '', productions: [] });
    const [traveteProductForm, setTraveteProductForm] = useState(() => createTraveteDefaultProductForm());
    const resetTraveteProductForm = useCallback(() => {
        setTraveteProductForm(createTraveteDefaultProductForm());
    }, [setTraveteProductForm]);
    const [traveteEntry, setTraveteEntry] = useState({
        period: '',
        availableTime: 60,
        employeeEntries: [createDefaultTraveteEmployee(1), createDefaultTraveteEmployee(2)],
    });
    const traveteMachines = TRAVETE_MACHINES;

    const [goalPreview, setGoalPreview] = useState("0");
    const [predictedLots, setPredictedLots] = useState([]);
    const [modalState, setModalState] = useState({ type: null, data: null });
    const [showUrgent, setShowUrgent] = useState(false);
    const [urgentProduction, setUrgentProduction] = useState({ productId: '', produced: '' });
    const [isNavOpen, setIsNavOpen] = useState(false);
    const navRef = useRef();
    useClickOutside(navRef, () => setIsNavOpen(false));

    const productsForSelectedDate = useMemo(() => {
        const targetDate = new Date(selectedDate);
        targetDate.setHours(23, 59, 59, 999);

        return products
            .map(p => {
                if (!p.standardTimeHistory || p.standardTimeHistory.length === 0) {
                    return null; 
                }
                const validTimeEntry = p.standardTimeHistory
                    .filter(h => new Date(h.effectiveDate) <= targetDate)
                    .pop();

                if (!validTimeEntry) {
                    return null; 
                }
                return { ...p, standardTime: validTimeEntry.time };
            })
            .filter(Boolean);
    }, [products, selectedDate]);

    const traveteVariationLookup = useMemo(() => {
        const lookup = new Map();
        productsForSelectedDate.forEach(product => {
            if (!product?.machineType) return;
            const baseId = product.baseProductId || product.id;
            if (!lookup.has(baseId)) {
                lookup.set(baseId, new Map());
            }
            lookup.get(baseId).set(product.machineType, product);
        });
        return lookup;
    }, [productsForSelectedDate]);
    
    const summarizeTraveteEntry = useCallback((entryDraft) => {
        const defaultResult = {
            employeeSummaries: [],
            goalDisplay: '- // -',
            lotDisplay: '- // -',
            isValid: false,
            productionDetails: [],
            totalMeta: 0,
            totalProduced: 0,
            goalBlocks: [],
            lotBlocks: [],
        };

        if (!entryDraft) {
            return defaultResult;
        }

        const availableTime = parseFloat(entryDraft.availableTime) || 0;
        const period = entryDraft.period;
        const activeLots = getOrderedActiveLots(lots);

        const employeeSummaries = (entryDraft.employeeEntries || []).map((emp) => {
            const manualStandardTime = parseFloat(emp.standardTime);
            let derivedStandardTime = 0;

            const productSummaries = (emp.products || []).map(productItem => {
                const lot = productItem.lotId ? (lots.find(l => l.id === productItem.lotId) || null) : null;
                const produced = parseInt(productItem.produced, 10) || 0;
                const variation = lot
                    ? findTraveteVariationForLot(lot, emp.machineType, productsForSelectedDate, traveteVariationLookup)
                    : null;
                const baseProductId = lot ? resolveTraveteLotBaseId(lot, productsForSelectedDate) : null;
                const variationStandardTime = variation?.standardTime ? parseFloat(variation.standardTime) : NaN;
                if (!Number.isNaN(variationStandardTime) && variationStandardTime > 0 && derivedStandardTime <= 0) {
                    derivedStandardTime = variationStandardTime;
                }

                return {
                    lot,
                    lotId: lot?.id || '',
                    productId: variation?.id || '',
                    productBaseId: baseProductId || '',
                    produced,
                    standardTime: (!Number.isNaN(variationStandardTime) && variationStandardTime > 0)
                        ? variationStandardTime
                        : 0,
                };
            });

            const standardTimeValue = (!Number.isNaN(manualStandardTime) && manualStandardTime > 0)
                ? manualStandardTime
                : derivedStandardTime;

            const produced = productSummaries.reduce((sum, item) => sum + (item.produced || 0), 0);
            const meta = (standardTimeValue > 0 && availableTime > 0)
                ? Math.round(availableTime / standardTimeValue)
                : 0;
            const efficiency = (standardTimeValue > 0 && availableTime > 0 && produced > 0)
                ? parseFloat((((produced * standardTimeValue) / availableTime) * 100).toFixed(2))
                : 0;

            const productionDetails = productSummaries
                .filter(item => item.produced > 0 && item.lotId)
                .map(item => ({
                    lotId: item.lotId,
                    productId: item.productId,
                    produced: item.produced,
                    ...(item.productBaseId ? { productBaseId: item.productBaseId } : {}),
                    standardTime: item.standardTime || standardTimeValue || 0,
                }));

            const productsForSave = productSummaries
                .filter(item => item.produced > 0 && item.lotId)
                .map(item => ({
                    lotId: item.lotId,
                    produced: item.produced,
                    productId: item.productId,
                    productBaseId: item.productBaseId || undefined,
                    standardTime: item.standardTime || standardTimeValue || 0,
                    lotName: item.lot ? formatTraveteLotDisplayName(item.lot, products) : '',
                }));

            const valid = Boolean(
                period &&
                availableTime > 0 &&
                productionDetails.length > 0 &&
                standardTimeValue > 0
            );

            const primaryLot = productSummaries.find(item => item.lot)?.lot || null;
            const manualNextLotItem = productSummaries.slice(1).find(item => item.lot) || null;
            const manualNextLot = manualNextLotItem?.lot || null;

            const currentLot = primaryLot || activeLots[0] || null;
            let nextLotCandidate = manualNextLot || null;

            if (!nextLotCandidate && currentLot) {
                const currentIndex = activeLots.findIndex(l => l.id === currentLot.id);
                if (currentIndex !== -1) {
                    nextLotCandidate = activeLots.slice(currentIndex + 1).find(Boolean) || null;
                }
            }

            if (!nextLotCandidate && !currentLot && activeLots.length > 0) {
                nextLotCandidate = activeLots[0];
            }

            const currentLotName = currentLot ? formatTraveteLotDisplayName(currentLot, products) : '';
            const rawNextLotName = nextLotCandidate ? formatTraveteLotDisplayName(nextLotCandidate, products) : '';
            const remainingInCurrentLot = getLotRemainingPieces(currentLot);
            const nextLotRemaining = getLotRemainingPieces(nextLotCandidate);

            const plannedForCurrentLot = currentLot ? Math.min(meta, remainingInCurrentLot || 0) : 0;
            const leftoverMetaForNext = Math.max(0, meta - plannedForCurrentLot);
            const manualNextProduced = manualNextLotItem ? manualNextLotItem.produced || 0 : 0;
            const nextMetaPieces = manualNextLotItem && manualNextProduced > 0
                ? manualNextProduced
                : nextLotRemaining;

            const shouldShowNextLot = Boolean(nextLotCandidate)
                && (manualNextLotItem || leftoverMetaForNext > 0)
                && (nextMetaPieces > 0);

            const machineSuffix = emp.machineType?.replace('Travete ', '') || '';
            const currentLotLabel = currentLotName
                ? `${currentLotName}${machineSuffix ? ` - ${machineSuffix}` : ''}`
                : '';
            const nextLotName = shouldShowNextLot ? rawNextLotName : '';
            const lotDisplay = currentLotLabel
                ? (shouldShowNextLot && nextLotName ? `${currentLotLabel} / ${nextLotName}` : currentLotLabel)
                : (shouldShowNextLot && nextLotName ? nextLotName : '-');

            const currentMetaValue = currentLot ? remainingInCurrentLot : (meta > 0 ? meta : 0);
            const currentMetaLabel = currentMetaValue > 0
                ? currentMetaValue.toLocaleString('pt-BR')
                : (currentLot ? '0' : (meta > 0 ? meta.toLocaleString('pt-BR') : '0'));
            const nextMetaLabel = shouldShowNextLot
                ? (nextMetaPieces > 0 ? nextMetaPieces.toLocaleString('pt-BR') : '0')
                : '';
            const metaDisplay = nextMetaLabel ? `${currentMetaLabel}/${nextMetaLabel}` : currentMetaLabel;

            const producedSegments = productSummaries.map(item => {
                const producedNumeric = parseInt(item.produced, 10);
                return Number.isNaN(producedNumeric) ? 0 : producedNumeric;
            });
            const formattedProducedSegments = producedSegments.filter((value, idx) => (idx === 0) || value > 0)
                .map(value => value.toLocaleString('pt-BR'));
            const producedDisplay = formattedProducedSegments.length > 0
                ? formattedProducedSegments.join(' / ')
                : produced.toLocaleString('pt-BR');

            return {
                ...emp,
                produced,
                meta,
                efficiency,
                standardTimeValue,
                productionDetails,
                productsForSave,
                productSummaries,
                valid,
                metaDisplay,
                lotDisplay,
                producedDisplay,
                currentLotName,
                nextLotName,
                shouldShowNextLot,
                metaSegments: {
                    current: currentMetaValue,
                    next: shouldShowNextLot ? nextMetaPieces : null,
                    showNext: shouldShowNextLot,
                },
                lotSegments: {
                    current: currentLotName,
                    next: shouldShowNextLot ? nextLotName : '',
                    machineType: emp.machineType || '',
                },
            };
        });

        if (employeeSummaries.length === 0) {
            return defaultResult;
        }

        const goalBlocks = employeeSummaries.map(emp => emp.metaSegments);
        const lotBlocks = employeeSummaries.map(emp => emp.lotSegments);

        const goalDisplay = employeeSummaries
            .map(emp => emp.metaDisplay || '-')
            .join(' // ');

        const lotDisplay = employeeSummaries
            .map(emp => emp.lotDisplay || '-')
            .join(' // ');

        const productionDetails = employeeSummaries.flatMap(emp => emp.productionDetails);
        const totalMeta = employeeSummaries.reduce((sum, emp) => sum + (emp.meta || 0), 0);
        const totalProduced = employeeSummaries.reduce((sum, emp) => sum + (emp.produced || 0), 0);

        const isValid = Boolean(
            period &&
            availableTime > 0 &&
            employeeSummaries.every(emp => emp.valid)
        );

        return {
            employeeSummaries,
            goalDisplay,
            lotDisplay,
            isValid,
            productionDetails,
            totalMeta,
            totalProduced,
            goalBlocks,
            lotBlocks,
        };
    }, [lots, productsForSelectedDate, traveteVariationLookup, products]);

    const traveteComputedEntry = useMemo(() => {
        if (!isTraveteDashboard) {
            return {
                employeeSummaries: [],
                goalDisplay: '- // -',
                lotDisplay: '- // -',
                isValid: false,
                productionDetails: [],
                totalMeta: 0,
                totalProduced: 0,
                goalBlocks: [],
                lotBlocks: [],
            };
        }

        return summarizeTraveteEntry(traveteEntry);
    }, [isTraveteDashboard, summarizeTraveteEntry, traveteEntry]);

    const travetePreviewPending = useMemo(() => {
        if (!isTraveteDashboard) return false;
        if (!traveteEntry.period || !(parseFloat(traveteEntry.availableTime) > 0)) return false;
        return traveteEntry.employeeEntries.some(emp => (emp.products || []).some(item => item.lotId));
    }, [isTraveteDashboard, traveteEntry]);

    const isEntryFormValid = useMemo(() => {
        if (isTraveteDashboard) {
            return traveteComputedEntry.isValid;
        }

        const allFieldsFilled = newEntry.productions.every(p => p !== '' && p !== null);

        const atLeastOneIsPositive = newEntry.productions.some(p => parseInt(p, 10) > 0);

        const hasProduction = allFieldsFilled && atLeastOneIsPositive;

        const hasUrgentProduction = showUrgent && urgentProduction.productId && (parseInt(urgentProduction.produced, 10) || 0) > 0;

        return (
            newEntry.period &&
            (parseFloat(newEntry.people) > 0) &&
            (parseFloat(newEntry.availableTime) > 0) &&
            newEntry.productId &&
            (hasProduction || hasUrgentProduction)
        );
    }, [isTraveteDashboard, traveteComputedEntry, newEntry, showUrgent, urgentProduction]);
    
    useEffect(() => {
        if (!user || !currentDashboard) return;

        const unsubProducts = onSnapshot(query(collection(db, `dashboards/${currentDashboard.id}/products`)), snap => {
            setProducts(snap.docs.map(d => d.data()));
        });
        const unsubLots = onSnapshot(query(collection(db, `dashboards/${currentDashboard.id}/lots`), orderBy("order")), snap => {
            setLots(snap.docs.map(d => d.data()));
        });
        const unsubProdData = onSnapshot(doc(db, `dashboards/${currentDashboard.id}/productionData`, "data"), snap => {
            setAllProductionData(snap.exists() ? snap.data() : {});
        });
        const unsubTrash = onSnapshot(query(collection(db, 'trash')), snap => {
             setTrashItems(snap.docs.map(d => d.data()));
        });

        const clearPreviewOnUnmount = async () => {
            if(currentDashboard?.id) {
                await deleteDoc(doc(db, `dashboards/${currentDashboard.id}/previews/live`));
            }
        };

        return () => {
            unsubProducts();
            unsubLots();
            unsubProdData();
            unsubTrash();
            clearPreviewOnUnmount();
        };

    }, [user, currentDashboard]);
    
    const dateKey = selectedDate.toISOString().slice(0, 10);
    const productionData = useMemo(() => allProductionData[dateKey] || [], [allProductionData, dateKey]);
    
    useEffect(() => { setLotCounter(lots.length > 0 ? Math.max(0, ...lots.map(l => l.sequentialId || 0)) + 1 : 1); }, [lots]);

    useEffect(() => {
        if (!isTraveteDashboard) {
            setTraveteProductForm(createTraveteDefaultProductForm());
            setTraveteEntry({
                period: '',
                availableTime: 60,
                employeeEntries: [createDefaultTraveteEmployee(1), createDefaultTraveteEmployee(2)],
            });
        }
    }, [isTraveteDashboard]);

    const closeModal = () => setModalState({ type: null, data: null });
    
    useEffect(() => {
        if (!currentDashboard?.id) return;

        const previewRef = doc(db, `dashboards/${currentDashboard.id}/previews/live`);

        if (isTraveteDashboard) {
            const hasBasicInfo = traveteEntry.period && parseFloat(traveteEntry.availableTime) > 0;
            const hasAnyProduct = traveteEntry.employeeEntries.some(emp => (emp.products || []).some(item => item.lotId));
            if (hasBasicInfo && hasAnyProduct) {
                const handler = setTimeout(async () => {
                    const employeePreview = traveteComputedEntry.employeeSummaries.map(emp => ({
                        employeeId: emp.employeeId,
                        machineType: emp.machineType,
                        products: (emp.productsForSave || []).map(item => ({
                            lotName: item.lotName || '',
                            produced: item.produced,
                        })),
                    }));

                    const lotNames = Array.from(new Set(employeePreview.flatMap(emp => (emp.products || []).map(p => p.lotName).filter(Boolean))));
                    const lotDisplayValue = traveteComputedEntry.lotDisplay && traveteComputedEntry.lotDisplay.trim().length > 0
                        ? traveteComputedEntry.lotDisplay
                        : lotNames.join(' | ');

                    await setDoc(previewRef, {
                        period: traveteEntry.period,
                        goalDisplay: traveteComputedEntry.goalDisplay,
                        availableTime: traveteEntry.availableTime,
                        people: traveteEntry.employeeEntries.length,
                        employeeEntries: employeePreview,
                        lotDisplayName: lotDisplayValue || '',
                        timestamp: Timestamp.now(),
                    });
                }, 500);

                return () => {
                    clearTimeout(handler);
                };
            }

            deleteDoc(previewRef);
            return;
        }

        if (newEntry.period && newEntry.people > 0 && newEntry.availableTime > 0 && newEntry.productId) {

            const handler = setTimeout(async () => {
                const product = productsForSelectedDate.find(p => p.id === newEntry.productId);

                await setDoc(previewRef, {
                    period: newEntry.period,
                    goalDisplay: goalPreview,
                    productName: product?.name || '',
                    timestamp: Timestamp.now()
                });
            }, 1500);

            return () => {
                clearTimeout(handler);
            };
        }

        deleteDoc(previewRef);
    }, [isTraveteDashboard, goalPreview, newEntry, traveteEntry, traveteComputedEntry, currentDashboard, productsForSelectedDate, products]);


    const handleAddEntry = useCallback(async (e) => {
        e.preventDefault();
        if (!currentDashboard) return;

        if (isTraveteDashboard) {
            if (!traveteComputedEntry.isValid) return;

            const entryId = Date.now().toString();
            const batch = writeBatch(db);
            const prodDataRef = doc(db, `dashboards/${currentDashboard.id}/productionData`, "data");
            const employeeEntries = traveteComputedEntry.employeeSummaries.map(emp => ({
                employeeId: emp.employeeId,
                machineType: emp.machineType,
                produced: emp.produced || 0,
                standardTime: emp.standardTimeValue || 0,
                products: (emp.productsForSave || []).map(product => ({
                    lotId: product.lotId,
                    productId: product.productId,
                    produced: product.produced,
                    standardTime: product.standardTime,
                    ...(product.productBaseId ? { productBaseId: product.productBaseId } : {}),
                })),
            }));

            const newEntryData = {
                id: entryId,
                period: traveteEntry.period,
                people: traveteEntry.employeeEntries.length,
                availableTime: traveteEntry.availableTime,
                goalDisplay: traveteComputedEntry.goalDisplay,
                lotDisplay: traveteComputedEntry.lotDisplay,
                traveteGoalBlocks: traveteComputedEntry.goalBlocks || [],
                traveteLotBlocks: traveteComputedEntry.lotBlocks || [],
                employeeEntries,
                productionDetails: traveteComputedEntry.productionDetails,
                observation: '',
                createdBy: { uid: user.uid, email: user.email },
            };

            const updatedDayData = [...(allProductionData[dateKey] || []), newEntryData];
            batch.set(prodDataRef, { [dateKey]: updatedDayData }, { merge: true });

            for (const detail of traveteComputedEntry.productionDetails) {
                const lotToUpdate = detail.lotId
                    ? lots.find(l => l.id === detail.lotId)
                    : detail.productBaseId
                        ? lots.find(l => resolveTraveteLotBaseId(l, productsForSelectedDate) === detail.productBaseId)
                        : lots.find(l => l.productId === detail.productId);
                if (lotToUpdate) {
                    const lotRef = doc(db, `dashboards/${currentDashboard.id}/lots`, lotToUpdate.id);
                    const newProduced = (lotToUpdate.produced || 0) + detail.produced;
                    const updatePayload = {
                        produced: newProduced,
                        lastEditedBy: { uid: user.uid, email: user.email },
                        lastEditedAt: Timestamp.now(),
                    };
                    if (lotToUpdate.status === 'future' && newProduced > 0) {
                        updatePayload.status = 'ongoing';
                        updatePayload.startDate = new Date().toISOString();
                    }
                    if (newProduced >= lotToUpdate.target && !lotToUpdate.status.startsWith('completed')) {
                        updatePayload.status = 'completed';
                        updatePayload.endDate = new Date().toISOString();
                    }
                    batch.update(lotRef, updatePayload);
                }
            }

            const previewRef = doc(db, `dashboards/${currentDashboard.id}/previews/live`);
            batch.delete(previewRef);

            await batch.commit();

            setTraveteEntry({
                period: '',
                availableTime: 60,
                employeeEntries: [createDefaultTraveteEmployee(1), createDefaultTraveteEmployee(2)],
            });
            return;
        }

        if (!isEntryFormValid) return;

        const productionDetails = [];
        if (showUrgent && urgentProduction.productId && urgentProduction.produced > 0) {
            productionDetails.push({ productId: urgentProduction.productId, produced: parseInt(urgentProduction.produced, 10) });
        }
        predictedLots.filter(p => !p.isUrgent).forEach((lot, index) => {
            const producedAmount = parseInt(newEntry.productions[index], 10) || 0;
            if (lot && producedAmount > 0) {
                productionDetails.push({ productId: lot.productId, produced: producedAmount });
            }
        });

        const newEntryData = {
            id: Date.now().toString(),
            period: newEntry.period,
            people: newEntry.people,
            availableTime: newEntry.availableTime,
            productionDetails,
            observation: '',
            goalDisplay: goalPreview,
            primaryProductId: newEntry.productId,
            createdBy: { uid: user.uid, email: user.email },
        };

        const batch = writeBatch(db);
        const prodDataRef = doc(db, `dashboards/${currentDashboard.id}/productionData`, "data");

        const updatedDayData = [...(allProductionData[dateKey] || []), newEntryData];
        batch.set(prodDataRef, { [dateKey]: updatedDayData }, { merge: true });

        for (const detail of productionDetails) {
            const lotToUpdate = lots.find(l => l.productId === detail.productId);
            if(lotToUpdate){
                const lotRef = doc(db, `dashboards/${currentDashboard.id}/lots`, lotToUpdate.id);
                const newProduced = (lotToUpdate.produced || 0) + detail.produced;
                const updatePayload = {
                    produced: newProduced,
                    lastEditedBy: { uid: user.uid, email: user.email },
                    lastEditedAt: Timestamp.now(),
                };
                if (lotToUpdate.status === 'future' && newProduced > 0) {
                    updatePayload.status = 'ongoing';
                    updatePayload.startDate = new Date().toISOString();
                }
                if (newProduced >= lotToUpdate.target && !lotToUpdate.status.startsWith('completed')) {
                    updatePayload.status = 'completed';
                    updatePayload.endDate = new Date().toISOString();
                }
                batch.update(lotRef, updatePayload);
            }
        }

        const previewRef = doc(db, `dashboards/${currentDashboard.id}/previews/live`);
        batch.delete(previewRef);

        await batch.commit();

        setNewEntry({ period: '', people: '', availableTime: 60, productId: newEntry.productId, productions: [] });
        setUrgentProduction({productId: '', produced: ''});
        setShowUrgent(false);
    }, [currentDashboard, isTraveteDashboard, traveteComputedEntry, traveteEntry, allProductionData, dateKey, lots, user, isEntryFormValid, showUrgent, urgentProduction, predictedLots, newEntry, goalPreview, productsForSelectedDate]);
    
    
    const handleSaveTraveteEntry = async (entryId, updatedData) => {
        const originalEntry = productionData.find(e => e.id === entryId);
        if (!originalEntry) {
            console.error('Lançamento do Travete não encontrado para editar.');
            return;
        }

        const entryDraft = {
            period: originalEntry.period,
            availableTime: updatedData.availableTime,
            employeeEntries: (updatedData.employeeEntries || []).map((emp, index) => ({
                employeeId: emp.employeeId || index + 1,
                machineType: emp.machineType,
                standardTime: emp.standardTime,
                products: (emp.products || []).map(product => ({
                    lotId: product.lotId || '',
                    produced: product.produced || 0,
                })),
            })),
        };

        const computed = summarizeTraveteEntry(entryDraft);
        if (!computed.isValid || computed.employeeSummaries.length === 0) {
            console.error('Dados do Travete inválidos para salvar edição.');
            return;
        }

        const batch = writeBatch(db);
        const prodDataRef = doc(db, `dashboards/${currentDashboard.id}/productionData`, 'data');

        const productionDeltas = new Map();
        const accumulateDetail = (detail, sign) => {
            const lotTarget = detail.lotId
                ? lots.find(l => l.id === detail.lotId)
                : detail.productBaseId
                    ? lots.find(l => resolveTraveteLotBaseId(l, productsForSelectedDate) === detail.productBaseId)
                    : lots.find(l => l.productId === detail.productId);
            if (!lotTarget) return;
            productionDeltas.set(lotTarget.id, (productionDeltas.get(lotTarget.id) || 0) + sign * detail.produced);
        };

        (originalEntry.productionDetails || []).forEach(detail => accumulateDetail(detail, -1));
        computed.productionDetails.forEach(detail => accumulateDetail(detail, 1));

        for (const [lotId, delta] of productionDeltas.entries()) {
            if (delta === 0) continue;
            const lotRef = doc(db, `dashboards/${currentDashboard.id}/lots`, lotId);
            batch.update(lotRef, {
                produced: increment(delta),
                lastEditedBy: { uid: user.uid, email: user.email },
                lastEditedAt: Timestamp.now(),
            });
        }

        const updatedDayData = productionData.map(entry => {
            if (entry.id !== entryId) return entry;

            const employeeEntries = computed.employeeSummaries.map(emp => ({
                employeeId: emp.employeeId,
                machineType: emp.machineType,
                produced: emp.produced || 0,
                standardTime: emp.standardTimeValue || 0,
                products: (emp.productsForSave || []).map(product => ({
                    lotId: product.lotId,
                    productId: product.productId,
                    produced: product.produced,
                    standardTime: product.standardTime,
                    ...(product.productBaseId ? { productBaseId: product.productBaseId } : {}),
                })),
            }));

            return {
                ...entry,
                people: employeeEntries.length,
                availableTime: entryDraft.availableTime,
                goalDisplay: computed.goalDisplay,
                lotDisplay: computed.lotDisplay,
                traveteGoalBlocks: computed.goalBlocks || [],
                traveteLotBlocks: computed.lotBlocks || [],
                employeeEntries,
                productionDetails: computed.productionDetails,
                observation: updatedData.observation || entry.observation || '',
                lastEditedBy: { uid: user.uid, email: user.email },
                lastEditedAt: Timestamp.now(),
            };
        });

        batch.set(prodDataRef, { [dateKey]: updatedDayData }, { merge: true });

        try {
            await batch.commit();
        } catch (error) {
            console.error('Erro ao salvar edição do Travete:', error);
        }
    };

    const handleSaveEntry = async (entryId, updatedData) => {
      if (isTraveteDashboard || updatedData?.type === 'travete') {
          await handleSaveTraveteEntry(entryId, updatedData);
          return;
      }

      const originalEntry = productionData.find(e => e.id === entryId);
      if (!originalEntry) {
          console.error("Lançamento original não encontrado para editar.");
          return;
      }
 
      const batch = writeBatch(db);
      const prodDataRef = doc(db, `dashboards/${currentDashboard.id}/productionData`, "data");
 
      const productionDeltas = new Map();
      const updatedProductions = Array.isArray(updatedData.productions) ? updatedData.productions : [];

      (originalEntry.productionDetails || []).forEach(detail => {
          productionDeltas.set(detail.productId, (productionDeltas.get(detail.productId) || 0) - detail.produced);
      });

      updatedProductions.forEach(detail => {
          productionDeltas.set(detail.productId, (productionDeltas.get(detail.productId) || 0) + detail.produced);
      });
 
      for (const [productId, delta] of productionDeltas.entries()) {
          if (delta === 0) continue;
 
          const lotToUpdate = lots.find(l => l.productId === productId);
          if (lotToUpdate) {
              const lotRef = doc(db, `dashboards/${currentDashboard.id}/lots`, lotToUpdate.id);
              batch.update(lotRef, {
                  produced: increment(delta),
                  lastEditedBy: { uid: user.uid, email: user.email },
                  lastEditedAt: Timestamp.now(),
              });
          }
      }
      
      const updatedDayData = productionData.map(e => {
          if (e.id === entryId) {
              return {
                  ...e,
                  people: updatedData.people,
                  availableTime: updatedData.availableTime,
                  productionDetails: updatedProductions,
                  goalDisplay: updatedData.goalDisplay !== undefined ? updatedData.goalDisplay : e.goalDisplay,
                  primaryProductId: updatedData.primaryProductId !== undefined ? updatedData.primaryProductId : e.primaryProductId,
                  lastEditedBy: { uid: user.uid, email: user.email },
                  lastEditedAt: Timestamp.now(),
              };
          }
          return e;
      });
      
      batch.set(prodDataRef, { [dateKey]: updatedDayData }, { merge: true });
 
      try {
          await batch.commit();
          console.log("Lançamento atualizado com sucesso.");
      } catch (error) {
          console.error("Erro ao salvar lançamento editado:", error);
      }
    };


    const executeSoftDelete = async (reason, itemId, itemType, itemDoc) => {
        try {
            const trashId = Date.now().toString();
            const trashItem = {
                id: trashId,
                originalId: itemId,
                itemType: itemType,
                originalDoc: itemDoc,
                deletedByEmail: user.email,
                deletedAt: new Date().toISOString(),
                reason,
                dashboardId: currentDashboard.id,
            };

            const batch = writeBatch(db);
            batch.set(doc(db, "trash", trashId), trashItem);

            if (itemType === 'lot') {
                batch.delete(doc(db, `dashboards/${currentDashboard.id}/lots`, itemId));
            } else if (itemType === 'product') {
                batch.delete(doc(db, `dashboards/${currentDashboard.id}/products`, itemId));
            } else if (itemType === 'entry') {
                const updatedDayData = productionData.filter(e => e.id !== itemId);
                const updatedProdData = { ...allProductionData, [dateKey]: updatedDayData };
                batch.set(doc(db, `dashboards/${currentDashboard.id}/productionData`, "data"), updatedProdData, { merge: true });
                
                for (const detail of itemDoc.productionDetails) {
                    const lotToUpdate = lots.find(l => l.productId === detail.productId);
                    if(lotToUpdate){
                        const newProduced = Math.max(0, (lotToUpdate.produced || 0) - detail.produced);
                        const newStatus = (lotToUpdate.status.startsWith('completed') && newProduced < lotToUpdate.target) ? 'ongoing' : lotToUpdate.status;
                        batch.update(doc(db, `dashboards/${currentDashboard.id}/lots`, lotToUpdate.id), { produced: newProduced, status: newStatus });
                    }
                }
            }
            await batch.commit();

        } catch (e) { console.error('Erro ao mover item para lixeira:', e); } 
        finally { closeModal(); }
    };

    const handleRestoreItem = async (itemToRestore) => {
      const { itemType, originalDoc, dashboardId, id: trashId } = itemToRestore;
      
      if (dashboardId !== currentDashboard.id) {
          alert("Este item pertence a outro quadro e não pode ser restaurado aqui.");
          return;
      }
      
      const batch = writeBatch(db);
      
      if (itemType === 'product') {
          batch.set(doc(db, `dashboards/${dashboardId}/products`, originalDoc.id), originalDoc);
      } else if (itemType === 'lot') {
          batch.set(doc(db, `dashboards/${dashboardId}/lots`, originalDoc.id), originalDoc);
      } else if (itemType === 'entry') {
          const entryDateKey = new Date(itemToRestore.deletedAt).toISOString().slice(0, 10);
          const dayEntries = allProductionData[entryDateKey] || [];
          const restoredDayEntries = [...dayEntries, originalDoc];
          const updatedProdData = { ...allProductionData, [entryDateKey]: restoredDayEntries };
          batch.set(doc(db, `dashboards/${dashboardId}/productionData`, "data"), updatedProdData, { merge: true });
          
          for (const detail of originalDoc.productionDetails) {
              const lotToUpdate = lots.find(l => l.productId === detail.productId);
               if(lotToUpdate){
                  const newProduced = (lotToUpdate.produced || 0) + detail.produced;
                  const newStatus = (newProduced >= lotToUpdate.target) ? 'completed' : lotToUpdate.status;
                  batch.update(doc(db, `dashboards/${dashboardId}/lots`, lotToUpdate.id), { produced: newProduced, status: newStatus });
              }
          }
      }
      
      batch.delete(doc(db, "trash", trashId));
      await batch.commit();
    };

    const handleDeleteItemFlow = (itemId, itemType) => {
        let itemDoc;
        if (itemType === 'entry') itemDoc = productionData.find(i => i.id === itemId);
        else if (itemType === 'lot') itemDoc = lots.find(i => i.id === itemId);
        else if (itemType === 'product') itemDoc = products.find(i => i.id === itemId);
        if (!itemDoc) return;
        
        const onConfirmReason = (reason) => {
            if(permissions.DELETE_ENTRIES) { 
                executeSoftDelete(reason, itemId, itemType, itemDoc);
            }
        };

        setModalState({ type: 'reason', data: { onConfirm: onConfirmReason } });
    };

    const handleDeleteLot = (lotId) => handleDeleteItemFlow(lotId, 'lot');
    const handleDeleteProduct = (productId) => handleDeleteItemFlow(productId, 'product');
    const handleDeleteEntry = (entryId) => handleDeleteItemFlow(entryId, 'entry');

    const handleAddDashboard = async (name) => {
        if (dashboards.some(d => d.name.toLowerCase() === name.toLowerCase())) return false;
        const newOrder = dashboards.length > 0 ? Math.max(...dashboards.map(d => d.order)) + 1 : 1;
        const id = Date.now().toString();
        await setDoc(doc(db, "dashboards", id), { id, name, order: newOrder });
        return true;
    };
    const handleRenameDashboard = async (id, newName) => {
        if (dashboards.some(d => d.id !== id && d.name.toLowerCase() === newName.toLowerCase())) return false;
        await updateDoc(doc(db, "dashboards", id), { name: newName });
        return true;
    };
    const handleDeleteDashboard = async (id) => {
        if (dashboards.length <= 1) return;
        alert("A exclusão de quadros e seus sub-dados deve ser feita com cuidado, preferencialmente por uma Cloud Function para garantir a limpeza completa. Esta ação apenas removerá o quadro da lista.");
        await deleteDoc(doc(db, "dashboards", id));
    };

    const handleMoveDashboard = async (dashboardId, direction) => {
        const currentIndex = dashboards.findIndex(d => d.id === dashboardId);
        if (currentIndex === -1) return;

        const newIndex = direction === 'up' ? currentIndex - 1 : currentIndex + 1;
        if (newIndex < 0 || newIndex >= dashboards.length) return;

        const currentDash = dashboards[currentIndex];
        const swapDash = dashboards[newIndex];

        const batch = writeBatch(db);
        const currentDashRef = doc(db, "dashboards", currentDash.id);
        const swapDashRef = doc(db, "dashboards", swapDash.id);

        batch.update(currentDashRef, { order: swapDash.order });
        batch.update(swapDashRef, { order: currentDash.order });

        await batch.commit();
    };
    
    const handleSelectTvMode = () => setModalState({ type: 'tvSelector', data: null });
    
    useEffect(() => {
        const validProducts = productsForSelectedDate;
        if (validProducts.length > 0) {
            const isCurrentSelectionValid = validProducts.some(p => p.id === newEntry.productId);
            if (!isCurrentSelectionValid) {
                setNewEntry(prev => ({ ...prev, productId: validProducts[0].id, productions: [] }));
            }
        } else {
             setNewEntry(prev => ({ ...prev, productId: '', productions: [] }));
        }
    }, [newEntry.productId, productsForSelectedDate]);

    const calculatePredictions = useCallback(() => {
        if (isTraveteDashboard) {
            return { allPredictions: [], currentGoalPreview: traveteComputedEntry.goalDisplay || '- // -' };
        }

    const people = parseFloat(newEntry.people) || 0;
    const availableTime = parseFloat(newEntry.availableTime) || 0;
    let timeConsumedByUrgent = 0;
    let urgentPrediction = null;

    const currentProducts = productsForSelectedDate;

    // calcula tempo consumido pela produção urgente (se houver)
    if (showUrgent && urgentProduction.productId && urgentProduction.produced > 0) {
        const urgentProduct = currentProducts.find(p => p.id === urgentProduction.productId);
        if (urgentProduct && urgentProduct.standardTime > 0) {
            timeConsumedByUrgent = urgentProduct.standardTime * urgentProduction.produced;
            const urgentLot = lots.find(l => l.productId === urgentProduct.id);
            urgentPrediction = {
                ...(urgentLot || {}),
                productId: urgentProduct.id,
                productName: urgentProduct.name,
                producible: parseInt(urgentProduction.produced, 10),
                remainingPieces: getLotRemainingPieces(urgentLot),
                isUrgent: true,
            };
        }
    }

    const totalAvailableMinutes = availableTime * people;
    let timeForNormal = totalAvailableMinutes - timeConsumedByUrgent;
    const normalPredictions = [];

    if (timeForNormal > 0) {
        const activeLots = getOrderedActiveLots(lots);

        // 1) Encontrar o primeiro lote incompleto (prioridade real)
        let startIndex = activeLots.findIndex(l => ((l.target || 0) - (l.produced || 0)) > 0);

        // 2) Se não houver lote incompleto, usar fallback para newEntry.productId (como antes)
        if (startIndex === -1 && newEntry.productId) {
            startIndex = activeLots.findIndex(l => l.productId === newEntry.productId);
        }

        // 3) Se encontramos um índice válido, iteramos a partir dele
        if (startIndex !== -1) {
            // opcional: limite de quantos produtos queremos prever (até 10 conforme pediu)
            const MAX_PREDICTIONS = 10;
            for (let i = startIndex; i < activeLots.length && timeForNormal > 0 && normalPredictions.length < MAX_PREDICTIONS; i++) {
                const lot = activeLots[i];
                const productForLot = currentProducts.find(p => p.id === lot.productId);

                if (!productForLot || productForLot.standardTime <= 0) continue;

                const remainingPiecesInLot = getLotRemainingPieces(lot);
                if (remainingPiecesInLot === 0) continue;

                // Se não há tempo sequer para 1 peça (check rápido), para o cálculo.
                if (timeForNormal < productForLot.standardTime) {
                    break;
                }

                // CÁLCULO PRINCIPAL: usar arredondamento para o inteiro mais próximo (Math.round)
                const producibleFloat = timeForNormal / productForLot.standardTime;
                const roundedProducible = Math.round(producibleFloat); // 79.71 -> 80
                // garantir ao menos 1 (mas já garantimos timeForNormal >= standardTime)
                const producible = Math.min(remainingPiecesInLot, Math.max(0, roundedProducible));

                if (producible <= 0) {
                    // nada a produzir (proteção), sai do loop
                    break;
                }

                normalPredictions.push({
                    ...lot,
                    producible,
                    remainingPieces: remainingPiecesInLot,
                    productName: productForLot.name,
                });

                // subtrai o tempo "consumido" por essa previsão
                timeForNormal -= producible * productForLot.standardTime;

                // evita loops estranhos: se o tempo ficar <= 0, encerra
                if (timeForNormal <= 0) break;
            }
        } else if (newEntry.productId) {
            // fallback: usuário escolheu produto que não está em activeLots — calcula o que dá para produzir
            const selectedProduct = currentProducts.find(p => p.id === newEntry.productId);
            if (selectedProduct && selectedProduct.standardTime > 0) {
                const producibleFloat = timeForNormal / selectedProduct.standardTime;
                const producible = Math.round(producibleFloat);
                if (producible > 0) {
                    normalPredictions.push({
                        id: `nolot-${selectedProduct.id}`,
                        productId: selectedProduct.id,
                        productName: selectedProduct.name,
                        producible,
                        remainingPieces: producible,
                    });
                }
            }
        }
    }

    const allPredictions = urgentPrediction ? [urgentPrediction, ...normalPredictions] : normalPredictions;
    const normalGoalSegments = normalPredictions
        .map(prediction => {
            const value = prediction.remainingPieces ?? prediction.producible ?? 0;
            return value > 0 ? value : 0;
        })
        .filter((value, index) => value > 0 || index === 0);
    return {
        allPredictions,
        currentGoalPreview: normalGoalSegments.length > 0
            ? normalGoalSegments.join(' / ')
            : '0',
    };
    }, [isTraveteDashboard, traveteComputedEntry.goalDisplay, newEntry.people, newEntry.availableTime, newEntry.productId, productsForSelectedDate, lots, urgentProduction, showUrgent]);

  
    useEffect(() => {
        if (isTraveteDashboard) {
            setPredictedLots([]);
            setGoalPreview(traveteComputedEntry.goalDisplay || '- // -');
            return;
        }

        const { allPredictions, currentGoalPreview } = calculatePredictions();
        setPredictedLots(allPredictions);
        setGoalPreview(currentGoalPreview);

        const expectedCount = allPredictions.filter(p => !p.isUrgent).length;
        if (newEntry.productions.length !== expectedCount) {
            setNewEntry(prev => ({ ...prev, productions: Array(expectedCount).fill('') }));
        }
    }, [isTraveteDashboard, traveteComputedEntry.goalDisplay, calculatePredictions, newEntry.productions.length]);

    const predictedLotLabel = useMemo(() => {
        if (isTraveteDashboard) return '';
        const labels = predictedLots
            .filter(lot => !lot.isUrgent)
            .map(lot => lot.productName || lot.name || '')
            .filter(Boolean);
        return labels.join(' / ');
    }, [isTraveteDashboard, predictedLots]);

    const productMapForSelectedDate = useMemo(() =>
        new Map(productsForSelectedDate.map(p => [p.id, p])),
    [productsForSelectedDate]);
    
    const processedData = useMemo(() => {
        if (isTraveteDashboard || !productionData || productionData.length === 0) return [];
        let cumulativeProduction = 0, cumulativeGoal = 0, cumulativeEfficiencySum = 0;
        return [...productionData].sort((a, b) => (a.period || "").localeCompare(b.period || "")).map((item, index) => {
            let totalTimeValue = 0, totalProducedInPeriod = 0;
            const producedForDisplay = (item.productionDetails || []).map(d => `${d.produced || 0}`).join(' / ');
            (item.productionDetails || []).forEach(detail => {
                const product = productMapForSelectedDate.get(detail.productId);
                if (product?.standardTime) { totalTimeValue += (detail.produced || 0) * product.standardTime; totalProducedInPeriod += (detail.produced || 0); }
            });
            const totalAvailableTime = (item.people || 0) * (item.availableTime || 0);
            const efficiency = totalAvailableTime > 0 ? parseFloat(((totalTimeValue / totalAvailableTime) * 100).toFixed(2)) : 0;
            const numericGoal = (item.goalDisplay || "0").split(' / ').reduce((acc, val) => acc + (parseInt(val.trim(), 10) || 0), 0);
            const goalSegments = splitGoalSegments(item.goalDisplay || '');
            const goalForDisplay = goalSegments.length > 0
                ? goalSegments.join('/')
                : (numericGoal ? numericGoal.toString() : '0');
            cumulativeProduction += totalProducedInPeriod;
            cumulativeGoal += numericGoal;
            cumulativeEfficiencySum += efficiency;
            const cumulativeEfficiency = parseFloat((cumulativeEfficiencySum / (index + 1)).toFixed(2));
            return { ...item, produced: totalProducedInPeriod, goal: numericGoal, goalForDisplay, producedForDisplay, efficiency, cumulativeProduction, cumulativeGoal, cumulativeEfficiency };
        });
    }, [isTraveteDashboard, productionData, productMapForSelectedDate]);

    const traveteProcessedData = useMemo(() => {
        if (!isTraveteDashboard || !productionData || productionData.length === 0) return [];
        let cumulativeMeta = [];
        let cumulativeProduction = [];
        let cumulativeEfficiencySum = [];
        let cumulativeEntryCounts = [];

        return [...productionData]
            .sort((a, b) => (a.period || "").localeCompare(b.period || ""))
            .map((entry) => {
                const entryGoalSegments = (entry.goalDisplay || '')
                    .split(' // ')
                    .map(segment => segment.trim());
                const employees = (entry.employeeEntries || []).map((emp, empIndex) => {
                    const productsArray = Array.isArray(emp.products) && emp.products.length > 0
                        ? emp.products
                        : (emp.productionDetails || []);
                    const producedFromProducts = productsArray.reduce((sum, detail) => sum + (parseInt(detail.produced, 10) || 0), 0);
                    const producedValue = producedFromProducts || (emp.produced !== undefined ? parseInt(emp.produced, 10) || 0 : 0);
                    const firstProduct = productsArray.find(detail => detail.productId) || (emp.productionDetails || [])[0] || null;
                    const productId = firstProduct?.productId || emp.productId || '';
                    const product = productMapForSelectedDate.get(productId);
                    const parsedStandardTime = parseFloat(emp.standardTime);
                    const fallbackStandardTimeRaw = firstProduct?.standardTime !== undefined
                        ? parseFloat(firstProduct.standardTime)
                        : (product?.standardTime || 0);
                    const fallbackStandardTime = (!Number.isNaN(fallbackStandardTimeRaw) && fallbackStandardTimeRaw > 0)
                        ? fallbackStandardTimeRaw
                        : 0;
                    const standardTime = (!Number.isNaN(parsedStandardTime) && parsedStandardTime > 0)
                        ? parsedStandardTime
                        : fallbackStandardTime;
                    const availableTime = entry.availableTime || 0;
                    const meta = (standardTime > 0 && availableTime > 0) ? Math.round(availableTime / standardTime) : 0;
                    const efficiency = (standardTime > 0 && availableTime > 0 && producedValue > 0)
                        ? parseFloat((((producedValue * standardTime) / availableTime) * 100).toFixed(2))
                        : 0;

                    cumulativeMeta[empIndex] = (cumulativeMeta[empIndex] || 0) + meta;
                    cumulativeProduction[empIndex] = (cumulativeProduction[empIndex] || 0) + producedValue;
                    cumulativeEfficiencySum[empIndex] = (cumulativeEfficiencySum[empIndex] || 0) + efficiency;
                    cumulativeEntryCounts[empIndex] = (cumulativeEntryCounts[empIndex] || 0) + 1;
                    const entriesCount = cumulativeEntryCounts[empIndex] || 1;
                    const cumulativeEfficiency = parseFloat(((cumulativeEfficiencySum[empIndex] || 0) / entriesCount).toFixed(2));
                    const productNames = productsArray
                        .map(detail => {
                            const detailProduct = productMapForSelectedDate.get(detail.productId);
                            return detailProduct?.name || null;
                        })
                        .filter(Boolean)
                        .join(' / ');

                    const producedSegments = productsArray.map(detail => {
                        const producedNumeric = parseInt(detail.produced, 10);
                        return Number.isNaN(producedNumeric) ? 0 : producedNumeric;
                    });
                    const sanitizedProducedSegments = producedSegments.filter((value, idx) => (idx === 0) || value > 0);
                    const producedDisplay = sanitizedProducedSegments.length > 0
                        ? sanitizedProducedSegments.map(value => value.toLocaleString('pt-BR')).join(' / ')
                        : producedValue.toLocaleString('pt-BR');
                    const entryGoalDisplay = entryGoalSegments[empIndex] || '';
                    const metaDisplay = entryGoalDisplay || (meta > 0 ? meta.toLocaleString('pt-BR') : '-');

                    return {
                        ...emp,
                        produced: producedValue,
                        producedDisplay,
                        meta,
                        efficiency,
                        standardTime,
                        cumulativeMeta: cumulativeMeta[empIndex] || 0,
                        cumulativeProduced: cumulativeProduction[empIndex] || 0,
                        cumulativeEfficiency,
                        productName: productNames || product?.name || '',
                        metaDisplay,
                    };
                });

                return {
                    ...entry,
                    employees,
                };
            });
    }, [isTraveteDashboard, productionData, productMapForSelectedDate]);

    const summary = useMemo(() => {
        if (isTraveteDashboard) {
            if (traveteProcessedData.length === 0) {
                return { totalProduced: 0, totalGoal: 0, lastHourEfficiency: 0, averageEfficiency: 0 };
            }
            const lastEntry = traveteProcessedData[traveteProcessedData.length - 1];
            const employees = lastEntry.employees || [];
            const totalProduced = employees.reduce((sum, emp) => sum + (emp.cumulativeProduced || 0), 0);
            const totalGoal = employees.reduce((sum, emp) => sum + (emp.cumulativeMeta || 0), 0);
            const lastHourEfficiency = employees.length > 0
                ? parseFloat((employees.reduce((sum, emp) => sum + (emp.efficiency || 0), 0) / employees.length).toFixed(2))
                : 0;
            const averageEfficiency = employees.length > 0
                ? parseFloat((employees.reduce((sum, emp) => sum + (emp.cumulativeEfficiency || 0), 0) / employees.length).toFixed(2))
                : 0;
            return { totalProduced, totalGoal, lastHourEfficiency, averageEfficiency };
        }

        if (processedData.length === 0) return { totalProduced: 0, totalGoal: 0, lastHourEfficiency: 0, averageEfficiency: 0 };
        const lastEntry = processedData.slice(-1)[0];
        return { totalProduced: lastEntry.cumulativeProduction, totalGoal: lastEntry.cumulativeGoal, lastHourEfficiency: lastEntry.efficiency, averageEfficiency: lastEntry.cumulativeEfficiency };
    }, [isTraveteDashboard, processedData, traveteProcessedData]);

    const monthlySummary = useMemo(() => {
        if (isTraveteDashboard) {
            const year = currentMonth.getFullYear();
            const month = currentMonth.getMonth();
            let totalMonthlyProduction = 0;
            let totalMonthlyGoal = 0;
            let totalDailyEfficiency = 0;
            let productiveDaysCount = 0;

            Object.keys(allProductionData).forEach(dateStr => {
                try {
                    const date = new Date(dateStr + "T00:00:00");
                    if (date.getFullYear() !== year || date.getMonth() !== month) return;

                    const productsForDateMap = new Map(products
                        .map(p => {
                            const validTimeEntry = p.standardTimeHistory?.filter(h => new Date(h.effectiveDate) <= date).pop();
                            if (!validTimeEntry) return null;
                            return [p.id, { ...p, standardTime: validTimeEntry.time }];
                        })
                        .filter(Boolean));

                    const dayData = allProductionData[dateStr];
                    if (!dayData || dayData.length === 0) return;

                    let dayMetaPerEmployee = [];
                    let dayProductionPerEmployee = [];
                    let dayEfficiencyPerEmployee = [];

                    dayData.forEach(entry => {
                        (entry.employeeEntries || []).forEach((emp, index) => {
                            const productsArray = Array.isArray(emp.products) && emp.products.length > 0
                                ? emp.products
                                : (emp.productionDetails || []);
                            const producedFromProducts = productsArray.reduce((sum, detail) => sum + (parseInt(detail.produced, 10) || 0), 0);
                            const produced = producedFromProducts || (emp.produced !== undefined ? parseInt(emp.produced, 10) || 0 : 0);
                            const firstProduct = productsArray.find(detail => detail.productId) || (emp.productionDetails || [])[0] || null;
                            const productId = firstProduct?.productId || emp.productId || '';
                            const product = productsForDateMap.get(productId);
                            const parsedStandardTime = parseFloat(emp.standardTime);
                            const fallbackStandardTimeRaw = firstProduct?.standardTime !== undefined
                                ? parseFloat(firstProduct.standardTime)
                                : (product?.standardTime || 0);
                            const standardTime = (!Number.isNaN(parsedStandardTime) && parsedStandardTime > 0)
                                ? parsedStandardTime
                                : ((!Number.isNaN(fallbackStandardTimeRaw) && fallbackStandardTimeRaw > 0) ? fallbackStandardTimeRaw : 0);
                            const availableTime = entry.availableTime || 0;
                            const meta = (standardTime > 0 && availableTime > 0) ? Math.round(availableTime / standardTime) : 0;
                            const efficiency = (standardTime > 0 && availableTime > 0 && produced > 0)
                                ? (produced * standardTime) / availableTime * 100
                                : 0;

                            dayMetaPerEmployee[index] = (dayMetaPerEmployee[index] || 0) + meta;
                            dayProductionPerEmployee[index] = (dayProductionPerEmployee[index] || 0) + produced;
                            dayEfficiencyPerEmployee[index] = (dayEfficiencyPerEmployee[index] || 0) + efficiency;
                        });
                    });

                    const employeesCount = Math.max(dayMetaPerEmployee.length, dayEfficiencyPerEmployee.length);
                    if (employeesCount > 0) {
                        productiveDaysCount++;
                        totalMonthlyGoal += dayMetaPerEmployee.reduce((sum, value) => sum + (value || 0), 0);
                        totalMonthlyProduction += dayProductionPerEmployee.reduce((sum, value) => sum + (value || 0), 0);
                        const dailyAverageEfficiency = dayEfficiencyPerEmployee.reduce((sum, value) => sum + (value || 0), 0) /
                            (employeesCount * (dayData.length || 1));
                        totalDailyEfficiency += dailyAverageEfficiency || 0;
                    }
                } catch (e) {
                    console.error("Data inválida no sumário mensal:", dateStr);
                }
            });

            const averageMonthlyEfficiency = productiveDaysCount > 0
                ? parseFloat((totalDailyEfficiency / productiveDaysCount).toFixed(2))
                : 0;

            return { totalProduction: totalMonthlyProduction, totalGoal: totalMonthlyGoal, averageEfficiency: averageMonthlyEfficiency };
        }

        const year = currentMonth.getFullYear();
        const month = currentMonth.getMonth();
        let totalMonthlyProduction = 0, totalMonthlyGoal = 0, totalDailyAverageEfficiencies = 0, productiveDaysCount = 0;
        Object.keys(allProductionData).forEach(dateStr => {
            try {
                const date = new Date(dateStr + "T00:00:00");
                const productsForDateMap = new Map(products
                    .map(p => {
                        const validTimeEntry = p.standardTimeHistory?.filter(h => new Date(h.effectiveDate) <= date).pop();
                        if (!validTimeEntry) return null;
                        return [p.id, { ...p, standardTime: validTimeEntry.time }];
                    })
                    .filter(Boolean));


                if(date.getFullYear() === year && date.getMonth() === month) {
                    const dayData = allProductionData[dateStr];
                    if (dayData && dayData.length > 0) {
                        productiveDaysCount++;
                        let dailyProduction = 0, dailyGoal = 0, dailyEfficiencySum = 0;
                        dayData.forEach(item => {
                            let periodProduction = 0, totalTimeValue = 0;
                            (item.productionDetails || []).forEach(detail => {
                                periodProduction += (detail.produced || 0);
                                const product = productsForDateMap.get(detail.productId);
                                if (product?.standardTime) totalTimeValue += (detail.produced || 0) * product.standardTime;
                            });
                            if (item.goalDisplay) dailyGoal += item.goalDisplay.split(' / ').reduce((acc, val) => acc + (parseInt(val.trim(), 10) || 0), 0);
                            dailyProduction += periodProduction;
                            const totalAvailableTime = (item.people || 0) * (item.availableTime || 0);
                            dailyEfficiencySum += totalAvailableTime > 0 ? (totalTimeValue / totalAvailableTime) * 100 : 0;
                        });
                        totalDailyAverageEfficiencies += dayData.length > 0 ? dailyEfficiencySum / dayData.length : 0;
                        totalMonthlyProduction += dailyProduction;
                        totalMonthlyGoal += dailyGoal;
                    }
                }
            } catch(e) { console.error("Data inválida no sumário mensal:", dateStr); }
        });
        const averageMonthlyEfficiency = productiveDaysCount > 0 ? parseFloat((totalDailyAverageEfficiencies / productiveDaysCount).toFixed(2)) : 0;
        return { totalProduction: totalMonthlyProduction, totalGoal: totalMonthlyGoal, averageEfficiency: averageMonthlyEfficiency };
    }, [isTraveteDashboard, allProductionData, currentMonth, products]);

    const traveteGroupedProducts = useMemo(() => {
        if (!isTraveteDashboard) return [];
        const groups = new Map();

        products.forEach(product => {
            const baseName = getTraveteBaseProductName(product);
            const baseId = product.baseProductId || product.baseProductName || baseName || product.id;
            if (!groups.has(baseId)) {
                groups.set(baseId, { baseId, baseName, variations: [] });
            }
            groups.get(baseId).variations.push(product);
        });

        return Array.from(groups.values()).map(group => ({
            ...group,
            variations: group.variations.sort((a, b) => (a.variationMultiplier || 0) - (b.variationMultiplier || 0)),
        })).sort((a, b) => a.baseName.localeCompare(b.baseName));
    }, [isTraveteDashboard, products]);

    const traveteLotOptions = useMemo(() => {
        if (!isTraveteDashboard) return [];
        return lots
            .filter(lot => lot.status !== 'completed')
            .slice()
            .sort((a, b) => (a.order || 0) - (b.order || 0));
    }, [isTraveteDashboard, lots]);

    useEffect(() => {
        if (!isTraveteDashboard) return;
        setTraveteEntry(prev => {
            const { changed, employeeEntries } = applyTraveteAutoSuggestions(
                prev.employeeEntries,
                traveteLotOptions,
                productsForSelectedDate,
                traveteVariationLookup
            );
            if (!changed) {
                return prev;
            }
            return { ...prev, employeeEntries };
        });
    }, [
        isTraveteDashboard,
        traveteEntry.period,
        traveteEntry.availableTime,
        traveteEntry.employeeEntries,
        traveteLotOptions,
        productsForSelectedDate,
        traveteVariationLookup,
    ]);

    const availablePeriods = useMemo(() => FIXED_PERIODS.filter(p => !productionData.some(e => e.period === p)), [productionData]);
    const filteredLots = useMemo(() => [...lots].filter(l => lotFilter === 'ongoing' ? (l.status === 'ongoing' || l.status === 'future') : l.status.startsWith('completed')), [lots, lotFilter]);


    const handleInputChange = (e) => { const { name, value } = e.target; setNewEntry(prev => ({ ...prev, [name]: value, ...(name === 'productId' && { productions: [] }) })); };
    const handleUrgentChange = (e) => setUrgentProduction(prev => ({...prev, [e.target.name]: e.target.value}));
    const handleProductionChange = (index, value) => { const newProductions = [...newEntry.productions]; newProductions[index] = value; setNewEntry(prev => ({ ...prev, productions: newProductions })); };
    const handleTraveteBaseTimeChange = (value) => {
        setTraveteProductForm(prev => {
            const numericValue = parseFloat(value);
            const isValid = !Number.isNaN(numericValue) && numericValue > 0;
            const nextState = { ...prev, baseTime: value };
            if (!prev.oneNeedleManual) {
                nextState.oneNeedleTime = isValid ? (numericValue * 2).toFixed(2) : '';
            }
            if (!prev.conventionalManual) {
                nextState.conventionalTime = isValid ? (numericValue * 3).toFixed(2) : '';
            }
            return nextState;
        });
    };
    const handleTraveteVariationToggle = (field, checked) => {
        setTraveteProductForm(prev => {
            const nextState = { ...prev, [field]: checked };
            if (checked) {
                if (field === 'createOneNeedle' && !prev.oneNeedleManual && !prev.oneNeedleTime) {
                    const numericValue = parseFloat(prev.baseTime);
                    nextState.oneNeedleTime = (!Number.isNaN(numericValue) && numericValue > 0) ? (numericValue * 2).toFixed(2) : '';
                }
                if (field === 'createConventional' && !prev.conventionalManual && !prev.conventionalTime) {
                    const numericValue = parseFloat(prev.baseTime);
                    nextState.conventionalTime = (!Number.isNaN(numericValue) && numericValue > 0) ? (numericValue * 3).toFixed(2) : '';
                }
            }
            return nextState;
        });
    };
    const handleTraveteVariationTimeChange = (field, value) => {
        const manualField = field === 'oneNeedleTime' ? 'oneNeedleManual' : 'conventionalManual';
        setTraveteProductForm(prev => ({
            ...prev,
            [field]: value,
            [manualField]: value !== '',
        }));
    };
    const handleTraveteVariationTimeBlur = (field) => {
        const manualField = field === 'oneNeedleTime' ? 'oneNeedleManual' : 'conventionalManual';
        const multiplier = field === 'oneNeedleTime' ? 2 : 3;
        setTraveteProductForm(prev => {
            if (prev[field]) {
                return prev;
            }
            const numericValue = parseFloat(prev.baseTime);
            const isValid = !Number.isNaN(numericValue) && numericValue > 0;
            return {
                ...prev,
                [manualField]: false,
                [field]: isValid ? (numericValue * multiplier).toFixed(2) : '',
            };
        });
    };
    const handleTraveteFieldChange = (field, value) => {
        setTraveteEntry(prev => ({ ...prev, [field]: value }));
    };
    const handleTraveteEmployeeChange = (index, field, value) => {
        setTraveteEntry(prev => ({
            ...prev,
            employeeEntries: prev.employeeEntries.map((emp, empIndex) => {
                if (empIndex !== index) return emp;
                let updated = { ...emp };

                switch (field) {
                    case 'machineType': {
                        updated = { ...updated, machineType: value, standardTimeManual: false };
                        const firstLotId = (updated.products || []).find(item => item.lotId)?.lotId;
                        const patch = buildTraveteStandardTimePatch({
                            employee: updated,
                            lotId: firstLotId,
                            machineType: value,
                            lots,
                            products: productsForSelectedDate,
                            variationLookup: traveteVariationLookup,
                            resetWhenMissing: true,
                        });
                        if (patch) {
                            updated = { ...updated, ...patch };
                        }
                        break;
                    }
                    case 'standardTime': {
                        updated.standardTime = value;
                        updated.standardTimeManual = value !== '';
                        break;
                    }
                    default: {
                        updated[field] = value;
                    }
                }
                return updated;
            }),
        }));
    };
    const handleTraveteStandardTimeBlur = (index) => {
        setTraveteEntry(prev => ({
            ...prev,
            employeeEntries: prev.employeeEntries.map((emp, empIndex) => {
                if (empIndex !== index) return emp;
                if (emp.standardTime) return emp;
                const firstLotId = (emp.products || []).find(item => item.lotId)?.lotId;
                const patch = buildTraveteStandardTimePatch({
                    employee: emp,
                    lotId: firstLotId,
                    machineType: emp.machineType,
                    lots,
                    products: productsForSelectedDate,
                    variationLookup: traveteVariationLookup,
                });
                if (!patch) return emp;
                return { ...emp, ...patch };
            }),
        }));
    };
    const handleTraveteProductChange = (employeeIndex, productIndex, field, value) => {
        setTraveteEntry(prev => ({
            ...prev,
            employeeEntries: prev.employeeEntries.map((emp, empIdx) => {
                if (empIdx !== employeeIndex) return emp;
                const updatedProducts = (emp.products || []).map((product, prodIdx) => {
                    if (prodIdx !== productIndex) return product;
                    const nextProduct = { ...product, [field]: value };
                    if (field === 'lotId') {
                        nextProduct.isAutoSuggested = false;
                    }
                    return nextProduct;
                });
                let updatedEmployee = { ...emp, products: updatedProducts };
                if (field === 'lotId') {
                    const patch = buildTraveteStandardTimePatch({
                        employee: updatedEmployee,
                        lotId: value,
                        machineType: emp.machineType,
                        lots,
                        products: productsForSelectedDate,
                        variationLookup: traveteVariationLookup,
                    });
                    if (patch) {
                        updatedEmployee = { ...updatedEmployee, ...patch };
                    }
                }
                return updatedEmployee;
            }),
        }));
    };
    const handleTraveteAddProduct = (employeeIndex) => {
        setTraveteEntry(prev => ({
            ...prev,
            employeeEntries: prev.employeeEntries.map((emp, empIdx) => {
                if (empIdx !== employeeIndex) return emp;
                return { ...emp, products: [...(emp.products || []), createDefaultTraveteProductItem()] };
            }),
        }));
    };
    const handleTraveteRemoveProduct = (employeeIndex, productIndex) => {
        setTraveteEntry(prev => ({
            ...prev,
            employeeEntries: prev.employeeEntries.map((emp, empIdx) => {
                if (empIdx !== employeeIndex) return emp;
                const remaining = (emp.products || []).filter((_, idx) => idx !== productIndex);
                return { ...emp, products: remaining.length > 0 ? remaining : [createDefaultTraveteProductItem()] };
            }),
        }));
    };
    
    const handleAddProduct = async (e) => {
        e.preventDefault();
        if (!currentDashboard) return;

        if (isTraveteDashboard) {
            const trimmedName = traveteProductForm.baseName.trim();
            if (!trimmedName) return;

            const variationConfigs = [
                { key: 'createTwoNeedle', suffix: '2 Agulhas', machineType: 'Travete 2 Agulhas', timeField: 'baseTime', defaultMultiplier: 1 },
                { key: 'createOneNeedle', suffix: '1 Agulha', machineType: 'Travete 1 Agulha', timeField: 'oneNeedleTime', defaultMultiplier: 2 },
                { key: 'createConventional', suffix: 'Convencional', machineType: 'Travete Convencional', timeField: 'conventionalTime', defaultMultiplier: 3 },
            ];

            const baseTimeNumeric = parseFloat(traveteProductForm.baseTime);
            let hasInvalid = false;
            const variationsToCreate = variationConfigs.reduce((acc, config) => {
                if (!traveteProductForm[config.key]) {
                    return acc;
                }
                const rawTime = traveteProductForm[config.timeField];
                const parsedTime = parseFloat(rawTime);
                if (Number.isNaN(parsedTime) || parsedTime <= 0) {
                    hasInvalid = true;
                    return acc;
                }
                acc.push({
                    suffix: config.suffix,
                    machineType: config.machineType,
                    timeValue: parseFloat(parsedTime.toFixed(2)),
                    defaultMultiplier: config.defaultMultiplier,
                });
                return acc;
            }, []);

            if (hasInvalid || variationsToCreate.length === 0) return;

            const baseId = generateId('traveteBase');
            const creationIso = new Date().toISOString();
            const batch = writeBatch(db);

            variationsToCreate.forEach((variation) => {
                const id = `${baseId}_${variation.suffix.replace(/\s+/g, '').toLowerCase()}`;
                const referenceBase = (!Number.isNaN(baseTimeNumeric) && baseTimeNumeric > 0) ? baseTimeNumeric : null;
                const multiplier = referenceBase
                    ? parseFloat((variation.timeValue / referenceBase).toFixed(4))
                    : variation.defaultMultiplier;
                const productData = {
                    id,
                    name: `${trimmedName} - ${variation.suffix}`,
                    baseProductId: baseId,
                    baseProductName: trimmedName,
                    machineType: variation.machineType,
                    variationMultiplier: multiplier,
                    standardTimeHistory: [{
                        time: variation.timeValue,
                        effectiveDate: creationIso,
                        changedBy: { uid: user.uid, email: user.email },
                    }],
                    createdBy: { uid: user.uid, email: user.email },
                };
                batch.set(doc(db, `dashboards/${currentDashboard.id}/products`, id), productData);
            });

            await batch.commit();
            resetTraveteProductForm();
            return;
        }

        if (!newProduct.name || !newProduct.standardTime) return;
        const id = Date.now().toString();
        const newProductData = {
            id,
            name: newProduct.name,
            standardTimeHistory: [{
                time: parseFloat(newProduct.standardTime),
                effectiveDate: new Date().toISOString(),
                changedBy: { uid: user.uid, email: user.email },
            }],
            createdBy: { uid: user.uid, email: user.email },
        };
        await setDoc(doc(db, `dashboards/${currentDashboard.id}/products`, id), newProductData);
        setNewProduct({ name: '', standardTime: '' });
    };

    const handleStartEditProduct = (p) => { 
        setEditingProductId(p.id); 
        const currentTime = p.standardTimeHistory[p.standardTimeHistory.length - 1].time;
        setEditingProductData({ name: p.name, standardTime: currentTime }); 
    };

    const handleSaveProduct = async (id) => { 
        if (!editingProductData.name || !editingProductData.standardTime || !currentDashboard) return;
        
        const productDoc = products.find(p => p.id === id);
        if(!productDoc) return;
        
        const latestTime = productDoc.standardTimeHistory[productDoc.standardTimeHistory.length - 1].time;
        const newTime = parseFloat(editingProductData.standardTime);
        const newHistory = [...productDoc.standardTimeHistory];

        if (latestTime !== newTime) {
            newHistory.push({
                time: newTime,
                effectiveDate: new Date().toISOString(),
                changedBy: { uid: user.uid, email: user.email },
            });
        }
        
        await updateDoc(doc(db, `dashboards/${currentDashboard.id}/products`, id), {
            name: editingProductData.name,
            standardTimeHistory: newHistory,
            lastEditedBy: { uid: user.uid, email: user.email },
        });
        
        setEditingProductId(null); 
    };

    const handleSaveObservation = async (entryId, observation) => {
        const updatedDayData = productionData.map(e => e.id === entryId ? { ...e, observation } : e);
        await updateDoc(doc(db, `dashboards/${currentDashboard.id}/productionData`, "data"), { 
            [dateKey]: updatedDayData,
        });
    };
    const handleSaveLotObservation = async (lotId, observation) => {
        await updateDoc(doc(db, `dashboards/${currentDashboard.id}/lots`, lotId), { 
            observation,
            lastEditedBy: { uid: user.uid, email: user.email },
            lastEditedAt: Timestamp.now(),
        });
    };
    const handleAddLot = async (e) => {
        e.preventDefault();
        if (!newLot.productId || !newLot.target || !currentDashboard) return;

        let product = null;
        let lotBaseMetadata = {};

        if (isTraveteDashboard) {
            const selectedGroup = traveteGroupedProducts.find(group => group.baseId === newLot.productId);
            if (!selectedGroup) return;

            product = selectedGroup.variations.find(variation => variation.machineType === 'Travete 2 Agulhas')
                || selectedGroup.variations[0]
                || null;

            lotBaseMetadata = {
                productBaseId: selectedGroup.baseId,
                productBaseName: selectedGroup.baseName,
            };

            if (!product) {
                product = {
                    id: selectedGroup.baseId,
                    name: selectedGroup.baseName,
                };
            }
        } else {
            product = products.find(p => p.id === newLot.productId);
        }

        if (!product) return;
        const id = Date.now().toString();
        const newLotData = {
            id,
            sequentialId: lotCounter,
            ...newLot,
            productId: product.id,
            productName: isTraveteDashboard ? (lotBaseMetadata.productBaseName || product.name) : product.name,
            target: parseInt(newLot.target, 10),
            produced: 0,
            status: 'future',
            order: Date.now(),
            observation: '',
            startDate: null,
            endDate: null,
            createdBy: { uid: user.uid, email: user.email },
            ...(isTraveteDashboard ? lotBaseMetadata : { machineType: product.machineType }),
        };
        await setDoc(doc(db, `dashboards/${currentDashboard.id}/lots`, id), newLotData);
        setNewLot({ productId: '', target: '', customName: '' });
    };
    const handleStartEditLot = (lot) => { setEditingLotId(lot.id); setEditingLotData({ target: lot.target, customName: lot.customName || '' }); };
    const handleSaveLotEdit = async (lotId) => { 
        const lot = lots.find(l => l.id === lotId);
        if(!lot) return;

        const newTarget = parseInt(editingLotData.target, 10);
        const wasCompleted = lot.status.startsWith('completed');
        const isCompletingNow = lot.produced >= newTarget && !wasCompleted;

        const updatePayload = {
            target: newTarget,
            customName: editingLotData.customName,
            lastEditedBy: { uid: user.uid, email: user.email },
            lastEditedAt: Timestamp.now(),
        };

        if (isCompletingNow) {
            updatePayload.status = 'completed';
            updatePayload.endDate = new Date().toISOString();
        } else if (wasCompleted && lot.produced < newTarget) {
            updatePayload.status = 'ongoing';
            updatePayload.endDate = null;
        }

        await updateDoc(doc(db, `dashboards/${currentDashboard.id}/lots`, lotId), updatePayload);
        setEditingLotId(null);
    };
    const handleLotStatusChange = async (lotId, newStatus) => {
        const lot = lots.find(l => l.id === lotId);
        if(!lot) return;
        
        const updatePayload = { 
            status: newStatus,
            lastEditedBy: { uid: user.uid, email: user.email },
            lastEditedAt: Timestamp.now(),
        };
        const isCompleting = newStatus.startsWith('completed');
        const wasCompleted = lot.status.startsWith('completed');

        if (isCompleting && !wasCompleted) {
            updatePayload.endDate = new Date().toISOString();
        } else if (!isCompleting && wasCompleted) {
            updatePayload.endDate = null;
        }

        await updateDoc(doc(db, `dashboards/${currentDashboard.id}/lots`, lotId), updatePayload);
    };
    const handleMoveLot = async (lotId, direction) => {
        const sorted = lots.filter(l => ['ongoing', 'future'].includes(l.status)).sort((a, b) => a.order - b.order);
        const currentIndex = sorted.findIndex(l => l.id === lotId);
        if ((direction === 'up' && currentIndex > 0) || (direction === 'down' && currentIndex < sorted.length - 1)) {
            const swapIndex = direction === 'up' ? currentIndex - 1 : currentIndex + 1;
            const currentLot = sorted[currentIndex];
            const swapLot = sorted[swapIndex];
            
            const batch = writeBatch(db);
            batch.update(doc(db, `dashboards/${currentDashboard.id}/lots`, currentLot.id), { order: swapLot.order });
            batch.update(doc(db, `dashboards/${currentDashboard.id}/lots`, swapLot.id), { order: currentLot.order });
            await batch.commit();
        }
    };
        
    if (!currentDashboard) {
        return <div className="min-h-screen bg-gray-100 dark:bg-black flex justify-center items-center"><p className="text-xl">Carregando quadros...</p></div>;
    }

    return (
        <div className="responsive-root min-h-screen bg-gray-100 dark:bg-black text-gray-800 dark:text-gray-200 font-sans">
            <GlobalStyles/>
            <EditEntryModal
                isOpen={modalState.type === 'editEntry'}
                onClose={closeModal}
                entry={modalState.data}
                onSave={handleSaveEntry}
                products={products}
                productsForSelectedDate={productsForSelectedDate}
                lots={lots}
                traveteMachines={TRAVETE_MACHINES}
                traveteVariationLookup={traveteVariationLookup}
            />
            
            <DashboardActionModal isOpen={modalState.type === 'dashboardAction'} onClose={closeModal} onConfirm={modalState.data?.onConfirm} mode={modalState.data?.mode} initialName={modalState.data?.initialName}/>
            <ConfirmationModal isOpen={modalState.type === 'confirmation'} onClose={closeModal} onConfirm={modalState.data?.onConfirm} title={modalState.data?.title} message={modalState.data?.message} />
            <ObservationModal isOpen={modalState.type === 'observation'} onClose={closeModal} entry={modalState.data} onSave={handleSaveObservation} />
            <LotObservationModal isOpen={modalState.type === 'lotObservation'} onClose={closeModal} lot={modalState.data} onSave={handleSaveLotObservation} />
            <PasswordModal isOpen={modalState.type === 'password'} onClose={closeModal} onSuccess={modalState.data?.onSuccess} adminConfig={{}} />
            <ReasonModal isOpen={modalState.type === 'reason'} onClose={closeModal} onConfirm={modalState.data?.onConfirm} />
            <AdminPanelModal isOpen={modalState.type === 'adminSettings'} onClose={closeModal} users={users} roles={roles} />
            <TvSelectorModal isOpen={modalState.type === 'tvSelector'} onClose={closeModal} onSelect={startTvMode} onStartCarousel={startTvMode} dashboards={dashboards} />

            <header className="bg-white dark:bg-gray-900 shadow-md p-4 flex flex-col gap-4 md:flex-row md:items-center md:justify-between sticky top-0 z-20">
                <div className="flex flex-wrap items-center gap-4 w-full md:w-auto">
                    <img src={raceBullLogoUrl} alt="Race Bull Logo" className="h-12 w-auto dark:invert" />
                    <div ref={navRef} className="relative w-full md:w-auto">
                        <button onClick={() => setIsNavOpen(!isNavOpen)} title="Mudar Quadro" className="flex w-full items-center justify-between gap-2 p-2 rounded-md hover:bg-gray-200 dark:hover:bg-gray-700">
                            <h1 className="text-xl sm:text-2xl font-bold text-gray-800 dark:text-white tracking-wider text-center">{currentDashboard.name}</h1>
                            <ChevronDownIcon size={20} className={`transition-transform ${isNavOpen ? 'rotate-180' : ''}`} />
                        </button>
                        {isNavOpen && (
                            <div className="absolute top-full mt-2 w-72 bg-white dark:bg-gray-800 rounded-lg shadow-xl py-2 z-30 dropdown-content">
                                {dashboards.map((dash, index) => (
                                    <div key={dash.id} className="flex items-center justify-between px-4 py-2 text-sm text-gray-700 dark:text-gray-200 hover:bg-gray-100 dark:hover:bg-gray-700">
                                        <div className="flex items-center gap-2">
                                            {permissions.MANAGE_DASHBOARDS && (
                                                <div className="flex flex-col">
                                                    <button onClick={() => handleMoveDashboard(dash.id, 'up')} disabled={index === 0} className="disabled:opacity-20"><ChevronUp size={16} /></button>
                                                    <button onClick={() => handleMoveDashboard(dash.id, 'down')} disabled={index === dashboards.length - 1} className="disabled:opacity-20"><ChevronDown size={16} /></button>
                                                </div>
                                            )}
                                            <button onClick={() => { setCurrentDashboardIndex(index); setIsNavOpen(false); }} className="flex-grow text-left">{dash.name}</button>
                                        </div>
                                        <div className="flex items-center gap-3">
                                            {permissions.MANAGE_DASHBOARDS && <button onClick={() => { setIsNavOpen(false); setModalState({ type: 'dashboardAction', data: { mode: 'rename', initialName: dash.name, onConfirm: (newName) => handleRenameDashboard(dash.id, newName) } })}} title="Renomear Quadro"><Edit size={16} className="text-yellow-500 hover:text-yellow-400" /></button>}
                                            {permissions.MANAGE_DASHBOARDS && <button onClick={() => { setIsNavOpen(false); setModalState({ type: 'confirmation', data: { title: 'Confirmar Exclusão', message: `Tem certeza que deseja excluir o quadro "${dash.name}"?`, onConfirm: () => handleDeleteDashboard(dash.id) } }); }} title="Excluir Quadro"><Trash2 size={16} className="text-red-500 hover:text-red-400" /></button>}
                                        </div>
                                    </div>
                                ))}
                                <div className="border-t my-2 dark:border-gray-600"></div>
                                {permissions.MANAGE_DASHBOARDS && <button onClick={() => { setIsNavOpen(false); setModalState({ type: 'dashboardAction', data: { mode: 'create', onConfirm: handleAddDashboard } })}} className="w-full text-left px-4 py-2 text-sm text-blue-600 dark:text-blue-400 font-semibold hover:bg-gray-100 dark:hover:bg-gray-700">+ Criar Novo Quadro</button>}
                            </div>
                        )}
                    </div>
                </div>
                <div className="flex flex-wrap items-center gap-2 sm:gap-4 w-full md:w-auto md:justify-end">
                    <button onClick={onNavigateToStock} className="p-2 rounded-md hover:bg-gray-200 dark:hover:bg-gray-700 flex items-center gap-2 w-full sm:w-auto justify-center">
                        <Warehouse size={20} />
                        <span className="hidden sm:inline">Gerenciamento de Estoque</span>
                    </button>
                    <span className='text-sm text-gray-500 dark:text-gray-400 hidden md:block'>{user.email}</span>
                    <button onClick={logout} title="Sair" className="p-2 rounded-full bg-red-100 text-red-600 hover:bg-red-200 dark:bg-red-900/50 dark:text-red-400 dark:hover:bg-red-900"><LogOut size={20} /></button>
                    <button onClick={handleSelectTvMode} title="Modo TV" className="p-2 rounded-full bg-blue-600 text-white hover:bg-blue-700"><Monitor size={20} /></button>
                    {permissions.MANAGE_SETTINGS && <button onClick={() => setModalState({ type: 'adminSettings' })} title="Configurações" className="p-2 rounded-full bg-gray-200 dark:bg-gray-700 text-gray-600 dark:text-gray-300 hover:bg-gray-300 dark:hover:bg-gray-600"><Settings size={20} /></button>}
                    <button onClick={toggleTheme} title={theme === 'light' ? "Mudar para Tema Escuro" : "Mudar para Tema Claro"} className="p-2 rounded-full bg-gray-200 dark:bg-gray-700">{theme === 'light' ? <Moon size={20}/> : <Sun size={20}/>}</button>
                </div>
            </header>
            
            <main className="p-4 md:p-8 grid grid-cols-1 gap-8 responsive-main">
                 <section className="grid grid-cols-1 lg:grid-cols-3 gap-8">
                     <div className="lg:col-span-1">
                         <CalendarView selectedDate={selectedDate} setSelectedDate={setSelectedDate} currentMonth={currentMonth} setCurrentMonth={setCurrentMonth} calendarView={calendarView} setCalendarView={setCalendarView} allProductionData={allProductionData} />
                     </div>
                    <div className="lg:col-span-2 grid grid-cols-1 sm:grid-cols-2 gap-4 content-start">
                        <div className="bg-white dark:bg-gray-900 p-4 rounded-2xl shadow-lg text-center">
                            <h3 className="font-semibold">Resumo Mensal</h3>
                            {isTraveteDashboard ? (
                                <>
                                    <p>Produção Total: {monthlySummary.totalProduction.toLocaleString('pt-BR')} un.</p>
                                    <p>Meta Total: {monthlySummary.totalGoal.toLocaleString('pt-BR')} un.</p>
                                    <p>Eficiência Média Mensal: {monthlySummary.averageEfficiency}%</p>
                                </>
                            ) : (
                                <>
                                    <p>Produção: {monthlySummary.totalProduction.toLocaleString('pt-BR')} un.</p>
                                    <p>Meta: {monthlySummary.totalGoal.toLocaleString('pt-BR')} un.</p>
                                    <p>Eficiência Média: {monthlySummary.averageEfficiency}%</p>
                                </>
                            )}
                        </div>
                        <div className="bg-white dark:bg-gray-900 p-4 rounded-2xl shadow-lg text-center">
                            <h3 className="font-semibold">Resumo do Dia</h3>
                            {isTraveteDashboard ? (
                                <>
                                    <p>Produção Combinada: {summary.totalProduced.toLocaleString('pt-BR')} un.</p>
                                    <p>Meta Combinada: {summary.totalGoal.toLocaleString('pt-BR')} un.</p>
                                    <p>Média de Eficiência Geral: {summary.averageEfficiency}%</p>
                                </>
                            ) : (
                                <>
                                    <p>Produção: {summary.totalProduced.toLocaleString('pt-BR')} un.</p>
                                    <p>Meta: {summary.totalGoal.toLocaleString('pt-BR')} un.</p>
                                    <p>Eficiência Média: {summary.averageEfficiency}%</p>
                                </>
                            )}
                        </div>
                    </div>
                 </section>
                 <h2 className="text-2xl font-bold border-b-2 border-blue-500 pb-2">Resultados de: {selectedDate.toLocaleDateString('pt-BR', { day: '2-digit', month: 'long' })}</h2>
                 <LotReport lots={lots} products={productsForSelectedDate}/>
                <section className="grid grid-cols-1 sm:grid-cols-2 lg:grid-cols-4 gap-6">
                    <StatCard title="Produção Acumulada (Dia)" value={summary.totalProduced.toLocaleString('pt-BR')} unit="un." />
                    <StatCard title="Meta Acumulada (Dia)" value={summary.totalGoal.toLocaleString('pt-BR')} unit="un." />
                    <StatCard title="Eficiência da Última Hora" value={summary.lastHourEfficiency} unit="%" isEfficiency />
                    <StatCard title="Média de Eficiência (Dia)" value={summary.averageEfficiency} unit="%" isEfficiency />
                </section>
                 
 
                 <section className="bg-white dark:bg-gray-900 p-6 rounded-2xl shadow-lg">
                     <h2 className="text-xl font-semibold mb-4 flex items-center"><List className="mr-2 text-blue-500"/> Detalhamento por Período</h2>
                     <div className="overflow-x-auto">
                         {isTraveteDashboard ? (
                             <table className="w-full text-sm">
                                 <thead className="bg-gray-50 dark:bg-gray-800">
                                     <tr>
                                         <th className="p-3 text-left border-r dark:border-gray-600">Período</th>
                                         <th className="p-3 text-center border-r dark:border-gray-600">Meta F1</th>
                                         <th className="p-3 text-center border-r dark:border-gray-600">Produção F1</th>
                                         <th className="p-3 text-center border-r dark:border-gray-600">Eficiência F1</th>
                                         <th className="p-3 text-center border-r dark:border-gray-600">Meta Acum. F1</th>
                                         <th className="p-3 text-center border-r dark:border-gray-600">Prod. Acum. F1</th>
                                         <th className="p-3 text-center border-r dark:border-gray-600">Eficiência Média F1</th>
                                         <th className="p-3 text-center border-r dark:border-gray-600 font-bold">{'//'}</th>
                                         <th className="p-3 text-center border-r dark:border-gray-600">Meta F2</th>
                                         <th className="p-3 text-center border-r dark:border-gray-600">Produção F2</th>
                                         <th className="p-3 text-center border-r dark:border-gray-600">Eficiência F2</th>
                                         <th className="p-3 text-center border-r dark:border-gray-600">Meta Acum. F2</th>
                                         <th className="p-3 text-center border-r dark:border-gray-600">Prod. Acum. F2</th>
                                         <th className="p-3 text-center border-r dark:border-gray-600">Eficiência Média F2</th>
                                         <th className="p-3 text-left border-r dark:border-gray-600">Lançado por</th>
                                         <th className="p-3 text-center border-r dark:border-gray-600">Obs.</th>
                                         <th className="p-3 text-center">Ações</th>
                                     </tr>
                                 </thead>
                                 <tbody className="divide-y divide-x divide-gray-200 dark:divide-gray-600">
                                     {traveteProcessedData.map((entry) => {
                                         const employeeOne = entry.employees?.[0] || {};
                                         const employeeTwo = entry.employees?.[1] || {};
                                         const formatNumber = (value) => Number(value || 0).toLocaleString('pt-BR');
                                         const formatEfficiency = (value) => `${Number(value || 0).toFixed(2)}%`;
                                         const machinesLabel = [employeeOne.machineType, employeeTwo.machineType].filter(Boolean).join(' & ');
                                         return (
                                             <tr key={entry.id} className="hover:bg-gray-50 dark:hover:bg-gray-800/50">
                                                 <td className="p-3 border-r dark:border-gray-600 align-top">
                                                 <div className="font-semibold">{entry.period}</div>
                                                 <div className="text-xs text-gray-500">Tempo: {formatNumber(entry.availableTime)} min</div>
                                                 {machinesLabel && <div className="text-xs text-gray-500">Máquinas: {machinesLabel}</div>}
                                                 {entry.lotDisplay && <div className="text-xs text-gray-500">Lotes: {entry.lotDisplay}</div>}
                                                </td>
                                                 <td className="p-3 text-center border-r dark:border-gray-600">{employeeOne.metaDisplay || formatNumber(employeeOne.meta)}</td>
                                                 <td className="p-3 text-center border-r dark:border-gray-600">{employeeOne.producedDisplay || formatNumber(employeeOne.produced)}</td>
                                                 <td className={`p-3 text-center border-r dark:border-gray-600 ${Number(employeeOne.efficiency || 0) < 65 ? 'text-red-500' : 'text-green-600'}`}>{formatEfficiency(employeeOne.efficiency)}</td>
                                                 <td className="p-3 text-center border-r dark:border-gray-600">{formatNumber(employeeOne.cumulativeMeta)}</td>
                                                 <td className="p-3 text-center border-r dark:border-gray-600">{formatNumber(employeeOne.cumulativeProduced)}</td>
                                                 <td className="p-3 text-center border-r dark:border-gray-600">{formatEfficiency(employeeOne.cumulativeEfficiency)}</td>
                                                 <td className="p-3 text-center border-r dark:border-gray-600 font-bold">{'//'}</td>
                                                 <td className="p-3 text-center border-r dark:border-gray-600">{employeeTwo.metaDisplay || formatNumber(employeeTwo.meta)}</td>
                                                 <td className="p-3 text-center border-r dark:border-gray-600">{employeeTwo.producedDisplay || formatNumber(employeeTwo.produced)}</td>
                                                 <td className={`p-3 text-center border-r dark:border-gray-600 ${Number(employeeTwo.efficiency || 0) < 65 ? 'text-red-500' : 'text-green-600'}`}>{formatEfficiency(employeeTwo.efficiency)}</td>
                                                 <td className="p-3 text-center border-r dark:border-gray-600">{formatNumber(employeeTwo.cumulativeMeta)}</td>
                                                 <td className="p-3 text-center border-r dark:border-gray-600">{formatNumber(employeeTwo.cumulativeProduced)}</td>
                                                 <td className="p-3 text-center border-r dark:border-gray-600">{formatEfficiency(employeeTwo.cumulativeEfficiency)}</td>
                                                 <td className="p-3 text-left text-xs truncate border-r dark:border-gray-600">{entry.createdBy?.email}</td>
                                                 <td className="p-3 text-center border-r dark:border-gray-600">
                                                     <button onClick={() => setModalState({ type: 'observation', data: entry })} title="Observação">
                                                         <MessageSquare size={18} className={entry.observation ? 'text-blue-500 hover:text-blue-400' : 'text-gray-500 hover:text-blue-400'}/>
                                                     </button>
                                                 </td>
                                                 <td className="p-3">
                                                     <div className="flex gap-2 justify-center">
                                                         {permissions.EDIT_ENTRIES && (
                                                             <button
                                                                 onClick={() => setModalState({ type: 'editEntry', data: entry })}
                                                                 title="Editar Lançamento"
                                                                 className="text-yellow-500 hover:text-yellow-400"
                                                             >
                                                                 <Edit size={18} />
                                                             </button>
                                                         )}
                                                         {permissions.DELETE_ENTRIES && <button onClick={() => handleDeleteEntry(entry.id)} title="Excluir Lançamento"><Trash2 size={18} className="text-red-500 hover:text-red-400"/></button>}
                                                     </div>
                                                 </td>
                                             </tr>
                                         );
                                     })}
                                 </tbody>
                             </table>
                         ) : (
                             <table className="w-full text-sm">
                                 <thead className="bg-gray-50 dark:bg-gray-800">
                                     <tr>
                                         <th className="p-3 text-left border-r dark:border-gray-600">Período</th>
                                         <th className="p-3 text-center border-r dark:border-gray-600">Pessoas / Tempo</th>
                                         <th className="p-3 text-center border-r dark:border-gray-600">Meta</th>
                                         <th className="p-3 text-center border-r dark:border-gray-600">Produção</th>
                                         <th className="p-3 text-center border-r dark:border-gray-600">Eficiência</th>
                                         <th className="p-3 text-center border-r dark:border-gray-600">Meta Acum.</th>
                                         <th className="p-3 text-center border-r dark:border-gray-600">Prod. Acum.</th>
                                         <th className="p-3 text-center border-r dark:border-gray-600">Efic. Acum.</th>
                                         <th className="p-3 text-left border-r dark:border-gray-600">Lançado por</th>
                                         <th className="p-3 text-center border-r dark:border-gray-600">Obs.</th>
                                         <th className="p-3 text-center">Ações</th>
                                     </tr>
                                 </thead>
                                 <tbody className="divide-y divide-x divide-gray-200 dark:divide-gray-600">
                                     {processedData.map((d) => (
                                         <tr key={d.id} className="hover:bg-gray-50 dark:hover:bg-gray-800/50">
                                             <td className="p-3 font-semibold border-r dark:border-gray-600">{d.period}</td>
                                             <td className="p-3 text-center border-r dark:border-gray-600">{d.people} / {d.availableTime} min</td>
                                             <td className="p-3 text-center border-r dark:border-gray-600">{d.goalForDisplay || d.goal}</td>
                                             <td className="p-3 text-center border-r dark:border-gray-600">{d.producedForDisplay || d.produced}</td>
                                             <td className={`p-3 text-center font-semibold border-r dark:border-gray-600 ${d.efficiency < 65 ? 'text-red-500' : 'text-green-600'}`}>{d.efficiency}%</td>
                                             <td className="p-3 text-center border-r dark:border-gray-600">{d.cumulativeGoal}</td>
                                             <td className="p-3 text-center border-r dark:border-gray-600">{d.cumulativeProduction}</td>
                                             <td className={`p-3 text-center font-semibold border-r dark:border-gray-600 ${d.cumulativeEfficiency < 65 ? 'text-red-500' : 'text-green-600'}`}>{d.cumulativeEfficiency}%</td>
                                             <td className="p-3 text-left text-xs truncate border-r dark:border-gray-600">{d.createdBy?.email}</td>
                                             <td className="p-3 text-center border-r dark:border-gray-600">
                                                 <button onClick={() => setModalState({ type: 'observation', data: d })} title="Observação">
                                                     <MessageSquare size={18} className={d.observation ? 'text-blue-500 hover:text-blue-400' : 'text-gray-500 hover:text-blue-400'}/>
                                                 </button>
                                             </td>
                                             <td className="p-3">
                                                 <div className="flex gap-2 justify-center">
                                                     {permissions.EDIT_ENTRIES &&
                                                         <button
                                                             onClick={() => setModalState({ type: 'editEntry', data: d })}
                                                             title="Editar Lançamento"
                                                             className="text-yellow-500 hover:text-yellow-400"
                                                         >
                                                             <Edit size={18} />
                                                         </button>
                                                     }
                                                     {permissions.DELETE_ENTRIES && <button onClick={() => handleDeleteEntry(d.id)} title="Excluir Lançamento"><Trash2 size={18} className="text-red-500 hover:text-red-400"/></button>}
                                                 </div>
                                             </td>
                                         </tr>
                                     ))}
                                 </tbody>
                             </table>
                         )}
                     </div>
                 </section>

                 {permissions.ADD_ENTRIES && (
                     <section className="bg-white dark:bg-gray-900 p-6 rounded-2xl shadow-lg">
                         <h2 className="text-xl font-semibold mb-4 flex items-center"><PlusCircle className="mr-2 text-blue-500"/> Adicionar Novo Lançamento</h2>
                         {isTraveteDashboard ? (
                             <form onSubmit={handleAddEntry} className="space-y-6">
                                <div className="grid grid-cols-1 md:grid-cols-2 gap-4">
                                    <div className="flex flex-col">
                                        <label htmlFor="travete-period">Período</label>
                                        <select
                                            id="travete-period"
                                            value={traveteEntry.period}
                                             onChange={(e) => handleTraveteFieldChange('period', e.target.value)}
                                             required
                                             className="p-2 rounded-md bg-gray-100 dark:bg-gray-700"
                                         >
                                             <option value="" disabled>Selecione...</option>
                                             {availablePeriods.map(time => (<option key={time} value={time}>{time}</option>))}
                                         </select>
                                     </div>
                                    <div className="flex flex-col">
                                        <label htmlFor="travete-time">Tempo Disponível (min)</label>
                                        <input
                                            id="travete-time"
                                            type="number"
                                             min="1"
                                             value={traveteEntry.availableTime}
                                             onChange={(e) => handleTraveteFieldChange('availableTime', e.target.value)}
                                             required
                                            className="p-2 rounded-md bg-gray-100 dark:bg-gray-700"
                                        />
                                    </div>
                                </div>
                                <div className="grid grid-cols-1 lg:grid-cols-2 gap-4">
                                   {traveteEntry.employeeEntries.map((employee, index) => {
                                        const metaInfo = traveteComputedEntry.employeeSummaries[index] || {};
                                        const formatTime = (value) => {
                                            if (!value || Number.isNaN(Number(value))) return '--';
                                            return `${Number(value).toLocaleString('pt-BR', { minimumFractionDigits: 0, maximumFractionDigits: 2 })} min`;
                                        };
                                        return (
                                             <div key={employee.employeeId} className="p-4 border border-gray-200 dark:border-gray-700 rounded-xl bg-gray-50 dark:bg-gray-800/50 space-y-4">
                                                 <div className="flex items-center justify-between">
                                                     <h3 className="text-lg font-semibold">Funcionário {employee.employeeId}</h3>
                                                     <span className="text-xs uppercase tracking-wide text-gray-500">{employee.machineType}</span>
                                                 </div>
                                                <div className="grid grid-cols-1 md:grid-cols-2 gap-4">
                                                    <div className="flex flex-col">
                                                        <label>Máquina</label>
                                                        <select
                                                            value={employee.machineType}
                                                            onChange={(e) => handleTraveteEmployeeChange(index, 'machineType', e.target.value)}
                                                            className="p-2 rounded-md bg-gray-100 dark:bg-gray-700"
                                                        >
                                                            {traveteMachines.map(machine => (<option key={machine} value={machine}>{machine}</option>))}
                                                        </select>
                                                    </div>
                                                    <div className="flex flex-col">
                                                        <label>Tempo por Peça (min)</label>
                                                        <input
                                                            type="number"
                                                            step="0.01"
                                                            min="0"
                                                            value={employee.standardTime ?? ''}
                                                            onChange={(e) => handleTraveteEmployeeChange(index, 'standardTime', e.target.value)}
                                                            onBlur={() => handleTraveteStandardTimeBlur(index)}
                                                            className="p-2 rounded-md bg-gray-100 dark:bg-gray-700"
                                                            required
                                                        />
                                                    </div>
                                                </div>
                                                <div className="space-y-4">
                                                    {(employee.products || []).map((productItem, productIdx) => {
                                                        const lot = productItem.lotId ? traveteLotOptions.find(option => option.id === productItem.lotId) || null : null;
                                                        const lotName = lot ? formatTraveteLotDisplayName(lot, products) : '--';
                                                        return (
                                                            <div key={`${employee.employeeId}-${productIdx}`} className="p-3 rounded-lg bg-white/60 dark:bg-gray-900/40 border border-gray-200 dark:border-gray-700 space-y-3">
                                                                <div className="flex items-center justify-between">
                                                                    <label className="text-sm font-semibold">
                                                                        {productIdx === 0
                                                                            ? 'Produto / Lote (Prioridade)'
                                                                            : productItem.isAutoSuggested
                                                                                ? 'Próximo Lote (Automático)'
                                                                                : 'Produto / Lote'}
                                                                    </label>
                                                                    {employee.products.length > 1 && (
                                                                        <button
                                                                            type="button"
                                                                            onClick={() => handleTraveteRemoveProduct(index, productIdx)}
                                                                            className="text-red-500 hover:text-red-400"
                                                                            title="Remover este item"
                                                                        >
                                                                            <Trash size={16} />
                                                                        </button>
                                                                    )}
                                                                </div>
                                                                <select
                                                                    value={productItem.lotId}
                                                                    onChange={(e) => handleTraveteProductChange(index, productIdx, 'lotId', e.target.value)}
                                                                    className="p-2 rounded-md bg-gray-100 dark:bg-gray-700"
                                                                >
                                                                    <option value="">Selecione...</option>
                                                                    {traveteLotOptions.map(lotOption => (
                                                                        <option key={lotOption.id} value={lotOption.id}>
                                                                            {formatTraveteLotDisplayName(lotOption, products)}
                                                                        </option>
                                                                    ))}
                                                                </select>
                                                                <div className="grid grid-cols-1 md:grid-cols-2 gap-3">
                                                                    <div className="flex flex-col">
                                                                        <label className="text-sm">Quantidade Produzida</label>
                                                                        <input
                                                                            type="number"
                                                                            min="0"
                                                                            value={productItem.produced}
                                                                            onChange={(e) => handleTraveteProductChange(index, productIdx, 'produced', e.target.value)}
                                                                            className="p-2 rounded-md bg-gray-100 dark:bg-gray-700"
                                                                        />
                                                                    </div>
                                                                    <div className="flex flex-col text-xs text-gray-600 dark:text-gray-300 bg-blue-50 dark:bg-blue-900/30 p-3 rounded-md">
                                                                        <span className="font-semibold text-sm">Tempo Padrão Atual</span>
                                                                        <span>{formatTime(metaInfo.standardTimeValue || employee.standardTime)}</span>
                                                                        <span className="mt-1 text-[11px]">Lote Selecionado: {lotName}</span>
                                                                    </div>
                                                                </div>
                                                            </div>
                                                        );
                                                    })}
                                                    <button
                                                        type="button"
                                                        onClick={() => handleTraveteAddProduct(index)}
                                                        className="flex items-center gap-2 text-sm text-blue-600 hover:text-blue-500"
                                                    >
                                                        <PlusCircle size={16} /> Adicionar item fora de ordem
                                                    </button>
                                                </div>
                                                <div className="text-xs text-gray-500">
                                                    <span className="block">Meta Individual: {metaInfo.meta || 0}</span>
                                                    <span className="block">Eficiência Prevista: {metaInfo.efficiency ? `${Number(metaInfo.efficiency).toFixed(2)}%` : '0%'}</span>
                                                </div>
                                            </div>
                                         );
                                     })}
                                 </div>
                                 <div className="flex flex-col md:flex-row md:items-center md:justify-between gap-4 border-t pt-4 dark:border-gray-700">
                                     <div className="flex flex-col justify-center items-center bg-blue-50 dark:bg-blue-900/40 p-3 rounded-md shadow-inner w-full md:w-64">
                                         <label className="text-sm font-medium text-gray-800 dark:text-gray-200">Lotes Previstos</label>
                                         <span className="font-bold text-base text-blue-700 dark:text-blue-200 text-center">{traveteComputedEntry.lotDisplay || '- // -'}</span>
                                     </div>
                                    <div className="flex flex-col justify-center items-center bg-blue-100 dark:bg-blue-900/50 p-3 rounded-md shadow-inner w-full md:w-64">
                                        <label className="text-sm font-medium text-gray-800 dark:text-gray-200">Meta Prevista</label>
                                        <span className={`font-bold text-xl ${travetePreviewPending ? 'text-yellow-500 dark:text-yellow-300' : 'text-blue-600 dark:text-blue-300'}`}>
                                            {traveteComputedEntry.goalDisplay || '- // -'}
                                        </span>
                                    </div>
                                    <button
                                        type="submit"
                                        disabled={!isEntryFormValid}
                                        className="h-10 px-6 font-semibold rounded-md bg-blue-600 text-white hover:bg-blue-700 disabled:opacity-50 disabled:cursor-not-allowed w-full sm:w-auto"
                                    >
                                        Adicionar
                                    </button>
                                </div>
                            </form>
                         ) : (
                             <form onSubmit={handleAddEntry} className="grid grid-cols-1 gap-4 items-end">
                                 <div className="grid grid-cols-1 sm:grid-cols-2 md:grid-cols-4 gap-4">
                                     <div className="flex flex-col">
                                         <label htmlFor="entry-period">Período</label>
                                         <select id="entry-period" name="period" value={newEntry.period} onChange={handleInputChange} required className="p-2 rounded-md bg-gray-100 dark:bg-gray-700">
                                             <option value="" disabled>Selecione...</option>
                                             {availablePeriods.map(time => (<option key={time} value={time}>{time}</option>))}
                                         </select>
                                     </div>
                                     <div className="flex flex-col"><label htmlFor="entry-people">Nº Pessoas</label><input id="entry-people" type="number" name="people" value={newEntry.people} onChange={handleInputChange} required className="p-2 rounded-md bg-gray-100 dark:bg-gray-700" /></div>
                                     <div className="flex flex-col"><label htmlFor="entry-available-time">Tempo Disp.</label><input id="entry-available-time" type="number" name="availableTime" value={newEntry.availableTime} onChange={handleInputChange} required className="p-2 rounded-md bg-gray-100 dark:bg-gray-700"/></div>
                                     <div className="flex flex-col">
                                         <label htmlFor="entry-product">Produto (Prioridade)</label>
                                         <select id="entry-product" name="productId" value={newEntry.productId} onChange={handleInputChange} required className="p-2 rounded-md bg-gray-100 dark:bg-gray-700">
                                             <option value="">Selecione...</option>
                                             {[...productsForSelectedDate].sort((a,b)=>a.name.localeCompare(b.name)).map(p=>(<option key={p.id} value={p.id}>{p.name}</option>))}
                                         </select>
                                     </div>
                                 </div>
                                 <div className="flex flex-col space-y-4">
                                     <div className="flex flex-wrap gap-4 items-end">
                                         <div className='flex flex-wrap gap-4 items-end'>
                                             {predictedLots.filter(p => !p.isUrgent).map((lot, index) => (
                                                 <div key={lot.id || index} className="flex flex-col min-w-[100px]">
                                                     <label className="text-sm truncate" htmlFor={`prod-input-${index}`}>Prod. ({lot.productName})</label>
                                                     <input id={`prod-input-${index}`} type="number" value={newEntry.productions[index] || ''} onChange={(e) => handleProductionChange(index, e.target.value)} className="p-2 rounded-md bg-gray-100 dark:bg-gray-700" />
                                                 </div>
                                             ))}
                                         </div>
                                         <div className="min-w-[150px] ml-auto">
                                             <button type="button" onClick={() => setShowUrgent(p => !p)} className="text-sm text-blue-500 hover:underline mb-2 flex items-center gap-1">
                                                 <PlusCircle size={14} />{showUrgent ? 'Remover item fora de ordem' : 'Adicionar item fora de ordem'}
                                             </button>
                                             {showUrgent && (
                                                 <div className="grid grid-cols-1 sm:grid-cols-2 gap-4 p-3 bg-blue-50 dark:bg-gray-800 rounded-lg">
                                                     <div className="flex flex-col">
                                                         <label htmlFor="urgent-lot">Lote Urgente</label>
                                                         <select id="urgent-lot" name="productId" value={urgentProduction.productId} onChange={handleUrgentChange} className="p-2 rounded-md bg-gray-100 dark:bg-gray-700">
                                                             <option value="">Selecione...</option>
                                                             {lots.filter(l=>l.status!=='completed').map(l=>(<option key={l.id} value={l.productId}>{l.productName}{l.customName?` - ${l.customName}`:''}</option>))}
                                                         </select>
                                                     </div>
                                                     <div className="flex flex-col"><label htmlFor="urgent-produced">Produzido (Urgente)</label><input id="urgent-produced" type="number" name="produced" value={urgentProduction.produced} onChange={handleUrgentChange} className="p-2 rounded-md bg-gray-100 dark:bg-gray-700"/></div>
                                                 </div>
                                             )}
                                         </div>
                                     </div>
                                    <div className="flex justify-end gap-4 items-center pt-4 border-t dark:border-gray-700">
                                        {predictedLotLabel && (
                                            <div className="flex flex-col justify-center items-center bg-blue-50 dark:bg-blue-900/30 p-2 rounded-md shadow-inner h-full min-h-[60px] w-48 text-center">
                                                <label className="text-sm font-medium text-gray-800 dark:text-gray-200">Lotes Previstos</label>
                                                <span className="font-semibold text-base text-blue-600 dark:text-blue-300">{predictedLotLabel}</span>
                                            </div>
                                        )}
                                        <div className="flex flex-col justify-center items-center bg-blue-100 dark:bg-blue-900/50 p-2 rounded-md shadow-inner h-full min-h-[60px] w-48">
                                            <label className="text-sm font-medium text-gray-800 dark:text-gray-200">Meta Prevista</label>
                                            <span className="font-bold text-xl text-blue-600 dark:text-blue-400">{goalPreview || '0'}</span>
                                        </div>
                                        <button type="submit" disabled={!isEntryFormValid} className="h-10 px-6 font-semibold rounded-md bg-blue-600 text-white hover:bg-blue-700 disabled:opacity-50 disabled:cursor-not-allowed w-full sm:w-auto">Adicionar</button>
                                    </div>
                                </div>
                            </form>
                        )}
                     </section>
                 )}
                  <section className="bg-white dark:bg-gray-900 p-6 rounded-2xl shadow-lg">
                      <h2 className="text-xl font-semibold mb-4 flex items-center"><Layers className="mr-2 text-blue-500"/> Controle de Lotes de Produção</h2>
                      {permissions.MANAGE_LOTS && <div className="mb-6 border-b pb-6 dark:border-gray-700">
                          <h3 className="text-lg font-medium mb-4">Criar Novo Lote</h3>
                          <form onSubmit={handleAddLot} className="grid grid-cols-1 md:grid-cols-4 gap-4 items-end">
                               <div className="flex flex-col">
                                   <label htmlFor="newLotProduct">Produto</label>
                                  <select id="newLotProduct" name="productId" value={newLot.productId} onChange={e => setNewLot({...newLot, productId: e.target.value})} required className="p-2 rounded-md bg-gray-100 dark:bg-gray-700">
                                      <option value="">Selecione...</option>
                                      {isTraveteDashboard ? (
                                          traveteGroupedProducts.map(group => (
                                              <option key={group.baseId} value={group.baseId}>
                                                  {group.baseName}
                                              </option>
                                          ))
                                      ) : (
                                          [...products]
                                              .sort((a,b)=>a.name.localeCompare(b.name))
                                              .map(p => (
                                                  <option key={p.id} value={p.id}>
                                                      {p.name}
                                                  </option>
                                              ))
                                      )}
                                  </select>
                               </div>
                               <div className="flex flex-col"><label htmlFor="newLotTarget">Quantidade</label><input type="number" id="newLotTarget" name="target" value={newLot.target} onChange={e => setNewLot({...newLot, target: e.target.value})} required className="p-2 rounded-md bg-gray-100 dark:bg-gray-700"/></div>
                               <div className="flex flex-col"><label htmlFor="newLotCustomName">Nome (Opcional)</label><input type="text" id="newLotCustomName" name="customName" value={newLot.customName} onChange={e => setNewLot({...newLot, customName: e.target.value})} className="p-2 rounded-md bg-gray-100 dark:bg-gray-700"/></div>
                               <button type="submit" className="h-10 px-6 font-semibold rounded-md bg-green-500 text-white hover:bg-green-600 w-full sm:w-auto">Criar Lote</button>
                          </form>
                      </div>}
                      <div className="flex gap-2 mb-4 border-b pb-2 dark:border-gray-700 flex-wrap">
                          <button onClick={() => setLotFilter('ongoing')} className={`px-3 py-1 text-sm rounded-full ${lotFilter==='ongoing' ? 'bg-blue-600 text-white' : 'bg-gray-200 dark:bg-gray-700'}`}>Em Andamento</button>
                          <button onClick={() => setLotFilter('completed')} className={`px-3 py-1 text-sm rounded-full ${lotFilter==='completed' ? 'bg-green-600 text-white' : 'bg-gray-200 dark:bg-gray-700'}`}>Concluídos</button>
                      </div>
                      <div className="space-y-4 max-h-96 overflow-y-auto pr-2">
                          {filteredLots.map((lot, index, arr) => {
                              let lotBgClass = 'bg-gray-50 dark:bg-gray-800';
                              if (lot.status === 'completed_missing' || lot.status === 'completed_exceeding') {
                                  lotBgClass = 'bg-gradient-to-r from-green-200 to-red-200 dark:from-green-800/50 dark:to-red-800/50';
                              } else if (lot.status === 'completed') {
                                  lotBgClass = 'bg-green-100 dark:bg-green-900/50';
                              }
                              return (
                              <div key={lot.id} className={`${lotBgClass} p-4 rounded-lg`}>
                                  <div className="flex justify-between items-start">
                                      <div className="flex items-center gap-2">
                                          {permissions.MANAGE_LOTS && !lot.status.startsWith('completed') && (
                                              <div className="flex flex-col"><button onClick={() => handleMoveLot(lot.id, 'up')} disabled={index===0} className="disabled:opacity-20"><ChevronUp size={16}/></button><button onClick={() => handleMoveLot(lot.id, 'down')} disabled={index===arr.length-1} className="disabled:opacity-20"><ChevronDown size={16}/></button></div>
                                          )}
                                          <div>
                                              <h4 className="font-bold text-lg">
                                                  {isTraveteDashboard
                                                      ? formatTraveteLotDisplayName(lot, products)
                                                      : `${lot.productName}${lot.customName ? ' - ' + lot.customName : ''}`}
                                              </h4>
                                              <div className="text-xs text-gray-500 dark:text-gray-400">
                                                  <p>Lote #{lot.sequentialId} | Prioridade: {index+1}</p>
                                                  <p>Criado por: {lot.createdBy?.email || 'N/A'}</p>
                                                  {lot.lastEditedBy && <p>Editado por: {lot.lastEditedBy.email}</p>}
                                              </div>
                                              {(lot.startDate || lot.endDate) && (
                                                  <p className="text-xs text-gray-500 dark:text-gray-400 mt-1">
                                                      {lot.startDate && `Início: ${new Date(lot.startDate).toLocaleString('pt-BR', { day: '2-digit', month: '2-digit', hour: '2-digit', minute: '2-digit' })}`}
                                                      {lot.endDate && ` | Fim: ${new Date(lot.endDate).toLocaleString('pt-BR', { day: '2-digit', month: '2-digit', hour: '2-digit', minute: '2-digit' })}`}
                                                  </p>
                                              )}
                                          </div>
                                      </div>
                                      <div className="flex items-center gap-4">
                                          {permissions.MANAGE_LOTS && <select 
                                              value={lot.status} 
                                              onChange={(e) => handleLotStatusChange(lot.id, e.target.value)} 
                                              className="text-xs font-semibold p-1 rounded-full bg-gray-200 dark:bg-gray-600 border-none appearance-none text-center"
                                          >
                                              { (lot.status === 'ongoing' || lot.status === 'future') ? ( 
                                                  <> 
                                                      <option value={lot.status}>{lot.status === 'future' ? 'Na Fila' : 'Em Andamento'}</option> 
                                                      <option value="completed">Concluir</option> 
                                                      <option value="completed_missing">Concluir c/ Falta</option>
                                                      <option value="completed_exceeding">Concluir c/ Sobra</option>
                                                  </> 
                                              ) : ( 
                                                  <> 
                                                      <option value={lot.status}>{
                                                          lot.status === 'completed' ? 'Concluído' :
                                                          lot.status === 'completed_missing' ? 'Com Falta' :
                                                          'Com Sobra'
                                                      }</option>
                                                      <option value="ongoing">Reabrir</option>
                                                  </> 
                                              )}
                                          </select>}
                                          <div className="flex gap-2">
                                              <button onClick={()=>setModalState({type:'lotObservation', data:lot})} title="Observação">
                                                  <MessageSquare size={18} className={lot.observation ? 'text-blue-500 hover:text-blue-400' : 'text-gray-500 hover:text-blue-400'}/>
                                              </button>
                                              {permissions.MANAGE_LOTS && <button onClick={()=>handleStartEditLot(lot)} title="Editar Lote"><Edit size={18} className="text-yellow-500 hover:text-yellow-400"/></button>}
                                              {permissions.MANAGE_LOTS && <button onClick={()=>handleDeleteLot(lot.id)} title="Excluir Lote"><Trash2 size={18} className="text-red-500 hover:text-red-400"/></button>}
                                          </div>
                                      </div>
                                  </div>
                                  <div className="mt-2">
                                      <div className="flex justify-between text-sm mb-1 items-center">
                                          <span>Progresso</span>
                                          {editingLotId === lot.id ? (
                                              <div className="flex items-center gap-2 flex-wrap">
                                                  <span>{lot.produced||0} / </span>
                                                  <input type="number" value={editingLotData.target} onChange={e=>setEditingLotData({...editingLotData,target:e.target.value})} className="p-1 w-24"/>
                                                  <input type="text" value={editingLotData.customName} onChange={e=>setEditingLotData({...editingLotData,customName:e.target.value})} className="p-1 w-32"/>
                                                  <button onClick={()=>handleSaveLotEdit(lot.id)}><Save size={16}/></button><button onClick={()=>setEditingLotId(null)}><XCircle size={16}/></button>
                                              </div>
                                          ) : (<span>{lot.produced||0} / {lot.target||0}</span>)}
                                      </div>
                                      <div className="w-full bg-gray-200 dark:bg-gray-600 h-2.5 rounded-full"><div className="bg-blue-600 h-2.5 rounded-full" style={{width: `${((lot.produced||0)/(lot.target||1))*100}%`}}></div></div>
                                  </div>
                              </div>
                          )})}
                      </div>
                  </section>

 
                  <section className="bg-white dark:bg-gray-900 p-6 rounded-2xl shadow-lg">
                      <h2 className="text-xl font-semibold mb-4 flex items-center"><Package className="mr-2 text-blue-500"/> Gerenciamento de Produtos</h2>
                      {isTraveteDashboard ? (
                          <div className="grid grid-cols-1 lg:grid-cols-2 gap-8">
                              {permissions.MANAGE_PRODUCTS && (
                                  <div className="space-y-4">
                                      <h3 className="text-lg font-medium">Cadastrar Produto Base</h3>
                                      <form onSubmit={handleAddProduct} className="space-y-4">
                                          <div>
                                              <label htmlFor="travete-base-name">Nome do Produto Base</label>
                                              <input
                                                  id="travete-base-name"
                                                  type="text"
                                                  value={traveteProductForm.baseName}
                                                  onChange={(e) => setTraveteProductForm(prev => ({ ...prev, baseName: e.target.value }))}
                                                  required
                                                  className="w-full p-2 rounded-md bg-gray-100 dark:bg-gray-700"
                                              />
                                          </div>
                                          <div className="space-y-3">
                                              <span className="text-sm font-semibold text-gray-700 dark:text-gray-200">Variações e Tempos</span>
                                              <div className="grid grid-cols-1 md:grid-cols-3 gap-4">
                                                  <div className="space-y-2">
                                                      <label className="flex items-center gap-2 text-sm font-medium">
                                                          <input
                                                              type="checkbox"
                                                              checked={traveteProductForm.createTwoNeedle}
                                                              onChange={(e) => handleTraveteVariationToggle('createTwoNeedle', e.target.checked)}
                                                          />
                                                          Travete 2 Agulhas
                                                      </label>
                                                      <input
                                                          type="number"
                                                          step="0.01"
                                                          min="0"
                                                          value={traveteProductForm.baseTime}
                                                          onChange={(e) => handleTraveteBaseTimeChange(e.target.value)}
                                                          className="w-full p-2 rounded-md bg-gray-100 dark:bg-gray-700"
                                                          placeholder="Tempo (min)"
                                                          required={traveteProductForm.createTwoNeedle}
                                                      />
                                                  </div>
                                                  <div className="space-y-2">
                                                      <label className="flex items-center gap-2 text-sm font-medium">
                                                          <input
                                                              type="checkbox"
                                                              checked={traveteProductForm.createOneNeedle}
                                                              onChange={(e) => handleTraveteVariationToggle('createOneNeedle', e.target.checked)}
                                                          />
                                                          Travete 1 Agulha
                                                      </label>
                                                      <input
                                                          type="number"
                                                          step="0.01"
                                                          min="0"
                                                          value={traveteProductForm.oneNeedleTime}
                                                          onChange={(e) => handleTraveteVariationTimeChange('oneNeedleTime', e.target.value)}
                                                          onBlur={() => handleTraveteVariationTimeBlur('oneNeedleTime')}
                                                          className={`w-full p-2 rounded-md bg-gray-100 dark:bg-gray-700 ${!traveteProductForm.createOneNeedle ? 'opacity-60' : ''}`}
                                                          placeholder="Tempo (min)"
                                                          required={traveteProductForm.createOneNeedle}
                                                          disabled={!traveteProductForm.createOneNeedle}
                                                      />
                                                  </div>
                                                  <div className="space-y-2">
                                                      <label className="flex items-center gap-2 text-sm font-medium">
                                                          <input
                                                              type="checkbox"
                                                              checked={traveteProductForm.createConventional}
                                                              onChange={(e) => handleTraveteVariationToggle('createConventional', e.target.checked)}
                                                          />
                                                          Travete Convencional
                                                      </label>
                                                      <input
                                                          type="number"
                                                          step="0.01"
                                                          min="0"
                                                          value={traveteProductForm.conventionalTime}
                                                          onChange={(e) => handleTraveteVariationTimeChange('conventionalTime', e.target.value)}
                                                          onBlur={() => handleTraveteVariationTimeBlur('conventionalTime')}
                                                          className={`w-full p-2 rounded-md bg-gray-100 dark:bg-gray-700 ${!traveteProductForm.createConventional ? 'opacity-60' : ''}`}
                                                          placeholder="Tempo (min)"
                                                          required={traveteProductForm.createConventional}
                                                          disabled={!traveteProductForm.createConventional}
                                                      />
                                                  </div>
                                              </div>
                                          </div>
                                          <button type="submit" className="w-full h-10 bg-green-600 text-white rounded-md hover:bg-green-700">Salvar</button>
                                      </form>
                                      <p className="text-xs text-gray-500 dark:text-gray-400">Escolha quais variações criar e ajuste os tempos caso precise personalizar algum cenário específico.</p>
                                  </div>
                              )}
                              <div className={!permissions.MANAGE_PRODUCTS ? 'lg:col-span-2' : ''}>
                                  <h3 className="text-lg font-medium mb-4">Produtos Base e Variações ({traveteGroupedProducts.length})</h3>
                                  <div className="space-y-4 max-h-72 overflow-y-auto pr-2">
                                      {traveteGroupedProducts.length > 0 ? (
                                          traveteGroupedProducts.map(group => (
                                              <div key={group.baseId} className="border border-gray-200 dark:border-gray-700 rounded-xl p-4 bg-gray-50 dark:bg-gray-800/40 space-y-3">
                                                  <div className="flex items-center justify-between">
                                                      <h4 className="text-lg font-semibold">{group.baseName}</h4>
                                                      <span className="text-xs uppercase tracking-wide text-gray-500">{group.variations.length} variações</span>
                                                  </div>
                                                  <table className="w-full text-sm">
                                                      <thead className="text-left text-xs uppercase tracking-wide text-gray-500 dark:text-gray-400">
                                                          <tr>
                                                              <th className="pb-1">Máquina</th>
                                                              <th className="pb-1">Produto</th>
                                                              <th className="pb-1">Tempo Atual</th>
                                                              <th className="pb-1">Criado Por</th>
                                                              <th className="pb-1">Última Edição</th>
                                                              {permissions.MANAGE_PRODUCTS && <th className="pb-1 text-center">Ações</th>}
                                                          </tr>
                                                      </thead>
                                                      <tbody className="divide-y divide-gray-200 dark:divide-gray-700">
                                                          {group.variations.map(variation => {
                                                              const history = variation.standardTimeHistory || [];
                                                              const latest = history[history.length - 1] || {};
                                                              const createdBy = variation.createdBy?.email || '--';
                                                              const editedBy = variation.lastEditedBy?.email || createdBy;
                                                              const isEditing = editingProductId === variation.id;
                                                              return (
                                                                  <tr key={variation.id} className="text-sm">
                                                                      <td className="py-2">{variation.machineType || '-'}</td>
                                                                      {isEditing ? (
                                                                          <>
                                                                              <td className="py-2">
                                                                                  <input
                                                                                      type="text"
                                                                                      value={editingProductData.name}
                                                                                      onChange={(e) => setEditingProductData(prev => ({ ...prev, name: e.target.value }))}
                                                                                      className="w-full p-1 rounded bg-gray-100 dark:bg-gray-600"
                                                                                  />
                                                                              </td>
                                                                              <td className="py-2">
                                                                                  <input
                                                                                      type="number"
                                                                                      step="0.01"
                                                                                      value={editingProductData.standardTime}
                                                                                      onChange={(e) => setEditingProductData(prev => ({ ...prev, standardTime: e.target.value }))}
                                                                                      className="w-full p-1 rounded bg-gray-100 dark:bg-gray-600"
                                                                                  />
                                                                              </td>
                                                                              <td className="py-2" colSpan={2}></td>
                                                                          </>
                                                                      ) : (
                                                                          <>
                                                                              <td className="py-2">{variation.name}</td>
                                                                              <td className="py-2">{latest.time ? `${latest.time} min` : 'N/A'}</td>
                                                                              <td className="py-2 text-xs truncate">{createdBy}</td>
                                                                              <td className="py-2 text-xs truncate">{editedBy}</td>
                                                                          </>
                                                                      )}
                                                                      {permissions.MANAGE_PRODUCTS && (
                                                                          <td className="py-2">
                                                                              <div className="flex gap-2 justify-center">
                                                                                  {isEditing ? (
                                                                                      <>
                                                                                          <button onClick={() => handleSaveProduct(variation.id)} title="Salvar"><Save size={18} className="text-green-500" /></button>
                                                                                          <button onClick={() => setEditingProductId(null)} title="Cancelar"><XCircle size={18} className="text-gray-500" /></button>
                                                                                      </>
                                                                                  ) : (
                                                                                      <>
                                                                                          <button onClick={() => handleStartEditProduct(variation)} title="Editar"><Edit size={18} className="text-yellow-500 hover:text-yellow-400" /></button>
                                                                                          <button onClick={() => handleDeleteProduct(variation.id)} title="Excluir"><Trash2 size={18} className="text-red-500 hover:text-red-400" /></button>
                                                                                      </>
                                                                                  )}
                                                                              </div>
                                                                          </td>
                                                                      )}
                                                                  </tr>
                                                              );
                                                          })}
                                                      </tbody>
                                                  </table>
                                              </div>
                                          ))
                                      ) : (
                                          <p>Nenhum produto cadastrado.</p>
                                      )}
                                  </div>
                              </div>
                          </div>
                      ) : (
                          <div className="grid grid-cols-1 lg:grid-cols-2 gap-8">
                           {permissions.MANAGE_PRODUCTS && <div>
                               <h3 className="text-lg font-medium mb-4">Cadastrar Novo Produto</h3>
                               <form onSubmit={handleAddProduct} className="space-y-3">
                                   <div><label htmlFor="newProductName">Nome</label><input type="text" id="newProductName" value={newProduct.name} onChange={e=>setNewProduct({...newProduct,name:e.target.value})} required className="w-full p-2 rounded-md bg-gray-100 dark:bg-gray-700"/></div>
                                   <div><label htmlFor="newProductTime">Tempo Padrão (min)</label><input type="number" id="newProductTime" value={newProduct.standardTime} onChange={e=>setNewProduct({...newProduct,standardTime:e.target.value})} step="0.01" required className="w-full p-2 rounded-md bg-gray-100 dark:bg-gray-700"/></div>
                                   <button type="submit" className="w-full h-10 bg-green-600 text-white rounded-md">Salvar</button>
                               </form>
                           </div>}
                           <div className={!permissions.MANAGE_PRODUCTS ? 'lg:col-span-2' : ''}>
                               <h3 className="text-lg font-medium mb-4">Produtos Cadastrados ({products.length})</h3>
                               <div className="overflow-auto max-h-60 rounded-lg border dark:border-gray-700">
                                   <table className="w-full text-left">
                                        <thead className="bg-gray-100 dark:bg-gray-700"><tr>
                                          <th className="p-3">Nome/Código</th>
                                          <th className="p-3">Tempo Padrão (na data)</th>
                                          <th className="p-3">Criado Por</th>
                                          <th className="p-3">Última Edição</th>
                                          {permissions.MANAGE_PRODUCTS && <th className="p-3 text-center">Ações</th>}
                                       </tr></thead>
                                       <tbody className="divide-y divide-gray-200 dark:divide-gray-600">
{[...products].sort((a, b) => a.name.localeCompare(b.name)).map(p => {
    const history = p.standardTimeHistory || [];
    const currentTime = history.length > 0 ? history[history.length - 1].time : 'N/A';

    const targetDateEnd = new Date(selectedDate);
    targetDateEnd.setHours(23, 59, 59, 999);
    const historicalEntry = history.filter(h => new Date(h.effectiveDate) <= targetDateEnd).pop();

    const didExistOnDate = !!historicalEntry;
    const historicalTime = historicalEntry ? historicalEntry.time : 'N/A';

    return (
    <tr key={p.id} className={!didExistOnDate ? 'bg-red-50 dark:bg-red-900/20' : ''}>
        {editingProductId === p.id ? (
            <>
                <td className="p-2"><input type="text" value={editingProductData.name} onChange={e => setEditingProductData({ ...editingProductData, name: e.target.value })} className="w-full p-1 rounded bg-gray-100 dark:bg-gray-600" /></td>
                <td className="p-2"><input type="number" step="0.01" value={editingProductData.standardTime} onChange={e => setEditingProductData({ ...editingProductData, standardTime: e.target.value })} className="w-full p-1 rounded bg-gray-100 dark:bg-gray-600" /></td>
                <td colSpan="2"></td>
                {permissions.MANAGE_PRODUCTS && <td className="p-3">
                    <div className="flex gap-2 justify-center">
                        <button onClick={() => handleSaveProduct(p.id)} title="Salvar"><Save size={18} className="text-green-500" /></button>
                        <button onClick={() => setEditingProductId(null)} title="Cancelar"><XCircle size={18} className="text-gray-500" /></button>
                    </div>
                </td>}
            </>
        ) : (
            <>
                <td className={`p-3 font-semibold ${!didExistOnDate ? 'text-red-500' : ''}`}>{p.name}{!didExistOnDate && ' (Não existia)'}</td>
                <td className="p-3">
                    {historicalTime} min
                    {didExistOnDate && currentTime !== historicalTime && <span className="text-xs text-gray-500 ml-2">(Atual: {currentTime} min)</span>}
                </td>
                <td className="p-3 text-xs truncate">{p.createdBy?.email}</td>
                <td className="p-3 text-xs truncate">{p.lastEditedBy?.email}</td>
                {permissions.MANAGE_PRODUCTS && <td className="p-3">
                    <div className="flex gap-2 justify-center">
                        <button onClick={() => handleStartEditProduct(p)} title="Editar"><Edit size={18} className="text-yellow-500 hover:text-yellow-400" /></button>
                        <button onClick={() => handleDeleteProduct(p.id)} title="Excluir"><Trash2 size={18} className="text-red-500 hover:text-red-400" /></button>
                    </div>
                </td>}
            </>
        )}
    </tr>
)})}
</tbody>
                                   </table>
                               </div>
                           </div>
                       </div>
                   )}
                  </section>

                   
                 {permissions.VIEW_TRASH && <section className="bg-white dark:bg-gray-900 p-6 rounded-2xl shadow-lg mt-8">
                     <h2 className="text-xl font-semibold mb-4 flex items-center"><Trash2 className="mr-2 text-red-500"/> Lixeira</h2>
                     <div className="space-y-4 max-h-96 overflow-y-auto pr-2">
                         {trashItems.filter(item => item.dashboardId === currentDashboard.id).length > 0 
                             ? trashItems.filter(item => item.dashboardId === currentDashboard.id).map(item=>(
                                 <TrashItemDisplay 
                                     key={item.id} 
                                     item={item} 
                                     products={products} 
                                     user={user} 
                                     onRestore={handleRestoreItem} 
                                     canRestore={permissions.RESTORE_TRASH} 
                                 />
                               )) 
                             : <p>Lixeira vazia.</p>}
                     </div>
                 </section>}
            </main>
        </div>
    );
};


const FullScreenAlert = ({ isOpen }) => {
    if (!isOpen) return null;

    return (
        <div className="fixed inset-0 bg-black bg-opacity-70 flex flex-col justify-center items-center z-[100] text-white animate-pulse">
            <span className="text-9xl" role="img" aria-label="Alerta">⚠️</span>
            <h1 className="text-6xl font-extrabold mt-4 text-red-500">EFICIÊNCIA ABAIXO DO ESPERADO!</h1>
        </div>
    );
};


const TvModeDisplay = ({ tvOptions, stopTvMode, dashboards }) => {
    const [theme] = useState(() => localStorage.getItem('theme') || 'dark');
    const [transitioning, setTransitioning] = useState(false);
    useEffect(() => { document.documentElement.classList.toggle('dark', theme === 'dark'); }, [theme]);

    const isCarousel = typeof tvOptions === 'object';
    const initialDashboardId = isCarousel ? tvOptions.dashboardIds[0] : tvOptions;

    const [currentDashboardId, setCurrentDashboardId] = useState(initialDashboardId);
    
    const [showFullScreenAlert, setShowFullScreenAlert] = useState(false);

    const changeDashboard = useCallback((newId) => {
        setTransitioning(true);
        setTimeout(() => {
            setCurrentDashboardId(newId);
            setTransitioning(false);
        }, 300);
    }, []);

    useEffect(() => {
        if (!isCarousel || tvOptions.dashboardIds.length <= 1) return;
        
        const interval = setInterval(() => {
            const currentIndex = tvOptions.dashboardIds.indexOf(currentDashboardId);
            const nextIndex = (currentIndex + 1) % tvOptions.dashboardIds.length;
            changeDashboard(tvOptions.dashboardIds[nextIndex]);
        }, tvOptions.interval);

        return () => clearInterval(interval);
    }, [tvOptions, isCarousel, currentDashboardId, changeDashboard]);

    const currentDashboard = useMemo(() => dashboards.find(d => d.id === currentDashboardId), [currentDashboardId, dashboards]);
    const isTraveteDashboard = currentDashboard?.id === 'travete';
    
    const [products, setProducts] = useState([]);
    const [allProductionData, setAllProductionData] = useState({});
    const [previewData, setPreviewData] = useState(null);

    useEffect(() => {
        if (!currentDashboard) return;

        const unsubProducts = onSnapshot(query(collection(db, `dashboards/${currentDashboard.id}/products`)), snap => {
            setProducts(snap.docs.map(d => d.data()));
        });
        
        const unsubProdData = onSnapshot(doc(db, `dashboards/${currentDashboard.id}/productionData`, "data"), snap => {
            setAllProductionData(snap.exists() ? snap.data() : {});
        });

        const unsubPreview = onSnapshot(doc(db, `dashboards/${currentDashboard.id}/previews/live`), (doc) => {
            if (doc.exists()) {
                setPreviewData(doc.data());
            } else {
                setPreviewData(null);
            }
        });

        return () => {
            unsubProducts();
            unsubProdData();
            unsubPreview();
        };

    }, [currentDashboard]);

    
    const [selectedDate, setSelectedDate] = useState(() => {
        const initial = new Date();
        initial.setHours(0, 0, 0, 0);
        return initial;
    });

    const handlePrevDay = useCallback(() => {
        setSelectedDate(prev => {
            const next = new Date(prev);
            next.setDate(prev.getDate() - 1);
            return next;
        });
    }, []);

    const handleNextDay = useCallback(() => {
        setSelectedDate(prev => {
            const next = new Date(prev);
            next.setDate(prev.getDate() + 1);
            return next;
        });
    }, []);

    const selectedDateLabel = useMemo(() => selectedDate.toLocaleDateString('pt-BR'), [selectedDate]);

    const isTodaySelected = useMemo(() => {
        const todayReference = new Date();
        todayReference.setHours(0, 0, 0, 0);
        return selectedDate.toDateString() === todayReference.toDateString();
    }, [selectedDate]);

    const productsForSelectedDate = useMemo(() => {
        const targetDate = new Date(selectedDate);
        targetDate.setHours(23, 59, 59, 999);

        return products
            .map(p => {
                if (!p.standardTimeHistory || p.standardTimeHistory.length === 0) return null;
                const validTimeEntry = p.standardTimeHistory.filter(h => new Date(h.effectiveDate) <= targetDate).pop();
                if (!validTimeEntry) return null;
                return { ...p, standardTime: validTimeEntry.time };
            })
            .filter(Boolean);
    }, [products, selectedDate]);

    const dateKey = selectedDate.toISOString().slice(0, 10);
    const productionData = useMemo(() => allProductionData[dateKey] || [], [allProductionData, dateKey]);

    const productMapForSelectedDate = useMemo(() => new Map(productsForSelectedDate.map(p => [p.id, p])), [productsForSelectedDate]);

    const processedData = useMemo(() => {
        if (isTraveteDashboard || !productionData || productionData.length === 0) return [];
        let cumulativeProduction = 0, cumulativeGoal = 0, cumulativeEfficiencySum = 0;
        return [...productionData].sort((a,b)=>(a.period||"").localeCompare(b.period||"")).map((item, index) => {
            let totalTimeValue = 0, totalProducedInPeriod = 0;
            const producedForDisplay = (item.productionDetails || []).map(d => `${d.produced || 0}`).join(' / ');
            (item.productionDetails || []).forEach(detail => {
                const product = productMapForSelectedDate.get(detail.productId);
                if (product?.standardTime) {
                    totalTimeValue += (detail.produced || 0) * product.standardTime;
                    totalProducedInPeriod += (detail.produced || 0);
                }
            });
            const totalAvailableTime = (item.people || 0) * (item.availableTime || 0);
            const efficiency = totalAvailableTime > 0 ? parseFloat(((totalTimeValue / totalAvailableTime) * 100).toFixed(2)) : 0;
            const numericGoal = (item.goalDisplay||"0").split(' / ').reduce((a,v)=>a+(parseInt(v.trim(),10)||0),0);
            const goalSegments = splitGoalSegments(item.goalDisplay || '');
            const goalForDisplay = goalSegments.length > 0
                ? goalSegments.join('/')
                : (numericGoal ? numericGoal.toString() : '0');
            cumulativeProduction += totalProducedInPeriod;
            cumulativeGoal += numericGoal;
            cumulativeEfficiencySum += efficiency;
            const cumulativeEfficiency = parseFloat((cumulativeEfficiencySum / (index + 1)).toFixed(2));
            return { ...item, produced:totalProducedInPeriod, goal:numericGoal, goalForDisplay, producedForDisplay, efficiency, cumulativeProduction, cumulativeGoal, cumulativeEfficiency };
        });
    }, [isTraveteDashboard, productionData, productMapForSelectedDate]);

    const traveteProcessedData = useMemo(() => {
        if (!isTraveteDashboard || !productionData || productionData.length === 0) return [];

        let cumulativeMeta = [];
        let cumulativeProduction = [];
        let cumulativeEfficiencySum = [];
        let cumulativeEntryCounts = [];

        return [...productionData]
            .sort((a, b) => (a.period || "").localeCompare(b.period || ""))
            .map((entry) => {
                const availableTime = parseFloat(entry.availableTime) || 0;

                const storedGoalBlocks = Array.isArray(entry.traveteGoalBlocks) ? entry.traveteGoalBlocks : null;
                const storedLotBlocks = Array.isArray(entry.traveteLotBlocks) ? entry.traveteLotBlocks : null;
                const entryGoalSegments = (entry.goalDisplay || '')
                    .split(' // ')
                    .map(segment => segment.trim());

                const employees = (entry.employeeEntries || []).map((emp, empIndex) => {
                    const productsArray = Array.isArray(emp.products) && emp.products.length > 0
                        ? emp.products
                        : (emp.productionDetails || []);
                    const producedFromProducts = productsArray.reduce((sum, detail) => sum + (parseInt(detail.produced, 10) || 0), 0);
                    const producedValue = producedFromProducts || (emp.produced !== undefined ? parseInt(emp.produced, 10) || 0 : 0);
                    const firstProduct = productsArray.find(detail => detail.productId) || (emp.productionDetails || [])[0] || null;
                    const productId = firstProduct?.productId || emp.productId || '';
                    const product = productMapForSelectedDate.get(productId);
                    const parsedStandardTime = parseFloat(emp.standardTime);
                    const fallbackStandardTimeRaw = firstProduct?.standardTime !== undefined
                        ? parseFloat(firstProduct.standardTime)
                        : (product?.standardTime || 0);
                    const fallbackStandardTime = (!Number.isNaN(fallbackStandardTimeRaw) && fallbackStandardTimeRaw > 0)
                        ? fallbackStandardTimeRaw
                        : 0;
                    const standardTime = (!Number.isNaN(parsedStandardTime) && parsedStandardTime > 0)
                        ? parsedStandardTime
                        : fallbackStandardTime;
                    const meta = (standardTime > 0 && availableTime > 0) ? Math.round(availableTime / standardTime) : 0;
                    const efficiency = (standardTime > 0 && availableTime > 0 && producedValue > 0)
                        ? parseFloat((((producedValue * standardTime) / availableTime) * 100).toFixed(2))
                        : 0;

                    cumulativeMeta[empIndex] = (cumulativeMeta[empIndex] || 0) + meta;
                    cumulativeProduction[empIndex] = (cumulativeProduction[empIndex] || 0) + producedValue;
                    cumulativeEfficiencySum[empIndex] = (cumulativeEfficiencySum[empIndex] || 0) + efficiency;
                    cumulativeEntryCounts[empIndex] = (cumulativeEntryCounts[empIndex] || 0) + 1;

                    const entriesCount = cumulativeEntryCounts[empIndex] || 1;
                    const cumulativeEfficiency = parseFloat(((cumulativeEfficiencySum[empIndex] || 0) / entriesCount).toFixed(2));
                    const productNames = productsArray
                        .map(detail => {
                            const detailProduct = productMapForSelectedDate.get(detail.productId);
                            return detailProduct?.name || null;
                        })
                        .filter(Boolean)
                        .join(' / ');

                    const goalBlock = storedGoalBlocks?.[empIndex] || null;
                    const lotBlock = storedLotBlocks?.[empIndex] || null;
                    const entryGoalDisplay = entryGoalSegments[empIndex] || '';
                    const goalBlockCurrent = goalBlock ? Number(goalBlock.current || 0) : meta;
                    const goalBlockNext = goalBlock ? Number(goalBlock.next || 0) : 0;
                    const goalBlockShowNext = goalBlock ? Boolean(goalBlock.showNext) && (goalBlock.next !== undefined && goalBlock.next !== null) : false;
                    const goalDisplayForEmployee = goalBlock
                        ? (() => {
                            const currentLabel = goalBlockCurrent > 0 ? goalBlockCurrent.toLocaleString('pt-BR') : '0';
                            const nextLabel = goalBlockShowNext
                                ? (goalBlockNext > 0 ? goalBlockNext.toLocaleString('pt-BR') : currentLabel)
                                : '';
                            if (goalBlockShowNext && nextLabel) return `${currentLabel}/${nextLabel}`;
                            if (goalBlockCurrent > 0) return currentLabel;
                            return '-';
                        })()
                        : (entryGoalDisplay || (meta > 0 ? meta.toLocaleString('pt-BR') : '-'));

                    const lotDisplayForEmployee = lotBlock
                        ? (() => {
                            const suffix = (lotBlock.machineType || '').replace(/^Travete\s*/i, '').trim();
                            const currentLabel = lotBlock.current
                                ? `${lotBlock.current}${suffix ? ` - ${suffix}` : ''}`
                                : '';
                            const nextLabel = lotBlock.next || '';
                            if (currentLabel) {
                                return nextLabel ? `${currentLabel}/${nextLabel}` : currentLabel;
                            }
                            return nextLabel || '-';
                        })()
                        : ((productNames || product?.name) ? (productNames || product?.name) : '-');

                    const producedSegments = productsArray.map(detail => {
                        const producedNumeric = parseInt(detail.produced, 10);
                        return Number.isNaN(producedNumeric) ? 0 : producedNumeric;
                    });
                    const sanitizedProducedSegments = producedSegments.filter((value, idx) => (idx === 0) || value > 0);
                    const producedDisplay = sanitizedProducedSegments.length > 0
                        ? sanitizedProducedSegments.map(value => value.toLocaleString('pt-BR')).join(' / ')
                        : producedValue.toLocaleString('pt-BR');

                    return {
                        ...emp,
                        produced: producedValue,
                        producedDisplay,
                        standardTime,
                        meta,
                        efficiency,
                        cumulativeMeta: cumulativeMeta[empIndex] || 0,
                        cumulativeProduced: cumulativeProduction[empIndex] || 0,
                        cumulativeEfficiency,
                        productName: productNames || product?.name || '',
                        metaDisplay: goalDisplayForEmployee,
                        lotDisplay: lotDisplayForEmployee,
                    };
                });

                return {
                    ...entry,
                    employees,
                };
            });
    }, [isTraveteDashboard, productionData, productMapForSelectedDate]);
 useMemo(() => {
        if (!isTraveteDashboard || !productionData || productionData.length === 0) return [];

        let cumulativeMeta = [];
        let cumulativeProduction = [];
        let cumulativeEfficiencySum = [];
        let cumulativeEntryCounts = [];

        return [...productionData]
            .sort((a, b) => (a.period || "").localeCompare(b.period || ""))
            .map((entry) => {
                const availableTime = parseFloat(entry.availableTime) || 0;

                const storedGoalBlocks = Array.isArray(entry.traveteGoalBlocks) ? entry.traveteGoalBlocks : null;
                const storedLotBlocks = Array.isArray(entry.traveteLotBlocks) ? entry.traveteLotBlocks : null;

                const employees = (entry.employeeEntries || []).map((emp, empIndex) => {
                    const productsArray = Array.isArray(emp.products) && emp.products.length > 0
                        ? emp.products
                        : (emp.productionDetails || []);
                    const producedFromProducts = productsArray.reduce((sum, detail) => sum + (parseInt(detail.produced, 10) || 0), 0);
                    const producedValue = producedFromProducts || (emp.produced !== undefined ? parseInt(emp.produced, 10) || 0 : 0);
                    const firstProduct = productsArray.find(detail => detail.productId) || (emp.productionDetails || [])[0] || null;
                    const productId = firstProduct?.productId || emp.productId || '';
                    const product = productMapForSelectedDate.get(productId);
                    const parsedStandardTime = parseFloat(emp.standardTime);
                    const fallbackStandardTimeRaw = firstProduct?.standardTime !== undefined
                        ? parseFloat(firstProduct.standardTime)
                        : (product?.standardTime || 0);
                    const fallbackStandardTime = (!Number.isNaN(fallbackStandardTimeRaw) && fallbackStandardTimeRaw > 0)
                        ? fallbackStandardTimeRaw
                        : 0;
                    const standardTime = (!Number.isNaN(parsedStandardTime) && parsedStandardTime > 0)
                        ? parsedStandardTime
                        : fallbackStandardTime;
                    const meta = (standardTime > 0 && availableTime > 0) ? Math.round(availableTime / standardTime) : 0;
                    const efficiency = (standardTime > 0 && availableTime > 0 && producedValue > 0)
                        ? parseFloat((((producedValue * standardTime) / availableTime) * 100).toFixed(2))
                        : 0;

                    cumulativeMeta[empIndex] = (cumulativeMeta[empIndex] || 0) + meta;
                    cumulativeProduction[empIndex] = (cumulativeProduction[empIndex] || 0) + producedValue;
                    cumulativeEfficiencySum[empIndex] = (cumulativeEfficiencySum[empIndex] || 0) + efficiency;
                    cumulativeEntryCounts[empIndex] = (cumulativeEntryCounts[empIndex] || 0) + 1;

                    const entriesCount = cumulativeEntryCounts[empIndex] || 1;
                    const cumulativeEfficiency = parseFloat(((cumulativeEfficiencySum[empIndex] || 0) / entriesCount).toFixed(2));
                    const productNames = productsArray
                        .map(detail => {
                            const detailProduct = productMapForSelectedDate.get(detail.productId);
                            return detailProduct?.name || null;
                        })
                        .filter(Boolean)
                        .join(' / ');

                    const goalBlock = storedGoalBlocks?.[empIndex] || null;
                    const lotBlock = storedLotBlocks?.[empIndex] || null;
                    const goalBlockCurrent = goalBlock ? Number(goalBlock.current || 0) : meta;
                    const goalBlockNext = goalBlock ? Number(goalBlock.next || 0) : 0;
                    const goalBlockShowNext = goalBlock ? Boolean(goalBlock.showNext) && (goalBlock.next !== undefined && goalBlock.next !== null) : false;
                    const goalDisplayForEmployee = goalBlock
                        ? (() => {
                            const currentLabel = goalBlockCurrent > 0 ? goalBlockCurrent.toLocaleString('pt-BR') : '0';
                            const nextLabel = goalBlockShowNext
                                ? (goalBlockNext > 0 ? goalBlockNext.toLocaleString('pt-BR') : currentLabel)
                                : '';
                            if (goalBlockShowNext && nextLabel) return `${currentLabel}/${nextLabel}`;
                            if (goalBlockCurrent > 0) return currentLabel;
                            return '-';
                        })()
                        : (meta > 0 ? meta.toLocaleString('pt-BR') : '-');

                    const lotDisplayForEmployee = lotBlock
                        ? (() => {
                            const suffix = (lotBlock.machineType || '').replace(/^Travete\s*/i, '').trim();
                            const currentLabel = lotBlock.current
                                ? `${lotBlock.current}${suffix ? ` - ${suffix}` : ''}`
                                : '';
                            const nextLabel = lotBlock.next || '';
                            if (currentLabel) {
                                return nextLabel ? `${currentLabel}/${nextLabel}` : currentLabel;
                            }
                            return nextLabel || '-';
                        })()
                        : ((productNames || product?.name) ? (productNames || product?.name) : '-');

                    return {
                        ...emp,
                        produced: producedValue,
                        standardTime,
                        meta,
                        efficiency,
                        cumulativeMeta: cumulativeMeta[empIndex] || 0,
                        cumulativeProduced: cumulativeProduction[empIndex] || 0,
                        cumulativeEfficiency,
                        productName: productNames || product?.name || '',
                        metaDisplay: goalDisplayForEmployee,
                        lotDisplay: lotDisplayForEmployee,
                    };
                });

                const metaBlockStrings = employees.length > 0
                    ? employees.map(emp => emp.metaDisplay || '-')
                    : [];
                const goalDisplay = entry.goalDisplay || (metaBlockStrings.length > 0 ? metaBlockStrings.join(' // ') : '- // -');
                const lotBlockStrings = employees.length > 0
                    ? employees.map(emp => emp.lotDisplay || '-')
                    : [];
                const lotDisplay = entry.lotDisplay || (lotBlockStrings.length > 0 ? lotBlockStrings.join(' // ') : '- // -');

                const producedDisplay = employees.length > 0
                    ? employees.map(emp => (emp.produced || 0).toLocaleString('pt-BR')).join(' // ')
                    : '0 // 0';

                const efficiencyDisplay = employees.length > 0
                    ? employees.map(emp => `${Number(emp.efficiency || 0).toFixed(2)}%`).join(' // ')
                    : '0% // 0%';

                const cumulativeMetaDisplay = employees.length > 0
                    ? employees.map(emp => (emp.cumulativeMeta || 0).toLocaleString('pt-BR')).join(' // ')
                    : '0 // 0';

                const cumulativeProducedDisplay = employees.length > 0
                    ? employees.map(emp => (emp.cumulativeProduced || 0).toLocaleString('pt-BR')).join(' // ')
                    : '0 // 0';

                const cumulativeEfficiencyDisplay = employees.length > 0
                    ? employees.map(emp => `${Number(emp.cumulativeEfficiency || 0).toFixed(2)}%`).join(' // ')
                    : '0% // 0%';

                const totalMeta = employees.reduce((sum, emp) => sum + (emp.meta || 0), 0);
                const totalProduced = employees.reduce((sum, emp) => sum + (emp.produced || 0), 0);
                const totalEfficiency = employees.length > 0
                    ? parseFloat((employees.reduce((sum, emp) => sum + (emp.efficiency || 0), 0) / employees.length).toFixed(2))
                    : 0;
                const totalCumulativeMeta = employees.reduce((sum, emp) => sum + (emp.cumulativeMeta || 0), 0);
                const totalCumulativeProduced = employees.reduce((sum, emp) => sum + (emp.cumulativeProduced || 0), 0);
                const totalCumulativeEfficiency = employees.length > 0
                    ? parseFloat((employees.reduce((sum, emp) => sum + (emp.cumulativeEfficiency || 0), 0) / employees.length).toFixed(2))
                    : 0;

                return {
                    ...entry,
                    employees,
                    goalDisplay,
                    producedDisplay,
                    efficiencyDisplay,
                    cumulativeMetaDisplay,
                    cumulativeProducedDisplay,
                    cumulativeEfficiencyDisplay,
                    lotDisplay,
                    totalMeta,
                    totalProduced,
                    totalEfficiency,
                    totalCumulativeMeta,
                    totalCumulativeProduced,
                    totalCumulativeEfficiency,
                    goalForDisplay: goalDisplay,
                };
            });
    }, [isTraveteDashboard, productionData, productMapForSelectedDate]);

    const traveteDataByPeriod = useMemo(() => {
        if (!isTraveteDashboard) return {};
        return traveteProcessedData.reduce((acc, entry) => {
            if (entry?.period) {
                acc[entry.period] = entry;
            }
            return acc;
        }, {});
    }, [isTraveteDashboard, traveteProcessedData]);
    
    const prevProductionData = usePrevious(productionData);
    
    useEffect(() => {
        if (prevProductionData && productionData.length > prevProductionData.length) {
            if (isTraveteDashboard) {
                const newTraveteEntry = traveteProcessedData[traveteProcessedData.length - 1];
                const efficiencyToCheck = newTraveteEntry?.totalEfficiency ?? 0;
                if (newTraveteEntry && efficiencyToCheck < 65) {
                    setShowFullScreenAlert(true);
                }
            } else {
                const newEntry = processedData[processedData.length - 1];
                if (newEntry && newEntry.efficiency < 65) {
                    setShowFullScreenAlert(true);
                }
            }
        }
    }, [productionData, prevProductionData, processedData, traveteProcessedData, isTraveteDashboard]);

    useEffect(() => {
        if (showFullScreenAlert) {
            const timer = setTimeout(() => {
                setShowFullScreenAlert(false);
            }, 5000);
            return () => clearTimeout(timer);
        }
    }, [showFullScreenAlert]);


    const monthlySummary = useMemo(() => {
        const referenceDate = new Date(selectedDate);
        const year = referenceDate.getFullYear();
        const month = referenceDate.getMonth();

        if (isTraveteDashboard) {
            let totalMonthlyProduction = 0;
            let totalMonthlyGoal = 0;
            let totalDailyEfficiency = 0;
            let productiveDaysCount = 0;

            Object.keys(allProductionData).forEach(dateStr => {
                try {
                    const date = new Date(dateStr + "T00:00:00");
                    if (date.getFullYear() !== year || date.getMonth() !== month) return;

                    const productsForDateMap = new Map(products
                        .map(p => {
                            const validTimeEntry = p.standardTimeHistory?.filter(h => new Date(h.effectiveDate) <= date).pop();
                            if (!validTimeEntry) return null;
                            return [p.id, { ...p, standardTime: validTimeEntry.time }];
                        })
                        .filter(Boolean));

                    const dayData = allProductionData[dateStr];
                    if (!dayData || dayData.length === 0) return;

                    let dayMetaPerEmployee = [];
                    let dayProductionPerEmployee = [];
                    let dayEfficiencyPerEmployee = [];

                    dayData.forEach(entry => {
                        (entry.employeeEntries || []).forEach((emp, index) => {
                            const producedFromDetails = (emp.productionDetails || []).reduce((sum, detail) => sum + (detail.produced || 0), 0);
                            const produced = emp.produced !== undefined ? parseInt(emp.produced, 10) || 0 : producedFromDetails;
                            const product = productsForDateMap.get(emp.productId);
                            const standardTime = product?.standardTime || 0;
                            const availableTime = entry.availableTime || 0;
                            const meta = (standardTime > 0 && availableTime > 0) ? Math.round(availableTime / standardTime) : 0;
                            const efficiency = (standardTime > 0 && availableTime > 0 && produced > 0)
                                ? (produced * standardTime) / availableTime * 100
                                : 0;

                            dayMetaPerEmployee[index] = (dayMetaPerEmployee[index] || 0) + meta;
                            dayProductionPerEmployee[index] = (dayProductionPerEmployee[index] || 0) + produced;
                            dayEfficiencyPerEmployee[index] = (dayEfficiencyPerEmployee[index] || 0) + efficiency;
                        });
                    });

                    const employeesCount = Math.max(dayMetaPerEmployee.length, dayEfficiencyPerEmployee.length);
                    if (employeesCount > 0) {
                        productiveDaysCount++;
                        totalMonthlyGoal += dayMetaPerEmployee.reduce((sum, value) => sum + (value || 0), 0);
                        totalMonthlyProduction += dayProductionPerEmployee.reduce((sum, value) => sum + (value || 0), 0);
                        const dailyAverageEfficiency = dayEfficiencyPerEmployee.reduce((sum, value) => sum + (value || 0), 0) /
                            (employeesCount * (dayData.length || 1));
                        totalDailyEfficiency += dailyAverageEfficiency || 0;
                    }
                } catch (e) {
                    console.error("Data inválida no sumário mensal:", dateStr);
                }
            });

            const averageMonthlyEfficiency = productiveDaysCount > 0
                ? parseFloat((totalDailyEfficiency / productiveDaysCount).toFixed(2))
                : 0;

            return { totalProduction: totalMonthlyProduction, totalGoal: totalMonthlyGoal, averageEfficiency: averageMonthlyEfficiency };
        }

        let totalMonthlyProduction = 0, totalMonthlyGoal = 0, totalDailyAverageEfficiencies = 0, productiveDaysCount = 0;

        Object.keys(allProductionData).forEach(dateStr => {
            try {
                const date = new Date(dateStr + "T00:00:00");
                const productsForDateMap = new Map(products
                    .map(p => {
                        const validTimeEntry = p.standardTimeHistory?.filter(h => new Date(h.effectiveDate) <= date).pop();
                        if (!validTimeEntry) return null;
                        return [p.id, { ...p, standardTime: validTimeEntry.time }];
                    })
                    .filter(Boolean));
                if(date.getFullYear() === year && date.getMonth() === month) {
                    const dayData = allProductionData[dateStr];
                    if (dayData && dayData.length > 0) {
                        productiveDaysCount++;
                        let dailyProduction = 0, dailyGoal = 0, dailyEfficiencySum = 0;
                        dayData.forEach(item => {
                            let periodProduction = 0, totalTimeValue = 0;
                            (item.productionDetails || []).forEach(detail => {
                                periodProduction += (detail.produced || 0);
                                const product = productsForDateMap.get(detail.productId);
                                if (product?.standardTime) totalTimeValue += (detail.produced || 0) * product.standardTime;
                            });
                            if (item.goalDisplay) dailyGoal += item.goalDisplay.split(' / ').reduce((acc, val) => acc + (parseInt(val.trim(), 10) || 0), 0);
                            dailyProduction += periodProduction;
                            const totalAvailableTime = (item.people || 0) * (item.availableTime || 0);
                            dailyEfficiencySum += totalAvailableTime > 0 ? (totalTimeValue / totalAvailableTime) * 100 : 0;
                        });
                        totalDailyAverageEfficiencies += dayData.length > 0 ? dailyEfficiencySum / dayData.length : 0;
                        totalMonthlyProduction += dailyProduction;
                        totalMonthlyGoal += dailyGoal;
                    }
                }
            } catch(e) { console.error("Data inválida no sumário mensal:", dateStr); }
        });
        const averageMonthlyEfficiency = productiveDaysCount > 0 ? parseFloat((totalDailyAverageEfficiencies / productiveDaysCount).toFixed(2)) : 0;
        return { totalProduction: totalMonthlyProduction, totalGoal: totalMonthlyGoal, averageEfficiency: averageMonthlyEfficiency };
    }, [isTraveteDashboard, allProductionData, selectedDate, products]);

    const handleNextDash = () => {
        const i = dashboards.findIndex(d=>d.id===currentDashboardId);
        const nextId = dashboards[(i+1)%dashboards.length].id;
        changeDashboard(nextId);
    };
    const handlePrevDash = () => {
        const i = dashboards.findIndex(d=>d.id===currentDashboardId);
        const prevId = dashboards[(i-1+dashboards.length)%dashboards.length].id;
        changeDashboard(prevId);
    };
    
    const renderTvTable = () => {
        if (isTraveteDashboard) {
            const getPeopleTimeValue = (period) => {
                const entry = traveteDataByPeriod[period];
                if (entry) {
                    const peopleCount = entry.employeeEntries?.length || entry.people || entry.employees?.length || 0;
                    const availableTime = entry.availableTime || 0;
                    return `${peopleCount} / ${availableTime} min`;
                }
                if (isTodaySelected && previewData && previewData.period === period) {
                    const peopleCount = previewData.people || (previewData.employeeEntries?.length || 0);
                    const availableTime = previewData.availableTime || 0;
                    return `${peopleCount} / ${availableTime} min`;
                }
                return '- / -';
            };

            const getAlteracaoValue = (period) => {
                const entry = traveteDataByPeriod[period];
                if (entry) {
                    if (entry.lotDisplay) {
                        return entry.lotDisplay;
                    }
                    if (entry.employees?.length) {
                        const names = entry.employees
                            .map(emp => emp.lotDisplay || emp.productName || '')
                            .filter(Boolean);
                        if (names.length) {
                            return names.join(' // ');
                        }
                    }
                }
                if (isTodaySelected && previewData && previewData.period === period) {
                    if (previewData.lotDisplayName) {
                        return previewData.lotDisplayName;
                    }
                    const previewNames = (previewData.employeeEntries || [])
                        .map(emp => {
                            const productLots = (emp.products || [])
                                .map(item => item.lotName || '')
                                .filter(Boolean)
                                .join(' / ');
                            if (productLots) return productLots;
                            return emp.machineType;
                        })
                        .filter(Boolean);
                    if (previewNames.length) {
                        return previewNames.join(' // ');
                    }
                }
                return '-';
            };

            const formatTraveteEmployeeProduction = (employee) => {
                const productDetails = Array.isArray(employee.products) && employee.products.length > 0
                    ? employee.products
                    : (employee.productionDetails || []);

                if (productDetails.length > 0) {
                    const producedSegments = productDetails.map(detail => parseInt(detail.produced, 10) || 0);
                    const sanitizedSegments = producedSegments.filter((value, idx) => (idx === 0) || value > 0);

                    if (sanitizedSegments.length > 1) {
                        return sanitizedSegments
                            .map(value => value.toLocaleString('pt-BR'))
                            .join(' / ');
                    }

                    if (sanitizedSegments.length === 1) {
                        return sanitizedSegments[0].toLocaleString('pt-BR');
                    }
                }

                const producedValue = employee.produced !== undefined
                    ? parseInt(employee.produced, 10) || 0
                    : 0;

                return producedValue.toLocaleString('pt-BR');
            };

            const joinTraveteEmployees = (entry, mapper, fallbackValue = '-') => {
                const employees = entry?.employees || [];
                if (employees.length === 0) {
                    return null;
                }

                const formattedValues = employees.map((employee, index) => {
                    const rawValue = mapper(employee, index);
                    if (rawValue === null || rawValue === undefined) {
                        return '';
                    }
                    if (typeof rawValue === 'number') {
                        return rawValue.toLocaleString('pt-BR');
                    }
                    return String(rawValue);
                });

                const hasContent = formattedValues.some(value => value !== '');
                if (!hasContent) {
                    if (fallbackValue === null) {
                        return null;
                    }
                    return employees.map(() => fallbackValue).join(' // ');
                }

                return formattedValues.map(value => (value === '' ? fallbackValue : value)).join(' // ');
            };

            const getTraveteCellContent = (period, rowKey) => {
                const entry = traveteDataByPeriod[period];
                if (entry) {
                    switch (rowKey) {
                        case 'goalDisplay': {
                            const directValue = entry.goalDisplay;
                            if (directValue) return directValue;
                            const fallback = joinTraveteEmployees(entry, (emp) => {
                                if (emp.metaDisplay) return emp.metaDisplay;
                                if (typeof emp.meta === 'number' && emp.meta > 0) {
                                    return emp.meta;
                                }
                                return null;
                            });
                            return fallback || '-';
                        }
                        case 'producedDisplay': {
                            const directValue = entry.producedDisplay;
                            if (directValue) return directValue;
                            const fallback = joinTraveteEmployees(entry, (emp) => {
                                if (emp.producedDisplay) return emp.producedDisplay;
                                return formatTraveteEmployeeProduction(emp);
                            }, '0');
                            return fallback || '0 // 0';
                        }
                        case 'efficiencyDisplay': {
                            const directValue = entry.efficiencyDisplay;
                            if (directValue) return directValue;
                            const fallback = joinTraveteEmployees(entry, (emp) => {
                                const raw = typeof emp.efficiency === 'number'
                                    ? emp.efficiency
                                    : parseFloat(emp.efficiency);
                                const value = Number.isFinite(raw) ? raw : 0;
                                return `${value.toFixed(2)}%`;
                            }, '0%');
                            return fallback || '0% // 0%';
                        }
                        case 'cumulativeMetaDisplay': {
                            const directValue = entry.cumulativeMetaDisplay;
                            if (directValue) return directValue;
                            const fallback = joinTraveteEmployees(entry, (emp) => {
                                const raw = typeof emp.cumulativeMeta === 'number'
                                    ? emp.cumulativeMeta
                                    : parseInt(emp.cumulativeMeta, 10);
                                const value = Number.isFinite(raw) ? raw : 0;
                                return value;
                            }, '0');
                            return fallback || '0 // 0';
                        }
                        case 'cumulativeProducedDisplay': {
                            const directValue = entry.cumulativeProducedDisplay;
                            if (directValue) return directValue;
                            const fallback = joinTraveteEmployees(entry, (emp) => {
                                const raw = typeof emp.cumulativeProduced === 'number'
                                    ? emp.cumulativeProduced
                                    : parseInt(emp.cumulativeProduced, 10);
                                const value = Number.isFinite(raw) ? raw : 0;
                                return value;
                            }, '0');
                            return fallback || '0 // 0';
                        }
                        case 'cumulativeEfficiencyDisplay': {
                            const directValue = entry.cumulativeEfficiencyDisplay;
                            if (directValue) return directValue;
                            const fallback = joinTraveteEmployees(entry, (emp) => {
                                const raw = typeof emp.cumulativeEfficiency === 'number'
                                    ? emp.cumulativeEfficiency
                                    : parseFloat(emp.cumulativeEfficiency);
                                const value = Number.isFinite(raw) ? raw : 0;
                                return `${value.toFixed(2)}%`;
                            }, '0%');
                            return fallback || '0% // 0%';
                        }
                        default:
                            return '-';
                    }
                }
                if (rowKey === 'goalDisplay' && isTodaySelected && previewData && previewData.period === period) {
                    return previewData.goalDisplay || '-';
                }
                return '-';
            };

            const traveteRows = [
                { key: 'goalDisplay', label: 'Meta', highlight: 'text-blue-600', previewHighlight: 'text-yellow-500' },
                { key: 'producedDisplay', label: 'Produção' },
                { key: 'efficiencyDisplay', label: 'Eficiência', isColor: true, getValues: (entry) => entry.employees?.map(emp => emp.efficiency || 0) || [] },
                { key: 'cumulativeMetaDisplay', label: 'Meta Acum.' },
                { key: 'cumulativeProducedDisplay', label: 'Prod. Acum.' },
                { key: 'cumulativeEfficiencyDisplay', label: 'Efic. Acum.', isColor: true, getValues: (entry) => entry.employees?.map(emp => emp.cumulativeEfficiency || 0) || [] },
                { key: 'monthlyGoal', label: 'Meta Mês', isMonthly: true, value: monthlySummary.totalGoal.toLocaleString('pt-BR') },
                { key: 'monthlyProduction', label: 'Prod. Mês', isMonthly: true, value: monthlySummary.totalProduction.toLocaleString('pt-BR') },
                { key: 'monthlyEfficiency', label: 'Efic. Mês', isMonthly: true, isColor: true, value: `${monthlySummary.averageEfficiency}%` },
            ];

            const shouldWarnLowEfficiency = (entry) => entry?.employees?.some(emp => (emp.efficiency || 0) < 70);

            return (
                <div className="overflow-x-auto w-full text-center p-6 border-4 border-blue-900 rounded-xl shadow-2xl bg-white text-gray-900 responsive-tv">
                    <table className="min-w-full table-fixed">
                        <thead className="text-white bg-blue-500">
                            <tr>
                                <th colSpan={FIXED_PERIODS.length + 1} className="p-4 text-5xl relative">
                                    <div className="absolute top-2 left-2 flex items-center gap-2">
                                        <button onClick={stopTvMode} className="p-2 bg-red-600 text-white rounded-full flex items-center gap-1 text-sm"><XCircle size={18} /> SAIR</button>
                                        {!isCarousel && (
                                            <>
                                                <button onClick={handlePrevDash} className="p-2 bg-blue-700 text-white rounded-full"><ArrowLeft size={18} /></button>
                                                <button onClick={handleNextDash} className="p-2 bg-blue-700 text-white rounded-full"><ArrowRight size={18} /></button>
                                            </>
                                        )}
                                    </div>
                                    {!isCarousel && (
                                        <div className="absolute top-2 right-2 flex items-center gap-2">
                                            <button onClick={handlePrevDay} className="px-3 py-1 bg-blue-700 text-white rounded-full text-sm">⬅ Dia anterior</button>
                                            <button onClick={handleNextDay} className="px-3 py-1 bg-blue-700 text-white rounded-full text-sm">Dia seguinte ➡</button>
                                        </div>
                                    )}
                                    {currentDashboard.name.toUpperCase()} - {selectedDateLabel}
                                </th>
                            </tr>
                            <tr>
                                <th className="p-2 text-left">Resumo</th>
                                {FIXED_PERIODS.map(period => {
                                    const entry = traveteDataByPeriod[period];
                                    const isPreviewSlot = !entry && previewData && previewData.period === period;
                                    return (
                                        <th key={period} className={`p-2 text-sm ${isPreviewSlot ? 'text-yellow-300' : ''}`}>
                                            {getPeopleTimeValue(period)}
                                        </th>
                                    );
                                })}
                            </tr>
                            <tr>
                                <th className="p-2 text-left">Alteração</th>
                                {FIXED_PERIODS.map(period => {
                                    const entry = traveteDataByPeriod[period];
                                    const isPreviewSlot = !entry && previewData && previewData.period === period;
                                    return (
                                        <th key={period} className={`p-2 text-base ${isPreviewSlot ? 'text-yellow-300' : ''}`}>
                                            {getAlteracaoValue(period)}
                                        </th>
                                    );
                                })}
                            </tr>
                            <tr>
                                <th className="p-3 text-left">Hora</th>
                                {FIXED_PERIODS.map(period => (
                                    <th key={period} className="p-3 text-3xl">{period}</th>
                                ))}
                            </tr>
                        </thead>
                        <tbody className="text-2xl divide-y divide-gray-200">
                            {traveteRows.map(row => (
                                <tr key={row.key} className={row.isMonthly ? 'bg-gray-100' : ''}>
                                    <td className="p-3 font-bold text-left sticky left-0 bg-gray-200">{row.label}</td>
                                    {row.isMonthly ? (
                                        <td colSpan={FIXED_PERIODS.length} className={`p-3 font-extrabold ${row.isColor ? (parseFloat(row.value) < 65 ? 'text-red-500' : 'text-green-600') : ''}`}>
                                            {row.value}
                                        </td>
                                    ) : (
                                        FIXED_PERIODS.map(period => {
                                            const entry = traveteDataByPeriod[period];
                                            const isPreviewSlot = !entry && isTodaySelected && previewData && previewData.period === period;
                                            let cellClass = 'p-3 font-extrabold';
                                            let cellContent = getTraveteCellContent(period, row.key);

                                            if (row.key === 'goalDisplay') {
                                                if (entry) {
                                                    cellClass += ` ${row.highlight}`;
                                                } else if (isPreviewSlot) {
                                                    cellClass += ` ${row.previewHighlight || 'text-yellow-500'}`;
                                                }
                                            } else if (row.isColor && entry && cellContent !== '-') {
                                                const values = row.getValues ? row.getValues(entry) : [];
                                                const hasLow = values.some(value => Number(value) < 65);
                                                cellClass += hasLow ? ' text-red-500' : ' text-green-600';
                                            }

                                            const warningNeeded = row.key === 'producedDisplay' && entry && shouldWarnLowEfficiency(entry);

                                            return (
                                                <td key={period} className={cellClass}>
                                                    {warningNeeded && (
                                                        <span role="img" aria-label="Alerta" className="text-yellow-400 text-3xl">⚠️ </span>
                                                    )}
                                                    {cellContent}
                                                </td>
                                            );
                                        })
                                    )}
                                </tr>
                            ))}
                        </tbody>
                    </table>
                </div>
            );
        }

        const dataByPeriod = processedData.reduce((acc, curr) => ({ ...acc, [curr.period]: curr }), {});

        const getPeopleTimeValue = (p) => dataByPeriod[p] ? `${dataByPeriod[p].people} / ${dataByPeriod[p].availableTime} min` : '- / -';
        const getProductionValue = (p) => dataByPeriod[p]?.producedForDisplay || '-';
        const getAlteracaoValue = (p) => {
            const launched = dataByPeriod[p];
            if (launched && launched.productionDetails?.length > 0) {
                return launched.productionDetails.map(d => productMapForSelectedDate.get(d.productId)?.name).filter(Boolean).join(' / ');
            }
            if (isTodaySelected && previewData && previewData.period === p) {
                return previewData.productName;
            }
            return '-';
        };

        const TV_ROWS = [
            { key: 'meta', label: 'Meta', formatter: (p) => dataByPeriod[p]?.goalForDisplay || dataByPeriod[p]?.goal || '-' },
            { key: 'producedForDisplay', label: 'Produção', formatter: getProductionValue },
            { key: 'efficiency', label: 'Eficiência', isColor: true, formatter: (p) => dataByPeriod[p] ? `${dataByPeriod[p].efficiency}%` : '-' },
            { key: 'cumulativeGoal', label: 'Meta Acum.', formatter: (p) => dataByPeriod[p]?.cumulativeGoal.toLocaleString('pt-BR') || '-' },
            { key: 'cumulativeProduction', label: 'Prod. Acum.', formatter: (p) => dataByPeriod[p]?.cumulativeProduction.toLocaleString('pt-BR') || '-' },
            { key: 'cumulativeEfficiency', label: 'Efic. Acum.', isColor: true, formatter: (p) => dataByPeriod[p] ? `${dataByPeriod[p].cumulativeEfficiency}%` : '-' },
            { key: 'monthlyGoal', label: 'Meta Mês', isMonthly: true, value: monthlySummary.totalGoal.toLocaleString('pt-BR') },
            { key: 'monthlyProduction', label: 'Prod. Mês', isMonthly: true, value: monthlySummary.totalProduction.toLocaleString('pt-BR') },
            { key: 'monthlyEfficiency', label: 'Efic. Mês', isMonthly: true, isColor: true, value: `${monthlySummary.averageEfficiency}%` },
        ];

        return (
            <div className="overflow-x-auto w-full text-center p-6 border-4 border-blue-900 rounded-xl shadow-2xl bg-white text-gray-900">
                <table className="min-w-full table-fixed">
                    <thead className="text-white bg-blue-500">
                        <tr><th colSpan={FIXED_PERIODS.length + 1} className="p-4 text-5xl relative">
                            <div className="absolute top-2 left-2 flex items-center gap-2">
                                <button onClick={stopTvMode} className="p-2 bg-red-600 text-white rounded-full flex items-center gap-1 text-sm"><XCircle size={18} /> SAIR</button>
                                {!isCarousel && (
                                    <>
                                        <button onClick={handlePrevDash} className="p-2 bg-blue-700 text-white rounded-full"><ArrowLeft size={18} /></button>
                                        <button onClick={handleNextDash} className="p-2 bg-blue-700 text-white rounded-full"><ArrowRight size={18} /></button>
                                    </>
                                )}
                            </div>
                            {!isCarousel && (
                                <div className="absolute top-2 right-2 flex items-center gap-2">
                                    <button onClick={handlePrevDay} className="px-3 py-1 bg-blue-700 text-white rounded-full text-sm">⬅ Dia anterior</button>
                                    <button onClick={handleNextDay} className="px-3 py-1 bg-blue-700 text-white rounded-full text-sm">Dia seguinte ➡</button>
                                </div>
                            )}
                            {currentDashboard.name.toUpperCase()} - {selectedDateLabel}
                        </th></tr>
                        <tr><th className="p-2 text-left">Resumo</th>{FIXED_PERIODS.map(p => <th key={p} className="p-2 text-sm">{getPeopleTimeValue(p)}</th>)}</tr>
                        <tr><th className="p-2 text-left">Alteração</th>{FIXED_PERIODS.map(p => {
                            const launched = dataByPeriod[p];
                            const isPreviewSlot = isTodaySelected && previewData && previewData.period === p && !launched;
                            return <th key={p} className={`p-2 text-base ${isPreviewSlot ? 'text-yellow-300' : ''}`}>{getAlteracaoValue(p)}</th>
                        })}</tr>
                        <tr><th className="p-3 text-left">Hora</th>{FIXED_PERIODS.map(p => <th key={p} className="p-3 text-3xl">{p}</th>)}</tr>
                    </thead>
                    <tbody className="text-2xl divide-y divide-gray-200">
                        {TV_ROWS.map(row => (
                            <tr key={row.key} className={row.isMonthly ? 'bg-gray-100' : ''}>
                                <td className="p-3 font-bold text-left sticky left-0 bg-gray-200">{row.label}</td>
                                {row.isMonthly ? (
                                    <td colSpan={FIXED_PERIODS.length} className={`p-3 font-extrabold ${row.isColor ? (parseFloat(row.value) < 65 ? 'text-red-500' : 'text-green-600') : ''}`}>{row.value}</td>
                                ) : (
                                    FIXED_PERIODS.map(p => {
                                        const launched = dataByPeriod[p];
                                        let cellContent, cellClass = 'p-3 font-extrabold';

                                        if (row.key === 'meta') {
                                            if (launched) {
                                                cellContent = launched.goalForDisplay;
                                                cellClass += ' text-blue-600';
                                            } else if (previewData && previewData.period === p) {
                                                cellContent = previewData.goalDisplay;
                                                cellClass += ' text-yellow-500';
                                            } else {
                                                cellContent = '-';
                                            }
                                        } else {
                                            cellContent = row.formatter(p);
                                            if (row.isColor && cellContent !== '-') {
                                                const numericVal = dataByPeriod[p]?.[row.key];
                                                cellClass += parseFloat(numericVal) < 65 ? ' text-red-500' : ' text-green-600';
                                            }
                                        }

                                        const efficiency = dataByPeriod[p]?.efficiency;

                                        return <td key={p} className={cellClass}>
                                            {row.key === 'producedForDisplay' && launched && efficiency != null && efficiency < 70 && (
                                              <span role="img" aria-label="Alerta" className="text-yellow-400 text-3xl">⚠️ </span>
                                            )}
                                            {cellContent}
                                        </td>;
                                    })
                                )}
                            </tr>
                        ))}
                    </tbody>
                </table>
            </div>
        );
    };

    if (!currentDashboard) {
        return <div className="min-h-screen bg-gray-100 dark:bg-black flex justify-center items-center"><p className="text-xl">Carregando...</p></div>;
    }

    return (
        <div className="min-h-screen p-4 md:p-8 bg-gray-100 dark:bg-gray-900 flex flex-col items-center justify-center font-sans space-y-8">
            <FullScreenAlert isOpen={showFullScreenAlert} />
            <div className={`w-full transition-opacity duration-300 ${transitioning ? 'opacity-0' : 'opacity-100'}`}>
                {renderTvTable()}
            </div>
            <p className="text-sm text-gray-500 mt-4">Última atualização: {new Date().toLocaleTimeString('pt-BR')}</p>
        </div>
    );
};


// #####################################################################
// #                                                                   #
// #               COMPONENTE RAIZ E LÓGICA DE NAVEGAÇÃO               #
// #                                                                   #
// #####################################################################

const AppContent = () => {
    const { user, loading } = useAuth();
    const [currentApp, setCurrentApp] = useState('cronoanalise');
    const [tvMode, setTvMode] = useState(null);
    const [currentDashboardIndex, setCurrentDashboardIndex] = useState(() => {
        const savedIndex = localStorage.getItem('lastDashboardIndex');
        return savedIndex ? parseInt(savedIndex, 10) : 0;
    });

    const [dashboards, setDashboards] = useState([]);
    const [usersWithRoles, setUsersWithRoles] = useState([]);
    const [userPermissions, setUserPermissions] = useState({});

    useEffect(() => {
        localStorage.setItem('lastDashboardIndex', currentDashboardIndex);
    }, [currentDashboardIndex]);
    
    useEffect(() => {
        if (!user) {
            setUserPermissions({});
            setDashboards([]);
            setUsersWithRoles([]);
            return;
        }

        let unsubDashboards; 

        const setupDataAndListeners = async () => {
            try {
                // --- Etapa 1: Verificar e criar dashboards iniciais (apenas uma vez) ---
                const dashboardsQuery = query(collection(db, "dashboards"), orderBy("order"));
                const initialDashboardsSnap = await getDocs(dashboardsQuery);
                
                if (initialDashboardsSnap.empty) {
                    console.log("Nenhum dashboard encontrado, criando dados iniciais...");
                    const batch = writeBatch(db);
                    initialDashboards.forEach(dash => {
                        const docRef = doc(db, "dashboards", dash.id);
                        batch.set(docRef, dash);
                    });
                    await batch.commit();
                    console.log("Dashboards iniciais criados com sucesso.");
                }

                // --- Etapa 2: Iniciar o listener em tempo real para dashboards ---
                unsubDashboards = onSnapshot(dashboardsQuery, (snap) => {
                    const fetchedDashboards = snap.docs.map(d => d.data());
                    setDashboards(fetchedDashboards);
                }, (error) => {
                    console.error("Erro no listener de Dashboards:", error);
                });

                // --- Etapa 3: Buscar dados de usuários e permissões (apenas uma vez) ---
                const rolesSnap = await getDocs(collection(db, "roles"));
                const rolesData = new Map(rolesSnap.docs.map(d => [d.id, d.data()]));

                const usersSnap = await getDocs(collection(db, "users"));
                const usersData = usersSnap.docs.map(d => ({ uid: d.id, ...d.data() }));
                
                const combinedUsers = usersData.map(u => ({ ...u, permissions: rolesData.get(u.uid)?.permissions || [] }));
                setUsersWithRoles(combinedUsers);

                const currentUserPermissionsDoc = rolesData.get(user.uid);
                let permissionsList = currentUserPermissionsDoc?.permissions || [];
                
                if (currentUserPermissionsDoc?.role === 'admin') {
                     permissionsList = Object.keys(ALL_PERMISSIONS);
                }
                
                const permissionsMap = {};
                for (const key in ALL_PERMISSIONS) {
                    permissionsMap[key] = permissionsList.includes(key);
                }
                
                setUserPermissions(permissionsMap);

            } catch (error) {
                console.error("ERRO CRÍTICO AO CONFIGURAR DADOS:", error);
            }
        };

        setupDataAndListeners();

        return () => {
            if (unsubDashboards) {
                unsubDashboards();
            }
        };
    }, [user]);


    const startTvMode = useCallback((options) => setTvMode(options), []);
    const stopTvMode = useCallback(() => setTvMode(null), []);

    if (loading) {
        return <div className="min-h-screen bg-gray-100 dark:bg-black flex justify-center items-center"><p className="text-xl">Carregando autenticação...</p></div>;
    }
    
    if (!user) {
        return <LoginPage />;
    }

    if (dashboards.length === 0 || Object.keys(userPermissions).length === 0) {
        return <div className="min-h-screen bg-gray-100 dark:bg-black flex justify-center items-center"><p className="text-xl">Carregando dados do usuário...</p></div>;
    }

    if (tvMode && currentApp === 'cronoanalise') {
        return <TvModeDisplay tvOptions={tvMode} stopTvMode={stopTvMode} dashboards={dashboards} />;
    }

    if (currentApp === 'stock') {
        return <StockManagementApp onNavigateToCrono={() => setCurrentApp('cronoanalise')} />;
    }
    
    return <CronoanaliseDashboard 
        onNavigateToStock={() => setCurrentApp('stock')}
        user={user}
        permissions={userPermissions}
        startTvMode={startTvMode} 
        dashboards={dashboards}
        users={usersWithRoles}
        roles={defaultRoles}
        currentDashboardIndex={currentDashboardIndex}
        setCurrentDashboardIndex={setCurrentDashboardIndex}
    />;
};

const App = () => {
    return (
        <AuthProvider>
            <AppContent />
        </AuthProvider>
    );
};


export default App;<|MERGE_RESOLUTION|>--- conflicted
+++ resolved
@@ -446,11 +446,7 @@
     return products.find(p => p.machineType === machineType && (p.baseProductId === baseId || p.id === baseId)) || null;
 };
 
-<<<<<<< HEAD
 const computeTraveteStandardTime = (
-=======
-const deriveTraveteStandardTime = (
->>>>>>> 666ebd61
     lotId,
     machineType,
     lots = [],
@@ -485,11 +481,7 @@
         return resetWhenMissing ? { standardTime: '', standardTimeManual: false } : null;
     }
 
-<<<<<<< HEAD
     const derived = computeTraveteStandardTime(
-=======
-    const derived = deriveTraveteStandardTime(
->>>>>>> 666ebd61
         lotId,
         machineType || employee.machineType,
         lots,
@@ -2264,516 +2256,6 @@
                 <div className="mt-6 flex justify-end gap-3">
                     <button onClick={onClose} className="px-4 py-2 bg-gray-200 hover:bg-gray-300 rounded-md">Cancelar</button>
                     <button onClick={handleSave} className="px-4 py-2 bg-blue-600 text-white rounded-md hover:bg-blue-700">Salvar</button>
-<<<<<<< HEAD
-=======
-                </div>
-            </div>
-        </div>
-    );
-};
-
-
-
-const DashboardActionModal = ({ isOpen, onClose, onConfirm, mode, initialName }) => {
-    const [name, setName] = useState('');
-    const modalRef = useRef();
-    useClickOutside(modalRef, onClose);
-
-    const defaultPredictions = useMemo(() => {
-        if (isTraveteEntry) {
-            return [];
-        }
-
-        return computeDefaultPredictionsForEdit({
-            peopleValue: entryData?.people,
-            availableTimeValue: entryData?.availableTime,
-            lots,
-            productMap,
-            fallbackProductId,
-        });
-    }, [isTraveteEntry, entryData?.people, entryData?.availableTime, lots, productMap, fallbackProductId]);
-
-    useEffect(() => {
-        if (!isOpen || isTraveteEntry) return;
-
-        setEntryData(prev => {
-            if (!prev || prev.type !== 'default') return prev;
-            const existingRows = prev.productionRows || [];
-            const nextRows = buildRowsFromPredictions(existingRows, defaultPredictions, lots, productMap);
-            if (areProductionRowsEqual(existingRows, nextRows)) {
-                return prev;
-            }
-            return { ...prev, productionRows: nextRows };
-        });
-    }, [isOpen, isTraveteEntry, defaultPredictions, lots, productMap]);
-
-    const defaultGoalPreview = useMemo(() => {
-        if (isTraveteEntry) {
-            return '';
-        }
-
-        if (!defaultPredictions || defaultPredictions.length === 0) {
-            const fallbackDisplay = entryData?.previousGoalDisplay || entry?.goalDisplay || '';
-            return fallbackDisplay && fallbackDisplay.trim().length > 0 ? fallbackDisplay : '0';
-        }
-
-        const segments = defaultPredictions
-            .map(prediction => Math.max(0, prediction.remainingPieces ?? prediction.plannedPieces ?? 0))
-            .filter((value, index) => value > 0 || index === 0);
-
-        return segments.length > 0
-            ? segments.map(value => value.toLocaleString('pt-BR')).join(' / ')
-            : '0';
-    }, [isTraveteEntry, defaultPredictions, entryData?.previousGoalDisplay, entry?.goalDisplay]);
-
-    const defaultPredictedLotLabel = useMemo(() => {
-        if (isTraveteEntry || !defaultPredictions || defaultPredictions.length === 0) {
-            return '';
-        }
-
-        return defaultPredictions
-            .map(prediction => prediction.productName)
-            .filter(Boolean)
-            .join(' / ');
-    }, [isTraveteEntry, defaultPredictions]);
-
-    const traveteMetaPreview = useMemo(() => {
-        if (!isTraveteEntry) return null;
-        const availableTime = parseFloat(entryData?.availableTime) || 0;
-        return (entryData?.employeeEntries || []).map(emp => {
-            const standardTime = parseFloat(emp.standardTime) || 0;
-            if (availableTime <= 0 || standardTime <= 0) return 0;
-            return Math.round(availableTime / standardTime);
-        });
-    }, [isTraveteEntry, entryData]);
-
-    const traveteMetaDisplay = useMemo(() => {
-        if (!Array.isArray(traveteMetaPreview)) return '';
-        return traveteMetaPreview
-            .map(value => value.toLocaleString('pt-BR'))
-            .join(' // ');
-    }, [traveteMetaPreview]);
-
-    if (!isOpen || !entryData) return null;
-
-    const deriveTraveteStandardTime = (lotId, machineType) => {
-        const lot = lots.find(l => l.id === lotId) || null;
-        if (!lot || !machineType) return '';
-        const variation = findTraveteVariationForLot(lot, machineType, products, traveteVariationLookup);
-        const numeric = variation?.standardTime ? parseFloat(variation.standardTime) : NaN;
-        if (!Number.isFinite(numeric) || numeric <= 0) return '';
-        return formatTraveteStandardTimeValue(numeric);
-    };
-
-    const handleTraveteEmployeeChange = (index, field, value) => {
-        setEntryData(prev => {
-            if (!prev || prev.type !== 'travete') return prev;
-            const updatedEmployees = prev.employeeEntries.map((emp, empIdx) => {
-                if (empIdx !== index) return emp;
-                const updated = { ...emp };
-                switch (field) {
-                    case 'machineType': {
-                        updated.machineType = value;
-                        if (!updated.standardTimeManual) {
-                            const firstLotId = updated.products.find(item => item.lotId)?.lotId;
-                            if (firstLotId) {
-                                const derived = deriveTraveteStandardTime(firstLotId, value);
-                                updated.standardTime = derived;
-                            }
-                        }
-                        break;
-                    }
-                    case 'standardTime': {
-                        updated.standardTime = value;
-                        updated.standardTimeManual = value !== '';
-                        break;
-                    }
-                    default: {
-                        updated[field] = value;
-                    }
-                }
-                return updated;
-            });
-            return { ...prev, employeeEntries: updatedEmployees };
-        });
-    };
-
-    const handleTraveteProductChange = (employeeIndex, productIndex, field, value) => {
-        setEntryData(prev => {
-            if (!prev || prev.type !== 'travete') return prev;
-            const updatedEmployees = prev.employeeEntries.map((emp, empIdx) => {
-                if (empIdx !== employeeIndex) return emp;
-                const updatedProducts = emp.products.map((product, prodIdx) => {
-                    if (prodIdx !== productIndex) return product;
-                    const nextProduct = { ...product, [field]: value };
-                    if (field === 'lotId') {
-                        nextProduct.isAutoSuggested = false;
-                    }
-                    return nextProduct;
-                });
-                const updatedEmployee = { ...emp, products: updatedProducts };
-                if (field === 'lotId' && !emp.standardTimeManual) {
-                    const derived = deriveTraveteStandardTime(value, emp.machineType);
-                    if (derived) {
-                        updatedEmployee.standardTime = derived;
-                    }
-                }
-                return updatedEmployee;
-            });
-            return { ...prev, employeeEntries: updatedEmployees };
-        });
-    };
-
-    const handleTraveteAddProduct = (employeeIndex) => {
-        setEntryData(prev => {
-            if (!prev || prev.type !== 'travete') return prev;
-            const updatedEmployees = prev.employeeEntries.map((emp, empIdx) => {
-                if (empIdx !== employeeIndex) return emp;
-                return { ...emp, products: [...emp.products, createDefaultTraveteProductItem()] };
-            });
-            return { ...prev, employeeEntries: updatedEmployees };
-        });
-    };
-
-    const handleTraveteRemoveProduct = (employeeIndex, productIndex) => {
-        setEntryData(prev => {
-            if (!prev || prev.type !== 'travete') return prev;
-            const updatedEmployees = prev.employeeEntries.map((emp, empIdx) => {
-                if (empIdx !== employeeIndex) return emp;
-                const remaining = emp.products.filter((_, idx) => idx !== productIndex);
-                return { ...emp, products: remaining.length > 0 ? remaining : [createDefaultTraveteProductItem()] };
-            });
-            return { ...prev, employeeEntries: updatedEmployees };
-        });
-    };
-
-    const deriveTraveteStandardTime = (lotId, machineType) => {
-        const lot = lots.find(l => l.id === lotId) || null;
-        if (!lot || !machineType) return '';
-        const variation = findTraveteVariationForLot(lot, machineType, products, traveteVariationLookup);
-        const numeric = variation?.standardTime ? parseFloat(variation.standardTime) : NaN;
-        if (!Number.isFinite(numeric) || numeric <= 0) return '';
-        return formatTraveteStandardTimeValue(numeric);
-    };
-
-    const handleTraveteEmployeeChange = (index, field, value) => {
-        setEntryData(prev => {
-            if (!prev || prev.type !== 'travete') return prev;
-            const updatedEmployees = prev.employeeEntries.map((emp, empIdx) => {
-                if (empIdx !== index) return emp;
-                const updated = { ...emp };
-                switch (field) {
-                    case 'machineType': {
-                        updated.machineType = value;
-                        if (!updated.standardTimeManual) {
-                            const firstLotId = updated.products.find(item => item.lotId)?.lotId;
-                            if (firstLotId) {
-                                const derived = deriveTraveteStandardTime(firstLotId, value);
-                                updated.standardTime = derived;
-                            }
-                        }
-                        break;
-                    }
-                    case 'standardTime': {
-                        updated.standardTime = value;
-                        updated.standardTimeManual = value !== '';
-                        break;
-                    }
-                    default: {
-                        updated[field] = value;
-                    }
-                }
-                return updated;
-            });
-            return { ...prev, employeeEntries: updatedEmployees };
-        });
-    };
-
-    const handleTraveteProductChange = (employeeIndex, productIndex, field, value) => {
-        setEntryData(prev => {
-            if (!prev || prev.type !== 'travete') return prev;
-            const updatedEmployees = prev.employeeEntries.map((emp, empIdx) => {
-                if (empIdx !== employeeIndex) return emp;
-                const updatedProducts = emp.products.map((product, prodIdx) => {
-                    if (prodIdx !== productIndex) return product;
-                    const nextProduct = { ...product, [field]: value };
-                    if (field === 'lotId') {
-                        nextProduct.isAutoSuggested = false;
-                    }
-                    return nextProduct;
-                });
-                const updatedEmployee = { ...emp, products: updatedProducts };
-                if (field === 'lotId' && !emp.standardTimeManual) {
-                    const derived = deriveTraveteStandardTime(value, emp.machineType);
-                    if (derived) {
-                        updatedEmployee.standardTime = derived;
-                    }
-                }
-                return updatedEmployee;
-            });
-            return { ...prev, employeeEntries: updatedEmployees };
-        });
-    };
-
-    const handleTraveteAddProduct = (employeeIndex) => {
-        setEntryData(prev => {
-            if (!prev || prev.type !== 'travete') return prev;
-            const updatedEmployees = prev.employeeEntries.map((emp, empIdx) => {
-                if (empIdx !== employeeIndex) return emp;
-                return { ...emp, products: [...emp.products, createDefaultTraveteProductItem()] };
-            });
-            return { ...prev, employeeEntries: updatedEmployees };
-        });
-    };
-
-    const handleTraveteRemoveProduct = (employeeIndex, productIndex) => {
-        setEntryData(prev => {
-            if (!prev || prev.type !== 'travete') return prev;
-            const updatedEmployees = prev.employeeEntries.map((emp, empIdx) => {
-                if (empIdx !== employeeIndex) return emp;
-                const remaining = emp.products.filter((_, idx) => idx !== productIndex);
-                return { ...emp, products: remaining.length > 0 ? remaining : [createDefaultTraveteProductItem()] };
-            });
-            return { ...prev, employeeEntries: updatedEmployees };
-        });
-    };
-
-    const handleSave = () => {
-        if (isTraveteEntry) {
-            const normalizedEmployees = entryData.employeeEntries.map(emp => ({
-                employeeId: emp.employeeId,
-                machineType: emp.machineType,
-                standardTime: emp.standardTime,
-                products: emp.products.map(product => ({
-                    ...product,
-                    produced: parseInt(product.produced, 10) || 0,
-                })),
-            }));
-
-            onSave(entry.id, {
-                type: 'travete',
-                availableTime: parseFloat(entryData.availableTime) || 0,
-                employeeEntries: normalizedEmployees,
-                observation: entryData.observation || '',
-            });
-            onClose();
-            return;
-        }
-
-        const numericPeople = parseFloat(entryData.people) || 0;
-        const numericAvailableTime = parseFloat(entryData.availableTime) || 0;
-        const updatedProductions = (entryData.productionRows || [])
-            .filter(row => row.productId)
-            .map(row => ({
-                productId: row.productId,
-                produced: parseInt(row.produced, 10) || 0,
-            }))
-            .filter(detail => detail.produced > 0);
-
-        const primaryProductId = updatedProductions[0]?.productId
-            || entry?.primaryProductId
-            || entry?.productionDetails?.[0]?.productId
-            || '';
-
-        const goalDisplayValue = defaultGoalPreview && defaultGoalPreview.trim().length > 0
-            ? defaultGoalPreview
-            : entry?.goalDisplay || '0';
-
-        onSave(entry.id, {
-            type: 'default',
-            people: numericPeople,
-            availableTime: numericAvailableTime,
-            productions: updatedProductions,
-            goalDisplay: goalDisplayValue,
-            primaryProductId,
-        });
-        onClose();
-    };
-
-    return (
-        <div className="fixed inset-0 bg-black bg-opacity-60 flex justify-center items-center z-40 modal-backdrop">
-            <div ref={modalRef} className="bg-white dark:bg-gray-800 p-6 rounded-lg shadow-xl w-full max-w-3xl modal-content max-h-[90vh] overflow-y-auto">
-                <h2 className="text-xl font-bold mb-4">Editar Lançamento: {entry.period}</h2>
-                {isTraveteEntry ? (
-                    <div className="space-y-6">
-                        <div className="grid grid-cols-1 md:grid-cols-3 gap-4">
-                            <div className="flex flex-col">
-                                <label htmlFor="travete-edit-time" className="text-sm font-medium">Tempo Disp. (min)</label>
-                                <input
-                                    id="travete-edit-time"
-                                    type="number"
-                                    value={entryData.availableTime}
-                                    onChange={(e) => setEntryData(prev => ({ ...prev, availableTime: e.target.value }))}
-                                    className="mt-1 w-full p-2 rounded-md bg-gray-100 dark:bg-gray-700"
-                                />
-                            </div>
-                            <div className="md:col-span-2 flex flex-col">
-                                <label htmlFor="travete-edit-observation" className="text-sm font-medium">Observação</label>
-                                <textarea
-                                    id="travete-edit-observation"
-                                    value={entryData.observation}
-                                    onChange={(e) => setEntryData(prev => ({ ...prev, observation: e.target.value }))}
-                                    className="mt-1 w-full p-2 rounded-md bg-gray-100 dark:bg-gray-700"
-                                    rows={2}
-                                />
-                            </div>
-                        </div>
-                        <div className="grid grid-cols-1 lg:grid-cols-2 gap-4">
-                            {entryData.employeeEntries.map((employee, index) => (
-                                <div key={employee.employeeId || index} className="p-4 border border-gray-200 dark:border-gray-700 rounded-xl bg-gray-50 dark:bg-gray-800/60 space-y-4">
-                                    <div className="flex items-center justify-between">
-                                        <h3 className="text-lg font-semibold">Funcionário {employee.employeeId}</h3>
-                                    </div>
-                                    <div className="grid grid-cols-1 md:grid-cols-2 gap-3">
-                                        <div className="flex flex-col">
-                                            <label className="text-sm font-medium">Máquina</label>
-                                            <select
-                                                value={employee.machineType}
-                                                onChange={(e) => handleTraveteEmployeeChange(index, 'machineType', e.target.value)}
-                                                className="p-2 rounded-md bg-gray-100 dark:bg-gray-700"
-                                            >
-                                                {traveteMachines.map(machine => (
-                                                    <option key={machine} value={machine}>{machine}</option>
-                                                ))}
-                                            </select>
-                                        </div>
-                                        <div className="flex flex-col">
-                                            <label className="text-sm font-medium">Tempo por Peça (min)</label>
-                                            <input
-                                                type="number"
-                                                step="0.01"
-                                                value={employee.standardTime}
-                                                onChange={(e) => handleTraveteEmployeeChange(index, 'standardTime', e.target.value)}
-                                                className="p-2 rounded-md bg-gray-100 dark:bg-gray-700"
-                                            />
-                                        </div>
-                                    </div>
-                                    <div className="space-y-3">
-                                        {employee.products.map((productItem, productIdx) => (
-                                            <div key={`${employee.employeeId}-${productIdx}`} className="p-3 rounded-lg bg-white dark:bg-gray-900/60 border border-gray-200 dark:border-gray-700 space-y-3">
-                                                        <div className="flex items-center justify-between">
-                                                            <label className="text-sm font-semibold">
-                                                                {productIdx === 0
-                                                                    ? 'Produto / Lote (Prioridade)'
-                                                                    : productItem.isAutoSuggested
-                                                                        ? 'Próximo Lote (Automático)'
-                                                                        : 'Produto / Lote'}
-                                                            </label>
-                                                            {employee.products.length > 1 && (
-                                                                <button
-                                                                    type="button"
-                                                                    onClick={() => handleTraveteRemoveProduct(index, productIdx)}
-                                                                    className="text-red-500 hover:text-red-400"
-                                                        >
-                                                            <Trash size={16} />
-                                                        </button>
-                                                    )}
-                                                </div>
-                                                <select
-                                                    value={productItem.lotId}
-                                                    onChange={(e) => handleTraveteProductChange(index, productIdx, 'lotId', e.target.value)}
-                                                    className="p-2 rounded-md bg-gray-100 dark:bg-gray-700"
-                                                >
-                                                    <option value="">Selecione...</option>
-                                                    {traveteLotOptions.map(lotOption => (
-                                                        <option key={lotOption.id} value={lotOption.id}>
-                                                            {formatTraveteLotDisplayName(lotOption, products)}
-                                                        </option>
-                                                    ))}
-                                                </select>
-                                                <div className="flex flex-col">
-                                                    <label className="text-sm">Quantidade Produzida</label>
-                                                    <input
-                                                        type="number"
-                                                        min="0"
-                                                        value={productItem.produced}
-                                                        onChange={(e) => handleTraveteProductChange(index, productIdx, 'produced', e.target.value)}
-                                                        className="p-2 rounded-md bg-gray-100 dark:bg-gray-700"
-                                                    />
-                                                </div>
-                                            </div>
-                                        ))}
-                                        <button
-                                            type="button"
-                                            onClick={() => handleTraveteAddProduct(index)}
-                                            className="flex items-center gap-2 text-sm text-blue-600 hover:text-blue-500"
-                                        >
-                                            <PlusCircle size={16} /> Adicionar item fora de ordem
-                                        </button>
-                                    </div>
-                                </div>
-                            ))}
-                        </div>
-                        <div className="grid grid-cols-1 md:grid-cols-2 gap-4">
-                            <div className="flex flex-col justify-center items-center bg-blue-100 dark:bg-blue-900/50 p-3 rounded-md shadow-inner">
-                                <span className="text-sm font-medium text-gray-700 dark:text-gray-200">Meta Prevista</span>
-                                <span className="font-bold text-lg text-blue-600 dark:text-blue-300 text-center">
-                                    {traveteMetaDisplay || '- // -'}
-                                </span>
-                            </div>
-                        </div>
-                    </div>
-                ) : (
-                    <div className="space-y-4">
-                        <div className="grid grid-cols-2 gap-4">
-                            <div>
-                                <label htmlFor="edit-people" className="block text-sm font-medium">Nº Pessoas</label>
-                                <input
-                                    id="edit-people"
-                                    type="number"
-                                    value={entryData.people}
-                                    onChange={(e) => setEntryData({ ...entryData, people: e.target.value })}
-                                    className="mt-1 w-full p-2 rounded-md bg-gray-100 dark:bg-gray-700"
-                                />
-                            </div>
-                            <div>
-                                <label htmlFor="edit-time" className="block text-sm font-medium">Tempo Disp. (min)</label>
-                                <input
-                                    id="edit-time"
-                                    type="number"
-                                    value={entryData.availableTime}
-                                    onChange={(e) => setEntryData({ ...entryData, availableTime: e.target.value })}
-                                    className="mt-1 w-full p-2 rounded-md bg-gray-100 dark:bg-gray-700"
-                                />
-                            </div>
-                        </div>
-                        <div>
-                            <h3 className="text-sm font-semibold mb-2">Produções</h3>
-                            <div className="space-y-2 max-h-64 overflow-y-auto">
-                                {(entryData.productionRows || []).map((row, index) => (
-                                    <div key={row.key || `${row.productId}-${index}`} className="flex items-center justify-between gap-4">
-                                        <span className="text-sm font-medium truncate">{row.productName || row.productId || 'Produto'}</span>
-                                        <input
-                                            type="number"
-                                            value={row.produced || ''}
-                                            onChange={(e) => handleProductionRowChange(index, e.target.value)}
-                                            className="w-24 p-2 rounded-md bg-gray-100 dark:bg-gray-700"
-                                        />
-                                    </div>
-                                ))}
-                                {(!entryData.productionRows || entryData.productionRows.length === 0) && (
-                                    <p className="text-sm text-gray-500">Nenhum lote previsto para este horário.</p>
-                                )}
-                            </div>
-                            <div className="grid grid-cols-1 sm:grid-cols-2 gap-4 pt-2">
-                                {defaultPredictedLotLabel && (
-                                    <div className="flex flex-col justify-center items-center bg-blue-50 dark:bg-blue-900/40 p-3 rounded-md shadow-inner">
-                                        <span className="text-sm font-medium text-gray-700 dark:text-gray-200">Lotes Previstos</span>
-                                        <span className="font-semibold text-base text-blue-700 dark:text-blue-200 text-center">{defaultPredictedLotLabel}</span>
-                                    </div>
-                                )}
-                                <div className="flex flex-col justify-center items-center bg-blue-100 dark:bg-blue-900/50 p-3 rounded-md shadow-inner">
-                                    <span className="text-sm font-medium text-gray-700 dark:text-gray-200">Meta Prevista</span>
-                                    <span className="font-bold text-lg text-blue-600 dark:text-blue-400">{defaultGoalPreview}</span>
-                                </div>
-                            </div>
-                        </div>
-                    </div>
-                )}
-                <div className="mt-6 flex justify-end gap-3">
-                    <button onClick={onClose} className="px-4 py-2 bg-gray-200 hover:bg-gray-300 rounded-md">Cancelar</button>
-                    <button onClick={handleSave} className="px-4 py-2 bg-blue-600 text-white rounded-md hover:bg-blue-700">Salvar</button>
->>>>>>> 666ebd61
                 </div>
             </div>
         </div>
@@ -2949,15 +2431,9 @@
             setError('Configuração de segurança ausente. Contate o administrador.');
             return;
         }
-<<<<<<< HEAD
 
         const inputHash = await sha256Hex(password.trim());
 
-=======
-
-        const inputHash = await sha256Hex(password.trim());
-
->>>>>>> 666ebd61
         if (IS_VALID_ADMIN_PASSWORD_HASH && inputHash === ADMIN_PASSWORD_HASH) {
             if(onSuccess) onSuccess();
             onClose();
