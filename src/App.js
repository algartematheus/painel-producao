import React, { useState, useEffect, useMemo, useCallback, useRef, createContext, useContext } from 'react';
import { Sun, Moon, PlusCircle, List, Edit, Trash2, Save, XCircle, ChevronLeft, ChevronRight, MessageSquare, Layers, ChevronUp, ChevronDown, LogOut, Settings, ChevronDown as ChevronDownIcon, Package, Monitor, ArrowLeft, ArrowRight, UserCog, BarChart, Film, Warehouse, Home, ArrowUpDown, Box, Trash, MinusCircle } from 'lucide-react';
import { db, auth } from './firebase';
import {
  collection,
  doc,
  setDoc,
  updateDoc,
  deleteDoc,
  onSnapshot,
  writeBatch,
  query,
  orderBy,
  getDocs,
  increment,
  Timestamp,
  arrayUnion
} from 'firebase/firestore';
import {
  signInWithEmailAndPassword,
  signOut,
  onAuthStateChanged,
  setPersistence,
  browserLocalPersistence,
  browserSessionPersistence,
} from 'firebase/auth';

// =====================================================================
// == CONSTANTES E FUNÇÕES AUXILIARES GLOBAIS ==
// =====================================================================
const raceBullLogoUrl = "https://firebasestorage.googleapis.com/v0/b/quadrodeproducao.firebasestorage.app/o/assets%2FLOGO%20PROPRIET%C3%81RIA.png?alt=media&token=a16d015f-e8ca-4b3c-b744-7cef3ab6504b";

const initialDashboards = [
    { id: 'producao', name: 'Quadro da Produção', order: 1 },
    { id: 'acabamento', name: 'Quadro do Acabamento', order: 2 },
    { id: 'estoque', name: 'Quadro do Estoque', order: 3 },
    { id: 'corte', name: 'Quadro do Corte', order: 4 },
    { id: 'travete', name: 'Quadro do Travete', order: 5 },
];

const FIXED_PERIODS = ["08:00", "09:00", "10:00", "11:00", "11:45", "14:00", "15:00", "16:00", "17:00"];
const TRAVETE_MACHINES = ['Travete 2 Agulhas', 'Travete 1 Agulha', 'Travete Convencional'];

const ALL_PERMISSIONS = {
    MANAGE_DASHBOARDS: 'Gerenciar Quadros (Criar/Renomear/Excluir/Reordenar)',
    MANAGE_PRODUCTS: 'Gerenciar Produtos (Criar/Editar/Excluir)',
    MANAGE_LOTS: 'Gerenciar Lotes (Criar/Editar/Excluir/Reordenar)',
    ADD_ENTRIES: 'Adicionar Lançamentos de Produção',
    EDIT_ENTRIES: 'Editar Lançamentos de Produção',
    DELETE_ENTRIES: 'Excluir Lançamentos de Produção',
    VIEW_TRASH: 'Visualizar Lixeira',
    RESTORE_TRASH: 'Restaurar Itens da Lixeira',
    MANAGE_SETTINGS: 'Acessar e Gerenciar Configurações de Administrador',
};

const defaultRoles = {
    'admin': { id: 'admin', name: 'Administrador', permissions: Object.keys(ALL_PERMISSIONS) },
    'editor': { id: 'editor', name: 'Editor', permissions: ['MANAGE_PRODUCTS', 'MANAGE_LOTS', 'ADD_ENTRIES', 'EDIT_ENTRIES', 'DELETE_ENTRIES'] },
    'viewer': { id: 'viewer', name: 'Visualizador', permissions: [] },
};

const generateId = (prefix) => `${prefix}_${Date.now()}_${Math.random().toString(36).substr(2, 9)}`;

async function sha256Hex(message) {
    const data = new TextEncoder().encode(message);
    const hashBuffer = await crypto.subtle.digest('SHA-256', data);
    const hashArray = Array.from(new Uint8Array(hashBuffer));
    return hashArray.map(b => b.toString(16).padStart(2, '0')).join('');
}

const ADMIN_PASSWORD_HASH = (process.env.REACT_APP_ADMIN_PASSWORD_HASH || '').trim();
const IS_VALID_ADMIN_PASSWORD_HASH = /^[a-f0-9]{64}$/i.test(ADMIN_PASSWORD_HASH);


// --- ESTILOS GLOBAIS E ANIMAÇÕES ---
const GlobalStyles = () => (
    <style>{`
        :root {
            --font-size-title: clamp(18px, 1.8vw, 28px);
            --font-size-text: clamp(13px, 1.2vw, 18px);
            --container-padding: clamp(12px, 2vw, 32px);
            --container-gap: clamp(12px, 2vw, 32px);
            --app-max-width: 1600px;
        }
        body {
            font-size: var(--font-size-text);
            margin: 0;
        }
        .responsive-root {
            padding-inline: var(--container-padding);
        }
        .responsive-main {
            width: min(100%, var(--app-max-width));
            margin: 0 auto;
        }
        .responsive-main,
        .dashboard-grid,
        .responsive-grid {
            gap: var(--container-gap);
        }
        .dashboard-grid {
            display: grid;
            grid-template-columns: 1fr;
        }
        .responsive-card,
        .dashboard-card {
            width: 100%;
        }
        .responsive-actions {
            display: flex;
            flex-direction: column;
            gap: 0.75rem;
        }
        .responsive-actions > * {
            width: 100%;
        }
        .responsive-form-grid {
            display: grid;
            grid-template-columns: 1fr;
            gap: 1rem;
        }
        .responsive-tv {
            height: calc(100vh - 120px);
            overflow-y: auto;
        }
        @media (min-width: 769px) {
            .responsive-actions {
                flex-direction: row;
                align-items: center;
            }
            .responsive-actions > * {
                width: auto;
            }
            .responsive-form-grid {
                grid-template-columns: repeat(2, minmax(0, 1fr));
            }
        }
        @media (min-width: 1025px) {
            .dashboard-grid {
                grid-template-columns: repeat(2, minmax(0, 1fr));
            }
        }
        @media (min-width: 1280px) {
            .dashboard-grid {
                grid-template-columns: repeat(3, minmax(0, 1fr));
            }
        }
        @media (min-width: 1536px) {
            .responsive-main {
                width: min(100%, var(--app-max-width));
            }
        }
        @keyframes fadeIn { from { opacity: 0; } to { opacity: 1; } }
        @keyframes scaleUp { from { transform: scale(0.95) translateY(10px); opacity: 0; } to { transform: scale(1) translateY(0); opacity: 1; } }
        @keyframes slideDown { from { opacity: 0; transform: translateY(-10px); } to { opacity: 1; transform: translateY(0); } }
        @keyframes blinking-red {
            0% { background-color: transparent; }
            50% { background-color: rgba(239, 68, 68, 0.5); }
            100% { background-color: transparent; }
        }
        .blinking-red {
            animation: blinking-red 1s infinite;
        }
        .modal-backdrop { animation: fadeIn 0.2s ease-out forwards; }
        .modal-content { animation: scaleUp 0.2s ease-out forwards; }
        .dropdown-content { animation: slideDown 0.2s ease-out forwards; }
    `}</style>
);

// --- HOOKS CUSTOMIZADOS ---
const useClickOutside = (ref, handler) => {
    useEffect(() => {
        const listener = (event) => {
            if (!ref.current || ref.current.contains(event.target)) return;
            handler(event);
        };
        document.addEventListener('mousedown', listener);
        document.addEventListener('touchstart', listener);
        return () => {
            document.removeEventListener('mousedown', listener);
            document.removeEventListener('touchstart', listener);
        };
    }, [ref, handler]);
};

const usePrevious = (value) => {
    const ref = useRef();
    useEffect(() => {
        ref.current = value;
    });
    return ref.current;
}

const createTraveteDefaultProductForm = () => ({
    baseName: '',
    baseTime: '',
    createTwoNeedle: true,
    createOneNeedle: true,
    createConventional: true,
    oneNeedleTime: '',
    conventionalTime: '',
    oneNeedleManual: false,
    conventionalManual: false,
});

const createDefaultTraveteProductItem = (overrides = {}) => ({
    lotId: '',
    produced: '',
    isAutoSuggested: false,
    ...overrides,
});

const createDefaultTraveteEmployee = (employeeId) => ({
    employeeId,
    machineType: employeeId === 1 ? 'Travete 2 Agulhas' : 'Travete 1 Agulha',
    standardTime: '',
    standardTimeManual: false,
    products: [createDefaultTraveteProductItem()],
});

<<<<<<< HEAD
const createOperationalSequenceOperation = (overrides = {}) => ({
    id: generateId('seqOp'),
    numero: '',
    descricao: '',
    maquina: '',
    tempoValor: '',
    unidade: 'min',
    ...overrides,
});

const convertOperationToSeconds = (operation) => {
    const value = parseFloat(operation?.tempoValor);
    if (!(value > 0)) return 0;
    return (operation?.unidade || 'min') === 'seg' ? value : value * 60;
};

const formatSecondsToDurationLabel = (totalSeconds) => {
    if (!(totalSeconds > 0)) return '00:00 min';
    const rounded = Math.round(totalSeconds);
    const minutes = Math.floor(rounded / 60);
    const seconds = Math.max(0, rounded % 60);
    const minutesLabel = String(minutes).padStart(2, '0');
    const secondsLabel = String(seconds).padStart(2, '0');
    return `${minutesLabel}:${secondsLabel} min`;
};

const getEmployeeProducts = (employee) => {
    if (Array.isArray(employee.products) && employee.products.length > 0) {
        return employee.products;
    }
    if (Array.isArray(employee.productionDetails) && employee.productionDetails.length > 0) {
        return employee.productionDetails;
    }
    return [];
};

const sumProducedQuantities = (productsArray, fallbackProduced) => {
    const producedFromProducts = productsArray.reduce((sum, detail) => sum + (parseInt(detail.produced, 10) || 0), 0);
    if (producedFromProducts > 0) return producedFromProducts;
    const fallbackValue = fallbackProduced !== undefined ? parseInt(fallbackProduced, 10) : 0;
    return Number.isNaN(fallbackValue) ? 0 : fallbackValue;
};

const findFirstProductDetail = (productsArray, employee) => {
    if (productsArray.length > 0) {
        const detailWithProduct = productsArray.find(detail => detail.productId);
        if (detailWithProduct) return detailWithProduct;
    }
    return Array.isArray(employee.productionDetails) && employee.productionDetails.length > 0
        ? employee.productionDetails[0]
        : null;
};

const resolveProductReference = (employee, firstProductDetail, productMap) => {
    const productId = firstProductDetail?.productId || employee.productId || '';
    return { productId, product: productMap.get(productId) };
};

const resolveEmployeeStandardTime = (employee, firstProductDetail, product) => {
    const parsedStandardTime = parseFloat(employee.standardTime);
    const fallbackStandardTimeRaw = firstProductDetail?.standardTime !== undefined
        ? parseFloat(firstProductDetail.standardTime)
        : (product?.standardTime || 0);
    const fallbackStandardTime = (!Number.isNaN(fallbackStandardTimeRaw) && fallbackStandardTimeRaw > 0)
        ? fallbackStandardTimeRaw
        : 0;
    return (!Number.isNaN(parsedStandardTime) && parsedStandardTime > 0)
        ? parsedStandardTime
        : fallbackStandardTime;
};

const computeMetaFromStandardTime = (standardTime, availableTime) => {
    if (!(standardTime > 0 && availableTime > 0)) return 0;
    return Math.round(availableTime / standardTime);
};

const computeEfficiencyPercentage = (produced, standardTime, availableTime) => {
    if (!(standardTime > 0 && availableTime > 0 && produced > 0)) return 0;
    return parseFloat((((produced * standardTime) / availableTime) * 100).toFixed(2));
};

const buildProductNames = (productsArray, productMap) => productsArray
    .map(detail => {
        const product = productMap.get(detail.productId);
        return product?.name || null;
    })
    .filter(Boolean)
    .join(' / ');

const buildNumericSegments = (productsArray) => productsArray.map(detail => {
    const producedNumeric = parseInt(detail.produced, 10);
    return Number.isNaN(producedNumeric) ? 0 : producedNumeric;
});

const formatSegmentedNumbers = (segments, fallbackValue, delimiter = ' / ') => {
    if (!Array.isArray(segments) || segments.length === 0) {
        return Number(fallbackValue || 0).toLocaleString('pt-BR');
    }
    const sanitizedSegments = segments
        .map(value => Number(value) || 0)
        .filter((value, index) => index === 0 || value > 0);
    if (sanitizedSegments.length === 0) {
        return Number(fallbackValue || 0).toLocaleString('pt-BR');
    }
    if (sanitizedSegments.length === 1) {
        const [firstValue] = sanitizedSegments;
        if (firstValue === 0 && Number(fallbackValue || 0) === 0) return '0';
        return firstValue.toLocaleString('pt-BR');
    }
    return sanitizedSegments.map(value => value.toLocaleString('pt-BR')).join(delimiter);
};

const formatGoalBlockDisplay = (goalBlock, fallbackDisplay, fallbackMetaValue) => {
    if (!goalBlock) return fallbackDisplay;
    const goalBlockCurrent = Number(goalBlock.current || 0);
    const goalBlockNext = Number(goalBlock.next || 0);
    const goalBlockShowNext = Boolean(goalBlock.showNext) && (goalBlock.next !== undefined && goalBlock.next !== null);
    const currentLabel = goalBlockCurrent > 0
        ? goalBlockCurrent.toLocaleString('pt-BR')
        : (fallbackMetaValue > 0 ? fallbackMetaValue.toLocaleString('pt-BR') : '0');
    if (goalBlockShowNext) {
        const nextLabel = goalBlockNext > 0 ? goalBlockNext.toLocaleString('pt-BR') : currentLabel;
        return `${currentLabel}/${nextLabel}`;
    }
    return goalBlockCurrent > 0 ? currentLabel : '-';
};

const formatTraveteLotDisplay = (lotBlock, fallbackLabel) => {
    if (!lotBlock) return fallbackLabel || '-';
    const suffix = (lotBlock.machineType || '').replace(/^Travete\s*/i, '').trim();
    const currentLabel = lotBlock.current
        ? `${lotBlock.current}${suffix ? ` - ${suffix}` : ''}`
        : '';
    const nextLabel = lotBlock.next || '';
    if (currentLabel) {
        return nextLabel ? `${currentLabel}/${nextLabel}` : currentLabel;
    }
    return nextLabel || '-';
};

=======
>>>>>>> 7d9ac606
const getOrderedActiveLots = (lots = []) =>
    [...lots]
        .filter(lot => lot && (lot.status === 'ongoing' || lot.status === 'future'))
        .sort((a, b) => (a.order || 0) - (b.order || 0));

const getLotRemainingPieces = (lot) => {
    if (!lot) return 0;
    return Math.max(0, (lot.target || 0) - (lot.produced || 0));
};

const splitGoalSegments = (goalDisplay = '') => goalDisplay
    .split('/')
    .map(segment => segment.trim())
    .filter(Boolean);

const splitTraveteGoalSegments = (goalDisplay = '') => goalDisplay
    .split('//')
    .map(segment => segment.trim())
    .filter(Boolean);

const joinGoalSegments = (segments = []) => {
    const cleaned = segments
        .map(segment => {
            if (typeof segment === 'number') {
                return Number.isFinite(segment) ? segment.toString() : '';
            }
            if (segment === null || segment === undefined) {
                return '';
            }
            return String(segment).trim();
        })
        .filter(segment => segment !== '');
    return cleaned.length > 0 ? cleaned.join(' / ') : '0';
};

const sumGoalDisplay = (goalDisplay = '') => splitGoalSegments(goalDisplay)
    .reduce((total, segment) => total + (parseInt(segment, 10) || 0), 0);

const formatDefaultLotDisplayName = (lot, product) => {
    if (!lot) {
        return product?.name || '';
    }

    const baseName = lot.productName || product?.name || lot.name || lot.id || '';
    return lot.customName ? `${baseName} - ${lot.customName}` : baseName;
};

const createProductionRowFromDetail = (detail, productMap, lots) => {
    if (!detail) return null;

    const lot = detail.lotId ? lots.find(l => l.id === detail.lotId) || null : null;
    const product = detail.productId ? productMap.get(detail.productId) || null : null;
    const productName = formatDefaultLotDisplayName(lot, product) || detail.productName || detail.productId || 'Produto';
    const standardTimeRaw = detail.standardTime !== undefined ? detail.standardTime : product?.standardTime;
    const standardTime = standardTimeRaw !== undefined ? parseFloat(standardTimeRaw) || 0 : 0;

    return {
        key: detail.lotId || detail.productId || generateId('production-row'),
        lotId: detail.lotId || '',
        productId: detail.productId || '',
        productName,
        produced: detail.produced !== undefined ? String(detail.produced) : '',
        autoGenerated: false,
        standardTime,
        remainingPieces: lot ? getLotRemainingPieces(lot) : 0,
    };
};

const computeDefaultPredictionsForEdit = ({ peopleValue, availableTimeValue, lots, productMap, fallbackProductId }) => {
    const people = parseFloat(peopleValue) || 0;
    const availableTime = parseFloat(availableTimeValue) || 0;

    if (people <= 0 || availableTime <= 0) {
        return [];
    }

    const activeLots = getOrderedActiveLots(lots);
    let remainingTime = people * availableTime;
    const predictions = [];

    let startIndex = activeLots.findIndex(lot => getLotRemainingPieces(lot) > 0);
    if (startIndex === -1 && fallbackProductId) {
        startIndex = activeLots.findIndex(lot => lot.productId === fallbackProductId);
    }

    const MAX_PREDICTIONS = 10;
    if (startIndex !== -1) {
        for (let index = startIndex; index < activeLots.length && remainingTime > 0 && predictions.length < MAX_PREDICTIONS; index++) {
            const lot = activeLots[index];
            const product = lot?.productId ? productMap.get(lot.productId) || null : null;
            const standardTimeRaw = product?.standardTime;
            const standardTime = standardTimeRaw !== undefined ? parseFloat(standardTimeRaw) : NaN;

            if (!product || Number.isNaN(standardTime) || standardTime <= 0) {
                continue;
            }

            const remainingPieces = getLotRemainingPieces(lot);
            if (remainingPieces <= 0) {
                continue;
            }

            if (remainingTime < standardTime) {
                break;
            }

            const producibleFloat = remainingTime / standardTime;
            const roundedProducible = Math.round(producibleFloat);
            const producible = Math.min(remainingPieces, Math.max(0, roundedProducible));

            if (producible <= 0) {
                break;
            }

            predictions.push({
                key: lot.id,
                id: lot.id,
                productId: lot.productId,
                productName: formatDefaultLotDisplayName(lot, product),
                remainingPieces,
                plannedPieces: producible,
                standardTime,
            });

            remainingTime -= producible * standardTime;
        }
    }

    if (predictions.length === 0 && fallbackProductId) {
        const fallbackProduct = productMap.get(fallbackProductId) || null;
        const standardTimeRaw = fallbackProduct?.standardTime;
        const standardTime = standardTimeRaw !== undefined ? parseFloat(standardTimeRaw) : NaN;

        if (!Number.isNaN(standardTime) && standardTime > 0 && remainingTime >= standardTime) {
            const producibleFloat = remainingTime / standardTime;
            const producible = Math.max(0, Math.round(producibleFloat));

            if (producible > 0) {
                predictions.push({
                    key: `product-${fallbackProductId}`,
                    id: '',
                    productId: fallbackProductId,
                    productName: fallbackProduct?.name || '',
                    remainingPieces: producible,
                    plannedPieces: producible,
                    standardTime,
                });
            }
        }
    }

    return predictions;
};

const buildRowsFromPredictions = (existingRows = [], predictions = [], lots = [], productMap = new Map()) => {
    if (!predictions || predictions.length === 0) {
        const manualRows = existingRows.filter(row => !row.autoGenerated);
        if (manualRows.length > 0) {
            return manualRows;
        }
        if (existingRows.length > 0) {
            const [first] = existingRows;
            return [{ ...first, autoGenerated: false }];
        }
        return [];
    }

    const nextRows = predictions.map(prediction => {
        const existing = existingRows.find(row => row.key === prediction.key)
            || existingRows.find(row => row.lotId && row.lotId === prediction.id)
            || existingRows.find(row => row.productId && row.productId === prediction.productId);

        const lot = prediction.id ? lots.find(l => l.id === prediction.id) || null : null;
        const product = prediction.productId ? productMap.get(prediction.productId) || null : null;

        return {
            key: prediction.key,
            lotId: prediction.id || '',
            productId: prediction.productId || '',
            productName: prediction.productName
                || formatDefaultLotDisplayName(lot, product)
                || existing?.productName
                || '',
            produced: existing ? existing.produced : '',
            autoGenerated: existing ? existing.autoGenerated : true,
            standardTime: existing?.standardTime
                || prediction.standardTime
                || (product?.standardTime !== undefined ? parseFloat(product.standardTime) || 0 : 0),
            remainingPieces: prediction.remainingPieces ?? prediction.plannedPieces ?? 0,
        };
    });

    const manualRows = existingRows.filter(row => !row.autoGenerated && !nextRows.some(next => next.key === row.key));
    return [...nextRows, ...manualRows];
};

const areProductionRowsEqual = (prevRows = [], nextRows = []) => {
    if (prevRows.length !== nextRows.length) {
        return false;
    }

    for (let index = 0; index < prevRows.length; index++) {
        const prev = prevRows[index];
        const next = nextRows[index];

        if (
            prev.key !== next.key
            || prev.lotId !== next.lotId
            || prev.productId !== next.productId
            || prev.productName !== next.productName
            || String(prev.produced ?? '') !== String(next.produced ?? '')
            || Boolean(prev.autoGenerated) !== Boolean(next.autoGenerated)
            || Number(prev.standardTime || 0) !== Number(next.standardTime || 0)
            || Number(prev.remainingPieces || 0) !== Number(next.remainingPieces || 0)
        ) {
            return false;
        }
    }

    return true;
};

const formatTraveteStandardTimeValue = (value) => {
    if (typeof value !== 'number' || Number.isNaN(value) || value <= 0) return '';
    return parseFloat(value.toFixed(2)).toString();
};

const resolveTraveteLotBaseId = (lot, products) => {
    if (!lot) return null;
    if (lot.productBaseId) return lot.productBaseId;
    if (lot.baseProductId) return lot.baseProductId;
    if (lot.productId) {
        const directProduct = products.find(p => p.id === lot.productId);
        if (directProduct?.baseProductId) return directProduct.baseProductId;
        return lot.productId;
    }
    return null;
};

const findTraveteVariationForLot = (lot, machineType, products, variationLookup) => {
    if (!lot || !machineType) return null;
    const baseId = resolveTraveteLotBaseId(lot, products);
    if (!baseId) return null;

    const variationFromLookup = variationLookup?.get(baseId)?.get(machineType);
    if (variationFromLookup) {
        return variationFromLookup;
    }

    return products.find(p => p.machineType === machineType && (p.baseProductId === baseId || p.id === baseId)) || null;
};

const computeTraveteStandardTime = (
    lotId,
    machineType,
    lots = [],
    products = [],
    variationLookup = new Map()
) => {
    if (!lotId || !machineType) return '';
    const lot = lots.find(l => l.id === lotId) || null;
    if (!lot) return '';

    const variation = findTraveteVariationForLot(lot, machineType, products, variationLookup);
    const numeric = variation?.standardTime ? parseFloat(variation.standardTime) : NaN;
    if (!Number.isFinite(numeric) || numeric <= 0) return '';

    return formatTraveteStandardTimeValue(numeric);
};

const buildTraveteStandardTimePatch = ({
    employee,
    lotId,
    machineType,
    lots = [],
    products = [],
    variationLookup = new Map(),
    resetWhenMissing = false,
}) => {
    if (!employee || employee.standardTimeManual) {
        return null;
    }

    if (!lotId) {
        return resetWhenMissing ? { standardTime: '', standardTimeManual: false } : null;
    }

    const derived = computeTraveteStandardTime(
        lotId,
        machineType || employee.machineType,
        lots,
        products,
        variationLookup
    );

    if (!derived) {
        return resetWhenMissing ? { standardTime: '', standardTimeManual: false } : null;
    }

    if (derived === employee.standardTime) {
        return null;
    }

    return { standardTime: derived, standardTimeManual: false };
};

const applyTraveteAutoSuggestions = (employeeEntries = [], lotOptions = [], products = [], variationLookup = new Map()) => {
    if (!Array.isArray(employeeEntries) || employeeEntries.length === 0) {
        return { changed: false, employeeEntries: Array.isArray(employeeEntries) ? employeeEntries : [] };
    }

    const primaryLot = lotOptions[0] || null;
    const secondaryLot = lotOptions[1] || null;
    let changed = false;

    const normalizedEntries = employeeEntries.map((entry, index) => {
        const employee = {
            machineType: entry.machineType || TRAVETE_MACHINES[index] || TRAVETE_MACHINES[0],
            standardTime: entry.standardTime || '',
            standardTimeManual: Boolean(entry.standardTimeManual),
            ...entry,
        };

        let productsList = Array.isArray(entry.products) && entry.products.length > 0
            ? entry.products.map(item => ({ ...item }))
            : [createDefaultTraveteProductItem()];

        if (productsList.length === 0) {
            productsList = [createDefaultTraveteProductItem()];
        }

        let employeeChanged = false;

        if (primaryLot) {
            const first = { ...(productsList[0] || createDefaultTraveteProductItem()) };
            const shouldAutoAssignFirst = !first.lotId || first.isAutoSuggested;
            if (shouldAutoAssignFirst && first.lotId !== primaryLot.id) {
                first.lotId = primaryLot.id;
                employeeChanged = true;
            }
            if (shouldAutoAssignFirst) {
                if (!first.isAutoSuggested) {
                    employeeChanged = true;
                }
                first.isAutoSuggested = true;
            }
            productsList[0] = first;
        } else if (productsList[0]?.isAutoSuggested) {
            const first = { ...productsList[0], lotId: '', isAutoSuggested: false };
            productsList[0] = first;
            employeeChanged = true;
        }

        if (secondaryLot) {
            if (productsList.length < 2) {
                productsList.push(createDefaultTraveteProductItem({ isAutoSuggested: true }));
                employeeChanged = true;
            }
            const second = { ...(productsList[1] || createDefaultTraveteProductItem({ isAutoSuggested: true })) };
            const shouldAutoAssignSecond = !second.lotId || second.isAutoSuggested;
            if (shouldAutoAssignSecond && second.lotId !== secondaryLot.id) {
                second.lotId = secondaryLot.id;
                employeeChanged = true;
            }
            if (shouldAutoAssignSecond) {
                if (!second.isAutoSuggested) {
                    employeeChanged = true;
                }
                second.isAutoSuggested = true;
            }
            productsList[1] = second;
        } else if (productsList.length > 1) {
            const filtered = productsList.filter((item, idx) => !(idx > 0 && item.isAutoSuggested));
            if (filtered.length !== productsList.length) {
                productsList = filtered;
                employeeChanged = true;
            } else if (productsList[1]?.isAutoSuggested) {
                const second = { ...productsList[1], lotId: '', isAutoSuggested: false };
                productsList[1] = second;
                employeeChanged = true;
            }
        }

        let nextEmployee = { ...employee, products: productsList };
        const patch = buildTraveteStandardTimePatch({
            employee: nextEmployee,
            lotId: productsList[0]?.lotId,
            machineType: nextEmployee.machineType,
            lots: lotOptions,
            products,
            variationLookup,
        });
        if (patch) {
            nextEmployee = { ...nextEmployee, ...patch };
            employeeChanged = true;
        }

        if (employeeChanged) {
            changed = true;
        }

        return nextEmployee;
    });

    return { changed, employeeEntries: normalizedEntries };
};

const formatTraveteLotDisplayName = (lot, products) => {
    if (!lot) return '';

    const baseId = resolveTraveteLotBaseId(lot, products);
    const productForLot = lot.productId ? products.find(p => p.id === lot.productId) : null;
    const baseProduct = baseId ? products.find(p => p.id === baseId) : null;

    const baseName = (
        lot.baseProductName ||
        productForLot?.baseProductName ||
        baseProduct?.baseProductName ||
        (baseProduct?.name ? baseProduct.name.replace(/\s-\s.*$/, '') : null) ||
        (productForLot?.name ? productForLot.name.replace(/\s-\s.*$/, '') : null) ||
        (lot.productName ? lot.productName.replace(/\s-\s.*$/, '') : null) ||
        lot.name ||
        lot.id ||
        ''
    );

    return lot.customName ? `${baseName} - ${lot.customName}` : baseName;
};

const getTraveteBaseProductName = (product) => {
    if (!product) return '';
    if (product.baseProductName) return product.baseProductName;
    if (product.name) return product.name.replace(/\s-\s.*$/, '');
    return product.id || '';
};


// #####################################################################
// #                                                                   #
// #                       INÍCIO: AUTENTICAÇÃO                        #
// #                                                                   #
// #####################################################################

const AuthContext = createContext();

export const AuthProvider = ({ children }) => {
    const [user, setUser] = useState(null);
    const [loading, setLoading] = useState(true);

    useEffect(() => {
        const unsubscribe = onAuthStateChanged(auth, (currentUser) => {
            setUser(currentUser);
            setLoading(false);
        });
        return unsubscribe;
    }, []);

    const login = async (email, password, persistenceType) => {
        if (persistenceType) {
            await setPersistence(auth, persistenceType);
        }
        return signInWithEmailAndPassword(auth, email, password);
    };
    const logout = () => signOut(auth);

    const value = useMemo(() => ({
        user,
        loading,
        login,
        logout,
    }), [user, loading]);

    return (
        <AuthContext.Provider value={value}>
            {!loading && children}
        </AuthContext.Provider>
    );
};

export const useAuth = () => useContext(AuthContext);

const LoginPage = () => {
    const { login } = useAuth();
    const [email, setEmail] = useState('');
    const [password, setPassword] = useState('');
    const [error, setError] = useState('');
    const [rememberMe, setRememberMe] = useState(() => {
        const stored = localStorage.getItem('rememberLoginPersistence');
        if (stored === null) {
            return true;
        }
        return stored === 'true';
    });

    useEffect(() => {
        localStorage.setItem('rememberLoginPersistence', rememberMe ? 'true' : 'false');
    }, [rememberMe]);

    const handleLogin = async (e) => {
        e.preventDefault();
        setError('');
        try {
            await login(
                email,
                password,
                rememberMe ? browserLocalPersistence : browserSessionPersistence
            );
        } catch (err) {
            setError('Falha no login. Verifique seu e-mail e senha.');
            console.error(err);
        }
    };

    return (
        <div className="flex items-center justify-center min-h-screen bg-gray-100 dark:bg-gray-900">
            <div className="w-full max-w-md p-8 space-y-8 bg-white rounded-lg shadow-lg dark:bg-gray-800">
                <div className="text-center">
                    <img src={raceBullLogoUrl} alt="Race Bull Logo" className="w-32 h-auto mx-auto mb-4 dark:invert" />
                    <h2 className="text-2xl font-bold text-gray-900 dark:text-white">Acessar Sistema</h2>
                </div>
                <form className="mt-8 space-y-6" onSubmit={handleLogin}>
                    <div className="rounded-md shadow-sm -space-y-px">
                        <div>
                            <input
                                id="email-address"
                                name="email"
                                type="email"
                                autoComplete="email"
                                required
                                value={email}
                                onChange={(e) => setEmail(e.target.value)}
                                className="relative block w-full px-3 py-2 text-gray-900 placeholder-gray-500 bg-gray-50 border border-gray-300 rounded-t-md focus:outline-none focus:ring-blue-500 focus:border-blue-500 focus:z-10 sm:text-sm dark:bg-gray-700 dark:border-gray-600 dark:placeholder-gray-400 dark:text-white"
                                placeholder="Email"
                            />
                        </div>
                        <div>
                            <input
                                id="password"
                                name="password"
                                type="password"
                                autoComplete="current-password"
                                required
                                value={password}
                                onChange={(e) => setPassword(e.target.value)}
                                className="relative block w-full px-3 py-2 text-gray-900 placeholder-gray-500 bg-gray-50 border border-gray-300 rounded-b-md focus:outline-none focus:ring-blue-500 focus:border-blue-500 focus:z-10 sm:text-sm dark:bg-gray-700 dark:border-gray-600 dark:placeholder-gray-400 dark:text-white"
                                placeholder="Senha"
                            />
                        </div>
                    </div>

                    {error && <p className="mt-2 text-sm text-center text-red-600">{error}</p>}

                    <div className="flex items-center justify-between">
                        <label className="flex items-center text-sm text-gray-600 dark:text-gray-300">
                            <input
                                type="checkbox"
                                className="w-4 h-4 text-blue-600 border-gray-300 rounded focus:ring-blue-500"
                                checked={rememberMe}
                                onChange={(e) => setRememberMe(e.target.checked)}
                            />
                            <span className="ml-2">Manter-me conectado</span>
                        </label>
                    </div>

                    <div>
                        <button type="submit" className="group relative flex justify-center w-full px-4 py-2 text-sm font-medium text-white bg-blue-600 border border-transparent rounded-md hover:bg-blue-700 focus:outline-none focus:ring-2 focus:ring-offset-2 focus:ring-blue-500">
                            Entrar
                        </button>
                    </div>
                </form>
            </div>
        </div>
    );
};


// #######################################################################
// #       INÍCIO: GERENCIADOR DE ESTOQUE (AGORA COM FIREBASE)         #
// #######################################################################

const StockContext = createContext();

const StockProvider = ({ children }) => {
    const { user } = useAuth();
    const [categories, setCategories] = useState([]);
    const [products, setProducts] = useState([]);
    const [stockMovements, setStockMovements] = useState([]);
    const [loading, setLoading] = useState(true);

    // Listeners em tempo real para os dados do estoque no Firebase
    useEffect(() => {
        if (!user) {
            setLoading(false);
            return;
        };
        setLoading(true);

        const unsubCategories = onSnapshot(query(collection(db, "stock/data/categories"), orderBy("name")), (snap) => {
            setCategories(snap.docs.map(d => ({ id: d.id, ...d.data() })));
        });

        const unsubProducts = onSnapshot(query(collection(db, "stock/data/products"), orderBy("name")), (snap) => {
            setProducts(snap.docs.map(d => ({ id: d.id, ...d.data() })));
        });

        const unsubMovements = onSnapshot(query(collection(db, "stock/data/movements"), orderBy("timestamp", "desc")), (snap) => {
            setStockMovements(snap.docs.map(d => {
                const data = d.data();
                return { 
                    id: d.id, 
                    ...data,
                    timestamp: data.timestamp ? data.timestamp.toDate() : new Date() 
                };
            }));
        });
        
        setLoading(false);

        return () => {
            unsubCategories();
            unsubProducts();
            unsubMovements();
        };
    }, [user]);

    // Funções para manipular os dados no Firebase, agora envolvidas em useCallback
    const addCategory = useCallback(async (categoryName) => {
        const newId = generateId('cat');
        const exists = categories.some(c => c.name.toLowerCase() === categoryName.toLowerCase());
        if (exists) {
            alert("Uma categoria com este nome já existe.");
            return null;
        }
        await setDoc(doc(db, "stock/data/categories", newId), { 
            name: categoryName, 
            createdBy: { uid: user.uid, email: user.email },
            createdAt: Timestamp.now(),
        });
        return newId;
    }, [user, categories]);

    const addProduct = useCallback(async (productData) => {
        const newId = generateId('prod');
        const newProduct = {
            ...productData,
            isDeleted: false,
            createdAt: Timestamp.now(),
            createdBy: { uid: user.uid, email: user.email },
            variations: productData.variations.map(v => ({
                ...v,
                id: generateId('var'),
                currentStock: parseInt(v.initialStock, 10) || 0
            }))
        };
        await setDoc(doc(db, "stock/data/products", newId), newProduct);
    }, [user]);

    const updateProduct = useCallback(async (productId, productData) => {
        const { id, ...dataToUpdate } = productData;
        const productRef = doc(db, "stock/data/products", productId);
        await updateDoc(productRef, {
            ...dataToUpdate,
            lastEditedBy: { uid: user.uid, email: user.email },
            lastEditedAt: Timestamp.now(),
        });
    }, [user]);

    const deleteProduct = useCallback(async (productId) => {
        await updateDoc(doc(db, "stock/data/products", productId), { 
            isDeleted: true,
            deletedAt: Timestamp.now(),
            deletedBy: { uid: user.uid, email: user.email },
        });
    }, [user]);

    const restoreProduct = useCallback(async (productId) => {
        await updateDoc(doc(db, "stock/data/products", productId), { 
            isDeleted: false,
            deletedAt: null,
            deletedBy: null,
        });
    }, []);

    const addStockMovement = useCallback(async ({ productId, variationId, quantity, type }) => {
        const batch = writeBatch(db);
        
        const newMovementId = generateId('mov');
        const movementRef = doc(db, "stock/data/movements", newMovementId);
        batch.set(movementRef, {
            productId,
            variationId,
            quantity: parseInt(quantity, 10),
            type,
            user: user.uid,
            userEmail: user.email,
            timestamp: Timestamp.now()
        });

        const productRef = doc(db, "stock/data/products", productId);
        const productDoc = products.find(p => p.id === productId);
        if (productDoc) {
            const updatedVariations = productDoc.variations.map(v => {
                if (v.id === variationId) {
                    const change = type === 'Entrada' ? parseInt(quantity, 10) : -parseInt(quantity, 10);
                    return { ...v, currentStock: v.currentStock + change };
                }
                return v;
            });
            batch.update(productRef, { variations: updatedVariations });
        }

        await batch.commit();
    }, [user, products]);

    const deleteStockMovement = useCallback(async (movement) => {
        const { id, productId, variationId, quantity, type } = movement;
        if (!id) return;
        
        const batch = writeBatch(db);

        const movementRef = doc(db, "stock/data/movements", id);
        batch.delete(movementRef);

        const productRef = doc(db, "stock/data/products", productId);
        const productDoc = products.find(p => p.id === productId);
        if (productDoc) {
            const updatedVariations = productDoc.variations.map(v => {
                if (v.id === variationId) {
                    const change = type === 'Entrada' ? -parseInt(quantity, 10) : parseInt(quantity, 10);
                    return { ...v, currentStock: v.currentStock + change };
                }
                return v;
            });
            batch.update(productRef, { variations: updatedVariations });
        }

        await batch.commit();
    }, [products]);


    const value = useMemo(() => ({
        loading,
        categories,
        products: products.filter(p => !p.isDeleted),
        deletedProducts: products.filter(p => p.isDeleted),
        stockMovements,
        addCategory,
        addProduct,
        updateProduct,
        deleteProduct,
        restoreProduct,
        addStockMovement,
        deleteStockMovement,
    }), [
        loading, 
        categories, 
        products, 
        stockMovements,
        addCategory,
        addProduct,
        updateProduct,
        deleteProduct,
        restoreProduct,
        addStockMovement,
        deleteStockMovement
    ]);

    return <StockContext.Provider value={value}>{children}</StockContext.Provider>;
};

const useStock = () => useContext(StockContext);

const StockHeader = ({ onNavigateToCrono }) => {
    const { logout } = useAuth();
    return (
        <header className="bg-white dark:bg-gray-900 shadow-md p-4 flex flex-col gap-4 md:flex-row md:items-center md:justify-between sticky top-0 z-40">
            <div className="flex flex-wrap items-center gap-4 w-full md:w-auto">
                <img src={raceBullLogoUrl} alt="Race Bull Logo" className="h-12 w-auto dark:invert" />
                <h1 className="text-xl sm:text-2xl font-bold text-gray-800 dark:text-white">Painel de Estoque</h1>
            </div>
            <div className="flex flex-wrap items-center gap-2 sm:gap-4 w-full md:w-auto md:justify-end">
                <button onClick={onNavigateToCrono} className="p-2 rounded-md hover:bg-gray-200 dark:hover:bg-gray-700 flex items-center gap-2 w-full sm:w-auto justify-center">
                    <Home size={20} />
                    <span className="hidden sm:inline">Quadro de Produção</span>
                </button>
                <button onClick={logout} className="p-2 rounded-md hover:bg-gray-200 dark:hover:bg-gray-700 flex items-center gap-2 text-red-500 w-full sm:w-auto justify-center">
                    <LogOut size={20} />
                    <span className="hidden sm:inline">Sair</span>
                </button>
            </div>
        </header>
    );
};

const StockSidebar = ({ activePage, setActivePage }) => {
    const navItems = [
        { id: 'dashboard', label: 'Dashboard', icon: Home },
        { id: 'movements', label: 'Lançamentos', icon: ArrowUpDown },
        { id: 'products', label: 'Produtos', icon: Box },
        { id: 'trash', label: 'Lixeira', icon: Trash },
    ];
    return (
        <aside className="w-full lg:w-64 bg-white dark:bg-gray-900 p-4 flex flex-col flex-shrink-0">
            <nav className="flex flex-col gap-2">
                {navItems.map(item => (
                    <button key={item.id} onClick={() => setActivePage(item.id)}
                        className={`flex items-center gap-3 p-3 rounded-lg text-lg transition-colors ${activePage === item.id ? 'bg-blue-600 text-white' : 'hover:bg-gray-100 dark:hover:bg-gray-800'}`}>
                        <item.icon size={24} />
                        {item.label}
                    </button>
                ))}
            </nav>
        </aside>
    );
};

const StockDashboardPage = ({ setConfirmation }) => {
    const { products, categories, loading } = useStock();
    const [selectedCategoryId, setSelectedCategoryId] = useState('');
    const [sortOrder, setSortOrder] = useState('asc');

    const getTotalStock = (p) => p.variations.reduce((sum, v) => sum + v.currentStock, 0);

    const displayedProducts = useMemo(() => {
        let filteredProducts = products;

        if (selectedCategoryId) {
            filteredProducts = products.filter(p => p.categoryId === selectedCategoryId);
        }

        return [...filteredProducts].sort((a, b) => {
            if (sortOrder === 'asc') {
                return a.name.localeCompare(b.name);
            } else {
                return b.name.localeCompare(a.name);
            }
        });
    }, [products, selectedCategoryId, sortOrder]);
    
    if (loading) return <div className="p-8 text-center">Carregando dados do estoque...</div>;

    return (
        <div className="p-8">
            <h1 className="text-3xl font-bold mb-6">Visão Geral do Estoque</h1>

            <div className="bg-white dark:bg-gray-900 p-4 mb-6 rounded-2xl shadow-lg flex flex-wrap items-center justify-between gap-4">
                <div className="flex-grow">
                    <label htmlFor="category-filter" className="block text-sm font-medium text-gray-700 dark:text-gray-300">Filtrar por Categoria</label>
                    <select
                        id="category-filter"
                        value={selectedCategoryId}
                        onChange={(e) => setSelectedCategoryId(e.target.value)}
                        className="mt-1 block w-full md:w-auto p-2 rounded-md bg-gray-100 dark:bg-gray-700 border-transparent focus:border-blue-500 focus:bg-white focus:ring-0"
                    >
                        <option value="">Todas as Categorias</option>
                        {categories.map(c => <option key={c.id} value={c.id}>{c.name}</option>)}
                    </select>
                </div>
                <div>
                    <label className="block text-sm font-medium text-gray-700 dark:text-gray-300">Ordenar por Nome</label>
                    <div className="mt-1 flex rounded-md shadow-sm">
                        <button
                            onClick={() => setSortOrder('asc')}
                            className={`px-4 py-2 rounded-l-md border border-gray-300 text-sm font-medium ${sortOrder === 'asc' ? 'bg-blue-600 text-white' : 'bg-white dark:bg-gray-700 hover:bg-gray-50'}`}
                        >
                            A-Z
                        </button>
                        <button
                            onClick={() => setSortOrder('desc')}
                            className={`-ml-px px-4 py-2 rounded-r-md border border-gray-300 text-sm font-medium ${sortOrder === 'desc' ? 'bg-blue-600 text-white' : 'bg-white dark:bg-gray-700 hover:bg-gray-50'}`}
                        >
                            Z-A
                        </button>
                    </div>
                </div>
            </div>

            <div className="bg-white dark:bg-gray-900 p-6 rounded-2xl shadow-lg">
                <table className="w-full">
                    <thead className="border-b-2 dark:border-gray-700">
                        <tr>
                            <th className="p-3 text-left">Produto</th>
                            <th className="p-3 text-center">Estoque Inicial (Total)</th>
                            <th className="p-3 text-center">Estoque Atual (Total)</th>
                            <th className="p-3 text-center">Estoque Mínimo</th>
                        </tr>
                    </thead>
                    <tbody>
                        {displayedProducts.map(p => {
                            const totalCurrentStock = getTotalStock(p);
                            const totalInitialStock = p.variations.reduce((sum, v) => sum + (v.initialStock || 0), 0);
                            const stockStatusColor = totalCurrentStock <= p.minStock ? 'bg-red-500/20 text-red-500' : 'bg-green-500/20 text-green-500';
                            return (
                                <tr key={p.id} className="border-b dark:border-gray-800 hover:bg-gray-50 dark:hover:bg-gray-800/50">
                                    <td className="p-3 font-medium">{p.name}</td>
                                    <td className="p-3 text-center">{totalInitialStock.toLocaleString('pt-BR')}</td>
                                    <td className={`p-3 text-center font-bold`}>
                                        <span className={`px-3 py-1 rounded-full ${stockStatusColor}`}>
                                            {totalCurrentStock.toLocaleString('pt-BR')}
                                        </span>
                                    </td>
                                    <td className="p-3 text-center">{p.minStock.toLocaleString('pt-BR')}</td>
                                </tr>
                            );
                        })}
                    </tbody>
                </table>
            </div>
        </div>
    );
};

const StockCalendarView = ({ selectedDate, setSelectedDate, currentMonth, setCurrentMonth, calendarView, setCalendarView, stockMovements }) => {
    const handleNavigation = (offset) => {
        if (calendarView === 'day') setCurrentMonth(prev => new Date(prev.getFullYear(), prev.getMonth() + offset, 1));
        else if (calendarView === 'month') setCurrentMonth(prev => new Date(prev.getFullYear() + offset, prev.getMonth(), 1));
        else if (calendarView === 'year') setCurrentMonth(prev => new Date(prev.getFullYear() + offset * 10, prev.getMonth(), 1));
    };
    const handleHeaderClick = () => {
        if (calendarView === 'day') setCalendarView('month');
        if (calendarView === 'month') setCalendarView('year');
    };
    const handleMonthSelect = (monthIndex) => { setCurrentMonth(new Date(currentMonth.getFullYear(), monthIndex, 1)); setCalendarView('day'); };
    const handleYearSelect = (year) => { setCurrentMonth(new Date(year, currentMonth.getMonth(), 1)); setCalendarView('month'); };

    const movementsByDate = useMemo(() => {
        const map = new Map();
        stockMovements.forEach(mov => {
            const dateStr = mov.timestamp.toDateString();
            if (!map.has(dateStr)) {
                map.set(dateStr, []);
            }
            map.get(dateStr).push(mov);
        });
        return map;
    }, [stockMovements]);

    const renderHeader = () => {
        let text = '';
        if (calendarView === 'day') text = currentMonth.toLocaleString('pt-BR', { month: 'long', year: 'numeric' });
        else if (calendarView === 'month') text = currentMonth.getFullYear();
        else { const startYear = Math.floor(currentMonth.getFullYear() / 10) * 10; text = `${startYear} - ${startYear + 9}`; }
        return <button onClick={handleHeaderClick} className="text-xl font-semibold hover:text-blue-500">{text}</button>;
    };
    const renderDayView = () => {
        const startOfMonth = new Date(currentMonth.getFullYear(), currentMonth.getMonth(), 1);
        const startDate = new Date(startOfMonth);
        startDate.setDate(startDate.getDate() - startOfMonth.getDay());
        const days = Array.from({ length: 42 }, (_, i) => { const day = new Date(startDate); day.setDate(day.getDate() + i); return day; });
        return (
            <div className="grid grid-cols-7 gap-2 text-center">
                {['D', 'S', 'T', 'Q', 'Q', 'S', 'S'].map((day, i) => <div key={i} className="font-medium text-gray-500 text-sm">{day}</div>)}
                {days.map((day, i) => {
                    const isSelected = day.toDateString() === selectedDate.toDateString();
                    const isCurrentMonth = day.getMonth() === currentMonth.getMonth();
                    const hasData = movementsByDate.has(day.toDateString());
                    return (<button key={i} onClick={() => setSelectedDate(day)} className={`p-2 rounded-full text-sm relative ${isCurrentMonth ? '' : 'text-gray-400 dark:text-gray-600'} ${isSelected ? 'bg-blue-600 text-white' : 'hover:bg-gray-100 dark:hover:bg-gray-700'}`}>{day.getDate()}{hasData && <span className="absolute bottom-1 left-1/2 -translate-x-1/2 w-1.5 h-1.5 bg-green-500 rounded-full"></span>}</button>)
                })}
            </div>
        );
    };
    const renderMonthView = () => {
        const months = Array.from({length: 12}, (_, i) => new Date(0, i).toLocaleString('pt-BR', {month: 'short'}));
        return ( <div className="grid grid-cols-4 gap-2 text-center">{months.map((month, i) => (<button key={month} onClick={() => handleMonthSelect(i)} className="p-3 rounded-lg hover:bg-gray-100 dark:hover:bg-gray-700">{month}</button>))}</div> );
    };
    const renderYearView = () => {
        const startYear = Math.floor(currentMonth.getFullYear() / 10) * 10;
        const years = Array.from({ length: 10 }, (_, i) => startYear + i);
        return ( <div className="grid grid-cols-4 gap-2 text-center">{years.map(year => (<button key={year} onClick={() => handleYearSelect(year)} className="p-3 rounded-lg hover:bg-gray-100 dark:hover:bg-gray-700">{year}</button>))}</div> );
    };
    return (
        <div className="bg-white dark:bg-gray-900 p-6 rounded-2xl shadow-lg">
            <div className="flex justify-between items-center mb-4">
                <button onClick={() => handleNavigation(-1)} title="Anterior"><ChevronLeft/></button>
                {renderHeader()}
                <button onClick={() => handleNavigation(1)} title="Próximo"><ChevronRight/></button>
            </div>
            {calendarView === 'day' && renderDayView()}
            {calendarView === 'month' && renderMonthView()}
            {calendarView === 'year' && renderYearView()}
        </div>
    );
};

const StockMovementsPage = ({ setConfirmation }) => {
    const { products, categories, addStockMovement, stockMovements, deleteStockMovement } = useStock();
    
    const [selectedCategoryId, setSelectedCategoryId] = useState('');
    const [movement, setMovement] = useState({ productId: '', variationId: '', type: 'Saída', quantity: '' });
    
    const [selectedDate, setSelectedDate] = useState(new Date());
    const [currentMonth, setCurrentMonth] = useState(new Date());
    const [calendarView, setCalendarView] = useState('day');

    const isFormValid = useMemo(() => {
        return (
            movement.productId &&
            movement.variationId &&
            movement.quantity &&
            parseInt(movement.quantity, 10) > 0
        );
    }, [movement]);

    const filteredProducts = useMemo(() => {
        if (!selectedCategoryId) return products;
        return products.filter(p => p.categoryId === selectedCategoryId);
    }, [selectedCategoryId, products]);

    const selectedProduct = useMemo(() => products.find(p => p.id === movement.productId), [movement.productId, products]);

    const filteredMovements = useMemo(() => {
        return stockMovements
            .filter(m => m.timestamp.toDateString() === selectedDate.toDateString());
    }, [stockMovements, selectedDate]);

    useEffect(() => {
        setMovement(m => ({ ...m, productId: '', variationId: '' }));
    }, [selectedCategoryId]);

    useEffect(() => {
        setMovement(m => ({ ...m, variationId: '' }));
    }, [movement.productId]);


    const handleSubmit = async (e) => {
        e.preventDefault();
        if(!isFormValid) return;
        await addStockMovement({ ...movement, quantity: parseInt(movement.quantity) });
        setMovement({ productId: '', variationId: '', type: 'Saída', quantity: '' });
    };

    const handleDeleteClick = (mov) => {
        setConfirmation({
            isOpen: true,
            title: "Confirmar Exclusão",
            message: `Tem certeza que deseja apagar este lançamento? A alteração de estoque (${mov.quantity} un.) será revertida.`,
            onConfirm: () => () => deleteStockMovement(mov)
        });
    };

    return (
        <div className="p-8">
            <h1 className="text-3xl font-bold mb-6">Lançamentos de Estoque</h1>
            <div className="grid grid-cols-1 lg:grid-cols-3 gap-8">
                <div className="lg:col-span-1 flex flex-col gap-8">
                    <StockCalendarView
                        selectedDate={selectedDate}
                        setSelectedDate={setSelectedDate}
                        currentMonth={currentMonth}
                        setCurrentMonth={setCurrentMonth}
                        calendarView={calendarView}
                        setCalendarView={setCalendarView}
                        stockMovements={stockMovements}
                    />
                    <form onSubmit={handleSubmit} className="bg-white dark:bg-gray-900 p-6 rounded-2xl shadow-lg flex flex-col gap-4">
                        <h2 className="text-xl font-semibold">Novo Lançamento</h2>
                        
                        <div>
                            <label className="block mb-1">Categoria</label>
                            <select value={selectedCategoryId} onChange={e => setSelectedCategoryId(e.target.value)} className="w-full p-2 rounded-md bg-gray-100 dark:bg-gray-700">
                                <option value="">Todas as Categorias</option>
                                {categories.map(c => <option key={c.id} value={c.id}>{c.name}</option>)}
                            </select>
                        </div>
                        
                        <div>
                            <label className="block mb-1">Produto</label>
                            <select value={movement.productId} onChange={e => setMovement({...movement, productId: e.target.value})} className="w-full p-2 rounded-md bg-gray-100 dark:bg-gray-700">
                                <option value="" disabled>Selecione um produto</option>
                                {filteredProducts.map(p => <option key={p.id} value={p.id}>{p.name}</option>)}
                            </select>
                        </div>

                        {selectedProduct && (
                             <div>
                                 <label className="block mb-1">Variação</label>
                                 <select value={movement.variationId} onChange={e => setMovement({...movement, variationId: e.target.value})} className="w-full p-2 rounded-md bg-gray-100 dark:bg-gray-700">
                                     <option value="" disabled>Selecione uma variação</option>
                                     {selectedProduct.variations.map(v => <option key={v.id} value={v.id}>{v.name} (Est: {v.currentStock})</option>)}
                                 </select>
                             </div>
                        )}
                        
                        <div>
                            <label className="block mb-1">Tipo</label>
                            <select value={movement.type} onChange={e => setMovement({...movement, type: e.target.value})} className="w-full p-2 rounded-md bg-gray-100 dark:bg-gray-700">
                                <option value="Saída">Saída</option>
                                <option value="Entrada">Entrada</option>
                            </select>
                        </div>
                        <div>
                            <label className="block mb-1">Quantidade</label>
                            <input type="number" min="1" value={movement.quantity} onChange={e => setMovement({...movement, quantity: e.target.value})} className="w-full p-2 rounded-md bg-gray-100 dark:bg-gray-700" />
                        </div>
                        <button 
                            type="submit" 
                            disabled={!isFormValid} 
                            className="w-full h-10 bg-blue-600 text-white rounded-md mt-2 transition-colors disabled:bg-gray-400 disabled:cursor-not-allowed"
                        >
                            Registrar
                        </button>
                    </form>
                </div>
                 <div className="lg:col-span-2 bg-white dark:bg-gray-900 p-6 rounded-2xl shadow-lg">
                     <h2 className="text-xl font-semibold mb-4">Histórico de Movimentações ({selectedDate.toLocaleDateString('pt-BR')})</h2>
                     <div className="max-h-[80vh] overflow-y-auto">
                         <table className="w-full">
                             <thead className="border-b-2 dark:border-gray-700 sticky top-0 bg-white dark:bg-gray-900">
                                 <tr>
                                     <th className="p-3 text-left">Hora</th>
                                     <th className="p-3 text-left">Produto (Variação)</th>
                                     <th className="p-3 text-center">Tipo</th>
                                     <th className="p-3 text-center">Quantidade</th>
                                     <th className="p-3 text-left">Usuário</th>
                                     <th className="p-3 text-center">Ações</th>
                                 </tr>
                             </thead>
                             <tbody>
                                 {filteredMovements.length > 0 ? filteredMovements.map(m => {
                                     const product = products.find(p => p.id === m.productId);
                                     const variation = product?.variations.find(v => v.id === m.variationId);
                                     return (
                                         <tr key={m.id} className="border-b dark:border-gray-800">
                                             <td className="p-3">{m.timestamp.toLocaleTimeString('pt-BR')}</td>
                                             <td className="p-3">{product?.name || 'Excluído'} {variation && `(${variation.name})`}</td>
                                             <td className={`p-3 text-center font-semibold ${m.type === 'Entrada' ? 'text-green-500' : 'text-red-500'}`}>{m.type}</td>
                                             <td className="p-3 text-center">{m.quantity}</td>
                                             <td className="p-3 text-left text-xs truncate">{m.userEmail || 'N/A'}</td>
                                             <td className="p-3 text-center">
                                                 <button onClick={() => handleDeleteClick(m)} title="Apagar Lançamento">
                                                     <Trash2 size={18} className="text-red-500 hover:text-red-400"/>
                                                 </button>
                                             </td>
                                         </tr>
                                     );
                                 }) : (
                                     <tr>
                                         <td colSpan="6" className="text-center p-8 text-gray-500">Nenhuma movimentação para esta data.</td>
                                     </tr>
                                 )}
                             </tbody>
                         </table>
                     </div>
                 </div>
            </div>
        </div>
    );
};

const CategoryModal = ({ isOpen, onClose, onCategoryCreated }) => {
    const { addCategory } = useStock();
    const [name, setName] = useState('');
    const modalRef = useRef();
    useClickOutside(modalRef, onClose);

    if (!isOpen) return null;

    const handleSubmit = async (e) => {
        e.preventDefault();
        if (name.trim()) {
            const newId = await addCategory(name.trim());
            if (newId) {
                onCategoryCreated(newId);
                setName('');
                onClose();
            }
        }
    };

    return (
        <div className="fixed inset-0 bg-black bg-opacity-60 flex justify-center items-center z-[60] modal-backdrop">
            <div 
                ref={modalRef} 
                onMouseDown={(e) => e.stopPropagation()}
                className="bg-white dark:bg-gray-900 p-6 rounded-2xl shadow-2xl w-full max-w-sm modal-content"
            >
                <form onSubmit={handleSubmit}>
                    <h2 className="text-xl font-bold mb-4">Criar Nova Categoria</h2>
                    <label htmlFor="category-name" className="block mb-2 text-sm font-medium">Nome da Categoria</label>
                    <input id="category-name" type="text" value={name} onChange={(e) => setName(e.target.value)} className="w-full p-2 rounded-md bg-gray-100 dark:bg-gray-700 mb-4" autoFocus />
                    <div className="flex justify-end gap-4">
                        <button type="button" onClick={onClose} className="px-6 py-2 font-semibold rounded-md bg-gray-200 dark:bg-gray-600 hover:bg-gray-300 dark:hover:bg-gray-500">Cancelar</button>
                        <button type="submit" className="px-6 py-2 font-semibold rounded-md bg-blue-600 text-white hover:bg-blue-700">Criar</button>
                    </div>
                </form>
            </div>
        </div>
    );
};


const ProductModal = ({ isOpen, onClose, productToEdit }) => {
    const { categories, addProduct, updateProduct } = useStock();
    
    const initialProductState = useMemo(() => ({ name: '', categoryId: '', minStock: '', leadTimeInMonths: '', variations: [{ name: '', initialStock: '' }] }), []);
    const [productData, setProductData] = useState(initialProductState);
    const [isCategoryModalOpen, setIsCategoryModalOpen] = useState(false);
    
    const modalRef = useRef();
    useClickOutside(modalRef, onClose);

    useEffect(() => {
        if (isOpen) {
            if (productToEdit) {
                setProductData({
                    id: productToEdit.id, // Manter o ID para edição
                    name: productToEdit.name,
                    categoryId: productToEdit.categoryId,
                    minStock: productToEdit.minStock,
                    leadTimeInMonths: productToEdit.leadTimeInMonths || '',
                    variations: productToEdit.variations.map(v => ({...v}))
                });
            } else {
                setProductData({ ...initialProductState, categoryId: categories[0]?.id || '' });
            }
        }
    }, [isOpen, productToEdit, categories, initialProductState]);

    useEffect(() => {
        if (!productToEdit) return;

        const newLeadTime = parseFloat(productData.leadTimeInMonths);
        const originalLeadTime = productToEdit.leadTimeInMonths;
        const originalMinStock = productToEdit.minStock;

        if (isNaN(newLeadTime) || newLeadTime <= 0 || isNaN(originalLeadTime) || originalLeadTime <= 0 || isNaN(originalMinStock) || originalMinStock <= 0) {
            return;
        }
        
        if (newLeadTime !== originalLeadTime) {
             const impliedConsumptionPerMonth = originalMinStock / originalLeadTime;
             const newMinStock = Math.round(impliedConsumptionPerMonth * newLeadTime);
             
             setProductData(prev => ({ ...prev, minStock: newMinStock.toString() }));
        }
    }, [productData.leadTimeInMonths, productToEdit]);


    if (!isOpen) return null;

    const handleChange = (e) => {
        const { name, value } = e.target;
        setProductData(prev => ({ ...prev, [name]: value }));
    };

    const handleVariationChange = (index, e) => {
        const { name, value } = e.target;
        const variations = [...productData.variations];
        variations[index][name] = value;
        setProductData(prev => ({...prev, variations}));
    };
    
    const addVariation = () => {
        setProductData(prev => ({...prev, variations: [...prev.variations, {name: '', initialStock: ''}]}));
    };
    
    const removeVariation = (index) => {
        if(productData.variations.length <= 1) return;
        const variations = [...productData.variations];
        variations.splice(index, 1);
        setProductData(prev => ({...prev, variations}));
    };

    const handleSubmit = async (e) => {
        e.preventDefault();
        const data = {
            ...productData,
            minStock: parseInt(productData.minStock),
            leadTimeInMonths: parseFloat(productData.leadTimeInMonths) || 0,
            variations: productData.variations.map(v => ({
                ...v,
                initialStock: parseInt(v.initialStock)
            }))
        };
        if (productToEdit) {
            await updateProduct(productToEdit.id, data);
        } else {
            await addProduct(data);
        }
        onClose();
    };

    const handleCategoryCreated = (newCategoryId) => {
      if(newCategoryId) {
        setProductData(prev => ({...prev, categoryId: newCategoryId}));
      }
      setIsCategoryModalOpen(false);
    }

    return (
        <div className="fixed inset-0 bg-black bg-opacity-50 flex justify-center items-center z-50 modal-backdrop p-4">
            <div ref={modalRef} className="bg-white dark:bg-gray-900 p-6 rounded-2xl shadow-2xl w-full max-w-2xl modal-content max-h-[90vh] flex flex-col">
                <form onSubmit={handleSubmit} className="flex flex-col gap-4 flex-grow">
                    <h2 className="text-2xl font-bold mb-2">{productToEdit ? 'Editar Produto' : 'Criar Novo Produto'}</h2>
                    
                    <div className="grid grid-cols-1 md:grid-cols-3 gap-4">
                        <div className="md:col-span-1">
                            <label htmlFor="name">Nome do Produto</label>
                            <input id="name" name="name" type="text" value={productData.name} onChange={handleChange} required className="w-full p-2 rounded-md bg-gray-100 dark:bg-gray-700 mt-1"/>
                        </div>
                         <div>
                            <label htmlFor="leadTimeInMonths">Tempo de Entrega (meses)</label>
                            <input id="leadTimeInMonths" name="leadTimeInMonths" type="number" step="0.5" min="0" value={productData.leadTimeInMonths} onChange={handleChange} required className="w-full p-2 rounded-md bg-gray-100 dark:bg-gray-700 mt-1"/>
                        </div>
                        <div>
                            <label htmlFor="minStock">Estoque Mínimo (Total)</label>
                            <input id="minStock" name="minStock" type="number" min="0" value={productData.minStock} onChange={handleChange} required className="w-full p-2 rounded-md bg-gray-100 dark:bg-gray-700 mt-1"/>
                        </div>
                    </div>
                     <div>
                        <label htmlFor="categoryId">Categoria</label>
                        <div className="flex items-center gap-2">
                            <select id="categoryId" name="categoryId" value={productData.categoryId} onChange={handleChange} required className="w-full p-2 rounded-md bg-gray-100 dark:bg-gray-700 mt-1">
                                {categories.map(c => <option key={c.id} value={c.id}>{c.name}</option>)}
                            </select>
                            <button type="button" onClick={() => setIsCategoryModalOpen(true)} className="p-2 bg-gray-200 dark:bg-gray-600 rounded-md hover:bg-gray-300 dark:hover:bg-gray-500 mt-1"><PlusCircle size={20}/></button>
                        </div>
                    </div>

                    <div className="flex-grow overflow-y-auto pr-2">
                        <h3 className="text-lg font-semibold mt-4 mb-2">Variações do Produto</h3>
                        {productData.variations.map((variation, index) => (
                             <div key={index} className="grid grid-cols-12 gap-2 items-center mb-2 p-2 bg-gray-50 dark:bg-gray-800 rounded-md">
                                 <div className="col-span-6">
                                     <label className="text-xs">Nome da Variação (Ex: Cor, Tamanho)</label>
                                     <input name="name" type="text" value={variation.name} onChange={(e) => handleVariationChange(index, e)} required className="w-full p-2 rounded-md bg-white dark:bg-gray-700"/>
                                 </div>
                                 <div className="col-span-5">
                                     <label className="text-xs">Estoque Inicial</label>
                                     <input name="initialStock" type="number" min="0" value={variation.initialStock} onChange={(e) => handleVariationChange(index, e)} required disabled={!!productToEdit} className="w-full p-2 rounded-md bg-white dark:bg-gray-700 disabled:opacity-50"/>
                                 </div>
                                 <div className="col-span-1">
                                     <label className="text-xs">&nbsp;</label>
                                     <button type="button" onClick={() => removeVariation(index)} disabled={productData.variations.length <= 1} className="p-2 text-red-500 disabled:opacity-30">
                                         <MinusCircle size={20} />
                                     </button>
                                 </div>
                             </div>
                        ))}
                        <button type="button" onClick={addVariation} disabled={!!productToEdit} className="mt-2 text-sm text-blue-600 hover:underline disabled:opacity-50 disabled:cursor-not-allowed">+ Adicionar Variação</button>
                    </div>


                    <div className="flex justify-end gap-4 mt-4 pt-4 border-t dark:border-gray-700">
                        <button type="button" onClick={onClose} className="px-6 py-2 font-semibold rounded-md bg-gray-200 dark:bg-gray-600 hover:bg-gray-300 dark:hover:bg-gray-500">Cancelar</button>
                        <button type="submit" className="px-6 py-2 font-semibold rounded-md bg-blue-600 text-white hover:bg-blue-700">Salvar</button>
                    </div>
                </form>
            </div>
            <CategoryModal isOpen={isCategoryModalOpen} onClose={() => setIsCategoryModalOpen(false)} onCategoryCreated={handleCategoryCreated} />
        </div>
    );
};


const StockProductsPage = ({ setConfirmation }) => {
    const { products, categories, deleteProduct } = useStock();
    const [isModalOpen, setIsModalOpen] = useState(false);
    const [editingProduct, setEditingProduct] = useState(null);
    
    const getCategoryName = (id) => categories.find(c => c.id === id)?.name || 'N/A';
    const getTotalStock = (p) => p.variations.reduce((sum, v) => sum + v.currentStock, 0);

    const handleOpenCreateModal = () => {
        setEditingProduct(null);
        setIsModalOpen(true);
    };
    
    const handleOpenEditModal = (product) => {
        setEditingProduct(product);
        setIsModalOpen(true);
    };

    const handleDeleteClick = (product) => {
        setConfirmation({
            isOpen: true,
            title: `Excluir Produto`,
            message: `Tem certeza que deseja excluir "${product.name}"? O produto será movido para a lixeira.`,
            onConfirm: () => () => deleteProduct(product.id)
        });
    };

    return (
        <div className="p-8">
            <div className="flex justify-between items-center mb-6">
                <h1 className="text-3xl font-bold">Gerenciamento de Produtos</h1>
                <button onClick={handleOpenCreateModal} className="flex items-center gap-2 px-4 py-2 bg-blue-600 text-white rounded-lg hover:bg-blue-700">
                    <PlusCircle size={20}/> Adicionar Novo Produto
                </button>
            </div>
            
            <div className="bg-white dark:bg-gray-900 p-6 rounded-2xl shadow-lg">
                <table className="w-full">
                    <thead className="border-b-2 dark:border-gray-700">
                        <tr>
                            <th className="p-3 text-left">Nome</th>
                            <th className="p-3 text-left">Categoria</th>
                            <th className="p-3 text-center">Estoque Atual</th>
                            <th className="p-3 text-left">Criado por</th>
                            <th className="p-3 text-left">Última Edição</th>
                            <th className="p-3 text-center">Ações</th>
                        </tr>
                    </thead>
                    <tbody>
                        {products.map(p => (
                            <tr key={p.id} className="border-b dark:border-gray-800 hover:bg-gray-50 dark:hover:bg-gray-800/50">
                                <td className="p-3 font-medium">
                                    {p.name}
                                    <div className="text-xs text-gray-500">
                                        {p.variations.map(v => `${v.name}: ${v.currentStock}`).join(' | ')}
                                    </div>
                                </td>
                                <td className="p-3">{getCategoryName(p.categoryId)}</td>
                                <td className="p-3 text-center font-bold">{getTotalStock(p).toLocaleString('pt-BR')}</td>
                                <td className="p-3 text-xs">{p.createdBy?.email || 'N/A'}</td>
                                <td className="p-3 text-xs">{p.lastEditedBy?.email || 'N/A'}</td>
                                <td className="p-3">
                                    <div className="flex gap-2 justify-center">
                                        <button onClick={() => handleOpenEditModal(p)} title="Editar"><Edit size={18} className="text-yellow-500 hover:text-yellow-400"/></button>
                                        <button onClick={() => handleDeleteClick(p)} title="Excluir"><Trash2 size={18} className="text-red-500 hover:text-red-400"/></button>
                                    </div>
                                </td>
                            </tr>
                        ))}
                    </tbody>
                </table>
            </div>

            <ProductModal 
                isOpen={isModalOpen}
                onClose={() => setIsModalOpen(false)}
                productToEdit={editingProduct}
            />
        </div>
    );
};

const StockTrashPage = () => {
    const { deletedProducts, restoreProduct } = useStock();

    return (
        <div className="p-8">
            <h1 className="text-3xl font-bold mb-6">Lixeira de Estoque</h1>
            <div className="bg-white dark:bg-gray-900 p-6 rounded-2xl shadow-lg">
                {deletedProducts.map(p => {
                    return (
                        <div key={p.id} className="flex justify-between items-center p-4 border-b dark:border-gray-800">
                            <div>
                                <p className="font-bold">{p.name}</p>
                                <p className="text-sm text-gray-500">Excluído por: {p.deletedBy?.email || 'Desconhecido'} em: {p.deletedAt ? p.deletedAt.toDate().toLocaleString('pt-BR') : 'Data desconhecida'}</p>
                            </div>
                            <button onClick={() => restoreProduct(p.id)} className="p-2 bg-green-500 text-white rounded-md">Restaurar</button>
                        </div>
                    );
                })}
                {deletedProducts.length === 0 && <p>A lixeira está vazia.</p>}
            </div>
        </div>
    );
};


const StockManagementApp = ({ onNavigateToCrono }) => {
    const [activePage, setActivePage] = useState('dashboard');
    const [confirmation, setConfirmation] = useState({ isOpen: false, title: '', message: '', onConfirm: () => {} });

    const renderPage = () => {
        const props = { setConfirmation };
        switch (activePage) {
            case 'dashboard': return <StockDashboardPage {...props} />;
            case 'movements': return <StockMovementsPage {...props} />;
            case 'products': return <StockProductsPage {...props} />;
            case 'trash': return <StockTrashPage {...props} />;
            default: return <StockDashboardPage {...props} />;
        }
    };

    const handleConfirm = () => {
        if (confirmation.onConfirm) {
            confirmation.onConfirm()();
        }
        setConfirmation({ isOpen: false });
    };

    return (
        <StockProvider>
            <div className="responsive-root min-h-screen bg-gray-100 dark:bg-black text-gray-800 dark:text-gray-200 font-sans flex flex-col">
                <ConfirmationModal 
                    isOpen={confirmation.isOpen}
                    onClose={() => setConfirmation({ isOpen: false, title: '', message: '', onConfirm: () => {} })}
                    onConfirm={handleConfirm}
                    title={confirmation.title}
                    message={confirmation.message}
                />
                <StockHeader onNavigateToCrono={onNavigateToCrono} />
                <div className="flex flex-col lg:flex-row flex-grow">
                    <StockSidebar activePage={activePage} setActivePage={setActivePage} />
                    <main className="flex-grow bg-gray-50 dark:bg-gray-800/50 responsive-main">
                        {renderPage()}
                    </main>
                </div>
            </div>
        </StockProvider>
    );
};

// #####################################################################
// #                                                                   #
// #       FIM: GERENCIADOR DE ESTOQUE (AGORA COM FIREBASE)            #
// #                                                                   #
// #####################################################################



// #####################################################################
// #                                                                   #
// #                INÍCIO: SEQUÊNCIA OPERACIONAL (NOVO)               #
// #                                                                   #
// #####################################################################

<<<<<<< HEAD
const OperationalSequenceApp = ({ onNavigateToCrono, onNavigateToStock, dashboards = [], user }) => {
    const [sequences, setSequences] = useState([]);
    const [productOptions, setProductOptions] = useState([]);
    const [isLoadingProducts, setIsLoadingProducts] = useState(false);
    const [selectedSequenceId, setSelectedSequenceId] = useState(null);
    const [formState, setFormState] = useState({
        empresa: 'Race Bull',
        modelo: '',
        codigo: '',
        dashboardId: '',
        productId: '',
        baseProductId: '',
    });
    const [operations, setOperations] = useState([createOperationalSequenceOperation({ numero: '1' })]);
    const [isSaving, setIsSaving] = useState(false);
=======
const EditEntryModal = ({
    isOpen,
    onClose,
    entry,
    onSave,
    products,
    productsForSelectedDate = [],
    lots = [],
    traveteMachines = TRAVETE_MACHINES,
    traveteVariationLookup = new Map(),
}) => {
    const [entryData, setEntryData] = useState(null);
    const modalRef = useRef();
    useClickOutside(modalRef, onClose);
>>>>>>> 7d9ac606

    const productMap = useMemo(() => {
        const map = new Map();
        (products || []).forEach(product => {
            if (product?.id) {
                map.set(product.id, product);
            }
        });
        (productsForSelectedDate || []).forEach(product => {
            if (product?.id) {
                const existing = map.get(product.id) || {};
                map.set(product.id, { ...existing, ...product });
            }
        });
        return map;
    }, [products, productsForSelectedDate]);

    useEffect(() => {
<<<<<<< HEAD
        const sequencesQuery = query(collection(db, 'sequenciasOperacionais'), orderBy('modelo'));
        const unsubscribe = onSnapshot(sequencesQuery, (snap) => {
            setSequences(snap.docs.map(doc => doc.data()));
        });
        return () => unsubscribe();
    }, []);

    useEffect(() => {
        let isMounted = true;
        const fetchProducts = async () => {
            if (!dashboards.length) {
                setProductOptions([]);
                return;
            }
            setIsLoadingProducts(true);
            try {
                const results = await Promise.all(dashboards.map(async (dashboard) => {
                    const snap = await getDocs(collection(db, `dashboards/${dashboard.id}/products`));
                    return snap.docs.map(docSnap => ({
                        id: docSnap.id,
                        dashboardId: dashboard.id,
                        dashboardName: dashboard.name,
                        ...docSnap.data(),
                    }));
                }));
                if (isMounted) {
                    setProductOptions(results.flat());
                }
            } catch (error) {
                console.error('Erro ao carregar produtos para Sequência Operacional:', error);
            } finally {
                if (isMounted) {
                    setIsLoadingProducts(false);
                }
            }
        };
        fetchProducts();
        return () => {
            isMounted = false;
        };
    }, [dashboards]);

    const resetForm = useCallback(() => {
        setSelectedSequenceId(null);
        setFormState({
            empresa: 'Race Bull',
            modelo: '',
            codigo: '',
            dashboardId: '',
            productId: '',
            baseProductId: '',
        });
        setOperations([createOperationalSequenceOperation({ numero: '1' })]);
    }, []);

    const totalSeconds = useMemo(() => operations.reduce((total, operation) => total + convertOperationToSeconds(operation), 0), [operations]);
    const totalMinutes = useMemo(() => parseFloat((totalSeconds / 60).toFixed(4)), [totalSeconds]);
    const formattedTotal = useMemo(() => formatSecondsToDurationLabel(totalSeconds), [totalSeconds]);

    const handleFormChange = useCallback((field, value) => {
        setFormState(prev => ({ ...prev, [field]: value }));
    }, []);

    const handleProductSelect = useCallback((productId) => {
        const product = productOptions.find(p => p.id === productId);
        if (product) {
            setFormState(prev => ({
                ...prev,
                productId: product.id,
                dashboardId: product.dashboardId || prev.dashboardId,
                baseProductId: product.baseProductId || '',
                modelo: product.name || prev.modelo,
            }));
        } else {
            setFormState(prev => ({ ...prev, productId, baseProductId: '', dashboardId: prev.dashboardId }));
        }
    }, [productOptions]);

    const handleOperationChange = useCallback((operationId, field, value) => {
        setOperations(prev => prev.map(operation => {
            if (operation.id !== operationId) return operation;
            return { ...operation, [field]: value };
        }));
    }, []);

    const handleAddOperation = useCallback(() => {
        setOperations(prev => {
            const nextIndex = prev.length + 1;
            return [...prev, createOperationalSequenceOperation({ numero: String(nextIndex) })];
        });
    }, []);

    const handleRemoveOperation = useCallback((operationId) => {
        setOperations(prev => {
            const remaining = prev.filter(operation => operation.id !== operationId);
            if (remaining.length === 0) {
                return [createOperationalSequenceOperation({ numero: '1' })];
            }
            return remaining.map((operation, index) => ({ ...operation, numero: operation.numero || String(index + 1) }));
        });
    }, []);

    const handleSelectSequence = useCallback((sequence) => {
        if (!sequence) return;
        setSelectedSequenceId(sequence.id);
        setFormState({
            empresa: sequence.empresa || 'Race Bull',
            modelo: sequence.modelo || '',
            codigo: sequence.codigo || '',
            dashboardId: sequence.dashboardId || '',
            productId: sequence.productId || '',
            baseProductId: sequence.baseProductId || '',
        });
        const loadedOperations = (sequence.operacoes || []).map((operation, index) => {
            const tempoValor = operation.tempoValor !== undefined
                ? operation.tempoValor
                : (operation.unidade === 'seg'
                    ? (operation.tempoSegundos !== undefined ? operation.tempoSegundos : operation.tempo)
                    : (operation.tempoMinutos !== undefined ? operation.tempoMinutos : operation.tempo));
            return createOperationalSequenceOperation({
                id: generateId('seqOp'),
                numero: operation.numero !== undefined ? String(operation.numero) : String(index + 1),
                descricao: operation.descricao || '',
                maquina: operation.maquina || '',
                tempoValor: tempoValor !== undefined && tempoValor !== null ? String(tempoValor) : '',
                unidade: operation.unidade || 'min',
            });
        });
        setOperations(loadedOperations.length > 0 ? loadedOperations : [createOperationalSequenceOperation({ numero: '1' })]);
    }, []);

    const updateLinkedProductStandardTime = useCallback(async ({ dashboardId, productId, tempoMinutos }) => {
        if (!dashboardId || !productId || !(tempoMinutos > 0)) return;
        try {
            const productRef = doc(db, `dashboards/${dashboardId}/products`, productId);
            const nowIso = new Date().toISOString();
            await updateDoc(productRef, {
                standardTime: tempoMinutos,
                standardTimeHistory: arrayUnion({
                    time: tempoMinutos,
                    effectiveDate: nowIso,
                    changedBy: user ? { uid: user.uid, email: user.email } : null,
                    source: 'sequencia-operacional',
                }),
                lastEditedAt: Timestamp.now(),
                lastEditedBy: user ? { uid: user.uid, email: user.email } : null,
            });
        } catch (error) {
            console.error('Não foi possível atualizar o tempo padrão do produto vinculado:', error);
        }
    }, [user]);

    const handleSaveSequence = useCallback(async (event) => {
        event.preventDefault();
        if (isSaving) return;
        const trimmedEmpresa = formState.empresa.trim() || 'Race Bull';
        const trimmedModelo = formState.modelo.trim();
        if (!trimmedModelo) {
            alert('Informe o modelo para salvar a sequência operacional.');
            return;
        }
        if (!formState.productId) {
            alert('Selecione um produto para vincular ao tempo padrão.');
            return;
        }
        const preparedOperations = operations
            .map((operation, index) => {
                const tempoValor = parseFloat(operation.tempoValor);
                const seconds = convertOperationToSeconds(operation);
                if (!(seconds > 0)) return null;
                return {
                    numero: operation.numero ? parseInt(operation.numero, 10) || index + 1 : index + 1,
                    descricao: operation.descricao?.trim() || `Operação ${index + 1}`,
                    maquina: operation.maquina?.trim() || 'N/A',
                    unidade: operation.unidade || 'min',
                    tempoValor: tempoValor || 0,
                    tempoSegundos: parseFloat(seconds.toFixed(2)),
                    tempoMinutos: parseFloat((seconds / 60).toFixed(4)),
                };
            })
            .filter(Boolean);

        if (preparedOperations.length === 0) {
            alert('Adicione pelo menos uma operação com tempo válido.');
            return;
        }

        const tempoSegundosTotal = preparedOperations.reduce((total, operation) => total + operation.tempoSegundos, 0);
        const tempoMinutosTotal = parseFloat((tempoSegundosTotal / 60).toFixed(4));
        const tempoDecimalPadrao = parseFloat(tempoMinutosTotal.toFixed(2));

        setIsSaving(true);
        try {
            const sequenceId = selectedSequenceId || generateId('seq');
            const sequenceRef = doc(db, 'sequenciasOperacionais', sequenceId);
            const nowTimestamp = Timestamp.now();
            const nowIso = new Date().toISOString();

            const payload = {
                id: sequenceId,
                empresa: trimmedEmpresa,
                modelo: trimmedModelo,
                codigo: formState.codigo.trim(),
                dashboardId: formState.dashboardId || null,
                productId: formState.productId,
                baseProductId: formState.baseProductId || null,
                operacoes: preparedOperations,
                tempoTotal: tempoDecimalPadrao,
                tempoTotalMinutos: tempoMinutosTotal,
                tempoTotalSegundos: parseFloat(tempoSegundosTotal.toFixed(2)),
                tempoTotalFormatado: formatSecondsToDurationLabel(tempoSegundosTotal),
                updatedAt: nowTimestamp,
                updatedBy: user ? { uid: user.uid, email: user.email } : null,
            };

            if (!selectedSequenceId) {
                payload.createdAt = nowTimestamp;
                payload.dataCadastro = nowIso;
                payload.createdBy = user ? { uid: user.uid, email: user.email } : null;
            }

            await setDoc(sequenceRef, payload, { merge: true });
            await updateLinkedProductStandardTime({
                dashboardId: formState.dashboardId,
                productId: formState.productId,
                tempoMinutos: tempoMinutosTotal,
            });
            setSelectedSequenceId(sequenceId);
            alert('Sequência operacional salva com sucesso!');
        } catch (error) {
            console.error('Erro ao salvar sequência operacional:', error);
            alert('Não foi possível salvar a sequência operacional.');
        } finally {
            setIsSaving(false);
        }
    }, [formState, isSaving, operations, selectedSequenceId, updateLinkedProductStandardTime, user]);

    const handleDeleteSequence = useCallback(async () => {
        if (!selectedSequenceId) return;
        const sequence = sequences.find(seq => seq.id === selectedSequenceId);
        const confirmationMessage = sequence?.modelo
            ? `Deseja realmente excluir a sequência "${sequence.modelo}"?`
            : 'Deseja realmente excluir esta sequência operacional?';
        if (!window.confirm(confirmationMessage)) return;
        try {
            await deleteDoc(doc(db, 'sequenciasOperacionais', selectedSequenceId));
            resetForm();
            alert('Sequência operacional removida.');
        } catch (error) {
            console.error('Erro ao excluir sequência operacional:', error);
            alert('Não foi possível excluir a sequência.');
        }
    }, [resetForm, selectedSequenceId, sequences]);

    const sortedSequences = useMemo(() => {
        return [...sequences].sort((a, b) => (a.modelo || '').localeCompare(b.modelo || ''));
    }, [sequences]);

    const productOptionsSorted = useMemo(() => {
        return [...productOptions].sort((a, b) => (a.name || '').localeCompare(b.name || ''));
    }, [productOptions]);

    const selectedProduct = useMemo(() => {
        if (!formState.productId) return null;
        return productOptions.find(option => option.id === formState.productId) || null;
    }, [formState.productId, productOptions]);

    return (
        <div className="responsive-root min-h-screen bg-gray-100 dark:bg-black text-gray-800 dark:text-gray-200">
            <GlobalStyles />
            <header className="bg-white dark:bg-gray-900 shadow-md p-4 flex flex-col gap-4 md:flex-row md:items-center md:justify-between">
                <div className="flex items-center gap-3">
                    <button onClick={onNavigateToCrono} className="flex items-center gap-2 px-3 py-2 rounded-md bg-blue-600 text-white hover:bg-blue-700">
                        <ArrowLeft size={18} /> Voltar para Quadros
                    </button>
                    {onNavigateToStock && (
                        <button onClick={onNavigateToStock} className="flex items-center gap-2 px-3 py-2 rounded-md bg-gray-200 hover:bg-gray-300 dark:bg-gray-700 dark:hover:bg-gray-600">
                            <Box size={18} /> Estoque
                        </button>
                    )}
                </div>
                <div className="text-right">
                    <h1 className="text-2xl font-bold">Sequência Operacional</h1>
                    <p className="text-sm text-gray-500 dark:text-gray-400">Cadastre e mantenha as operações padrão por modelo.</p>
                </div>
            </header>

            <main className="responsive-main py-6 space-y-6">
                <div className="grid grid-cols-1 xl:grid-cols-[320px_1fr] gap-6">
                    <aside className="bg-white dark:bg-gray-900 rounded-2xl shadow-lg p-4 space-y-4">
                        <div className="flex items-center justify-between">
                            <h2 className="text-lg font-semibold flex items-center gap-2"><List size={18} /> Modelos Cadastrados</h2>
                            <button onClick={resetForm} className="flex items-center gap-1 text-sm text-blue-600 hover:text-blue-500">
                                <PlusCircle size={16} /> Novo
                            </button>
                        </div>
                        <div className="max-h-[60vh] overflow-y-auto space-y-2 pr-1">
                            {sortedSequences.map(sequence => {
                                const isActive = sequence.id === selectedSequenceId;
                                return (
                                    <button
                                        key={sequence.id}
                                        onClick={() => handleSelectSequence(sequence)}
                                        className={`w-full text-left p-3 rounded-lg border transition-colors ${isActive ? 'border-blue-500 bg-blue-50 dark:bg-blue-900/40' : 'border-gray-200 dark:border-gray-700 hover:bg-gray-100 dark:hover:bg-gray-800/60'}`}
                                    >
                                        <p className="font-semibold truncate">{sequence.modelo || 'Sem nome'}</p>
                                        <p className="text-xs text-gray-500 dark:text-gray-400">Tempo: {sequence.tempoTotalFormatado || `${sequence.tempoTotal || 0} min`}</p>
                                        {sequence.codigo && <p className="text-[11px] text-gray-400">Código: {sequence.codigo}</p>}
                                    </button>
                                );
                            })}
                            {sortedSequences.length === 0 && <p className="text-sm text-gray-500">Nenhuma sequência cadastrada.</p>}
                        </div>
                        <button
                            onClick={handleDeleteSequence}
                            disabled={!selectedSequenceId}
                            className="w-full flex items-center justify-center gap-2 px-3 py-2 rounded-md bg-red-500 text-white hover:bg-red-600 disabled:opacity-50 disabled:cursor-not-allowed"
                        >
                            <Trash2 size={18} /> Excluir Sequência
                        </button>
                    </aside>

                    <section className="bg-white dark:bg-gray-900 rounded-2xl shadow-lg p-6 space-y-6">
                        <form onSubmit={handleSaveSequence} className="space-y-6">
                            <div className="responsive-form-grid">
                                <div className="flex flex-col">
                                    <label className="text-sm font-medium">Empresa</label>
                                    <input
                                        type="text"
                                        value={formState.empresa}
                                        onChange={(e) => handleFormChange('empresa', e.target.value)}
                                        className="p-2 rounded-md bg-gray-100 dark:bg-gray-700"
                                        placeholder="Ex: Race Bull"
                                    />
                                </div>
                                <div className="flex flex-col">
                                    <label className="text-sm font-medium">Modelo</label>
                                    <input
                                        type="text"
                                        value={formState.modelo}
                                        onChange={(e) => handleFormChange('modelo', e.target.value)}
                                        className="p-2 rounded-md bg-gray-100 dark:bg-gray-700"
                                        placeholder="Ex: Calça Jeans Ref. 123"
                                        required
                                    />
                                </div>
                                <div className="flex flex-col">
                                    <label className="text-sm font-medium">Código (opcional)</label>
                                    <input
                                        type="text"
                                        value={formState.codigo}
                                        onChange={(e) => handleFormChange('codigo', e.target.value)}
                                        className="p-2 rounded-md bg-gray-100 dark:bg-gray-700"
                                        placeholder="Ex: CJ-123"
                                    />
                                </div>
                                <div className="flex flex-col">
                                    <label className="text-sm font-medium">Produto Vinculado</label>
                                    <select
                                        value={formState.productId}
                                        onChange={(e) => handleProductSelect(e.target.value)}
                                        className="p-2 rounded-md bg-gray-100 dark:bg-gray-700"
                                        required
                                    >
                                        <option value="" disabled>{isLoadingProducts ? 'Carregando produtos...' : 'Selecione um produto'}</option>
                                        {productOptionsSorted.map(product => (
                                            <option key={product.id} value={product.id}>
                                                {product.dashboardName ? `${product.dashboardName} • ${product.name}` : product.name}
                                            </option>
                                        ))}
                                    </select>
                                </div>
                            </div>

                            <div className="space-y-3">
                                <div className="flex items-center justify-between">
                                    <h3 className="text-lg font-semibold flex items-center gap-2"><Layers size={18} /> Operações do Modelo</h3>
                                    <button type="button" onClick={handleAddOperation} className="flex items-center gap-2 text-sm text-blue-600 hover:text-blue-500">
                                        <PlusCircle size={16} /> Adicionar operação
                                    </button>
                                </div>
                                <div className="overflow-x-auto">
                                    <table className="w-full text-sm">
                                        <thead className="bg-gray-50 dark:bg-gray-800">
                                            <tr>
                                                <th className="p-3 text-left">Nº</th>
                                                <th className="p-3 text-left">Descrição</th>
                                                <th className="p-3 text-left">Máquina</th>
                                                <th className="p-3 text-left">Tempo</th>
                                                <th className="p-3 text-left">Unidade</th>
                                                <th className="p-3 text-center">Ações</th>
                                            </tr>
                                        </thead>
                                        <tbody className="divide-y divide-gray-200 dark:divide-gray-700">
                                            {operations.map(operation => (
                                                <tr key={operation.id} className="hover:bg-gray-50 dark:hover:bg-gray-800/40">
                                                    <td className="p-2">
                                                        <input
                                                            type="number"
                                                            min="1"
                                                            value={operation.numero}
                                                            onChange={(e) => handleOperationChange(operation.id, 'numero', e.target.value)}
                                                            className="w-20 p-2 rounded-md bg-gray-100 dark:bg-gray-700"
                                                        />
                                                    </td>
                                                    <td className="p-2">
                                                        <input
                                                            type="text"
                                                            value={operation.descricao}
                                                            onChange={(e) => handleOperationChange(operation.id, 'descricao', e.target.value)}
                                                            className="w-full p-2 rounded-md bg-gray-100 dark:bg-gray-700"
                                                            placeholder="Descrição da operação"
                                                        />
                                                    </td>
                                                    <td className="p-2">
                                                        <input
                                                            type="text"
                                                            value={operation.maquina}
                                                            onChange={(e) => handleOperationChange(operation.id, 'maquina', e.target.value)}
                                                            className="w-full p-2 rounded-md bg-gray-100 dark:bg-gray-700"
                                                            placeholder="Máquina utilizada"
                                                        />
                                                    </td>
                                                    <td className="p-2">
                                                        <input
                                                            type="number"
                                                            min="0"
                                                            step="0.01"
                                                            value={operation.tempoValor}
                                                            onChange={(e) => handleOperationChange(operation.id, 'tempoValor', e.target.value)}
                                                            className="w-full p-2 rounded-md bg-gray-100 dark:bg-gray-700"
                                                            placeholder="Tempo"
                                                        />
                                                    </td>
                                                    <td className="p-2">
                                                        <select
                                                            value={operation.unidade}
                                                            onChange={(e) => handleOperationChange(operation.id, 'unidade', e.target.value)}
                                                            className="p-2 rounded-md bg-gray-100 dark:bg-gray-700"
                                                        >
                                                            <option value="min">Minutos</option>
                                                            <option value="seg">Segundos</option>
                                                        </select>
                                                    </td>
                                                    <td className="p-2 text-center">
                                                        <button
                                                            type="button"
                                                            onClick={() => handleRemoveOperation(operation.id)}
                                                            className="text-red-500 hover:text-red-400"
                                                            title="Remover operação"
                                                        >
                                                            <Trash size={16} />
                                                        </button>
                                                    </td>
                                                </tr>
                                            ))}
                                        </tbody>
                                    </table>
                                </div>
                                <p className="text-xs text-gray-500 dark:text-gray-400">Informe o tempo de cada operação em minutos ou segundos. O sistema converterá automaticamente para o tempo padrão do modelo.</p>
                            </div>

                            <div className="grid grid-cols-1 md:grid-cols-2 gap-4">
                                <div className="bg-blue-50 dark:bg-blue-900/40 p-4 rounded-xl">
                                    <h4 className="text-sm font-semibold text-blue-800 dark:text-blue-200">Resumo do Modelo</h4>
                                    <p className="text-sm mt-2">Tempo Total das Operações:</p>
                                    <p className="text-xl font-bold text-blue-700 dark:text-blue-200">{formattedTotal}</p>
                                    <p className="text-sm mt-2">Tempo Padrão (minutos decimais):</p>
                                    <p className="text-lg font-semibold">{totalMinutes > 0 ? totalMinutes.toFixed(2) : '0.00'} min</p>
                                </div>
                                <div className="bg-gray-50 dark:bg-gray-800/50 p-4 rounded-xl text-sm space-y-2">
                                    <p><span className="font-semibold">Produto vinculado:</span> {selectedProduct ? selectedProduct.name : 'Selecione um produto'}</p>
                                    {selectedProduct?.dashboardName && (
                                        <p><span className="font-semibold">Quadro:</span> {selectedProduct.dashboardName}</p>
                                    )}
                                    <p><span className="font-semibold">Última atualização:</span> {selectedSequenceId ? 'Sequência existente' : 'Novo cadastro'}</p>
                                </div>
                            </div>

                            <div className="flex flex-col sm:flex-row gap-3 sm:justify-end">
                                <button
                                    type="button"
                                    onClick={resetForm}
                                    className="px-4 py-2 rounded-md bg-gray-200 hover:bg-gray-300 dark:bg-gray-700 dark:hover:bg-gray-600"
                                >
                                    Limpar
                                </button>
                                <button
                                    type="submit"
                                    disabled={isSaving}
                                    className="px-6 py-2 rounded-md bg-green-600 text-white hover:bg-green-700 disabled:opacity-50 disabled:cursor-not-allowed flex items-center gap-2 justify-center"
                                >
                                    <Save size={18} /> {isSaving ? 'Salvando...' : 'Salvar Sequência'}
                                </button>
                            </div>
                        </form>
                    </section>
                </div>
            </main>
        </div>
    );
};

// #####################################################################
// #                                                                   #
// #                 FIM: SEQUÊNCIA OPERACIONAL (NOVO)                 #
// #                                                                   #
// #####################################################################



// #####################################################################
// #                                                                   #
// #               INÍCIO: COMPONENTES DE MODAIS E AUXILIARES            #
// #                                                                   #
// #####################################################################

const EditEntryModal = ({
    isOpen,
    onClose,
    entry,
    onSave,
    products,
    productsForSelectedDate = [],
    lots = [],
    traveteMachines = TRAVETE_MACHINES,
    traveteVariationLookup = new Map(),
}) => {
    const [entryData, setEntryData] = useState(null);
    const modalRef = useRef();
    useClickOutside(modalRef, onClose);

    const productMap = useMemo(() => {
        const map = new Map();
        (products || []).forEach(product => {
            if (product?.id) {
                map.set(product.id, product);
            }
        });
        (productsForSelectedDate || []).forEach(product => {
            if (product?.id) {
                const existing = map.get(product.id) || {};
                map.set(product.id, { ...existing, ...product });
            }
        });
        return map;
    }, [products, productsForSelectedDate]);

    useEffect(() => {
        if (isOpen && entry) {
            if (Array.isArray(entry.employeeEntries) && entry.employeeEntries.length > 0) {
                setEntryData({
                    type: 'travete',
                    availableTime: entry.availableTime || 0,
                    observation: entry.observation || '',
                    employeeEntries: entry.employeeEntries.map((emp, idx) => {
                        const baseProducts = getEmployeeProducts(emp);
                        const normalizedProducts = baseProducts.map(detail => ({
                            lotId: detail.lotId || '',
                            productId: detail.productId || '',
                            produced: detail.produced !== undefined ? String(detail.produced) : '',
                            isAutoSuggested: false,
                        }));
                        if (normalizedProducts.length === 0) {
                            normalizedProducts.push(createDefaultTraveteProductItem());
                        }
                        const standardTimeValue = emp.standardTime !== undefined && emp.standardTime !== null
                            ? String(emp.standardTime)
                            : '';
                        return {
                            employeeId: emp.employeeId || idx + 1,
                            machineType: emp.machineType || traveteMachines[idx] || traveteMachines[0],
                            standardTime: standardTimeValue,
                            standardTimeManual: standardTimeValue !== '',
                            products: normalizedProducts,
                        };
                    }),
                });
            } else {
                const productionDetails = Array.isArray(entry.productionDetails)
                    ? entry.productionDetails
                    : [];
                const productionRows = productionDetails
                    .map(detail => createProductionRowFromDetail(detail, productMap, lots))
                    .filter(Boolean);

                setEntryData({
                    type: 'default',
                    people: entry.people !== undefined && entry.people !== null
                        ? String(entry.people)
                        : '',
                    availableTime: entry.availableTime !== undefined && entry.availableTime !== null
                        ? String(entry.availableTime)
                        : '',
                    productionRows,
                    previousGoalDisplay: entry.goalDisplay || '',
                });
            }
        } else if (!isOpen) {
            setEntryData(null);
        }
    }, [isOpen, entry, traveteMachines, lots, productMap]);

    const traveteLotOptions = useMemo(
        () => lots.filter(lot => lot.status !== 'completed'),
        [lots]
    );

    useEffect(() => {
        if (!isOpen || !entryData || entryData.type !== 'travete') return;
        setEntryData(prev => {
            if (!prev || prev.type !== 'travete') return prev;
            const { changed, employeeEntries } = applyTraveteAutoSuggestions(
                prev.employeeEntries,
                traveteLotOptions,
                products,
                traveteVariationLookup
            );
            if (!changed) {
                return prev;
            }
            return { ...prev, employeeEntries };
        });
    }, [isOpen, entryData, traveteLotOptions, products, traveteVariationLookup]);

    const isTraveteEntry = entryData?.type === 'travete';

    const handleProductionRowChange = (index, value) => {
        setEntryData(prev => {
            if (!prev || prev.type !== 'default') return prev;
            const rows = prev.productionRows || [];
            if (index < 0 || index >= rows.length) return prev;
            const nextRows = rows.map((row, idx) => (
                idx === index
                    ? { ...row, produced: value }
                    : row
            ));
            return { ...prev, productionRows: nextRows };
        });
    };

    const entryPrimaryProductId = useMemo(() => (
        entry?.primaryProductId
        || entry?.productionDetails?.[0]?.productId
        || ''
    ), [entry]);

    const fallbackProductId = !isTraveteEntry
        ? (entryData?.productionRows?.[0]?.productId || entryPrimaryProductId)
        : '';

    const defaultPredictions = useMemo(() => {
        if (isTraveteEntry) {
            return [];
        }

        return computeDefaultPredictionsForEdit({
            peopleValue: entryData?.people,
            availableTimeValue: entryData?.availableTime,
            lots,
            productMap,
            fallbackProductId,
        });
    }, [isTraveteEntry, entryData?.people, entryData?.availableTime, lots, productMap, fallbackProductId]);

    useEffect(() => {
        if (!isOpen || isTraveteEntry) return;

        setEntryData(prev => {
            if (!prev || prev.type !== 'default') return prev;
            const existingRows = prev.productionRows || [];
            const nextRows = buildRowsFromPredictions(existingRows, defaultPredictions, lots, productMap);
            if (areProductionRowsEqual(existingRows, nextRows)) {
                return prev;
            }
            return { ...prev, productionRows: nextRows };
        });
    }, [isOpen, isTraveteEntry, defaultPredictions, lots, productMap]);

    const defaultGoalPreview = useMemo(() => {
        if (isTraveteEntry) {
            return '';
        }

        if (!defaultPredictions || defaultPredictions.length === 0) {
            const fallbackDisplay = entryData?.previousGoalDisplay || entry?.goalDisplay || '';
            return fallbackDisplay && fallbackDisplay.trim().length > 0 ? fallbackDisplay : '0';
        }

        const segments = defaultPredictions
            .map(prediction => Math.max(0, prediction.remainingPieces ?? prediction.plannedPieces ?? 0))
            .filter((value, index) => value > 0 || index === 0);

        return segments.length > 0
            ? segments.map(value => value.toLocaleString('pt-BR')).join(' / ')
            : '0';
    }, [isTraveteEntry, defaultPredictions, entryData?.previousGoalDisplay, entry?.goalDisplay]);

    const defaultPredictedLotLabel = useMemo(() => {
        if (isTraveteEntry || !defaultPredictions || defaultPredictions.length === 0) {
            return '';
        }

        return defaultPredictions
            .map(prediction => prediction.productName)
            .filter(Boolean)
            .join(' / ');
    }, [isTraveteEntry, defaultPredictions]);

    const traveteMetaPreview = useMemo(() => {
        if (!isTraveteEntry) return null;
        const availableTime = parseFloat(entryData?.availableTime) || 0;
        return (entryData?.employeeEntries || []).map(emp => {
            const standardTime = parseFloat(emp.standardTime) || 0;
            if (availableTime <= 0 || standardTime <= 0) return 0;
            return Math.round(availableTime / standardTime);
        });
    }, [isTraveteEntry, entryData]);

    const traveteMetaDisplay = useMemo(() => {
        if (!Array.isArray(traveteMetaPreview)) return '';
        return traveteMetaPreview
            .map(value => value.toLocaleString('pt-BR'))
            .join(' // ');
    }, [traveteMetaPreview]);

    if (!isOpen || !entryData) return null;

    const handleTraveteEmployeeChange = (index, field, value) => {
        setEntryData(prev => {
            if (!prev || prev.type !== 'travete') return prev;
            const updatedEmployees = prev.employeeEntries.map((emp, empIdx) => {
                if (empIdx !== index) return emp;
                let updated = { ...emp };
                switch (field) {
                    case 'machineType': {
                        updated = { ...updated, machineType: value };
                        const firstLotId = updated.products.find(item => item.lotId)?.lotId;
                        const patch = buildTraveteStandardTimePatch({
                            employee: updated,
                            lotId: firstLotId,
                            machineType: value,
                            lots,
                            products,
                            variationLookup: traveteVariationLookup,
                            resetWhenMissing: true,
                        });
                        if (patch) {
                            updated = { ...updated, ...patch };
                        }
                        break;
                    }
                    case 'standardTime': {
                        updated.standardTime = value;
                        updated.standardTimeManual = value !== '';
                        break;
                    }
                    default: {
                        updated[field] = value;
                    }
                }
                return updated;
            });
            return { ...prev, employeeEntries: updatedEmployees };
        });
    };

    const handleTraveteProductChange = (employeeIndex, productIndex, field, value) => {
        setEntryData(prev => {
            if (!prev || prev.type !== 'travete') return prev;
            const updatedEmployees = prev.employeeEntries.map((emp, empIdx) => {
                if (empIdx !== employeeIndex) return emp;
                const updatedProducts = emp.products.map((product, prodIdx) => {
                    if (prodIdx !== productIndex) return product;
                    const nextProduct = { ...product, [field]: value };
                    if (field === 'lotId') {
                        nextProduct.isAutoSuggested = false;
                    }
                    return nextProduct;
                });
                let updatedEmployee = { ...emp, products: updatedProducts };
                if (field === 'lotId') {
                    const patch = buildTraveteStandardTimePatch({
                        employee: updatedEmployee,
                        lotId: value,
                        machineType: emp.machineType,
                        lots,
                        products,
                        variationLookup: traveteVariationLookup,
                    });
                    if (patch) {
                        updatedEmployee = { ...updatedEmployee, ...patch };
                    }
                }
                return updatedEmployee;
            });
            return { ...prev, employeeEntries: updatedEmployees };
        });
    };

    const handleTraveteAddProduct = (employeeIndex) => {
        setEntryData(prev => {
            if (!prev || prev.type !== 'travete') return prev;
            const updatedEmployees = prev.employeeEntries.map((emp, empIdx) => {
                if (empIdx !== employeeIndex) return emp;
                return { ...emp, products: [...emp.products, createDefaultTraveteProductItem()] };
            });
            return { ...prev, employeeEntries: updatedEmployees };
        });
    };

    const handleTraveteRemoveProduct = (employeeIndex, productIndex) => {
        setEntryData(prev => {
            if (!prev || prev.type !== 'travete') return prev;
            const updatedEmployees = prev.employeeEntries.map((emp, empIdx) => {
                if (empIdx !== employeeIndex) return emp;
                const remaining = emp.products.filter((_, idx) => idx !== productIndex);
                return { ...emp, products: remaining.length > 0 ? remaining : [createDefaultTraveteProductItem()] };
            });
            return { ...prev, employeeEntries: updatedEmployees };
        });
    };

    const handleSave = () => {
        if (isTraveteEntry) {
            const normalizedEmployees = entryData.employeeEntries.map(emp => ({
                employeeId: emp.employeeId,
                machineType: emp.machineType,
                standardTime: emp.standardTime,
                products: emp.products.map(product => ({
                    ...product,
                    produced: parseInt(product.produced, 10) || 0,
                })),
            }));

            onSave(entry.id, {
                type: 'travete',
                availableTime: parseFloat(entryData.availableTime) || 0,
                employeeEntries: normalizedEmployees,
                observation: entryData.observation || '',
            });
            onClose();
            return;
        }

        const numericPeople = parseFloat(entryData.people) || 0;
        const numericAvailableTime = parseFloat(entryData.availableTime) || 0;
        const updatedProductions = (entryData.productionRows || [])
            .filter(row => row.productId)
            .map(row => ({
                productId: row.productId,
                produced: parseInt(row.produced, 10) || 0,
            }))
            .filter(detail => detail.produced > 0);

        const primaryProductId = updatedProductions[0]?.productId
            || entry?.primaryProductId
            || entry?.productionDetails?.[0]?.productId
            || '';

        const goalDisplayValue = defaultGoalPreview && defaultGoalPreview.trim().length > 0
            ? defaultGoalPreview
            : entry?.goalDisplay || '0';

        onSave(entry.id, {
            type: 'default',
            people: numericPeople,
            availableTime: numericAvailableTime,
            productions: updatedProductions,
            goalDisplay: goalDisplayValue,
            primaryProductId,
        });
        onClose();
    };

    return (
        <div className="fixed inset-0 bg-black bg-opacity-60 flex justify-center items-center z-40 modal-backdrop">
            <div ref={modalRef} className="bg-white dark:bg-gray-800 p-6 rounded-lg shadow-xl w-full max-w-3xl modal-content max-h-[90vh] overflow-y-auto">
                <h2 className="text-xl font-bold mb-4">Editar Lançamento: {entry.period}</h2>
                {isTraveteEntry ? (
                    <div className="space-y-6">
                        <div className="grid grid-cols-1 md:grid-cols-3 gap-4">
                            <div className="flex flex-col">
                                <label htmlFor="travete-edit-time" className="text-sm font-medium">Tempo Disp. (min)</label>
                                <input
                                    id="travete-edit-time"
                                    type="number"
                                    value={entryData.availableTime}
                                    onChange={(e) => setEntryData(prev => ({ ...prev, availableTime: e.target.value }))}
                                    className="mt-1 w-full p-2 rounded-md bg-gray-100 dark:bg-gray-700"
                                />
                            </div>
                            <div className="md:col-span-2 flex flex-col">
                                <label htmlFor="travete-edit-observation" className="text-sm font-medium">Observação</label>
                                <textarea
                                    id="travete-edit-observation"
                                    value={entryData.observation}
                                    onChange={(e) => setEntryData(prev => ({ ...prev, observation: e.target.value }))}
                                    className="mt-1 w-full p-2 rounded-md bg-gray-100 dark:bg-gray-700"
                                    rows={2}
                                />
                            </div>
                        </div>
                        <div className="grid grid-cols-1 lg:grid-cols-2 gap-4">
                            {entryData.employeeEntries.map((employee, index) => (
                                <div key={employee.employeeId || index} className="p-4 border border-gray-200 dark:border-gray-700 rounded-xl bg-gray-50 dark:bg-gray-800/60 space-y-4">
                                    <div className="flex items-center justify-between">
                                        <h3 className="text-lg font-semibold">Funcionário {employee.employeeId}</h3>
                                    </div>
                                    <div className="grid grid-cols-1 md:grid-cols-2 gap-3">
                                        <div className="flex flex-col">
                                            <label className="text-sm font-medium">Máquina</label>
                                            <select
                                                value={employee.machineType}
                                                onChange={(e) => handleTraveteEmployeeChange(index, 'machineType', e.target.value)}
                                                className="p-2 rounded-md bg-gray-100 dark:bg-gray-700"
                                            >
                                                {traveteMachines.map(machine => (
                                                    <option key={machine} value={machine}>{machine}</option>
                                                ))}
                                            </select>
                                        </div>
                                        <div className="flex flex-col">
                                            <label className="text-sm font-medium">Tempo por Peça (min)</label>
                                            <input
                                                type="number"
                                                step="0.01"
                                                value={employee.standardTime}
                                                onChange={(e) => handleTraveteEmployeeChange(index, 'standardTime', e.target.value)}
                                                className="p-2 rounded-md bg-gray-100 dark:bg-gray-700"
                                            />
                                        </div>
                                    </div>
                                    <div className="space-y-3">
                                        {employee.products.map((productItem, productIdx) => (
                                            <div key={`${employee.employeeId}-${productIdx}`} className="p-3 rounded-lg bg-white dark:bg-gray-900/60 border border-gray-200 dark:border-gray-700 space-y-3">
                                                        <div className="flex items-center justify-between">
                                                            <label className="text-sm font-semibold">
                                                                {productIdx === 0
                                                                    ? 'Produto / Lote (Prioridade)'
                                                                    : productItem.isAutoSuggested
                                                                        ? 'Próximo Lote (Automático)'
                                                                        : 'Produto / Lote'}
                                                            </label>
                                                            {employee.products.length > 1 && (
                                                                <button
                                                                    type="button"
                                                                    onClick={() => handleTraveteRemoveProduct(index, productIdx)}
                                                                    className="text-red-500 hover:text-red-400"
                                                        >
                                                            <Trash size={16} />
                                                        </button>
                                                    )}
                                                </div>
                                                <select
                                                    value={productItem.lotId}
                                                    onChange={(e) => handleTraveteProductChange(index, productIdx, 'lotId', e.target.value)}
                                                    className="p-2 rounded-md bg-gray-100 dark:bg-gray-700"
                                                >
                                                    <option value="">Selecione...</option>
                                                    {traveteLotOptions.map(lotOption => (
                                                        <option key={lotOption.id} value={lotOption.id}>
                                                            {formatTraveteLotDisplayName(lotOption, products)}
                                                        </option>
                                                    ))}
                                                </select>
                                                <div className="flex flex-col">
                                                    <label className="text-sm">Quantidade Produzida</label>
                                                    <input
                                                        type="number"
                                                        min="0"
                                                        value={productItem.produced}
                                                        onChange={(e) => handleTraveteProductChange(index, productIdx, 'produced', e.target.value)}
                                                        className="p-2 rounded-md bg-gray-100 dark:bg-gray-700"
                                                    />
                                                </div>
                                            </div>
                                        ))}
                                        <button
                                            type="button"
                                            onClick={() => handleTraveteAddProduct(index)}
                                            className="flex items-center gap-2 text-sm text-blue-600 hover:text-blue-500"
                                        >
                                            <PlusCircle size={16} /> Adicionar item fora de ordem
                                        </button>
                                    </div>
                                </div>
                            ))}
                        </div>
                        <div className="grid grid-cols-1 md:grid-cols-2 gap-4">
                            <div className="flex flex-col justify-center items-center bg-blue-100 dark:bg-blue-900/50 p-3 rounded-md shadow-inner">
                                <span className="text-sm font-medium text-gray-700 dark:text-gray-200">Meta Prevista</span>
                                <span className="font-bold text-lg text-blue-600 dark:text-blue-300 text-center">
                                    {traveteMetaDisplay || '- // -'}
                                </span>
                            </div>
                        </div>
                    </div>
                ) : (
                    <div className="space-y-4">
                        <div className="grid grid-cols-2 gap-4">
                            <div>
                                <label htmlFor="edit-people" className="block text-sm font-medium">Nº Pessoas</label>
                                <input
                                    id="edit-people"
                                    type="number"
                                    value={entryData.people}
                                    onChange={(e) => setEntryData({ ...entryData, people: e.target.value })}
                                    className="mt-1 w-full p-2 rounded-md bg-gray-100 dark:bg-gray-700"
                                />
                            </div>
                            <div>
                                <label htmlFor="edit-time" className="block text-sm font-medium">Tempo Disp. (min)</label>
                                <input
                                    id="edit-time"
                                    type="number"
                                    value={entryData.availableTime}
                                    onChange={(e) => setEntryData({ ...entryData, availableTime: e.target.value })}
                                    className="mt-1 w-full p-2 rounded-md bg-gray-100 dark:bg-gray-700"
                                />
                            </div>
                        </div>
                        <div>
                            <h3 className="text-sm font-semibold mb-2">Produções</h3>
                            <div className="space-y-2 max-h-64 overflow-y-auto">
                                {(entryData.productionRows || []).map((row, index) => (
                                    <div key={row.key || `${row.productId}-${index}`} className="flex items-center justify-between gap-4">
                                        <span className="text-sm font-medium truncate">{row.productName || row.productId || 'Produto'}</span>
                                        <input
                                            type="number"
                                            value={row.produced || ''}
                                            onChange={(e) => handleProductionRowChange(index, e.target.value)}
                                            className="w-24 p-2 rounded-md bg-gray-100 dark:bg-gray-700"
                                        />
                                    </div>
                                ))}
                                {(!entryData.productionRows || entryData.productionRows.length === 0) && (
                                    <p className="text-sm text-gray-500">Nenhum lote previsto para este horário.</p>
                                )}
                            </div>
                            <div className="grid grid-cols-1 sm:grid-cols-2 gap-4 pt-2">
                                {defaultPredictedLotLabel && (
                                    <div className="flex flex-col justify-center items-center bg-blue-50 dark:bg-blue-900/40 p-3 rounded-md shadow-inner">
                                        <span className="text-sm font-medium text-gray-700 dark:text-gray-200">Lotes Previstos</span>
                                        <span className="font-semibold text-base text-blue-700 dark:text-blue-200 text-center">{defaultPredictedLotLabel}</span>
                                    </div>
                                )}
                                <div className="flex flex-col justify-center items-center bg-blue-100 dark:bg-blue-900/50 p-3 rounded-md shadow-inner">
                                    <span className="text-sm font-medium text-gray-700 dark:text-gray-200">Meta Prevista</span>
                                    <span className="font-bold text-lg text-blue-600 dark:text-blue-400">{defaultGoalPreview}</span>
                                </div>
                            </div>
                        </div>
                    </div>
                )}
                <div className="mt-6 flex justify-end gap-3">
                    <button onClick={onClose} className="px-4 py-2 bg-gray-200 hover:bg-gray-300 rounded-md">Cancelar</button>
                    <button onClick={handleSave} className="px-4 py-2 bg-blue-600 text-white rounded-md hover:bg-blue-700">Salvar</button>
                </div>
            </div>
        </div>
    );
};



const DashboardActionModal = ({ isOpen, onClose, onConfirm, mode, initialName }) => {
    const [name, setName] = useState('');
    const modalRef = useRef();
    useClickOutside(modalRef, onClose);
=======
        if (isOpen && entry) {
            if (Array.isArray(entry.employeeEntries) && entry.employeeEntries.length > 0) {
                setEntryData({
                    type: 'travete',
                    availableTime: entry.availableTime || 0,
                    observation: entry.observation || '',
                    employeeEntries: entry.employeeEntries.map((emp, idx) => {
                        const baseProducts = Array.isArray(emp.products) && emp.products.length > 0
                            ? emp.products
                            : (emp.productionDetails || []);
                        const normalizedProducts = baseProducts.map(detail => ({
                            lotId: detail.lotId || '',
                            productId: detail.productId || '',
                            produced: detail.produced !== undefined ? String(detail.produced) : '',
                            isAutoSuggested: false,
                        }));
                        if (normalizedProducts.length === 0) {
                            normalizedProducts.push(createDefaultTraveteProductItem());
                        }
                        const standardTimeValue = emp.standardTime !== undefined && emp.standardTime !== null
                            ? String(emp.standardTime)
                            : '';
                        return {
                            employeeId: emp.employeeId || idx + 1,
                            machineType: emp.machineType || traveteMachines[idx] || traveteMachines[0],
                            standardTime: standardTimeValue,
                            standardTimeManual: standardTimeValue !== '',
                            products: normalizedProducts,
                        };
                    }),
                });
            } else {
                const productionDetails = Array.isArray(entry.productionDetails)
                    ? entry.productionDetails
                    : [];
                const productionRows = productionDetails
                    .map(detail => createProductionRowFromDetail(detail, productMap, lots))
                    .filter(Boolean);

                setEntryData({
                    type: 'default',
                    people: entry.people !== undefined && entry.people !== null
                        ? String(entry.people)
                        : '',
                    availableTime: entry.availableTime !== undefined && entry.availableTime !== null
                        ? String(entry.availableTime)
                        : '',
                    productionRows,
                    previousGoalDisplay: entry.goalDisplay || '',
                });
            }
        } else if (!isOpen) {
            setEntryData(null);
        }
    }, [isOpen, entry, traveteMachines, lots, productMap]);

    const traveteLotOptions = useMemo(
        () => lots.filter(lot => lot.status !== 'completed'),
        [lots]
    );

    useEffect(() => {
        if (!isOpen || !entryData || entryData.type !== 'travete') return;
        setEntryData(prev => {
            if (!prev || prev.type !== 'travete') return prev;
            const { changed, employeeEntries } = applyTraveteAutoSuggestions(
                prev.employeeEntries,
                traveteLotOptions,
                products,
                traveteVariationLookup
            );
            if (!changed) {
                return prev;
            }
            return { ...prev, employeeEntries };
        });
    }, [isOpen, entryData, traveteLotOptions, products, traveteVariationLookup]);

    const isTraveteEntry = entryData?.type === 'travete';

    const handleProductionRowChange = (index, value) => {
        setEntryData(prev => {
            if (!prev || prev.type !== 'default') return prev;
            const rows = prev.productionRows || [];
            if (index < 0 || index >= rows.length) return prev;
            const nextRows = rows.map((row, idx) => (
                idx === index
                    ? { ...row, produced: value }
                    : row
            ));
            return { ...prev, productionRows: nextRows };
        });
    };

    const entryPrimaryProductId = useMemo(() => (
        entry?.primaryProductId
        || entry?.productionDetails?.[0]?.productId
        || ''
    ), [entry]);

    const fallbackProductId = !isTraveteEntry
        ? (entryData?.productionRows?.[0]?.productId || entryPrimaryProductId)
        : '';
>>>>>>> 7d9ac606

    const defaultPredictions = useMemo(() => {
        if (isTraveteEntry) {
            return [];
        }

        return computeDefaultPredictionsForEdit({
            peopleValue: entryData?.people,
            availableTimeValue: entryData?.availableTime,
            lots,
            productMap,
            fallbackProductId,
        });
    }, [isTraveteEntry, entryData?.people, entryData?.availableTime, lots, productMap, fallbackProductId]);

    useEffect(() => {
        if (!isOpen || isTraveteEntry) return;

        setEntryData(prev => {
            if (!prev || prev.type !== 'default') return prev;
            const existingRows = prev.productionRows || [];
            const nextRows = buildRowsFromPredictions(existingRows, defaultPredictions, lots, productMap);
            if (areProductionRowsEqual(existingRows, nextRows)) {
                return prev;
            }
            return { ...prev, productionRows: nextRows };
        });
    }, [isOpen, isTraveteEntry, defaultPredictions, lots, productMap]);

    const defaultGoalPreview = useMemo(() => {
        if (isTraveteEntry) {
            return '';
        }

        if (!defaultPredictions || defaultPredictions.length === 0) {
            const fallbackDisplay = entryData?.previousGoalDisplay || entry?.goalDisplay || '';
            return fallbackDisplay && fallbackDisplay.trim().length > 0 ? fallbackDisplay : '0';
        }

        const segments = defaultPredictions
            .map(prediction => Math.max(0, prediction.remainingPieces ?? prediction.plannedPieces ?? 0))
            .filter((value, index) => value > 0 || index === 0);

        return segments.length > 0
            ? segments.map(value => value.toLocaleString('pt-BR')).join(' / ')
            : '0';
    }, [isTraveteEntry, defaultPredictions, entryData?.previousGoalDisplay, entry?.goalDisplay]);

    const defaultPredictedLotLabel = useMemo(() => {
        if (isTraveteEntry || !defaultPredictions || defaultPredictions.length === 0) {
            return '';
        }

        return defaultPredictions
            .map(prediction => prediction.productName)
            .filter(Boolean)
            .join(' / ');
    }, [isTraveteEntry, defaultPredictions]);

    const traveteMetaPreview = useMemo(() => {
        if (!isTraveteEntry) return null;
        const availableTime = parseFloat(entryData?.availableTime) || 0;
        return (entryData?.employeeEntries || []).map(emp => {
            const standardTime = parseFloat(emp.standardTime) || 0;
            if (availableTime <= 0 || standardTime <= 0) return 0;
            return Math.round(availableTime / standardTime);
        });
    }, [isTraveteEntry, entryData]);

    const traveteMetaDisplay = useMemo(() => {
        if (!Array.isArray(traveteMetaPreview)) return '';
        return traveteMetaPreview
            .map(value => value.toLocaleString('pt-BR'))
            .join(' // ');
    }, [traveteMetaPreview]);

    if (!isOpen || !entryData) return null;

    const handleTraveteEmployeeChange = (index, field, value) => {
        setEntryData(prev => {
            if (!prev || prev.type !== 'travete') return prev;
            const updatedEmployees = prev.employeeEntries.map((emp, empIdx) => {
                if (empIdx !== index) return emp;
                let updated = { ...emp };
                switch (field) {
                    case 'machineType': {
                        updated = { ...updated, machineType: value };
                        const firstLotId = updated.products.find(item => item.lotId)?.lotId;
                        const patch = buildTraveteStandardTimePatch({
                            employee: updated,
                            lotId: firstLotId,
                            machineType: value,
                            lots,
                            products,
                            variationLookup: traveteVariationLookup,
                            resetWhenMissing: true,
                        });
                        if (patch) {
                            updated = { ...updated, ...patch };
                        }
                        break;
                    }
                    case 'standardTime': {
                        updated.standardTime = value;
                        updated.standardTimeManual = value !== '';
                        break;
                    }
                    default: {
                        updated[field] = value;
                    }
                }
                return updated;
            });
            return { ...prev, employeeEntries: updatedEmployees };
        });
    };

    const handleTraveteProductChange = (employeeIndex, productIndex, field, value) => {
        setEntryData(prev => {
            if (!prev || prev.type !== 'travete') return prev;
            const updatedEmployees = prev.employeeEntries.map((emp, empIdx) => {
                if (empIdx !== employeeIndex) return emp;
                const updatedProducts = emp.products.map((product, prodIdx) => {
                    if (prodIdx !== productIndex) return product;
                    const nextProduct = { ...product, [field]: value };
                    if (field === 'lotId') {
                        nextProduct.isAutoSuggested = false;
                    }
                    return nextProduct;
                });
                let updatedEmployee = { ...emp, products: updatedProducts };
                if (field === 'lotId') {
                    const patch = buildTraveteStandardTimePatch({
                        employee: updatedEmployee,
                        lotId: value,
                        machineType: emp.machineType,
                        lots,
                        products,
                        variationLookup: traveteVariationLookup,
                    });
                    if (patch) {
                        updatedEmployee = { ...updatedEmployee, ...patch };
                    }
                }
                return updatedEmployee;
            });
            return { ...prev, employeeEntries: updatedEmployees };
        });
    };

    const handleTraveteAddProduct = (employeeIndex) => {
        setEntryData(prev => {
            if (!prev || prev.type !== 'travete') return prev;
            const updatedEmployees = prev.employeeEntries.map((emp, empIdx) => {
                if (empIdx !== employeeIndex) return emp;
                return { ...emp, products: [...emp.products, createDefaultTraveteProductItem()] };
            });
            return { ...prev, employeeEntries: updatedEmployees };
        });
    };

    const handleTraveteRemoveProduct = (employeeIndex, productIndex) => {
        setEntryData(prev => {
            if (!prev || prev.type !== 'travete') return prev;
            const updatedEmployees = prev.employeeEntries.map((emp, empIdx) => {
                if (empIdx !== employeeIndex) return emp;
                const remaining = emp.products.filter((_, idx) => idx !== productIndex);
                return { ...emp, products: remaining.length > 0 ? remaining : [createDefaultTraveteProductItem()] };
            });
            return { ...prev, employeeEntries: updatedEmployees };
        });
    };

    const handleSave = () => {
        if (isTraveteEntry) {
            const normalizedEmployees = entryData.employeeEntries.map(emp => ({
                employeeId: emp.employeeId,
                machineType: emp.machineType,
                standardTime: emp.standardTime,
                products: emp.products.map(product => ({
                    ...product,
                    produced: parseInt(product.produced, 10) || 0,
                })),
            }));

            onSave(entry.id, {
                type: 'travete',
                availableTime: parseFloat(entryData.availableTime) || 0,
                employeeEntries: normalizedEmployees,
                observation: entryData.observation || '',
            });
            onClose();
            return;
        }

        const numericPeople = parseFloat(entryData.people) || 0;
        const numericAvailableTime = parseFloat(entryData.availableTime) || 0;
        const updatedProductions = (entryData.productionRows || [])
            .filter(row => row.productId)
            .map(row => ({
                productId: row.productId,
                produced: parseInt(row.produced, 10) || 0,
            }))
            .filter(detail => detail.produced > 0);

        const primaryProductId = updatedProductions[0]?.productId
            || entry?.primaryProductId
            || entry?.productionDetails?.[0]?.productId
            || '';

        const goalDisplayValue = defaultGoalPreview && defaultGoalPreview.trim().length > 0
            ? defaultGoalPreview
            : entry?.goalDisplay || '0';

        onSave(entry.id, {
            type: 'default',
            people: numericPeople,
            availableTime: numericAvailableTime,
            productions: updatedProductions,
            goalDisplay: goalDisplayValue,
            primaryProductId,
        });
        onClose();
    };

    return (
        <div className="fixed inset-0 bg-black bg-opacity-60 flex justify-center items-center z-40 modal-backdrop">
            <div ref={modalRef} className="bg-white dark:bg-gray-800 p-6 rounded-lg shadow-xl w-full max-w-3xl modal-content max-h-[90vh] overflow-y-auto">
                <h2 className="text-xl font-bold mb-4">Editar Lançamento: {entry.period}</h2>
                {isTraveteEntry ? (
                    <div className="space-y-6">
                        <div className="grid grid-cols-1 md:grid-cols-3 gap-4">
                            <div className="flex flex-col">
                                <label htmlFor="travete-edit-time" className="text-sm font-medium">Tempo Disp. (min)</label>
                                <input
                                    id="travete-edit-time"
                                    type="number"
                                    value={entryData.availableTime}
                                    onChange={(e) => setEntryData(prev => ({ ...prev, availableTime: e.target.value }))}
                                    className="mt-1 w-full p-2 rounded-md bg-gray-100 dark:bg-gray-700"
                                />
                            </div>
                            <div className="md:col-span-2 flex flex-col">
                                <label htmlFor="travete-edit-observation" className="text-sm font-medium">Observação</label>
                                <textarea
                                    id="travete-edit-observation"
                                    value={entryData.observation}
                                    onChange={(e) => setEntryData(prev => ({ ...prev, observation: e.target.value }))}
                                    className="mt-1 w-full p-2 rounded-md bg-gray-100 dark:bg-gray-700"
                                    rows={2}
                                />
                            </div>
                        </div>
                        <div className="grid grid-cols-1 lg:grid-cols-2 gap-4">
                            {entryData.employeeEntries.map((employee, index) => (
                                <div key={employee.employeeId || index} className="p-4 border border-gray-200 dark:border-gray-700 rounded-xl bg-gray-50 dark:bg-gray-800/60 space-y-4">
                                    <div className="flex items-center justify-between">
                                        <h3 className="text-lg font-semibold">Funcionário {employee.employeeId}</h3>
                                    </div>
                                    <div className="grid grid-cols-1 md:grid-cols-2 gap-3">
                                        <div className="flex flex-col">
                                            <label className="text-sm font-medium">Máquina</label>
                                            <select
                                                value={employee.machineType}
                                                onChange={(e) => handleTraveteEmployeeChange(index, 'machineType', e.target.value)}
                                                className="p-2 rounded-md bg-gray-100 dark:bg-gray-700"
                                            >
                                                {traveteMachines.map(machine => (
                                                    <option key={machine} value={machine}>{machine}</option>
                                                ))}
                                            </select>
                                        </div>
                                        <div className="flex flex-col">
                                            <label className="text-sm font-medium">Tempo por Peça (min)</label>
                                            <input
                                                type="number"
                                                step="0.01"
                                                value={employee.standardTime}
                                                onChange={(e) => handleTraveteEmployeeChange(index, 'standardTime', e.target.value)}
                                                className="p-2 rounded-md bg-gray-100 dark:bg-gray-700"
                                            />
                                        </div>
                                    </div>
                                    <div className="space-y-3">
                                        {employee.products.map((productItem, productIdx) => (
                                            <div key={`${employee.employeeId}-${productIdx}`} className="p-3 rounded-lg bg-white dark:bg-gray-900/60 border border-gray-200 dark:border-gray-700 space-y-3">
                                                        <div className="flex items-center justify-between">
                                                            <label className="text-sm font-semibold">
                                                                {productIdx === 0
                                                                    ? 'Produto / Lote (Prioridade)'
                                                                    : productItem.isAutoSuggested
                                                                        ? 'Próximo Lote (Automático)'
                                                                        : 'Produto / Lote'}
                                                            </label>
                                                            {employee.products.length > 1 && (
                                                                <button
                                                                    type="button"
                                                                    onClick={() => handleTraveteRemoveProduct(index, productIdx)}
                                                                    className="text-red-500 hover:text-red-400"
                                                        >
                                                            <Trash size={16} />
                                                        </button>
                                                    )}
                                                </div>
                                                <select
                                                    value={productItem.lotId}
                                                    onChange={(e) => handleTraveteProductChange(index, productIdx, 'lotId', e.target.value)}
                                                    className="p-2 rounded-md bg-gray-100 dark:bg-gray-700"
                                                >
                                                    <option value="">Selecione...</option>
                                                    {traveteLotOptions.map(lotOption => (
                                                        <option key={lotOption.id} value={lotOption.id}>
                                                            {formatTraveteLotDisplayName(lotOption, products)}
                                                        </option>
                                                    ))}
                                                </select>
                                                <div className="flex flex-col">
                                                    <label className="text-sm">Quantidade Produzida</label>
                                                    <input
                                                        type="number"
                                                        min="0"
                                                        value={productItem.produced}
                                                        onChange={(e) => handleTraveteProductChange(index, productIdx, 'produced', e.target.value)}
                                                        className="p-2 rounded-md bg-gray-100 dark:bg-gray-700"
                                                    />
                                                </div>
                                            </div>
                                        ))}
                                        <button
                                            type="button"
                                            onClick={() => handleTraveteAddProduct(index)}
                                            className="flex items-center gap-2 text-sm text-blue-600 hover:text-blue-500"
                                        >
                                            <PlusCircle size={16} /> Adicionar item fora de ordem
                                        </button>
                                    </div>
                                </div>
                            ))}
                        </div>
                        <div className="grid grid-cols-1 md:grid-cols-2 gap-4">
                            <div className="flex flex-col justify-center items-center bg-blue-100 dark:bg-blue-900/50 p-3 rounded-md shadow-inner">
                                <span className="text-sm font-medium text-gray-700 dark:text-gray-200">Meta Prevista</span>
                                <span className="font-bold text-lg text-blue-600 dark:text-blue-300 text-center">
                                    {traveteMetaDisplay || '- // -'}
                                </span>
                            </div>
                        </div>
                    </div>
                ) : (
                    <div className="space-y-4">
                        <div className="grid grid-cols-2 gap-4">
                            <div>
                                <label htmlFor="edit-people" className="block text-sm font-medium">Nº Pessoas</label>
                                <input
                                    id="edit-people"
                                    type="number"
                                    value={entryData.people}
                                    onChange={(e) => setEntryData({ ...entryData, people: e.target.value })}
                                    className="mt-1 w-full p-2 rounded-md bg-gray-100 dark:bg-gray-700"
                                />
                            </div>
                            <div>
                                <label htmlFor="edit-time" className="block text-sm font-medium">Tempo Disp. (min)</label>
                                <input
                                    id="edit-time"
                                    type="number"
                                    value={entryData.availableTime}
                                    onChange={(e) => setEntryData({ ...entryData, availableTime: e.target.value })}
                                    className="mt-1 w-full p-2 rounded-md bg-gray-100 dark:bg-gray-700"
                                />
                            </div>
                        </div>
                        <div>
                            <h3 className="text-sm font-semibold mb-2">Produções</h3>
                            <div className="space-y-2 max-h-64 overflow-y-auto">
                                {(entryData.productionRows || []).map((row, index) => (
                                    <div key={row.key || `${row.productId}-${index}`} className="flex items-center justify-between gap-4">
                                        <span className="text-sm font-medium truncate">{row.productName || row.productId || 'Produto'}</span>
                                        <input
                                            type="number"
                                            value={row.produced || ''}
                                            onChange={(e) => handleProductionRowChange(index, e.target.value)}
                                            className="w-24 p-2 rounded-md bg-gray-100 dark:bg-gray-700"
                                        />
                                    </div>
                                ))}
                                {(!entryData.productionRows || entryData.productionRows.length === 0) && (
                                    <p className="text-sm text-gray-500">Nenhum lote previsto para este horário.</p>
                                )}
                            </div>
                            <div className="grid grid-cols-1 sm:grid-cols-2 gap-4 pt-2">
                                {defaultPredictedLotLabel && (
                                    <div className="flex flex-col justify-center items-center bg-blue-50 dark:bg-blue-900/40 p-3 rounded-md shadow-inner">
                                        <span className="text-sm font-medium text-gray-700 dark:text-gray-200">Lotes Previstos</span>
                                        <span className="font-semibold text-base text-blue-700 dark:text-blue-200 text-center">{defaultPredictedLotLabel}</span>
                                    </div>
                                )}
                                <div className="flex flex-col justify-center items-center bg-blue-100 dark:bg-blue-900/50 p-3 rounded-md shadow-inner">
                                    <span className="text-sm font-medium text-gray-700 dark:text-gray-200">Meta Prevista</span>
                                    <span className="font-bold text-lg text-blue-600 dark:text-blue-400">{defaultGoalPreview}</span>
                                </div>
                            </div>
                        </div>
                    </div>
                )}
                <div className="mt-6 flex justify-end gap-3">
                    <button onClick={onClose} className="px-4 py-2 bg-gray-200 hover:bg-gray-300 rounded-md">Cancelar</button>
                    <button onClick={handleSave} className="px-4 py-2 bg-blue-600 text-white rounded-md hover:bg-blue-700">Salvar</button>
                </div>
            </div>
        </div>
    );
};



const DashboardActionModal = ({ isOpen, onClose, onConfirm, mode, initialName }) => {
    const [name, setName] = useState('');
    const modalRef = useRef();
    useClickOutside(modalRef, onClose);

    useEffect(() => {
        if (isOpen) {
            setName(mode === 'rename' ? initialName : '');
        }
    }, [isOpen, mode, initialName]);

    if (!isOpen) return null;

    const handleSubmit = async (e) => {
        e.preventDefault();
        if (name.trim()) {
            const success = await onConfirm(name.trim());
            if (success) {
                onClose();
            } else {
                alert("Um quadro com este nome já existe.");
            }
        }
    };

    const title = mode === 'create' ? 'Criar Novo Quadro' : 'Renomear Quadro';

    return (
        <div className="fixed inset-0 bg-black bg-opacity-60 flex justify-center items-center z-30 modal-backdrop">
            <div ref={modalRef} className="bg-white dark:bg-gray-800 p-6 rounded-lg shadow-xl w-full max-w-md modal-content">
                <form onSubmit={handleSubmit}>
                    <h2 className="text-xl font-bold mb-4">{title}</h2>
                    <input
                        type="text"
                        value={name}
                        onChange={(e) => setName(e.target.value)}
                        className="w-full p-2 rounded-md bg-gray-100 dark:bg-gray-700 mb-4"
                        placeholder="Nome do quadro"
                        autoFocus
                    />
                    <div className="flex justify-end gap-4">
                        <button type="button" onClick={onClose} className="px-4 py-2 rounded-md bg-gray-200 dark:bg-gray-600">Cancelar</button>
                        <button type="submit" className="px-4 py-2 rounded-md bg-blue-600 text-white">Salvar</button>
                    </div>
                </form>
            </div>
        </div>
    );
};

const ConfirmationModal = ({ isOpen, onClose, onConfirm, title, message }) => {
    const modalRef = useRef();
    useClickOutside(modalRef, onClose);

    if (!isOpen) return null;

    return (
        <div className="fixed inset-0 bg-black bg-opacity-60 flex justify-center items-center z-50 modal-backdrop">
            <div ref={modalRef} className="bg-white dark:bg-gray-800 p-6 rounded-lg shadow-xl w-full max-w-md modal-content">
                <h2 className="text-xl font-bold mb-4">{title || 'Confirmar Ação'}</h2>
                <p className="mb-6">{message || 'Você tem certeza?'}</p>
                <div className="flex justify-end gap-4">
                    <button onClick={onClose} className="px-4 py-2 rounded-md bg-gray-200 dark:bg-gray-600">Cancelar</button>
                    <button onClick={() => { onConfirm(); onClose(); }} className="px-4 py-2 rounded-md bg-red-600 text-white">Confirmar</button>
                </div>
            </div>
        </div>
    );
};

const ObservationModal = ({ isOpen, onClose, entry, onSave }) => {
    const [observation, setObservation] = useState('');
    const modalRef = useRef();
    useClickOutside(modalRef, onClose);

    useEffect(() => {
        if (entry) {
            setObservation(entry.observation || '');
        }
    }, [entry]);

    if (!isOpen) return null;

    const handleSave = () => {
        onSave(entry.id, observation);
        onClose();
    };

    return (
        <div className="fixed inset-0 bg-black bg-opacity-60 flex justify-center items-center z-30 modal-backdrop">
            <div ref={modalRef} className="bg-white dark:bg-gray-800 p-6 rounded-lg shadow-xl w-full max-w-lg modal-content">
                <h2 className="text-xl font-bold mb-4">Observação do Período: {entry?.period}</h2>
                <textarea
                    value={observation}
                    onChange={(e) => setObservation(e.target.value)}
                    rows="5"
                    className="w-full p-2 rounded-md bg-gray-100 dark:bg-gray-700 mb-4"
                    placeholder="Digite suas observações aqui..."
                />
                <div className="flex justify-end gap-4">
                    <button onClick={onClose} className="px-4 py-2 rounded-md bg-gray-200 dark:bg-gray-600">Cancelar</button>
                    <button onClick={handleSave} className="px-4 py-2 rounded-md bg-blue-600 text-white">Salvar</button>
                </div>
            </div>
        </div>
    );
};

const LotObservationModal = ({ isOpen, onClose, lot, onSave }) => {
    const [observation, setObservation] = useState('');
    const modalRef = useRef();
    useClickOutside(modalRef, onClose);

    useEffect(() => {
        if (lot) {
            setObservation(lot.observation || '');
        }
    }, [lot]);

    if (!isOpen) return null;

    const handleSave = () => {
        onSave(lot.id, observation);
        onClose();
    };

    return (
        <div className="fixed inset-0 bg-black bg-opacity-60 flex justify-center items-center z-30 modal-backdrop">
            <div ref={modalRef} className="bg-white dark:bg-gray-800 p-6 rounded-lg shadow-xl w-full max-w-lg modal-content">
                <h2 className="text-xl font-bold mb-4">Observação do Lote: {lot?.productName}</h2>
                <textarea
                    value={observation}
                    onChange={(e) => setObservation(e.target.value)}
                    rows="5"
                    className="w-full p-2 rounded-md bg-gray-100 dark:bg-gray-700 mb-4"
                    placeholder="Digite suas observações aqui..."
                />
                <div className="flex justify-end gap-4">
                    <button onClick={onClose} className="px-4 py-2 rounded-md bg-gray-200 dark:bg-gray-600">Cancelar</button>
                    <button onClick={handleSave} className="px-4 py-2 rounded-md bg-blue-600 text-white">Salvar</button>
                </div>
            </div>
        </div>
    );
};

const PasswordModal = ({ isOpen, onClose, onSuccess, adminConfig }) => {
    const [password, setPassword] = useState('');
    const [error, setError] = useState('');
    const modalRef = useRef();
    useClickOutside(modalRef, onClose);

    useEffect(() => {
        if(isOpen) {
            setPassword('');
            setError('');
        }
    }, [isOpen]);

    if (!isOpen) return null;

    const handleConfirm = async () => {
        setError('');
        if (!IS_VALID_ADMIN_PASSWORD_HASH) {
            setError('Configuração de segurança ausente. Contate o administrador.');
            return;
        }
<<<<<<< HEAD

        const inputHash = await sha256Hex(password.trim());

=======

        const inputHash = await sha256Hex(password.trim());

>>>>>>> 7d9ac606
        if (IS_VALID_ADMIN_PASSWORD_HASH && inputHash === ADMIN_PASSWORD_HASH) {
            if(onSuccess) onSuccess();
            onClose();
        } else {
            setError('Senha incorreta.');
        }
    };

    return (
        <div className="fixed inset-0 bg-black bg-opacity-60 flex justify-center items-center z-30 modal-backdrop">
            <div ref={modalRef} className="bg-white dark:bg-gray-800 p-6 rounded-lg shadow-xl w-full max-w-sm modal-content">
                 <h2 className="text-xl font-bold mb-4">Acesso Restrito</h2>
                 <p className="text-sm mb-4">Por favor, insira a senha de administrador para continuar.</p>
                 <input
                     type="password"
                     value={password}
                     onChange={(e) => setPassword(e.target.value)}
                     className="w-full p-2 rounded-md bg-gray-100 dark:bg-gray-700 mb-2"
                     placeholder="Senha"
                 />
                 {error && <p className="text-red-500 text-sm mb-4">{error}</p>}
                 <div className="flex justify-end gap-4">
                     <button onClick={onClose} className="px-4 py-2 rounded-md bg-gray-200 dark:bg-gray-600">Cancelar</button>
                     <button onClick={handleConfirm} className="px-4 py-2 rounded-md bg-blue-600 text-white">Confirmar</button>
                 </div>
            </div>
        </div>
    );
};

const ReasonModal = ({ isOpen, onClose, onConfirm }) => {
    const [reason, setReason] = useState('');
    const modalRef = useRef();
    useClickOutside(modalRef, onClose);
    
    if (!isOpen) return null;
    
    const handleConfirm = () => {
        onConfirm(reason || 'Nenhum motivo fornecido.');
        setReason('');
        onClose();
    };
    
    return (
        <div className="fixed inset-0 bg-black bg-opacity-60 flex justify-center items-center z-40 modal-backdrop">
            <div ref={modalRef} className="bg-white dark:bg-gray-800 p-6 rounded-lg shadow-xl w-full max-w-md modal-content">
                <h2 className="text-xl font-bold mb-4">Motivo da Exclusão</h2>
                <p className="text-sm text-gray-600 dark:text-gray-300 mb-4">Por favor, forneça um breve motivo para a exclusão deste item. Isso ajuda na rastreabilidade.</p>
                <textarea
                    value={reason}
                    onChange={(e) => setReason(e.target.value)}
                    rows="3"
                    className="w-full p-2 rounded-md bg-gray-100 dark:bg-gray-700 mb-4"
                    placeholder="Ex: Lançamento duplicado, erro de digitação..."
                />
                <div className="flex justify-end gap-4">
                    <button onClick={onClose} className="px-4 py-2 rounded-md bg-gray-200 dark:bg-gray-600">Cancelar</button>
                    <button onClick={handleConfirm} className="px-4 py-2 rounded-md bg-red-600 text-white">Confirmar Exclusão</button>
                </div>
            </div>
        </div>
    );
};
 
const AdminPanelModal = ({ isOpen, onClose, users, roles }) => {
    const modalRef = useRef();
    useClickOutside(modalRef, onClose);
    const [selectedUser, setSelectedUser] = useState(null);
    const [editablePermissions, setEditablePermissions] = useState([]);
    
    useEffect(() => {
        if (isOpen && users.length > 0 && !selectedUser) {
            setSelectedUser(users[0]);
        }
        if (!isOpen) {
            setSelectedUser(null);
        }
    }, [isOpen, users, selectedUser]);
    
    useEffect(() => {
        if (selectedUser) {
            setEditablePermissions(selectedUser.permissions || []);
        }
    }, [selectedUser]);

    if (!isOpen) return null;

    const handlePermissionChange = (permissionKey, isChecked) => {
        setEditablePermissions(prev => {
            const newSet = new Set(prev);
            if (isChecked) {
                newSet.add(permissionKey);
            } else {
                newSet.delete(permissionKey);
            }
            return Array.from(newSet);
        });
    };
    
    const applyRoleTemplate = (roleId) => {
        if (roles[roleId]) {
            setEditablePermissions(roles[roleId].permissions);
        }
    };
    
    const handleSavePermissions = async () => {
        if (!selectedUser) return;
        try {
            const roleRef = doc(db, 'roles', selectedUser.uid);
            await setDoc(roleRef, { permissions: editablePermissions });
            alert(`Permissões do usuário ${selectedUser.email} salvas com sucesso!`);
            onClose();
        } catch (error) {
            console.error("Erro ao salvar permissões:", error);
            alert('Falha ao salvar permissões.');
        }
    };

    return (
        <div className="fixed inset-0 bg-black bg-opacity-60 flex justify-center items-center z-50 p-4 modal-backdrop">
            <div ref={modalRef} className="bg-white dark:bg-gray-900 p-6 rounded-2xl shadow-2xl w-full max-w-6xl h-[90vh] flex flex-col modal-content">
                <div className="flex justify-between items-center mb-4 pb-4 border-b dark:border-gray-700">
                    <h2 className="text-2xl font-bold flex items-center gap-2"><UserCog/> Painel de Administração</h2>
                    <button onClick={onClose} title="Fechar"><XCircle /></button>
                </div>
                <div className="flex-grow flex gap-6 overflow-hidden">
                    <div className="w-1/3 border-r pr-6 dark:border-gray-700 overflow-y-auto">
                        <h3 className="text-lg font-semibold mb-3 sticky top-0 bg-white dark:bg-gray-900 pb-2">Usuários</h3>
                        <div className="space-y-2">
                           {users.map(user => (
                               <button 
                                   key={user.uid} 
                                   onClick={() => setSelectedUser(user)}
                                   className={`w-full text-left p-3 rounded-lg transition-colors ${selectedUser?.uid === user.uid ? 'bg-blue-100 dark:bg-blue-900/50' : 'hover:bg-gray-100 dark:hover:bg-gray-800'}`}
                               >
                                   <p className="font-semibold truncate">{user.email}</p>
                                   <p className="text-xs text-gray-500">{user.permissions.length} permissões</p>
                               </button>
                           ))}
                        </div>
                    </div>
                    <div className="w-2/3 flex-grow overflow-y-auto pr-2">
                       {selectedUser ? (
                           <div>
                               <div className="mb-6">
                                   <h3 className="text-xl font-bold truncate">{selectedUser.email}</h3>
                                   <p className="text-gray-500">Edite as permissões para este usuário.</p>
                               </div>
                               <div className="mb-6">
                                   <label htmlFor="role-template" className="block text-sm font-medium text-gray-700 dark:text-gray-300">Aplicar Modelo</label>
                                   <select 
                                       id="role-template"
                                       onChange={(e) => applyRoleTemplate(e.target.value)}
                                       className="mt-1 block w-full md:w-1/2 p-2 rounded-md bg-gray-100 dark:bg-gray-700"
                                   >
                                       <option value="">Selecione um modelo para começar...</option>
                                       {Object.values(roles).map(role => (
                                           <option key={role.id} value={role.id}>{role.name}</option>
                                       ))}
                                   </select>
                               </div>
                               <div className="space-y-4">
                                     <h4 className="font-semibold">Permissões Individuais</h4>
                                     <div className="grid grid-cols-1 md:grid-cols-2 gap-4">
                                         {Object.entries(ALL_PERMISSIONS).map(([key, description]) => (
                                             <label key={key} className="flex items-center gap-3 p-3 rounded-lg bg-gray-50 dark:bg-gray-800/50 hover:bg-gray-100 dark:hover:bg-gray-800 cursor-pointer">
                                                 <input
                                                     type="checkbox"
                                                     checked={editablePermissions.includes(key)}
                                                     onChange={(e) => handlePermissionChange(key, e.target.checked)}
                                                     className="h-5 w-5 rounded text-blue-600 focus:ring-blue-500"
                                                 />
                                                 <span className="text-sm">{description}</span>
                                             </label>
                                         ))}
                                     </div>
                               </div>
                               <div className="mt-8 pt-4 border-t dark:border-gray-700 flex justify-end">
                                   <button onClick={handleSavePermissions} className="px-6 py-2 rounded-lg bg-blue-600 text-white font-semibold hover:bg-blue-700">
                                       Salvar Permissões
                                   </button>
                               </div>
                           </div>
                       ) : (
                           <div className="flex items-center justify-center h-full text-gray-500">
                               <p>Selecione um usuário na lista para ver e editar suas permissões.</p>
                           </div>
                       )}
                    </div>
                </div>
            </div>
        </div>
    );
};
 
const TvSelectorModal = ({ isOpen, onClose, onSelect, onStartCarousel, dashboards }) => {
    const [carouselSeconds, setCarouselSeconds] = useState(10);
    const [selectedDashboards, setSelectedDashboards] = useState(() => dashboards.map(d => d.id));
    const modalRef = useRef();
    useClickOutside(modalRef, onClose);

    useEffect(() => {
        if (isOpen) {
            setSelectedDashboards(dashboards.map(d => d.id));
        }
    }, [isOpen, dashboards]);

    if (!isOpen) return null;

    const handleToggle = (id) => {
        setSelectedDashboards(prev =>
            prev.includes(id) ? prev.filter(dId => dId !== id) : [...prev, id]
        );
    };

    const handleStart = () => {
        if (selectedDashboards.length > 0) {
            onStartCarousel({
                dashboardIds: selectedDashboards,
                interval: carouselSeconds * 1000,
            });
            onClose();
        }
    };

    return (
        <div className="fixed inset-0 bg-black bg-opacity-50 flex justify-center items-center z-50 modal-backdrop">
            <div ref={modalRef} className="bg-white dark:bg-gray-900 p-8 rounded-2xl shadow-2xl w-full max-w-2xl modal-content">
                <div className="flex justify-between items-center mb-6">
                    <h2 className="text-2xl font-bold flex items-center gap-2">
                        <Monitor size={24} className="text-blue-500" /> Selecionar Modo de Exibição
                    </h2>
                    <button onClick={onClose} title="Fechar"><XCircle size={24} /></button>
                </div>
                <div className="grid grid-cols-1 md:grid-cols-2 gap-8">
                    <div>
                        <h3 className="font-bold text-lg mb-2">Exibição Única</h3>
                        <p className="mb-4 text-gray-600 dark:text-gray-400 text-sm">Escolha um quadro para exibir em tela cheia.</p>
                        <div className="space-y-2 max-h-60 overflow-y-auto pr-2">
                            {dashboards.map(dash => (
                                <button
                                    key={dash.id}
                                    onClick={() => { onSelect(dash.id); onClose(); }}
                                    className="w-full flex items-center justify-between p-3 bg-gray-100 dark:bg-gray-700 rounded-lg hover:bg-blue-100 dark:hover:bg-blue-900/50 transition-colors"
                                >
                                    <span className="font-semibold">{dash.name}</span>
                                    <ArrowRight size={20} className="text-blue-500" />
                                </button>
                            ))}
                        </div>
                    </div>
                    <div className="border-l dark:border-gray-700 pl-8">
                        <h3 className="font-bold text-lg mb-2">Modo Carrossel</h3>
                        <p className="mb-4 text-gray-600 dark:text-gray-400 text-sm">Selecione os quadros e o tempo de exibição.</p>
                        <div className="space-y-2 max-h-48 overflow-y-auto pr-2 mb-4">
                            {dashboards.map(dash => (
                                <label key={dash.id} className="flex items-center gap-3 p-2 rounded-md hover:bg-gray-100 dark:hover:bg-gray-800 cursor-pointer">
                                    <input type="checkbox" checked={selectedDashboards.includes(dash.id)} onChange={() => handleToggle(dash.id)} className="h-5 w-5 rounded text-blue-600 focus:ring-blue-500"/>
                                    <span>{dash.name}</span>
                                </label>
                            ))}
                        </div>
                        <div className="flex items-center gap-4">
                             <div className="flex-grow">
                                <label htmlFor="carousel-time" className="text-sm">Segundos por slide:</label>
                                <input id="carousel-time" type="number" value={carouselSeconds} onChange={e => setCarouselSeconds(Number(e.target.value))} className="w-full p-2 mt-1 rounded-md bg-gray-100 dark:bg-gray-700"/>
                             </div>
                            <button onClick={handleStart} className="self-end h-10 px-4 font-semibold rounded-md bg-green-600 text-white hover:bg-green-700 flex items-center gap-2">
                                <Film size={18} /> Iniciar Carrossel
                            </button>
                        </div>
                    </div>
                </div>
            </div>
        </div>
    );
};

// #####################################################################
// #                                                                   #
// #               FIM: COMPONENTES DE MODAIS E AUXILIARES             #
// #                                                                   #
// #####################################################################



// #####################################################################
// #                                                                   #
// #           INÍCIO: COMPONENTES AUXILIARES DO DASHBOARD             #
// #                                                                   #
// #####################################################################

const StatCard = ({ title, value, unit = '', isEfficiency = false }) => {
    const valueColor = isEfficiency ? (value < 65 ? 'text-red-500' : 'text-green-600') : 'text-gray-800 dark:text-white';
    return (
        <div className="bg-white dark:bg-gray-900 p-6 rounded-2xl shadow-lg">
            <h3 className="text-lg font-medium text-gray-500 dark:text-gray-400">{title}</h3>
            <p className={`text-4xl font-bold ${valueColor} mt-2`}>{value}<span className="text-2xl ml-2">{unit}</span></p>
        </div>
    );
};

const CalendarView = ({ selectedDate, setSelectedDate, currentMonth, setCurrentMonth, calendarView, setCalendarView, allProductionData }) => {
    const handleNavigation = (offset) => {
        if (calendarView === 'day') setCurrentMonth(prev => new Date(prev.getFullYear(), prev.getMonth() + offset, 1));
        else if (calendarView === 'month') setCurrentMonth(prev => new Date(prev.getFullYear() + offset, prev.getMonth(), 1));
        else if (calendarView === 'year') setCurrentMonth(prev => new Date(prev.getFullYear() + offset * 10, prev.getMonth(), 1));
    };
    const handleHeaderClick = () => {
        if (calendarView === 'day') setCalendarView('month');
        if (calendarView === 'month') setCalendarView('year');
    };
    const handleMonthSelect = (monthIndex) => { setCurrentMonth(new Date(currentMonth.getFullYear(), monthIndex, 1)); setCalendarView('day'); };
    const handleYearSelect = (year) => { setCurrentMonth(new Date(year, currentMonth.getMonth(), 1)); setCalendarView('month'); };
    const renderHeader = () => {
        let text = '';
        if (calendarView === 'day') text = currentMonth.toLocaleString('pt-BR', { month: 'long', year: 'numeric' });
        else if (calendarView === 'month') text = currentMonth.getFullYear();
        else { const startYear = Math.floor(currentMonth.getFullYear() / 10) * 10; text = `${startYear} - ${startYear + 9}`; }
        return <button onClick={handleHeaderClick} className="text-xl font-semibold hover:text-blue-500">{text}</button>;
    };
    const renderDayView = () => {
        const startOfMonth = new Date(currentMonth.getFullYear(), currentMonth.getMonth(), 1);
        const startDate = new Date(startOfMonth);
        startDate.setDate(startDate.getDate() - startOfMonth.getDay());
        const days = Array.from({ length: 42 }, (_, i) => { const day = new Date(startDate); day.setDate(day.getDate() + i); return day; });
        return (
            <div className="grid grid-cols-7 gap-2 text-center">
                {['D', 'S', 'T', 'Q', 'Q', 'S', 'S'].map((day, i) => <div key={i} className="font-medium text-gray-500 text-sm">{day}</div>)}
                {days.map((day, i) => {
                    const isSelected = day.toDateString() === selectedDate.toDateString();
                    const isCurrentMonth = day.getMonth() === currentMonth.getMonth();
                    const hasData = !!(allProductionData[day.toISOString().slice(0, 10)] && allProductionData[day.toISOString().slice(0, 10)].length > 0);
                    return (<button key={i} onClick={() => setSelectedDate(day)} className={`p-2 rounded-full text-sm relative ${isCurrentMonth ? '' : 'text-gray-400 dark:text-gray-600'} ${isSelected ? 'bg-blue-600 text-white' : 'hover:bg-gray-100 dark:hover:bg-gray-700'}`}>{day.getDate()}{hasData && <span className="absolute bottom-1 left-1/2 -translate-x-1/2 w-1.5 h-1.5 bg-green-500 rounded-full"></span>}</button>)
                })}
            </div>
        );
    };
    const renderMonthView = () => {
        const months = Array.from({length: 12}, (_, i) => new Date(0, i).toLocaleString('pt-BR', {month: 'short'}));
        return ( <div className="grid grid-cols-4 gap-2 text-center">{months.map((month, i) => (<button key={month} onClick={() => handleMonthSelect(i)} className="p-3 rounded-lg hover:bg-gray-100 dark:hover:bg-gray-700">{month}</button>))}</div> );
    };
    const renderYearView = () => {
        const startYear = Math.floor(currentMonth.getFullYear() / 10) * 10;
        const years = Array.from({ length: 10 }, (_, i) => startYear + i);
        return ( <div className="grid grid-cols-4 gap-2 text-center">{years.map(year => (<button key={year} onClick={() => handleYearSelect(year)} className="p-3 rounded-lg hover:bg-gray-100 dark:hover:bg-gray-700">{year}</button>))}</div> );
    };
    return (
        <div className="bg-white dark:bg-gray-900 p-6 rounded-2xl shadow-lg">
            <div className="flex justify-between items-center mb-4">
                <button onClick={() => handleNavigation(-1)} title="Anterior"><ChevronLeft/></button>
                {renderHeader()}
                <button onClick={() => handleNavigation(1)} title="Próximo"><ChevronRight/></button>
            </div>
            {calendarView === 'day' && renderDayView()}
            {calendarView === 'month' && renderMonthView()}
            {calendarView === 'year' && renderYearView()}
        </div>
    );
};

const TrashItemDisplay = ({ item, products, user, onRestore, canRestore }) => {
    const date = new Date(item.deletedAt).toLocaleString('pt-BR');
    
    const commonHeader = (
      <div className="flex justify-between items-start">
        <div>
            <p className="font-bold text-lg mb-1">{item.itemType === 'product' ? 'PRODUTO DELETADO' : (item.itemType === 'lot' ? 'LOTE DELETADO' : 'LANÇAMENTO DELETADO')}</p>
            <p className="text-sm">Deletado por: <span className="font-semibold">{item.deletedByEmail}</span> em <span className="font-semibold">{date}</span></p>
            <p className="mt-2">Motivo: <span className="italic font-medium">{item.reason || 'Nenhum motivo fornecido.'}</span></p>
        </div>
        {canRestore && <button onClick={() => onRestore(item)} className="p-2 bg-green-500 text-white rounded-md text-sm">Restaurar</button>}
      </div>
    );

    const getStatusText = (status) => {
        switch(status) {
            case 'future': return 'Na Fila';
            case 'ongoing': return 'Em Andamento';
            case 'completed': return 'Concluído';
            case 'completed_missing': return 'Concluído (com Falta)';
            case 'completed_exceeding': return 'Concluído (com Sobra)';
            default: return status;
        }
    };

    if (item.itemType === 'product') {
        const doc = item.originalDoc;
        const lastKnownTime = doc.standardTimeHistory?.[doc.standardTimeHistory.length - 1]?.time || 'N/A';
        return (
            <div className="p-4 bg-red-50 dark:bg-red-900/30 rounded-lg border-2 border-red-500/50">
                {commonHeader}
                <div className="mt-3 p-3 bg-red-100 dark:bg-red-900/80 rounded-md">
                    <p className="font-bold">Detalhes do Produto:</p>
                    <p>Nome/Código: <span className="font-semibold">{doc.name}</span></p>
                    <p>Tempo Padrão (na exclusão): <span className="font-semibold">{lastKnownTime} min</span></p>
                </div>
            </div>
        );
    }

    if (item.itemType === 'lot') {
        const doc = item.originalDoc;
        return (
            <div className="p-4 bg-red-50 dark:bg-red-900/30 rounded-lg border-2 border-red-500/50">
                {commonHeader}
                <div className="mt-3 p-3 bg-red-100 dark:bg-red-900/80 rounded-md">
                    <p className="font-bold">Detalhes do Lote:</p>
                    <p>Produto: <span className="font-semibold">{doc.productName}</span> {doc.customName && `(${doc.customName})`}</p>
                    <p>Lote Sequencial #: <span className="font-semibold">{doc.sequentialId}</span></p>
                    <p>Meta Total: <span className="font-semibold">{doc.target} un.</span></p>
                    <p>Produzido até a Exclusão: <span className="font-semibold">{doc.produced} un.</span></p>
                    <p>Status na Exclusão: <span className="font-semibold">{getStatusText(doc.status)}</span></p>
                </div>
            </div>
        );
    }
    
    if (item.itemType === 'entry') {
        const doc = item.originalDoc;
        const productionList = doc.productionDetails.map(d => {
            const product = products.find(p => p.id === d.productId);
            return `${d.produced} un. (${product?.name || 'Produto Excluído'})`
        }).join(', ');

        return (
             <div className="p-4 bg-red-50 dark:bg-red-900/30 rounded-lg border-2 border-red-500/50">
                {commonHeader}
                <div className="mt-3 p-3 bg-red-100 dark:bg-red-900/80 rounded-md">
                    <p className="font-bold">Detalhes do Lançamento:</p>
                    <p>Período: <span className="font-semibold">{doc.period}</span></p>
                    <p>Pessoas / Tempo: <span className="font-semibold">{doc.people} / {doc.availableTime} min</span></p>
                    <p>Meta Registrada: <span className="font-semibold">{doc.goalDisplay}</span></p>
                    <p>Produção Registrada: <span className="font-semibold">{productionList}</span></p>
                </div>
            </div>
        );
    }

    return null;
};

const LotReport = ({ lots, products }) => {
    const reportData = useMemo(() => {
        const completedLots = lots.filter(l => l.status.startsWith('completed') && l.startDate && l.endDate);
        if (completedLots.length === 0) {
            return { lotDetails: [], overallAverage: 0 };
        }

        let totalPieces = 0;
        let totalDays = 0;

        const lotDetails = completedLots.map(lot => {
            const startDate = new Date(lot.startDate);
            const endDate = new Date(lot.endDate);
            const durationMillis = endDate - startDate;
            const durationDays = Math.max(1, durationMillis / (1000 * 60 * 60 * 24));
            
            const averageDaily = lot.produced > 0 ? (lot.produced / durationDays) : 0;

            totalPieces += lot.produced;
            totalDays += durationDays;

            return {
                ...lot,
                duration: durationDays.toFixed(1),
                averageDaily: averageDaily.toFixed(2),
            };
        });

        const overallAverage = totalDays > 0 ? (totalPieces / totalDays) : 0;

        return { lotDetails, overallAverage: overallAverage.toFixed(2) };
    }, [lots]);

    return (
        <section className="bg-white dark:bg-gray-900 p-6 rounded-2xl shadow-lg">
            <h2 className="text-xl font-semibold mb-4 flex items-center">
                <BarChart className="mr-2 text-blue-500"/> Relatório de Lotes Concluídos
            </h2>
            {reportData.lotDetails.length === 0 ? (
                <p className="text-gray-500 dark:text-gray-400">Nenhum lote concluído para exibir o relatório.</p>
            ) : (
                <>
                <div className="grid grid-cols-1 md:grid-cols-4 gap-4 mb-6">
                    <div className="md:col-span-4 bg-blue-50 dark:bg-blue-900/30 p-4 rounded-lg text-center">
                        <h3 className="font-bold text-lg text-blue-800 dark:text-blue-300">Média Geral de Produção Diária</h3>
                        <p className="text-3xl font-extrabold text-blue-600 dark:text-blue-400">{reportData.overallAverage} <span className="text-lg">peças/dia</span></p>
                    </div>
                </div>

                <div className="overflow-x-auto">
                    <table className="w-full text-left text-sm">
                        <thead className="bg-gray-50 dark:bg-gray-800">
                            <tr>
                                <th className="p-3">Lote</th>
                                <th className="p-3 text-center">Total Produzido</th>
                                <th className="p-3 text-center">Duração (dias)</th>
                                <th className="p-3 text-center">Média Diária (peças)</th>
                            </tr>
                        </thead>
                        <tbody className="divide-y divide-gray-200 dark:divide-gray-600">
                            {reportData.lotDetails.map(lot => (
                                <tr key={lot.id}>
                                    <td className="p-3 font-semibold">{lot.productName}{lot.customName ? ` - ${lot.customName}` : ''} (#{lot.sequentialId})</td>
                                    <td className="p-3 text-center">{lot.produced} / {lot.target}</td>
                                    <td className="p-3 text-center">{lot.duration}</td>
                                    <td className="p-3 text-center font-bold text-green-600 dark:text-green-400">{lot.averageDaily}</td>
                                </tr>
                            ))}
                        </tbody>
                    </table>
                </div>
                </>
            )}
        </section>
    );
};

// #####################################################################
// #                                                                   #
// #           INÍCIO: CRONOANÁLISE DASHBOARD (CÓDIGO PRINCIPAL)         #
// #                                                                   #
// #####################################################################

const CronoanaliseDashboard = ({ onNavigateToStock, onNavigateToOperationalSequence, user, permissions, startTvMode, dashboards, users, roles, currentDashboardIndex, setCurrentDashboardIndex }) => {
    const { logout } = useAuth();
    const [theme, setTheme] = useState(() => localStorage.getItem('theme') || (window.matchMedia('(prefers-color-scheme: dark)').matches ? 'dark' : 'light'));
    useEffect(() => {
        const root = window.document.documentElement;
        root.classList.toggle('dark', theme === 'dark');
        localStorage.setItem('theme', theme);
    }, [theme]);
    const toggleTheme = () => setTheme(prev => (prev === 'light' ? 'dark' : 'light'));
    
    useEffect(() => { if (currentDashboardIndex >= dashboards.length && dashboards.length > 0) { setCurrentDashboardIndex(dashboards.length - 1); } }, [dashboards, currentDashboardIndex, setCurrentDashboardIndex]);

    const currentDashboard = dashboards[currentDashboardIndex] || null;
    const isTraveteDashboard = currentDashboard?.id === 'travete';
    
    const [products, setProducts] = useState([]);
    const [lots, setLots] = useState([]);
    const [allProductionData, setAllProductionData] = useState({});
    const [trashItems, setTrashItems] = useState([]);
    
    const [selectedDate, setSelectedDate] = useState(new Date());
    const [currentMonth, setCurrentMonth] = useState(new Date());
    const [calendarView, setCalendarView] = useState('day');
    
    const [lotCounter, setLotCounter] = useState(1);
    
    const [lotFilter, setLotFilter] = useState('ongoing');
    const [newLot, setNewLot] = useState({ productId: '', target: '', customName: '' });
    const [editingLotId, setEditingLotId] = useState(null);
    const [editingLotData, setEditingLotData] = useState({ target: '', customName: '' });
    const [newProduct, setNewProduct] = useState({ name: '', standardTime: '' });
    const [editingProductId, setEditingProductId] = useState(null);
    const [editingProductData, setEditingProductData] = useState({ name: '', standardTime: '' });
    
    const [newEntry, setNewEntry] = useState({ period: '', people: '', availableTime: 60, productId: '', productions: [] });
    const [traveteProductForm, setTraveteProductForm] = useState(() => createTraveteDefaultProductForm());
    const resetTraveteProductForm = useCallback(() => {
        setTraveteProductForm(createTraveteDefaultProductForm());
    }, [setTraveteProductForm]);
    const [traveteEntry, setTraveteEntry] = useState({
        period: '',
        availableTime: 60,
        employeeEntries: [createDefaultTraveteEmployee(1), createDefaultTraveteEmployee(2)],
    });
    const traveteMachines = TRAVETE_MACHINES;

    const [goalPreview, setGoalPreview] = useState("0");
    const [predictedLots, setPredictedLots] = useState([]);
    const [modalState, setModalState] = useState({ type: null, data: null });
    const [showUrgent, setShowUrgent] = useState(false);
    const [urgentProduction, setUrgentProduction] = useState({ productId: '', produced: '' });
    const [isNavOpen, setIsNavOpen] = useState(false);
    const navRef = useRef();
    useClickOutside(navRef, () => setIsNavOpen(false));

    const productsForSelectedDate = useMemo(() => {
        const targetDate = new Date(selectedDate);
        targetDate.setHours(23, 59, 59, 999);

        return products
            .map(p => {
                if (!p.standardTimeHistory || p.standardTimeHistory.length === 0) {
                    return null; 
                }
                const validTimeEntry = p.standardTimeHistory
                    .filter(h => new Date(h.effectiveDate) <= targetDate)
                    .pop();

                if (!validTimeEntry) {
                    return null; 
                }
                return { ...p, standardTime: validTimeEntry.time };
            })
            .filter(Boolean);
    }, [products, selectedDate]);

    const traveteVariationLookup = useMemo(() => {
        const lookup = new Map();
        productsForSelectedDate.forEach(product => {
            if (!product?.machineType) return;
            const baseId = product.baseProductId || product.id;
            if (!lookup.has(baseId)) {
                lookup.set(baseId, new Map());
            }
            lookup.get(baseId).set(product.machineType, product);
        });
        return lookup;
    }, [productsForSelectedDate]);
    
    const summarizeTraveteEntry = useCallback((entryDraft) => {
        const defaultResult = {
            employeeSummaries: [],
            goalDisplay: '- // -',
            lotDisplay: '- // -',
            isValid: false,
            productionDetails: [],
            totalMeta: 0,
            totalProduced: 0,
            goalBlocks: [],
            lotBlocks: [],
        };

        if (!entryDraft) {
            return defaultResult;
        }

        const availableTime = parseFloat(entryDraft.availableTime) || 0;
        const period = entryDraft.period;
        const activeLots = getOrderedActiveLots(lots);

        const employeeSummaries = (entryDraft.employeeEntries || []).map((emp) => {
            const manualStandardTime = parseFloat(emp.standardTime);
            let derivedStandardTime = 0;

            const productSummaries = (emp.products || []).map(productItem => {
                const lot = productItem.lotId ? (lots.find(l => l.id === productItem.lotId) || null) : null;
                const produced = parseInt(productItem.produced, 10) || 0;
                const variation = lot
                    ? findTraveteVariationForLot(lot, emp.machineType, productsForSelectedDate, traveteVariationLookup)
                    : null;
                const baseProductId = lot ? resolveTraveteLotBaseId(lot, productsForSelectedDate) : null;
                const variationStandardTime = variation?.standardTime ? parseFloat(variation.standardTime) : NaN;
                if (!Number.isNaN(variationStandardTime) && variationStandardTime > 0 && derivedStandardTime <= 0) {
                    derivedStandardTime = variationStandardTime;
                }

                return {
                    lot,
                    lotId: lot?.id || '',
                    productId: variation?.id || '',
                    productBaseId: baseProductId || '',
                    produced,
                    standardTime: (!Number.isNaN(variationStandardTime) && variationStandardTime > 0)
                        ? variationStandardTime
                        : 0,
                };
            });

            const standardTimeValue = (!Number.isNaN(manualStandardTime) && manualStandardTime > 0)
                ? manualStandardTime
                : derivedStandardTime;

            const produced = productSummaries.reduce((sum, item) => sum + (item.produced || 0), 0);
            const meta = (standardTimeValue > 0 && availableTime > 0)
                ? Math.round(availableTime / standardTimeValue)
                : 0;
            const efficiency = (standardTimeValue > 0 && availableTime > 0 && produced > 0)
                ? parseFloat((((produced * standardTimeValue) / availableTime) * 100).toFixed(2))
                : 0;

            const productionDetails = productSummaries
                .filter(item => item.produced > 0 && item.lotId)
                .map(item => ({
                    lotId: item.lotId,
                    productId: item.productId,
                    produced: item.produced,
                    ...(item.productBaseId ? { productBaseId: item.productBaseId } : {}),
                    standardTime: item.standardTime || standardTimeValue || 0,
                }));

            const productsForSave = productSummaries
                .filter(item => item.produced > 0 && item.lotId)
                .map(item => ({
                    lotId: item.lotId,
                    produced: item.produced,
                    productId: item.productId,
                    productBaseId: item.productBaseId || undefined,
                    standardTime: item.standardTime || standardTimeValue || 0,
                    lotName: item.lot ? formatTraveteLotDisplayName(item.lot, products) : '',
                }));

            const valid = Boolean(
                period &&
                availableTime > 0 &&
                productionDetails.length > 0 &&
                standardTimeValue > 0
            );

            const primaryLot = productSummaries.find(item => item.lot)?.lot || null;
            const manualNextLotItem = productSummaries.slice(1).find(item => item.lot) || null;
            const manualNextLot = manualNextLotItem?.lot || null;

            const currentLot = primaryLot || activeLots[0] || null;
            let nextLotCandidate = manualNextLot || null;

            if (!nextLotCandidate && currentLot) {
                const currentIndex = activeLots.findIndex(l => l.id === currentLot.id);
                if (currentIndex !== -1) {
                    nextLotCandidate = activeLots.slice(currentIndex + 1).find(Boolean) || null;
                }
            }

            if (!nextLotCandidate && !currentLot && activeLots.length > 0) {
                nextLotCandidate = activeLots[0];
            }

            const currentLotName = currentLot ? formatTraveteLotDisplayName(currentLot, products) : '';
            const rawNextLotName = nextLotCandidate ? formatTraveteLotDisplayName(nextLotCandidate, products) : '';
            const remainingInCurrentLot = getLotRemainingPieces(currentLot);
            const nextLotRemaining = getLotRemainingPieces(nextLotCandidate);

            const plannedForCurrentLot = currentLot ? Math.min(meta, remainingInCurrentLot || 0) : 0;
            const leftoverMetaForNext = Math.max(0, meta - plannedForCurrentLot);
            const manualNextProduced = manualNextLotItem ? manualNextLotItem.produced || 0 : 0;
            const nextMetaPieces = manualNextLotItem && manualNextProduced > 0
                ? manualNextProduced
                : nextLotRemaining;

            const shouldShowNextLot = Boolean(nextLotCandidate)
                && (manualNextLotItem || leftoverMetaForNext > 0)
                && (nextMetaPieces > 0);

            const machineSuffix = emp.machineType?.replace('Travete ', '') || '';
            const currentLotLabel = currentLotName
                ? `${currentLotName}${machineSuffix ? ` - ${machineSuffix}` : ''}`
                : '';
            const nextLotName = shouldShowNextLot ? rawNextLotName : '';
            const lotDisplay = currentLotLabel
                ? (shouldShowNextLot && nextLotName ? `${currentLotLabel} / ${nextLotName}` : currentLotLabel)
                : (shouldShowNextLot && nextLotName ? nextLotName : '-');

            const currentMetaValue = currentLot ? remainingInCurrentLot : (meta > 0 ? meta : 0);
            const currentMetaLabel = currentMetaValue > 0
                ? currentMetaValue.toLocaleString('pt-BR')
                : (currentLot ? '0' : (meta > 0 ? meta.toLocaleString('pt-BR') : '0'));
            const nextMetaLabel = shouldShowNextLot
                ? (nextMetaPieces > 0 ? nextMetaPieces.toLocaleString('pt-BR') : '0')
                : '';
            const metaDisplay = nextMetaLabel ? `${currentMetaLabel}/${nextMetaLabel}` : currentMetaLabel;

            const producedSegments = productSummaries.map(item => {
                const producedNumeric = parseInt(item.produced, 10);
                return Number.isNaN(producedNumeric) ? 0 : producedNumeric;
            });
            const formattedProducedSegments = producedSegments.filter((value, idx) => (idx === 0) || value > 0)
                .map(value => value.toLocaleString('pt-BR'));
            const producedDisplay = formattedProducedSegments.length > 0
                ? formattedProducedSegments.join(' / ')
                : produced.toLocaleString('pt-BR');

            return {
                ...emp,
                produced,
                meta,
                efficiency,
                standardTimeValue,
                productionDetails,
                productsForSave,
                productSummaries,
                valid,
                metaDisplay,
                lotDisplay,
                producedDisplay,
                currentLotName,
                nextLotName,
                shouldShowNextLot,
                metaSegments: {
                    current: currentMetaValue,
                    next: shouldShowNextLot ? nextMetaPieces : null,
                    showNext: shouldShowNextLot,
                },
                lotSegments: {
                    current: currentLotName,
                    next: shouldShowNextLot ? nextLotName : '',
                    machineType: emp.machineType || '',
                },
            };
        });

        if (employeeSummaries.length === 0) {
            return defaultResult;
        }

        const goalBlocks = employeeSummaries.map(emp => emp.metaSegments);
        const lotBlocks = employeeSummaries.map(emp => emp.lotSegments);

        const goalDisplay = employeeSummaries
            .map(emp => emp.metaDisplay || '-')
            .join(' // ');

        const lotDisplay = employeeSummaries
            .map(emp => emp.lotDisplay || '-')
            .join(' // ');

        const productionDetails = employeeSummaries.flatMap(emp => emp.productionDetails);
        const totalMeta = employeeSummaries.reduce((sum, emp) => sum + (emp.meta || 0), 0);
        const totalProduced = employeeSummaries.reduce((sum, emp) => sum + (emp.produced || 0), 0);

        const isValid = Boolean(
            period &&
            availableTime > 0 &&
            employeeSummaries.every(emp => emp.valid)
        );

        return {
            employeeSummaries,
            goalDisplay,
            lotDisplay,
            isValid,
            productionDetails,
            totalMeta,
            totalProduced,
            goalBlocks,
            lotBlocks,
        };
    }, [lots, productsForSelectedDate, traveteVariationLookup, products]);

    const traveteComputedEntry = useMemo(() => {
        if (!isTraveteDashboard) {
            return {
                employeeSummaries: [],
                goalDisplay: '- // -',
                lotDisplay: '- // -',
                isValid: false,
                productionDetails: [],
                totalMeta: 0,
                totalProduced: 0,
                goalBlocks: [],
                lotBlocks: [],
            };
        }

        return summarizeTraveteEntry(traveteEntry);
    }, [isTraveteDashboard, summarizeTraveteEntry, traveteEntry]);

    const travetePreviewPending = useMemo(() => {
        if (!isTraveteDashboard) return false;
        if (!traveteEntry.period || !(parseFloat(traveteEntry.availableTime) > 0)) return false;
        return traveteEntry.employeeEntries.some(emp => (emp.products || []).some(item => item.lotId));
    }, [isTraveteDashboard, traveteEntry]);

    const isEntryFormValid = useMemo(() => {
        if (isTraveteDashboard) {
            return traveteComputedEntry.isValid;
        }

        const allFieldsFilled = newEntry.productions.every(p => p !== '' && p !== null);

        const atLeastOneIsPositive = newEntry.productions.some(p => parseInt(p, 10) > 0);

        const hasProduction = allFieldsFilled && atLeastOneIsPositive;

        const hasUrgentProduction = showUrgent && urgentProduction.productId && (parseInt(urgentProduction.produced, 10) || 0) > 0;

        return (
            newEntry.period &&
            (parseFloat(newEntry.people) > 0) &&
            (parseFloat(newEntry.availableTime) > 0) &&
            newEntry.productId &&
            (hasProduction || hasUrgentProduction)
        );
    }, [isTraveteDashboard, traveteComputedEntry, newEntry, showUrgent, urgentProduction]);
    
    useEffect(() => {
        if (!user || !currentDashboard) return;

        const unsubProducts = onSnapshot(query(collection(db, `dashboards/${currentDashboard.id}/products`)), snap => {
            setProducts(snap.docs.map(d => d.data()));
        });
        const unsubLots = onSnapshot(query(collection(db, `dashboards/${currentDashboard.id}/lots`), orderBy("order")), snap => {
            setLots(snap.docs.map(d => d.data()));
        });
        const unsubProdData = onSnapshot(doc(db, `dashboards/${currentDashboard.id}/productionData`, "data"), snap => {
            setAllProductionData(snap.exists() ? snap.data() : {});
        });
        const unsubTrash = onSnapshot(query(collection(db, 'trash')), snap => {
             setTrashItems(snap.docs.map(d => d.data()));
        });

        const clearPreviewOnUnmount = async () => {
            if(currentDashboard?.id) {
                await deleteDoc(doc(db, `dashboards/${currentDashboard.id}/previews/live`));
            }
        };

        return () => {
            unsubProducts();
            unsubLots();
            unsubProdData();
            unsubTrash();
            clearPreviewOnUnmount();
        };

    }, [user, currentDashboard]);
    
    const dateKey = selectedDate.toISOString().slice(0, 10);
    const productionData = useMemo(() => allProductionData[dateKey] || [], [allProductionData, dateKey]);
    
    useEffect(() => { setLotCounter(lots.length > 0 ? Math.max(0, ...lots.map(l => l.sequentialId || 0)) + 1 : 1); }, [lots]);

    useEffect(() => {
        if (!isTraveteDashboard) {
            setTraveteProductForm(createTraveteDefaultProductForm());
            setTraveteEntry({
                period: '',
                availableTime: 60,
                employeeEntries: [createDefaultTraveteEmployee(1), createDefaultTraveteEmployee(2)],
            });
        }
    }, [isTraveteDashboard]);

    const closeModal = () => setModalState({ type: null, data: null });
    
    useEffect(() => {
        if (!currentDashboard?.id) return;

        const previewRef = doc(db, `dashboards/${currentDashboard.id}/previews/live`);

        if (isTraveteDashboard) {
            const hasBasicInfo = traveteEntry.period && parseFloat(traveteEntry.availableTime) > 0;
            const hasAnyProduct = traveteEntry.employeeEntries.some(emp => (emp.products || []).some(item => item.lotId));
            if (hasBasicInfo && hasAnyProduct) {
                const handler = setTimeout(async () => {
                    const employeePreview = traveteComputedEntry.employeeSummaries.map(emp => ({
                        employeeId: emp.employeeId,
                        machineType: emp.machineType,
                        products: (emp.productsForSave || []).map(item => ({
                            lotName: item.lotName || '',
                            produced: item.produced,
                        })),
                    }));

                    const lotNames = Array.from(new Set(employeePreview.flatMap(emp => (emp.products || []).map(p => p.lotName).filter(Boolean))));
                    const lotDisplayValue = traveteComputedEntry.lotDisplay && traveteComputedEntry.lotDisplay.trim().length > 0
                        ? traveteComputedEntry.lotDisplay
                        : lotNames.join(' | ');

                    await setDoc(previewRef, {
                        period: traveteEntry.period,
                        goalDisplay: traveteComputedEntry.goalDisplay,
                        availableTime: traveteEntry.availableTime,
                        people: traveteEntry.employeeEntries.length,
                        employeeEntries: employeePreview,
                        lotDisplayName: lotDisplayValue || '',
                        timestamp: Timestamp.now(),
                    });
                }, 500);

                return () => {
                    clearTimeout(handler);
                };
            }

            deleteDoc(previewRef);
            return;
        }

        if (newEntry.period && newEntry.people > 0 && newEntry.availableTime > 0 && newEntry.productId) {

            const handler = setTimeout(async () => {
                const product = productsForSelectedDate.find(p => p.id === newEntry.productId);

                await setDoc(previewRef, {
                    period: newEntry.period,
                    goalDisplay: goalPreview,
                    productName: product?.name || '',
                    timestamp: Timestamp.now()
                });
            }, 1500);

            return () => {
                clearTimeout(handler);
            };
        }

        deleteDoc(previewRef);
    }, [isTraveteDashboard, goalPreview, newEntry, traveteEntry, traveteComputedEntry, currentDashboard, productsForSelectedDate, products]);


    const handleAddEntry = useCallback(async (e) => {
        e.preventDefault();
        if (!currentDashboard) return;

        if (isTraveteDashboard) {
            if (!traveteComputedEntry.isValid) return;

            const entryId = Date.now().toString();
            const batch = writeBatch(db);
            const prodDataRef = doc(db, `dashboards/${currentDashboard.id}/productionData`, "data");
            const employeeEntries = traveteComputedEntry.employeeSummaries.map(emp => ({
                employeeId: emp.employeeId,
                machineType: emp.machineType,
                produced: emp.produced || 0,
                standardTime: emp.standardTimeValue || 0,
                products: (emp.productsForSave || []).map(product => ({
                    lotId: product.lotId,
                    productId: product.productId,
                    produced: product.produced,
                    standardTime: product.standardTime,
                    ...(product.productBaseId ? { productBaseId: product.productBaseId } : {}),
                })),
            }));

            const newEntryData = {
                id: entryId,
                period: traveteEntry.period,
                people: traveteEntry.employeeEntries.length,
                availableTime: traveteEntry.availableTime,
                goalDisplay: traveteComputedEntry.goalDisplay,
                lotDisplay: traveteComputedEntry.lotDisplay,
                traveteGoalBlocks: traveteComputedEntry.goalBlocks || [],
                traveteLotBlocks: traveteComputedEntry.lotBlocks || [],
                employeeEntries,
                productionDetails: traveteComputedEntry.productionDetails,
                observation: '',
                createdBy: { uid: user.uid, email: user.email },
            };

            const updatedDayData = [...(allProductionData[dateKey] || []), newEntryData];
            batch.set(prodDataRef, { [dateKey]: updatedDayData }, { merge: true });

            for (const detail of traveteComputedEntry.productionDetails) {
                const lotToUpdate = detail.lotId
                    ? lots.find(l => l.id === detail.lotId)
                    : detail.productBaseId
                        ? lots.find(l => resolveTraveteLotBaseId(l, productsForSelectedDate) === detail.productBaseId)
                        : lots.find(l => l.productId === detail.productId);
                if (lotToUpdate) {
                    const lotRef = doc(db, `dashboards/${currentDashboard.id}/lots`, lotToUpdate.id);
                    const newProduced = (lotToUpdate.produced || 0) + detail.produced;
                    const updatePayload = {
                        produced: newProduced,
                        lastEditedBy: { uid: user.uid, email: user.email },
                        lastEditedAt: Timestamp.now(),
                    };
                    if (lotToUpdate.status === 'future' && newProduced > 0) {
                        updatePayload.status = 'ongoing';
                        updatePayload.startDate = new Date().toISOString();
                    }
                    if (newProduced >= lotToUpdate.target && !lotToUpdate.status.startsWith('completed')) {
                        updatePayload.status = 'completed';
                        updatePayload.endDate = new Date().toISOString();
                    }
                    batch.update(lotRef, updatePayload);
                }
            }

            const previewRef = doc(db, `dashboards/${currentDashboard.id}/previews/live`);
            batch.delete(previewRef);

            await batch.commit();

            setTraveteEntry({
                period: '',
                availableTime: 60,
                employeeEntries: [createDefaultTraveteEmployee(1), createDefaultTraveteEmployee(2)],
            });
            return;
        }

        if (!isEntryFormValid) return;

        const productionDetails = [];
        if (showUrgent && urgentProduction.productId && urgentProduction.produced > 0) {
            productionDetails.push({ productId: urgentProduction.productId, produced: parseInt(urgentProduction.produced, 10) });
        }
        predictedLots.filter(p => !p.isUrgent).forEach((lot, index) => {
            const producedAmount = parseInt(newEntry.productions[index], 10) || 0;
            if (lot && producedAmount > 0) {
                productionDetails.push({ productId: lot.productId, produced: producedAmount });
            }
        });

        const newEntryData = {
            id: Date.now().toString(),
            period: newEntry.period,
            people: newEntry.people,
            availableTime: newEntry.availableTime,
            productionDetails,
            observation: '',
            goalDisplay: goalPreview,
            primaryProductId: newEntry.productId,
            createdBy: { uid: user.uid, email: user.email },
        };

        const batch = writeBatch(db);
        const prodDataRef = doc(db, `dashboards/${currentDashboard.id}/productionData`, "data");

        const updatedDayData = [...(allProductionData[dateKey] || []), newEntryData];
        batch.set(prodDataRef, { [dateKey]: updatedDayData }, { merge: true });

        for (const detail of productionDetails) {
            const lotToUpdate = lots.find(l => l.productId === detail.productId);
            if(lotToUpdate){
                const lotRef = doc(db, `dashboards/${currentDashboard.id}/lots`, lotToUpdate.id);
                const newProduced = (lotToUpdate.produced || 0) + detail.produced;
                const updatePayload = {
                    produced: newProduced,
                    lastEditedBy: { uid: user.uid, email: user.email },
                    lastEditedAt: Timestamp.now(),
                };
                if (lotToUpdate.status === 'future' && newProduced > 0) {
                    updatePayload.status = 'ongoing';
                    updatePayload.startDate = new Date().toISOString();
                }
                if (newProduced >= lotToUpdate.target && !lotToUpdate.status.startsWith('completed')) {
                    updatePayload.status = 'completed';
                    updatePayload.endDate = new Date().toISOString();
                }
                batch.update(lotRef, updatePayload);
            }
        }

        const previewRef = doc(db, `dashboards/${currentDashboard.id}/previews/live`);
        batch.delete(previewRef);

        await batch.commit();

        setNewEntry({ period: '', people: '', availableTime: 60, productId: newEntry.productId, productions: [] });
        setUrgentProduction({productId: '', produced: ''});
        setShowUrgent(false);
    }, [currentDashboard, isTraveteDashboard, traveteComputedEntry, traveteEntry, allProductionData, dateKey, lots, user, isEntryFormValid, showUrgent, urgentProduction, predictedLots, newEntry, goalPreview, productsForSelectedDate]);
    
    
    const handleSaveTraveteEntry = async (entryId, updatedData) => {
        const originalEntry = productionData.find(e => e.id === entryId);
        if (!originalEntry) {
            console.error('Lançamento do Travete não encontrado para editar.');
            return;
        }

        const entryDraft = {
            period: originalEntry.period,
            availableTime: updatedData.availableTime,
            employeeEntries: (updatedData.employeeEntries || []).map((emp, index) => ({
                employeeId: emp.employeeId || index + 1,
                machineType: emp.machineType,
                standardTime: emp.standardTime,
                products: (emp.products || []).map(product => ({
                    lotId: product.lotId || '',
                    produced: product.produced || 0,
                })),
            })),
        };

        const computed = summarizeTraveteEntry(entryDraft);
        if (!computed.isValid || computed.employeeSummaries.length === 0) {
            console.error('Dados do Travete inválidos para salvar edição.');
            return;
        }

        const batch = writeBatch(db);
        const prodDataRef = doc(db, `dashboards/${currentDashboard.id}/productionData`, 'data');

        const productionDeltas = new Map();
        const accumulateDetail = (detail, sign) => {
            const lotTarget = detail.lotId
                ? lots.find(l => l.id === detail.lotId)
                : detail.productBaseId
                    ? lots.find(l => resolveTraveteLotBaseId(l, productsForSelectedDate) === detail.productBaseId)
                    : lots.find(l => l.productId === detail.productId);
            if (!lotTarget) return;
            productionDeltas.set(lotTarget.id, (productionDeltas.get(lotTarget.id) || 0) + sign * detail.produced);
        };

        (originalEntry.productionDetails || []).forEach(detail => accumulateDetail(detail, -1));
        computed.productionDetails.forEach(detail => accumulateDetail(detail, 1));

        for (const [lotId, delta] of productionDeltas.entries()) {
            if (delta === 0) continue;
            const lotRef = doc(db, `dashboards/${currentDashboard.id}/lots`, lotId);
            batch.update(lotRef, {
                produced: increment(delta),
                lastEditedBy: { uid: user.uid, email: user.email },
                lastEditedAt: Timestamp.now(),
            });
        }

        const updatedDayData = productionData.map(entry => {
            if (entry.id !== entryId) return entry;

            const employeeEntries = computed.employeeSummaries.map(emp => ({
                employeeId: emp.employeeId,
                machineType: emp.machineType,
                produced: emp.produced || 0,
                standardTime: emp.standardTimeValue || 0,
                products: (emp.productsForSave || []).map(product => ({
                    lotId: product.lotId,
                    productId: product.productId,
                    produced: product.produced,
                    standardTime: product.standardTime,
                    ...(product.productBaseId ? { productBaseId: product.productBaseId } : {}),
                })),
            }));

            return {
                ...entry,
                people: employeeEntries.length,
                availableTime: entryDraft.availableTime,
                goalDisplay: computed.goalDisplay,
                lotDisplay: computed.lotDisplay,
                traveteGoalBlocks: computed.goalBlocks || [],
                traveteLotBlocks: computed.lotBlocks || [],
                employeeEntries,
                productionDetails: computed.productionDetails,
                observation: updatedData.observation || entry.observation || '',
                lastEditedBy: { uid: user.uid, email: user.email },
                lastEditedAt: Timestamp.now(),
            };
        });

        batch.set(prodDataRef, { [dateKey]: updatedDayData }, { merge: true });

        try {
            await batch.commit();
        } catch (error) {
            console.error('Erro ao salvar edição do Travete:', error);
        }
    };

    const handleSaveEntry = async (entryId, updatedData) => {
      if (isTraveteDashboard || updatedData?.type === 'travete') {
          await handleSaveTraveteEntry(entryId, updatedData);
          return;
      }

      const originalEntry = productionData.find(e => e.id === entryId);
      if (!originalEntry) {
          console.error("Lançamento original não encontrado para editar.");
          return;
      }
 
      const batch = writeBatch(db);
      const prodDataRef = doc(db, `dashboards/${currentDashboard.id}/productionData`, "data");
 
      const productionDeltas = new Map();
      const updatedProductions = Array.isArray(updatedData.productions) ? updatedData.productions : [];

      (originalEntry.productionDetails || []).forEach(detail => {
          productionDeltas.set(detail.productId, (productionDeltas.get(detail.productId) || 0) - detail.produced);
      });

      updatedProductions.forEach(detail => {
          productionDeltas.set(detail.productId, (productionDeltas.get(detail.productId) || 0) + detail.produced);
      });
 
      for (const [productId, delta] of productionDeltas.entries()) {
          if (delta === 0) continue;
 
          const lotToUpdate = lots.find(l => l.productId === productId);
          if (lotToUpdate) {
              const lotRef = doc(db, `dashboards/${currentDashboard.id}/lots`, lotToUpdate.id);
              batch.update(lotRef, {
                  produced: increment(delta),
                  lastEditedBy: { uid: user.uid, email: user.email },
                  lastEditedAt: Timestamp.now(),
              });
          }
      }
      
      const updatedDayData = productionData.map(e => {
          if (e.id === entryId) {
              return {
                  ...e,
                  people: updatedData.people,
                  availableTime: updatedData.availableTime,
                  productionDetails: updatedProductions,
                  goalDisplay: updatedData.goalDisplay !== undefined ? updatedData.goalDisplay : e.goalDisplay,
                  primaryProductId: updatedData.primaryProductId !== undefined ? updatedData.primaryProductId : e.primaryProductId,
                  lastEditedBy: { uid: user.uid, email: user.email },
                  lastEditedAt: Timestamp.now(),
              };
          }
          return e;
      });
      
      batch.set(prodDataRef, { [dateKey]: updatedDayData }, { merge: true });
 
      try {
          await batch.commit();
          console.log("Lançamento atualizado com sucesso.");
      } catch (error) {
          console.error("Erro ao salvar lançamento editado:", error);
      }
    };


    const executeSoftDelete = async (reason, itemId, itemType, itemDoc) => {
        try {
            const trashId = Date.now().toString();
            const trashItem = {
                id: trashId,
                originalId: itemId,
                itemType: itemType,
                originalDoc: itemDoc,
                deletedByEmail: user.email,
                deletedAt: new Date().toISOString(),
                reason,
                dashboardId: currentDashboard.id,
            };

            const batch = writeBatch(db);
            batch.set(doc(db, "trash", trashId), trashItem);

            if (itemType === 'lot') {
                batch.delete(doc(db, `dashboards/${currentDashboard.id}/lots`, itemId));
            } else if (itemType === 'product') {
                batch.delete(doc(db, `dashboards/${currentDashboard.id}/products`, itemId));
            } else if (itemType === 'entry') {
                const updatedDayData = productionData.filter(e => e.id !== itemId);
                const updatedProdData = { ...allProductionData, [dateKey]: updatedDayData };
                batch.set(doc(db, `dashboards/${currentDashboard.id}/productionData`, "data"), updatedProdData, { merge: true });
                
                for (const detail of itemDoc.productionDetails) {
                    const lotToUpdate = lots.find(l => l.productId === detail.productId);
                    if(lotToUpdate){
                        const newProduced = Math.max(0, (lotToUpdate.produced || 0) - detail.produced);
                        const newStatus = (lotToUpdate.status.startsWith('completed') && newProduced < lotToUpdate.target) ? 'ongoing' : lotToUpdate.status;
                        batch.update(doc(db, `dashboards/${currentDashboard.id}/lots`, lotToUpdate.id), { produced: newProduced, status: newStatus });
                    }
                }
            }
            await batch.commit();

        } catch (e) { console.error('Erro ao mover item para lixeira:', e); } 
        finally { closeModal(); }
    };

    const handleRestoreItem = async (itemToRestore) => {
      const { itemType, originalDoc, dashboardId, id: trashId } = itemToRestore;
      
      if (dashboardId !== currentDashboard.id) {
          alert("Este item pertence a outro quadro e não pode ser restaurado aqui.");
          return;
      }
      
      const batch = writeBatch(db);
      
      if (itemType === 'product') {
          batch.set(doc(db, `dashboards/${dashboardId}/products`, originalDoc.id), originalDoc);
      } else if (itemType === 'lot') {
          batch.set(doc(db, `dashboards/${dashboardId}/lots`, originalDoc.id), originalDoc);
      } else if (itemType === 'entry') {
          const entryDateKey = new Date(itemToRestore.deletedAt).toISOString().slice(0, 10);
          const dayEntries = allProductionData[entryDateKey] || [];
          const restoredDayEntries = [...dayEntries, originalDoc];
          const updatedProdData = { ...allProductionData, [entryDateKey]: restoredDayEntries };
          batch.set(doc(db, `dashboards/${dashboardId}/productionData`, "data"), updatedProdData, { merge: true });
          
          for (const detail of originalDoc.productionDetails) {
              const lotToUpdate = lots.find(l => l.productId === detail.productId);
               if(lotToUpdate){
                  const newProduced = (lotToUpdate.produced || 0) + detail.produced;
                  const newStatus = (newProduced >= lotToUpdate.target) ? 'completed' : lotToUpdate.status;
                  batch.update(doc(db, `dashboards/${dashboardId}/lots`, lotToUpdate.id), { produced: newProduced, status: newStatus });
              }
          }
      }
      
      batch.delete(doc(db, "trash", trashId));
      await batch.commit();
    };

    const handleDeleteItemFlow = (itemId, itemType) => {
        let itemDoc;
        if (itemType === 'entry') itemDoc = productionData.find(i => i.id === itemId);
        else if (itemType === 'lot') itemDoc = lots.find(i => i.id === itemId);
        else if (itemType === 'product') itemDoc = products.find(i => i.id === itemId);
        if (!itemDoc) return;
        
        const onConfirmReason = (reason) => {
            if(permissions.DELETE_ENTRIES) { 
                executeSoftDelete(reason, itemId, itemType, itemDoc);
            }
        };

        setModalState({ type: 'reason', data: { onConfirm: onConfirmReason } });
    };

    const handleDeleteLot = (lotId) => handleDeleteItemFlow(lotId, 'lot');
    const handleDeleteProduct = (productId) => handleDeleteItemFlow(productId, 'product');
    const handleDeleteEntry = (entryId) => handleDeleteItemFlow(entryId, 'entry');

    const handleAddDashboard = async (name) => {
        if (dashboards.some(d => d.name.toLowerCase() === name.toLowerCase())) return false;
        const newOrder = dashboards.length > 0 ? Math.max(...dashboards.map(d => d.order)) + 1 : 1;
        const id = Date.now().toString();
        await setDoc(doc(db, "dashboards", id), { id, name, order: newOrder });
        return true;
    };
    const handleRenameDashboard = async (id, newName) => {
        if (dashboards.some(d => d.id !== id && d.name.toLowerCase() === newName.toLowerCase())) return false;
        await updateDoc(doc(db, "dashboards", id), { name: newName });
        return true;
    };
    const handleDeleteDashboard = async (id) => {
        if (dashboards.length <= 1) return;
        alert("A exclusão de quadros e seus sub-dados deve ser feita com cuidado, preferencialmente por uma Cloud Function para garantir a limpeza completa. Esta ação apenas removerá o quadro da lista.");
        await deleteDoc(doc(db, "dashboards", id));
    };

    const handleMoveDashboard = async (dashboardId, direction) => {
        const currentIndex = dashboards.findIndex(d => d.id === dashboardId);
        if (currentIndex === -1) return;

        const newIndex = direction === 'up' ? currentIndex - 1 : currentIndex + 1;
        if (newIndex < 0 || newIndex >= dashboards.length) return;

        const currentDash = dashboards[currentIndex];
        const swapDash = dashboards[newIndex];

        const batch = writeBatch(db);
        const currentDashRef = doc(db, "dashboards", currentDash.id);
        const swapDashRef = doc(db, "dashboards", swapDash.id);

        batch.update(currentDashRef, { order: swapDash.order });
        batch.update(swapDashRef, { order: currentDash.order });

        await batch.commit();
    };
    
    const handleSelectTvMode = () => setModalState({ type: 'tvSelector', data: null });
    
    useEffect(() => {
        const validProducts = productsForSelectedDate;
        if (validProducts.length > 0) {
            const isCurrentSelectionValid = validProducts.some(p => p.id === newEntry.productId);
            if (!isCurrentSelectionValid) {
                setNewEntry(prev => ({ ...prev, productId: validProducts[0].id, productions: [] }));
            }
        } else {
             setNewEntry(prev => ({ ...prev, productId: '', productions: [] }));
        }
    }, [newEntry.productId, productsForSelectedDate]);

    const calculatePredictions = useCallback(() => {
        if (isTraveteDashboard) {
            return { allPredictions: [], currentGoalPreview: traveteComputedEntry.goalDisplay || '- // -' };
        }

    const people = parseFloat(newEntry.people) || 0;
    const availableTime = parseFloat(newEntry.availableTime) || 0;
    let timeConsumedByUrgent = 0;
    let urgentPrediction = null;

    const currentProducts = productsForSelectedDate;

    // calcula tempo consumido pela produção urgente (se houver)
    if (showUrgent && urgentProduction.productId && urgentProduction.produced > 0) {
        const urgentProduct = currentProducts.find(p => p.id === urgentProduction.productId);
        if (urgentProduct && urgentProduct.standardTime > 0) {
            timeConsumedByUrgent = urgentProduct.standardTime * urgentProduction.produced;
            const urgentLot = lots.find(l => l.productId === urgentProduct.id);
            urgentPrediction = {
                ...(urgentLot || {}),
                productId: urgentProduct.id,
                productName: urgentProduct.name,
                producible: parseInt(urgentProduction.produced, 10),
                remainingPieces: getLotRemainingPieces(urgentLot),
                isUrgent: true,
            };
        }
    }

    const totalAvailableMinutes = availableTime * people;
    let timeForNormal = totalAvailableMinutes - timeConsumedByUrgent;
    const normalPredictions = [];

    if (timeForNormal > 0) {
        const activeLots = getOrderedActiveLots(lots);

        // 1) Encontrar o primeiro lote incompleto (prioridade real)
        let startIndex = activeLots.findIndex(l => ((l.target || 0) - (l.produced || 0)) > 0);

        // 2) Se não houver lote incompleto, usar fallback para newEntry.productId (como antes)
        if (startIndex === -1 && newEntry.productId) {
            startIndex = activeLots.findIndex(l => l.productId === newEntry.productId);
        }

        // 3) Se encontramos um índice válido, iteramos a partir dele
        if (startIndex !== -1) {
            // opcional: limite de quantos produtos queremos prever (até 10 conforme pediu)
            const MAX_PREDICTIONS = 10;
            for (let i = startIndex; i < activeLots.length && timeForNormal > 0 && normalPredictions.length < MAX_PREDICTIONS; i++) {
                const lot = activeLots[i];
                const productForLot = currentProducts.find(p => p.id === lot.productId);

                if (!productForLot || productForLot.standardTime <= 0) continue;

                const remainingPiecesInLot = getLotRemainingPieces(lot);
                if (remainingPiecesInLot === 0) continue;

                // Se não há tempo sequer para 1 peça (check rápido), para o cálculo.
                if (timeForNormal < productForLot.standardTime) {
                    break;
                }

                // CÁLCULO PRINCIPAL: usar arredondamento para o inteiro mais próximo (Math.round)
                const producibleFloat = timeForNormal / productForLot.standardTime;
                const roundedProducible = Math.round(producibleFloat); // 79.71 -> 80
                // garantir ao menos 1 (mas já garantimos timeForNormal >= standardTime)
                const producible = Math.min(remainingPiecesInLot, Math.max(0, roundedProducible));

                if (producible <= 0) {
                    // nada a produzir (proteção), sai do loop
                    break;
                }

                normalPredictions.push({
                    ...lot,
                    producible,
                    remainingPieces: remainingPiecesInLot,
                    productName: productForLot.name,
                });

                // subtrai o tempo "consumido" por essa previsão
                timeForNormal -= producible * productForLot.standardTime;

                // evita loops estranhos: se o tempo ficar <= 0, encerra
                if (timeForNormal <= 0) break;
            }
        } else if (newEntry.productId) {
            // fallback: usuário escolheu produto que não está em activeLots — calcula o que dá para produzir
            const selectedProduct = currentProducts.find(p => p.id === newEntry.productId);
            if (selectedProduct && selectedProduct.standardTime > 0) {
                const producibleFloat = timeForNormal / selectedProduct.standardTime;
                const producible = Math.round(producibleFloat);
                if (producible > 0) {
                    normalPredictions.push({
                        id: `nolot-${selectedProduct.id}`,
                        productId: selectedProduct.id,
                        productName: selectedProduct.name,
                        producible,
                        remainingPieces: producible,
                    });
                }
            }
        }
    }

    const allPredictions = urgentPrediction ? [urgentPrediction, ...normalPredictions] : normalPredictions;
    const normalGoalSegments = normalPredictions
        .map(prediction => {
            const value = prediction.remainingPieces ?? prediction.producible ?? 0;
            return value > 0 ? value : 0;
        })
        .filter((value, index) => value > 0 || index === 0);
    return {
        allPredictions,
        currentGoalPreview: normalGoalSegments.length > 0
            ? normalGoalSegments.join(' / ')
            : '0',
    };
    }, [isTraveteDashboard, traveteComputedEntry.goalDisplay, newEntry.people, newEntry.availableTime, newEntry.productId, productsForSelectedDate, lots, urgentProduction, showUrgent]);

  
    useEffect(() => {
        if (isTraveteDashboard) {
            setPredictedLots([]);
            setGoalPreview(traveteComputedEntry.goalDisplay || '- // -');
            return;
        }

        const { allPredictions, currentGoalPreview } = calculatePredictions();
        setPredictedLots(allPredictions);
        setGoalPreview(currentGoalPreview);

        const expectedCount = allPredictions.filter(p => !p.isUrgent).length;
        if (newEntry.productions.length !== expectedCount) {
            setNewEntry(prev => ({ ...prev, productions: Array(expectedCount).fill('') }));
        }
    }, [isTraveteDashboard, traveteComputedEntry.goalDisplay, calculatePredictions, newEntry.productions.length]);
<<<<<<< HEAD

    const predictedLotLabel = useMemo(() => {
        if (isTraveteDashboard) return '';
        const labels = predictedLots
            .filter(lot => !lot.isUrgent)
            .map(lot => lot.productName || lot.name || '')
            .filter(Boolean);
        return labels.join(' / ');
    }, [isTraveteDashboard, predictedLots]);

=======

    const predictedLotLabel = useMemo(() => {
        if (isTraveteDashboard) return '';
        const labels = predictedLots
            .filter(lot => !lot.isUrgent)
            .map(lot => lot.productName || lot.name || '')
            .filter(Boolean);
        return labels.join(' / ');
    }, [isTraveteDashboard, predictedLots]);

>>>>>>> 7d9ac606
    const productMapForSelectedDate = useMemo(() =>
        new Map(productsForSelectedDate.map(p => [p.id, p])),
    [productsForSelectedDate]);
    
    const processedData = useMemo(() => {
        if (isTraveteDashboard || !productionData || productionData.length === 0) return [];
        let cumulativeProduction = 0, cumulativeGoal = 0, cumulativeEfficiencySum = 0;
        return [...productionData].sort((a, b) => (a.period || "").localeCompare(b.period || "")).map((item, index) => {
            let totalTimeValue = 0, totalProducedInPeriod = 0;
            const producedForDisplay = (item.productionDetails || []).map(d => `${d.produced || 0}`).join(' / ');
            (item.productionDetails || []).forEach(detail => {
                const product = productMapForSelectedDate.get(detail.productId);
                if (product?.standardTime) { totalTimeValue += (detail.produced || 0) * product.standardTime; totalProducedInPeriod += (detail.produced || 0); }
            });
            const totalAvailableTime = (item.people || 0) * (item.availableTime || 0);
            const efficiency = totalAvailableTime > 0 ? parseFloat(((totalTimeValue / totalAvailableTime) * 100).toFixed(2)) : 0;
            const goalSegments = splitGoalSegments(item.goalDisplay || '');
            const numericGoal = sumGoalDisplay(item.goalDisplay || '');
            const goalForDisplay = joinGoalSegments(goalSegments);
            cumulativeProduction += totalProducedInPeriod;
            cumulativeGoal += numericGoal;
            cumulativeEfficiencySum += efficiency;
            const cumulativeEfficiency = parseFloat((cumulativeEfficiencySum / (index + 1)).toFixed(2));
            return { ...item, produced: totalProducedInPeriod, goal: numericGoal, goalForDisplay, producedForDisplay, efficiency, cumulativeProduction, cumulativeGoal, cumulativeEfficiency };
        });
    }, [isTraveteDashboard, productionData, productMapForSelectedDate]);

    const traveteProcessedData = useMemo(() => {
        if (!isTraveteDashboard || !productionData || productionData.length === 0) return [];
        let cumulativeMeta = [];
        let cumulativeProduction = [];
        let cumulativeEfficiencySum = [];
        let cumulativeEntryCounts = [];

        return [...productionData]
            .sort((a, b) => (a.period || "").localeCompare(b.period || ""))
            .map((entry) => {
                const entryGoalSegments = splitTraveteGoalSegments(entry.goalDisplay || '');
                const employees = (entry.employeeEntries || []).map((emp, empIndex) => {
<<<<<<< HEAD
                    const productsArray = getEmployeeProducts(emp);
                    const producedValue = sumProducedQuantities(productsArray, emp.produced);
                    const firstProduct = findFirstProductDetail(productsArray, emp);
                    const { product } = resolveProductReference(emp, firstProduct, productMapForSelectedDate);
                    const standardTime = resolveEmployeeStandardTime(emp, firstProduct, product);
                    const availableTime = entry.availableTime || 0;
                    const meta = computeMetaFromStandardTime(standardTime, availableTime);
                    const efficiency = computeEfficiencyPercentage(producedValue, standardTime, availableTime);
=======
                    const productsArray = Array.isArray(emp.products) && emp.products.length > 0
                        ? emp.products
                        : (emp.productionDetails || []);
                    const producedFromProducts = productsArray.reduce((sum, detail) => sum + (parseInt(detail.produced, 10) || 0), 0);
                    const producedValue = producedFromProducts || (emp.produced !== undefined ? parseInt(emp.produced, 10) || 0 : 0);
                    const firstProduct = productsArray.find(detail => detail.productId) || (emp.productionDetails || [])[0] || null;
                    const productId = firstProduct?.productId || emp.productId || '';
                    const product = productMapForSelectedDate.get(productId);
                    const parsedStandardTime = parseFloat(emp.standardTime);
                    const fallbackStandardTimeRaw = firstProduct?.standardTime !== undefined
                        ? parseFloat(firstProduct.standardTime)
                        : (product?.standardTime || 0);
                    const fallbackStandardTime = (!Number.isNaN(fallbackStandardTimeRaw) && fallbackStandardTimeRaw > 0)
                        ? fallbackStandardTimeRaw
                        : 0;
                    const standardTime = (!Number.isNaN(parsedStandardTime) && parsedStandardTime > 0)
                        ? parsedStandardTime
                        : fallbackStandardTime;
                    const availableTime = entry.availableTime || 0;
                    const meta = (standardTime > 0 && availableTime > 0) ? Math.round(availableTime / standardTime) : 0;
                    const efficiency = (standardTime > 0 && availableTime > 0 && producedValue > 0)
                        ? parseFloat((((producedValue * standardTime) / availableTime) * 100).toFixed(2))
                        : 0;
>>>>>>> 7d9ac606

                    cumulativeMeta[empIndex] = (cumulativeMeta[empIndex] || 0) + meta;
                    cumulativeProduction[empIndex] = (cumulativeProduction[empIndex] || 0) + producedValue;
                    cumulativeEfficiencySum[empIndex] = (cumulativeEfficiencySum[empIndex] || 0) + efficiency;
                    cumulativeEntryCounts[empIndex] = (cumulativeEntryCounts[empIndex] || 0) + 1;
                    const entriesCount = cumulativeEntryCounts[empIndex] || 1;
                    const cumulativeEfficiency = parseFloat(((cumulativeEfficiencySum[empIndex] || 0) / entriesCount).toFixed(2));
<<<<<<< HEAD
                    const productNames = buildProductNames(productsArray, productMapForSelectedDate);
                    const producedSegments = buildNumericSegments(productsArray);
                    const producedDisplay = formatSegmentedNumbers(producedSegments, producedValue);
=======
                    const productNames = productsArray
                        .map(detail => {
                            const detailProduct = productMapForSelectedDate.get(detail.productId);
                            return detailProduct?.name || null;
                        })
                        .filter(Boolean)
                        .join(' / ');

                    const producedSegments = productsArray.map(detail => {
                        const producedNumeric = parseInt(detail.produced, 10);
                        return Number.isNaN(producedNumeric) ? 0 : producedNumeric;
                    });
                    const sanitizedProducedSegments = producedSegments.filter((value, idx) => (idx === 0) || value > 0);
                    const producedDisplay = sanitizedProducedSegments.length > 0
                        ? sanitizedProducedSegments.map(value => value.toLocaleString('pt-BR')).join(' / ')
                        : producedValue.toLocaleString('pt-BR');
>>>>>>> 7d9ac606
                    const entryGoalDisplay = entryGoalSegments[empIndex] || '';
                    const metaDisplay = entryGoalDisplay || (meta > 0 ? meta.toLocaleString('pt-BR') : '-');

                    return {
                        ...emp,
                        produced: producedValue,
                        producedDisplay,
                        meta,
                        efficiency,
                        standardTime,
<<<<<<< HEAD
                        cumulativeMeta: (cumulativeMeta[empIndex] || 0),
                        cumulativeProduced: (cumulativeProduction[empIndex] || 0),
=======
                        cumulativeMeta: cumulativeMeta[empIndex] || 0,
                        cumulativeProduced: cumulativeProduction[empIndex] || 0,
>>>>>>> 7d9ac606
                        cumulativeEfficiency,
                        productName: productNames || product?.name || '',
                        metaDisplay,
                    };
                });

                return {
                    ...entry,
                    employees,
                };
            });
    }, [isTraveteDashboard, productionData, productMapForSelectedDate]);

    const summary = useMemo(() => {
        if (isTraveteDashboard) {
            if (traveteProcessedData.length === 0) {
                return { totalProduced: 0, totalGoal: 0, lastHourEfficiency: 0, averageEfficiency: 0 };
            }
            const lastEntry = traveteProcessedData[traveteProcessedData.length - 1];
            const employees = lastEntry.employees || [];
            const totalProduced = employees.reduce((sum, emp) => sum + (emp.cumulativeProduced || 0), 0);
            const totalGoal = employees.reduce((sum, emp) => sum + (emp.cumulativeMeta || 0), 0);
            const lastHourEfficiency = employees.length > 0
                ? parseFloat((employees.reduce((sum, emp) => sum + (emp.efficiency || 0), 0) / employees.length).toFixed(2))
                : 0;
            const averageEfficiency = employees.length > 0
                ? parseFloat((employees.reduce((sum, emp) => sum + (emp.cumulativeEfficiency || 0), 0) / employees.length).toFixed(2))
                : 0;
            return { totalProduced, totalGoal, lastHourEfficiency, averageEfficiency };
        }

        if (processedData.length === 0) return { totalProduced: 0, totalGoal: 0, lastHourEfficiency: 0, averageEfficiency: 0 };
        const lastEntry = processedData.slice(-1)[0];
        return { totalProduced: lastEntry.cumulativeProduction, totalGoal: lastEntry.cumulativeGoal, lastHourEfficiency: lastEntry.efficiency, averageEfficiency: lastEntry.cumulativeEfficiency };
    }, [isTraveteDashboard, processedData, traveteProcessedData]);

    const monthlySummary = useMemo(() => {
        if (isTraveteDashboard) {
            const year = currentMonth.getFullYear();
            const month = currentMonth.getMonth();
            let totalMonthlyProduction = 0;
            let totalMonthlyGoal = 0;
            let totalDailyEfficiency = 0;
            let productiveDaysCount = 0;

            Object.keys(allProductionData).forEach(dateStr => {
                try {
                    const date = new Date(dateStr + "T00:00:00");
                    if (date.getFullYear() !== year || date.getMonth() !== month) return;

                    const productsForDateMap = new Map(products
                        .map(p => {
                            const validTimeEntry = p.standardTimeHistory?.filter(h => new Date(h.effectiveDate) <= date).pop();
                            if (!validTimeEntry) return null;
                            return [p.id, { ...p, standardTime: validTimeEntry.time }];
                        })
                        .filter(Boolean));

                    const dayData = allProductionData[dateStr];
                    if (!dayData || dayData.length === 0) return;

                    let dayMetaPerEmployee = [];
                    let dayProductionPerEmployee = [];
                    let dayEfficiencyPerEmployee = [];

                    dayData.forEach(entry => {
                        (entry.employeeEntries || []).forEach((emp, index) => {
<<<<<<< HEAD
                            const productsArray = getEmployeeProducts(emp);
                            const produced = sumProducedQuantities(productsArray, emp.produced);
                            const firstProduct = findFirstProductDetail(productsArray, emp);
                            const { product } = resolveProductReference(emp, firstProduct, productsForDateMap);
                            const standardTime = resolveEmployeeStandardTime(emp, firstProduct, product);
                            const availableTime = entry.availableTime || 0;
                            const meta = computeMetaFromStandardTime(standardTime, availableTime);
                            const efficiency = computeEfficiencyPercentage(produced, standardTime, availableTime);
=======
                            const productsArray = Array.isArray(emp.products) && emp.products.length > 0
                                ? emp.products
                                : (emp.productionDetails || []);
                            const producedFromProducts = productsArray.reduce((sum, detail) => sum + (parseInt(detail.produced, 10) || 0), 0);
                            const produced = producedFromProducts || (emp.produced !== undefined ? parseInt(emp.produced, 10) || 0 : 0);
                            const firstProduct = productsArray.find(detail => detail.productId) || (emp.productionDetails || [])[0] || null;
                            const productId = firstProduct?.productId || emp.productId || '';
                            const product = productsForDateMap.get(productId);
                            const parsedStandardTime = parseFloat(emp.standardTime);
                            const fallbackStandardTimeRaw = firstProduct?.standardTime !== undefined
                                ? parseFloat(firstProduct.standardTime)
                                : (product?.standardTime || 0);
                            const standardTime = (!Number.isNaN(parsedStandardTime) && parsedStandardTime > 0)
                                ? parsedStandardTime
                                : ((!Number.isNaN(fallbackStandardTimeRaw) && fallbackStandardTimeRaw > 0) ? fallbackStandardTimeRaw : 0);
                            const availableTime = entry.availableTime || 0;
                            const meta = (standardTime > 0 && availableTime > 0) ? Math.round(availableTime / standardTime) : 0;
                            const efficiency = (standardTime > 0 && availableTime > 0 && produced > 0)
                                ? (produced * standardTime) / availableTime * 100
                                : 0;
>>>>>>> 7d9ac606

                            dayMetaPerEmployee[index] = (dayMetaPerEmployee[index] || 0) + meta;
                            dayProductionPerEmployee[index] = (dayProductionPerEmployee[index] || 0) + produced;
                            dayEfficiencyPerEmployee[index] = (dayEfficiencyPerEmployee[index] || 0) + efficiency;
                        });
                    });

                    const employeesCount = Math.max(dayMetaPerEmployee.length, dayEfficiencyPerEmployee.length);
                    if (employeesCount > 0) {
                        productiveDaysCount++;
                        totalMonthlyGoal += dayMetaPerEmployee.reduce((sum, value) => sum + (value || 0), 0);
                        totalMonthlyProduction += dayProductionPerEmployee.reduce((sum, value) => sum + (value || 0), 0);
                        const dailyAverageEfficiency = dayEfficiencyPerEmployee.reduce((sum, value) => sum + (value || 0), 0) /
                            (employeesCount * (dayData.length || 1));
                        totalDailyEfficiency += dailyAverageEfficiency || 0;
                    }
                } catch (e) {
                    console.error("Data inválida no sumário mensal:", dateStr);
                }
            });

            const averageMonthlyEfficiency = productiveDaysCount > 0
                ? parseFloat((totalDailyEfficiency / productiveDaysCount).toFixed(2))
                : 0;

            return { totalProduction: totalMonthlyProduction, totalGoal: totalMonthlyGoal, averageEfficiency: averageMonthlyEfficiency };
        }

        const year = currentMonth.getFullYear();
        const month = currentMonth.getMonth();
        let totalMonthlyProduction = 0, totalMonthlyGoal = 0, totalDailyAverageEfficiencies = 0, productiveDaysCount = 0;
        Object.keys(allProductionData).forEach(dateStr => {
            try {
                const date = new Date(dateStr + "T00:00:00");
                const productsForDateMap = new Map(products
                    .map(p => {
                        const validTimeEntry = p.standardTimeHistory?.filter(h => new Date(h.effectiveDate) <= date).pop();
                        if (!validTimeEntry) return null;
                        return [p.id, { ...p, standardTime: validTimeEntry.time }];
                    })
                    .filter(Boolean));


                if(date.getFullYear() === year && date.getMonth() === month) {
                    const dayData = allProductionData[dateStr];
                    if (dayData && dayData.length > 0) {
                        productiveDaysCount++;
                        let dailyProduction = 0, dailyGoal = 0, dailyEfficiencySum = 0;
                        dayData.forEach(item => {
                            let periodProduction = 0, totalTimeValue = 0;
                            (item.productionDetails || []).forEach(detail => {
                                periodProduction += (detail.produced || 0);
                                const product = productsForDateMap.get(detail.productId);
                                if (product?.standardTime) totalTimeValue += (detail.produced || 0) * product.standardTime;
                            });
                            if (item.goalDisplay) dailyGoal += sumGoalDisplay(item.goalDisplay);
                            dailyProduction += periodProduction;
                            const totalAvailableTime = (item.people || 0) * (item.availableTime || 0);
                            dailyEfficiencySum += totalAvailableTime > 0 ? (totalTimeValue / totalAvailableTime) * 100 : 0;
                        });
                        totalDailyAverageEfficiencies += dayData.length > 0 ? dailyEfficiencySum / dayData.length : 0;
                        totalMonthlyProduction += dailyProduction;
                        totalMonthlyGoal += dailyGoal;
                    }
                }
            } catch(e) { console.error("Data inválida no sumário mensal:", dateStr); }
        });
        const averageMonthlyEfficiency = productiveDaysCount > 0 ? parseFloat((totalDailyAverageEfficiencies / productiveDaysCount).toFixed(2)) : 0;
        return { totalProduction: totalMonthlyProduction, totalGoal: totalMonthlyGoal, averageEfficiency: averageMonthlyEfficiency };
    }, [isTraveteDashboard, allProductionData, currentMonth, products]);

    const traveteGroupedProducts = useMemo(() => {
        if (!isTraveteDashboard) return [];
        const groups = new Map();

        products.forEach(product => {
            const baseName = getTraveteBaseProductName(product);
            const baseId = product.baseProductId || product.baseProductName || baseName || product.id;
            if (!groups.has(baseId)) {
                groups.set(baseId, { baseId, baseName, variations: [] });
            }
            groups.get(baseId).variations.push(product);
        });

        return Array.from(groups.values()).map(group => ({
            ...group,
            variations: group.variations.sort((a, b) => (a.variationMultiplier || 0) - (b.variationMultiplier || 0)),
        })).sort((a, b) => a.baseName.localeCompare(b.baseName));
    }, [isTraveteDashboard, products]);

    const traveteLotOptions = useMemo(() => {
        if (!isTraveteDashboard) return [];
        return lots
            .filter(lot => lot.status !== 'completed')
            .slice()
            .sort((a, b) => (a.order || 0) - (b.order || 0));
    }, [isTraveteDashboard, lots]);

    useEffect(() => {
        if (!isTraveteDashboard) return;
        setTraveteEntry(prev => {
            const { changed, employeeEntries } = applyTraveteAutoSuggestions(
                prev.employeeEntries,
                traveteLotOptions,
                productsForSelectedDate,
                traveteVariationLookup
            );
            if (!changed) {
                return prev;
            }
            return { ...prev, employeeEntries };
        });
    }, [
        isTraveteDashboard,
        traveteEntry.period,
        traveteEntry.availableTime,
        traveteEntry.employeeEntries,
        traveteLotOptions,
        productsForSelectedDate,
        traveteVariationLookup,
    ]);
<<<<<<< HEAD

    const availablePeriods = useMemo(() => FIXED_PERIODS.filter(p => !productionData.some(e => e.period === p)), [productionData]);
    const filteredLots = useMemo(() => [...lots].filter(l => lotFilter === 'ongoing' ? (l.status === 'ongoing' || l.status === 'future') : l.status.startsWith('completed')), [lots, lotFilter]);


    const handleInputChange = (e) => { const { name, value } = e.target; setNewEntry(prev => ({ ...prev, [name]: value, ...(name === 'productId' && { productions: [] }) })); };
    const handleUrgentChange = (e) => setUrgentProduction(prev => ({...prev, [e.target.name]: e.target.value}));
    const handleProductionChange = (index, value) => { const newProductions = [...newEntry.productions]; newProductions[index] = value; setNewEntry(prev => ({ ...prev, productions: newProductions })); };
    const handleTraveteBaseTimeChange = (value) => {
        setTraveteProductForm(prev => {
            const numericValue = parseFloat(value);
            const isValid = !Number.isNaN(numericValue) && numericValue > 0;
            const nextState = { ...prev, baseTime: value };
            if (!prev.oneNeedleManual) {
                nextState.oneNeedleTime = isValid ? (numericValue * 2).toFixed(2) : '';
            }
            if (!prev.conventionalManual) {
                nextState.conventionalTime = isValid ? (numericValue * 3).toFixed(2) : '';
            }
            return nextState;
        });
    };
    const handleTraveteVariationToggle = (field, checked) => {
        setTraveteProductForm(prev => {
            const nextState = { ...prev, [field]: checked };
            if (checked) {
                if (field === 'createOneNeedle' && !prev.oneNeedleManual && !prev.oneNeedleTime) {
                    const numericValue = parseFloat(prev.baseTime);
                    nextState.oneNeedleTime = (!Number.isNaN(numericValue) && numericValue > 0) ? (numericValue * 2).toFixed(2) : '';
                }
                if (field === 'createConventional' && !prev.conventionalManual && !prev.conventionalTime) {
                    const numericValue = parseFloat(prev.baseTime);
                    nextState.conventionalTime = (!Number.isNaN(numericValue) && numericValue > 0) ? (numericValue * 3).toFixed(2) : '';
                }
            }
            return nextState;
        });
    };
    const handleTraveteVariationTimeChange = (field, value) => {
        const manualField = field === 'oneNeedleTime' ? 'oneNeedleManual' : 'conventionalManual';
        setTraveteProductForm(prev => ({
            ...prev,
            [field]: value,
            [manualField]: value !== '',
        }));
    };
    const handleTraveteVariationTimeBlur = (field) => {
        const manualField = field === 'oneNeedleTime' ? 'oneNeedleManual' : 'conventionalManual';
        const multiplier = field === 'oneNeedleTime' ? 2 : 3;
        setTraveteProductForm(prev => {
            if (prev[field]) {
                return prev;
            }
            const numericValue = parseFloat(prev.baseTime);
            const isValid = !Number.isNaN(numericValue) && numericValue > 0;
            return {
                ...prev,
                [manualField]: false,
                [field]: isValid ? (numericValue * multiplier).toFixed(2) : '',
            };
        });
    };
    const handleTraveteFieldChange = (field, value) => {
        setTraveteEntry(prev => ({ ...prev, [field]: value }));
    };
    const handleTraveteEmployeeChange = (index, field, value) => {
        setTraveteEntry(prev => ({
            ...prev,
            employeeEntries: prev.employeeEntries.map((emp, empIndex) => {
                if (empIndex !== index) return emp;
                let updated = { ...emp };

                switch (field) {
                    case 'machineType': {
                        updated = { ...updated, machineType: value, standardTimeManual: false };
                        const firstLotId = (updated.products || []).find(item => item.lotId)?.lotId;
                        const patch = buildTraveteStandardTimePatch({
                            employee: updated,
                            lotId: firstLotId,
                            machineType: value,
                            lots,
                            products: productsForSelectedDate,
                            variationLookup: traveteVariationLookup,
                            resetWhenMissing: true,
                        });
                        if (patch) {
                            updated = { ...updated, ...patch };
                        }
                        break;
                    }
                    case 'standardTime': {
                        updated.standardTime = value;
                        updated.standardTimeManual = value !== '';
                        break;
                    }
                    default: {
                        updated[field] = value;
                    }
                }
                return updated;
            }),
        }));
    };
    const handleTraveteStandardTimeBlur = (index) => {
        setTraveteEntry(prev => ({
            ...prev,
            employeeEntries: prev.employeeEntries.map((emp, empIndex) => {
                if (empIndex !== index) return emp;
                if (emp.standardTime) return emp;
                const firstLotId = (emp.products || []).find(item => item.lotId)?.lotId;
                const patch = buildTraveteStandardTimePatch({
                    employee: emp,
                    lotId: firstLotId,
                    machineType: emp.machineType,
                    lots,
                    products: productsForSelectedDate,
                    variationLookup: traveteVariationLookup,
                });
                if (!patch) return emp;
                return { ...emp, ...patch };
            }),
        }));
    };
    const handleTraveteProductChange = (employeeIndex, productIndex, field, value) => {
        setTraveteEntry(prev => ({
            ...prev,
            employeeEntries: prev.employeeEntries.map((emp, empIdx) => {
                if (empIdx !== employeeIndex) return emp;
                const updatedProducts = (emp.products || []).map((product, prodIdx) => {
                    if (prodIdx !== productIndex) return product;
                    const nextProduct = { ...product, [field]: value };
                    if (field === 'lotId') {
                        nextProduct.isAutoSuggested = false;
                    }
                    return nextProduct;
                });
                let updatedEmployee = { ...emp, products: updatedProducts };
                if (field === 'lotId') {
                    const patch = buildTraveteStandardTimePatch({
                        employee: updatedEmployee,
                        lotId: value,
                        machineType: emp.machineType,
                        lots,
                        products: productsForSelectedDate,
                        variationLookup: traveteVariationLookup,
                    });
                    if (patch) {
                        updatedEmployee = { ...updatedEmployee, ...patch };
                    }
                }
                return updatedEmployee;
            }),
        }));
    };
    const handleTraveteAddProduct = (employeeIndex) => {
        setTraveteEntry(prev => ({
            ...prev,
            employeeEntries: prev.employeeEntries.map((emp, empIdx) => {
                if (empIdx !== employeeIndex) return emp;
                return { ...emp, products: [...(emp.products || []), createDefaultTraveteProductItem()] };
            }),
        }));
    };
    const handleTraveteRemoveProduct = (employeeIndex, productIndex) => {
        setTraveteEntry(prev => ({
            ...prev,
            employeeEntries: prev.employeeEntries.map((emp, empIdx) => {
                if (empIdx !== employeeIndex) return emp;
                const remaining = (emp.products || []).filter((_, idx) => idx !== productIndex);
                return { ...emp, products: remaining.length > 0 ? remaining : [createDefaultTraveteProductItem()] };
            }),
        }));
    };
    
    const handleAddProduct = async (e) => {
        e.preventDefault();
        if (!currentDashboard) return;
=======
>>>>>>> 7d9ac606

        if (isTraveteDashboard) {
            const trimmedName = traveteProductForm.baseName.trim();
            if (!trimmedName) return;

            const variationConfigs = [
                { key: 'createTwoNeedle', suffix: '2 Agulhas', machineType: 'Travete 2 Agulhas', timeField: 'baseTime', defaultMultiplier: 1 },
                { key: 'createOneNeedle', suffix: '1 Agulha', machineType: 'Travete 1 Agulha', timeField: 'oneNeedleTime', defaultMultiplier: 2 },
                { key: 'createConventional', suffix: 'Convencional', machineType: 'Travete Convencional', timeField: 'conventionalTime', defaultMultiplier: 3 },
            ];

<<<<<<< HEAD
=======
    const handleInputChange = (e) => { const { name, value } = e.target; setNewEntry(prev => ({ ...prev, [name]: value, ...(name === 'productId' && { productions: [] }) })); };
    const handleUrgentChange = (e) => setUrgentProduction(prev => ({...prev, [e.target.name]: e.target.value}));
    const handleProductionChange = (index, value) => { const newProductions = [...newEntry.productions]; newProductions[index] = value; setNewEntry(prev => ({ ...prev, productions: newProductions })); };
    const handleTraveteBaseTimeChange = (value) => {
        setTraveteProductForm(prev => {
            const numericValue = parseFloat(value);
            const isValid = !Number.isNaN(numericValue) && numericValue > 0;
            const nextState = { ...prev, baseTime: value };
            if (!prev.oneNeedleManual) {
                nextState.oneNeedleTime = isValid ? (numericValue * 2).toFixed(2) : '';
            }
            if (!prev.conventionalManual) {
                nextState.conventionalTime = isValid ? (numericValue * 3).toFixed(2) : '';
            }
            return nextState;
        });
    };
    const handleTraveteVariationToggle = (field, checked) => {
        setTraveteProductForm(prev => {
            const nextState = { ...prev, [field]: checked };
            if (checked) {
                if (field === 'createOneNeedle' && !prev.oneNeedleManual && !prev.oneNeedleTime) {
                    const numericValue = parseFloat(prev.baseTime);
                    nextState.oneNeedleTime = (!Number.isNaN(numericValue) && numericValue > 0) ? (numericValue * 2).toFixed(2) : '';
                }
                if (field === 'createConventional' && !prev.conventionalManual && !prev.conventionalTime) {
                    const numericValue = parseFloat(prev.baseTime);
                    nextState.conventionalTime = (!Number.isNaN(numericValue) && numericValue > 0) ? (numericValue * 3).toFixed(2) : '';
                }
            }
            return nextState;
        });
    };
    const handleTraveteVariationTimeChange = (field, value) => {
        const manualField = field === 'oneNeedleTime' ? 'oneNeedleManual' : 'conventionalManual';
        setTraveteProductForm(prev => ({
            ...prev,
            [field]: value,
            [manualField]: value !== '',
        }));
    };
    const handleTraveteVariationTimeBlur = (field) => {
        const manualField = field === 'oneNeedleTime' ? 'oneNeedleManual' : 'conventionalManual';
        const multiplier = field === 'oneNeedleTime' ? 2 : 3;
        setTraveteProductForm(prev => {
            if (prev[field]) {
                return prev;
            }
            const numericValue = parseFloat(prev.baseTime);
            const isValid = !Number.isNaN(numericValue) && numericValue > 0;
            return {
                ...prev,
                [manualField]: false,
                [field]: isValid ? (numericValue * multiplier).toFixed(2) : '',
            };
        });
    };
    const handleTraveteFieldChange = (field, value) => {
        setTraveteEntry(prev => ({ ...prev, [field]: value }));
    };
    const handleTraveteEmployeeChange = (index, field, value) => {
        setTraveteEntry(prev => ({
            ...prev,
            employeeEntries: prev.employeeEntries.map((emp, empIndex) => {
                if (empIndex !== index) return emp;
                let updated = { ...emp };

                switch (field) {
                    case 'machineType': {
                        updated = { ...updated, machineType: value, standardTimeManual: false };
                        const firstLotId = (updated.products || []).find(item => item.lotId)?.lotId;
                        const patch = buildTraveteStandardTimePatch({
                            employee: updated,
                            lotId: firstLotId,
                            machineType: value,
                            lots,
                            products: productsForSelectedDate,
                            variationLookup: traveteVariationLookup,
                            resetWhenMissing: true,
                        });
                        if (patch) {
                            updated = { ...updated, ...patch };
                        }
                        break;
                    }
                    case 'standardTime': {
                        updated.standardTime = value;
                        updated.standardTimeManual = value !== '';
                        break;
                    }
                    default: {
                        updated[field] = value;
                    }
                }
                return updated;
            }),
        }));
    };
    const handleTraveteStandardTimeBlur = (index) => {
        setTraveteEntry(prev => ({
            ...prev,
            employeeEntries: prev.employeeEntries.map((emp, empIndex) => {
                if (empIndex !== index) return emp;
                if (emp.standardTime) return emp;
                const firstLotId = (emp.products || []).find(item => item.lotId)?.lotId;
                const patch = buildTraveteStandardTimePatch({
                    employee: emp,
                    lotId: firstLotId,
                    machineType: emp.machineType,
                    lots,
                    products: productsForSelectedDate,
                    variationLookup: traveteVariationLookup,
                });
                if (!patch) return emp;
                return { ...emp, ...patch };
            }),
        }));
    };
    const handleTraveteProductChange = (employeeIndex, productIndex, field, value) => {
        setTraveteEntry(prev => ({
            ...prev,
            employeeEntries: prev.employeeEntries.map((emp, empIdx) => {
                if (empIdx !== employeeIndex) return emp;
                const updatedProducts = (emp.products || []).map((product, prodIdx) => {
                    if (prodIdx !== productIndex) return product;
                    const nextProduct = { ...product, [field]: value };
                    if (field === 'lotId') {
                        nextProduct.isAutoSuggested = false;
                    }
                    return nextProduct;
                });
                let updatedEmployee = { ...emp, products: updatedProducts };
                if (field === 'lotId') {
                    const patch = buildTraveteStandardTimePatch({
                        employee: updatedEmployee,
                        lotId: value,
                        machineType: emp.machineType,
                        lots,
                        products: productsForSelectedDate,
                        variationLookup: traveteVariationLookup,
                    });
                    if (patch) {
                        updatedEmployee = { ...updatedEmployee, ...patch };
                    }
                }
                return updatedEmployee;
            }),
        }));
    };
    const handleTraveteAddProduct = (employeeIndex) => {
        setTraveteEntry(prev => ({
            ...prev,
            employeeEntries: prev.employeeEntries.map((emp, empIdx) => {
                if (empIdx !== employeeIndex) return emp;
                return { ...emp, products: [...(emp.products || []), createDefaultTraveteProductItem()] };
            }),
        }));
    };
    const handleTraveteRemoveProduct = (employeeIndex, productIndex) => {
        setTraveteEntry(prev => ({
            ...prev,
            employeeEntries: prev.employeeEntries.map((emp, empIdx) => {
                if (empIdx !== employeeIndex) return emp;
                const remaining = (emp.products || []).filter((_, idx) => idx !== productIndex);
                return { ...emp, products: remaining.length > 0 ? remaining : [createDefaultTraveteProductItem()] };
            }),
        }));
    };
    
    const handleAddProduct = async (e) => {
        e.preventDefault();
        if (!currentDashboard) return;

        if (isTraveteDashboard) {
            const trimmedName = traveteProductForm.baseName.trim();
            if (!trimmedName) return;

            const variationConfigs = [
                { key: 'createTwoNeedle', suffix: '2 Agulhas', machineType: 'Travete 2 Agulhas', timeField: 'baseTime', defaultMultiplier: 1 },
                { key: 'createOneNeedle', suffix: '1 Agulha', machineType: 'Travete 1 Agulha', timeField: 'oneNeedleTime', defaultMultiplier: 2 },
                { key: 'createConventional', suffix: 'Convencional', machineType: 'Travete Convencional', timeField: 'conventionalTime', defaultMultiplier: 3 },
            ];

>>>>>>> 7d9ac606
            const baseTimeNumeric = parseFloat(traveteProductForm.baseTime);
            let hasInvalid = false;
            const variationsToCreate = variationConfigs.reduce((acc, config) => {
                if (!traveteProductForm[config.key]) {
                    return acc;
                }
                const rawTime = traveteProductForm[config.timeField];
                const parsedTime = parseFloat(rawTime);
                if (Number.isNaN(parsedTime) || parsedTime <= 0) {
                    hasInvalid = true;
                    return acc;
                }
                acc.push({
                    suffix: config.suffix,
                    machineType: config.machineType,
                    timeValue: parseFloat(parsedTime.toFixed(2)),
                    defaultMultiplier: config.defaultMultiplier,
                });
                return acc;
            }, []);

            if (hasInvalid || variationsToCreate.length === 0) return;

            const baseId = generateId('traveteBase');
            const creationIso = new Date().toISOString();
            const batch = writeBatch(db);

            variationsToCreate.forEach((variation) => {
                const id = `${baseId}_${variation.suffix.replace(/\s+/g, '').toLowerCase()}`;
                const referenceBase = (!Number.isNaN(baseTimeNumeric) && baseTimeNumeric > 0) ? baseTimeNumeric : null;
                const multiplier = referenceBase
                    ? parseFloat((variation.timeValue / referenceBase).toFixed(4))
                    : variation.defaultMultiplier;
                const productData = {
                    id,
                    name: `${trimmedName} - ${variation.suffix}`,
                    baseProductId: baseId,
                    baseProductName: trimmedName,
                    machineType: variation.machineType,
                    variationMultiplier: multiplier,
                    standardTimeHistory: [{
                        time: variation.timeValue,
                        effectiveDate: creationIso,
                        changedBy: { uid: user.uid, email: user.email },
                    }],
                    createdBy: { uid: user.uid, email: user.email },
                };
                batch.set(doc(db, `dashboards/${currentDashboard.id}/products`, id), productData);
            });

            await batch.commit();
            resetTraveteProductForm();
            return;
        }

        if (!newProduct.name || !newProduct.standardTime) return;
        const id = Date.now().toString();
        const newProductData = {
            id,
            name: newProduct.name,
            standardTimeHistory: [{
                time: parseFloat(newProduct.standardTime),
                effectiveDate: new Date().toISOString(),
                changedBy: { uid: user.uid, email: user.email },
            }],
            createdBy: { uid: user.uid, email: user.email },
        };
        await setDoc(doc(db, `dashboards/${currentDashboard.id}/products`, id), newProductData);
        setNewProduct({ name: '', standardTime: '' });
    };

    const handleStartEditProduct = (p) => { 
        setEditingProductId(p.id); 
        const currentTime = p.standardTimeHistory[p.standardTimeHistory.length - 1].time;
        setEditingProductData({ name: p.name, standardTime: currentTime }); 
    };

    const handleSaveProduct = async (id) => { 
        if (!editingProductData.name || !editingProductData.standardTime || !currentDashboard) return;
        
        const productDoc = products.find(p => p.id === id);
        if(!productDoc) return;
        
        const latestTime = productDoc.standardTimeHistory[productDoc.standardTimeHistory.length - 1].time;
        const newTime = parseFloat(editingProductData.standardTime);
        const newHistory = [...productDoc.standardTimeHistory];

        if (latestTime !== newTime) {
            newHistory.push({
                time: newTime,
                effectiveDate: new Date().toISOString(),
                changedBy: { uid: user.uid, email: user.email },
            });
        }
        
        await updateDoc(doc(db, `dashboards/${currentDashboard.id}/products`, id), {
            name: editingProductData.name,
            standardTimeHistory: newHistory,
            lastEditedBy: { uid: user.uid, email: user.email },
        });
        
        setEditingProductId(null); 
    };

    const handleSaveObservation = async (entryId, observation) => {
        const updatedDayData = productionData.map(e => e.id === entryId ? { ...e, observation } : e);
        await updateDoc(doc(db, `dashboards/${currentDashboard.id}/productionData`, "data"), { 
            [dateKey]: updatedDayData,
        });
    };
    const handleSaveLotObservation = async (lotId, observation) => {
        await updateDoc(doc(db, `dashboards/${currentDashboard.id}/lots`, lotId), { 
            observation,
            lastEditedBy: { uid: user.uid, email: user.email },
            lastEditedAt: Timestamp.now(),
        });
    };
    const handleAddLot = async (e) => {
        e.preventDefault();
        if (!newLot.productId || !newLot.target || !currentDashboard) return;

        let product = null;
        let lotBaseMetadata = {};

        if (isTraveteDashboard) {
            const selectedGroup = traveteGroupedProducts.find(group => group.baseId === newLot.productId);
            if (!selectedGroup) return;

            product = selectedGroup.variations.find(variation => variation.machineType === 'Travete 2 Agulhas')
                || selectedGroup.variations[0]
                || null;

            lotBaseMetadata = {
                productBaseId: selectedGroup.baseId,
                productBaseName: selectedGroup.baseName,
            };

            if (!product) {
                product = {
                    id: selectedGroup.baseId,
                    name: selectedGroup.baseName,
                };
            }
        } else {
            product = products.find(p => p.id === newLot.productId);
        }

        if (!product) return;
        const id = Date.now().toString();
        const newLotData = {
            id,
            sequentialId: lotCounter,
            ...newLot,
            productId: product.id,
            productName: isTraveteDashboard ? (lotBaseMetadata.productBaseName || product.name) : product.name,
            target: parseInt(newLot.target, 10),
            produced: 0,
            status: 'future',
            order: Date.now(),
            observation: '',
            startDate: null,
            endDate: null,
            createdBy: { uid: user.uid, email: user.email },
            ...(isTraveteDashboard ? lotBaseMetadata : { machineType: product.machineType }),
        };
        await setDoc(doc(db, `dashboards/${currentDashboard.id}/lots`, id), newLotData);
        setNewLot({ productId: '', target: '', customName: '' });
    };
    const handleStartEditLot = (lot) => { setEditingLotId(lot.id); setEditingLotData({ target: lot.target, customName: lot.customName || '' }); };
    const handleSaveLotEdit = async (lotId) => { 
        const lot = lots.find(l => l.id === lotId);
        if(!lot) return;

        const newTarget = parseInt(editingLotData.target, 10);
        const wasCompleted = lot.status.startsWith('completed');
        const isCompletingNow = lot.produced >= newTarget && !wasCompleted;

        const updatePayload = {
            target: newTarget,
            customName: editingLotData.customName,
            lastEditedBy: { uid: user.uid, email: user.email },
            lastEditedAt: Timestamp.now(),
        };

        if (isCompletingNow) {
            updatePayload.status = 'completed';
            updatePayload.endDate = new Date().toISOString();
        } else if (wasCompleted && lot.produced < newTarget) {
            updatePayload.status = 'ongoing';
            updatePayload.endDate = null;
        }

        await updateDoc(doc(db, `dashboards/${currentDashboard.id}/lots`, lotId), updatePayload);
        setEditingLotId(null);
    };
    const handleLotStatusChange = async (lotId, newStatus) => {
        const lot = lots.find(l => l.id === lotId);
        if(!lot) return;
        
        const updatePayload = { 
            status: newStatus,
            lastEditedBy: { uid: user.uid, email: user.email },
            lastEditedAt: Timestamp.now(),
        };
        const isCompleting = newStatus.startsWith('completed');
        const wasCompleted = lot.status.startsWith('completed');

        if (isCompleting && !wasCompleted) {
            updatePayload.endDate = new Date().toISOString();
        } else if (!isCompleting && wasCompleted) {
            updatePayload.endDate = null;
        }

        await updateDoc(doc(db, `dashboards/${currentDashboard.id}/lots`, lotId), updatePayload);
    };
    const handleMoveLot = async (lotId, direction) => {
        const sorted = lots.filter(l => ['ongoing', 'future'].includes(l.status)).sort((a, b) => a.order - b.order);
        const currentIndex = sorted.findIndex(l => l.id === lotId);
        if ((direction === 'up' && currentIndex > 0) || (direction === 'down' && currentIndex < sorted.length - 1)) {
            const swapIndex = direction === 'up' ? currentIndex - 1 : currentIndex + 1;
            const currentLot = sorted[currentIndex];
            const swapLot = sorted[swapIndex];
            
            const batch = writeBatch(db);
            batch.update(doc(db, `dashboards/${currentDashboard.id}/lots`, currentLot.id), { order: swapLot.order });
            batch.update(doc(db, `dashboards/${currentDashboard.id}/lots`, swapLot.id), { order: currentLot.order });
            await batch.commit();
        }
    };
        
    if (!currentDashboard) {
        return <div className="min-h-screen bg-gray-100 dark:bg-black flex justify-center items-center"><p className="text-xl">Carregando quadros...</p></div>;
    }

    return (
        <div className="responsive-root min-h-screen bg-gray-100 dark:bg-black text-gray-800 dark:text-gray-200 font-sans">
            <GlobalStyles/>
            <EditEntryModal
                isOpen={modalState.type === 'editEntry'}
                onClose={closeModal}
                entry={modalState.data}
                onSave={handleSaveEntry}
                products={products}
                productsForSelectedDate={productsForSelectedDate}
                lots={lots}
                traveteMachines={TRAVETE_MACHINES}
                traveteVariationLookup={traveteVariationLookup}
            />
            
            <DashboardActionModal isOpen={modalState.type === 'dashboardAction'} onClose={closeModal} onConfirm={modalState.data?.onConfirm} mode={modalState.data?.mode} initialName={modalState.data?.initialName}/>
            <ConfirmationModal isOpen={modalState.type === 'confirmation'} onClose={closeModal} onConfirm={modalState.data?.onConfirm} title={modalState.data?.title} message={modalState.data?.message} />
            <ObservationModal isOpen={modalState.type === 'observation'} onClose={closeModal} entry={modalState.data} onSave={handleSaveObservation} />
            <LotObservationModal isOpen={modalState.type === 'lotObservation'} onClose={closeModal} lot={modalState.data} onSave={handleSaveLotObservation} />
            <PasswordModal isOpen={modalState.type === 'password'} onClose={closeModal} onSuccess={modalState.data?.onSuccess} adminConfig={{}} />
            <ReasonModal isOpen={modalState.type === 'reason'} onClose={closeModal} onConfirm={modalState.data?.onConfirm} />
            <AdminPanelModal isOpen={modalState.type === 'adminSettings'} onClose={closeModal} users={users} roles={roles} />
            <TvSelectorModal isOpen={modalState.type === 'tvSelector'} onClose={closeModal} onSelect={startTvMode} onStartCarousel={startTvMode} dashboards={dashboards} />

            <header className="bg-white dark:bg-gray-900 shadow-md p-4 flex flex-col gap-4 md:flex-row md:items-center md:justify-between sticky top-0 z-20">
                <div className="flex flex-wrap items-center gap-4 w-full md:w-auto">
                    <img src={raceBullLogoUrl} alt="Race Bull Logo" className="h-12 w-auto dark:invert" />
                    <div ref={navRef} className="relative w-full md:w-auto">
                        <button onClick={() => setIsNavOpen(!isNavOpen)} title="Mudar Quadro" className="flex w-full items-center justify-between gap-2 p-2 rounded-md hover:bg-gray-200 dark:hover:bg-gray-700">
                            <h1 className="text-xl sm:text-2xl font-bold text-gray-800 dark:text-white tracking-wider text-center">{currentDashboard.name}</h1>
                            <ChevronDownIcon size={20} className={`transition-transform ${isNavOpen ? 'rotate-180' : ''}`} />
                        </button>
                        {isNavOpen && (
                            <div className="absolute top-full mt-2 w-72 bg-white dark:bg-gray-800 rounded-lg shadow-xl py-2 z-30 dropdown-content">
                                {dashboards.map((dash, index) => (
                                    <div key={dash.id} className="flex items-center justify-between px-4 py-2 text-sm text-gray-700 dark:text-gray-200 hover:bg-gray-100 dark:hover:bg-gray-700">
                                        <div className="flex items-center gap-2">
                                            {permissions.MANAGE_DASHBOARDS && (
                                                <div className="flex flex-col">
                                                    <button onClick={() => handleMoveDashboard(dash.id, 'up')} disabled={index === 0} className="disabled:opacity-20"><ChevronUp size={16} /></button>
                                                    <button onClick={() => handleMoveDashboard(dash.id, 'down')} disabled={index === dashboards.length - 1} className="disabled:opacity-20"><ChevronDown size={16} /></button>
                                                </div>
                                            )}
                                            <button onClick={() => { setCurrentDashboardIndex(index); setIsNavOpen(false); }} className="flex-grow text-left">{dash.name}</button>
                                        </div>
                                        <div className="flex items-center gap-3">
                                            {permissions.MANAGE_DASHBOARDS && <button onClick={() => { setIsNavOpen(false); setModalState({ type: 'dashboardAction', data: { mode: 'rename', initialName: dash.name, onConfirm: (newName) => handleRenameDashboard(dash.id, newName) } })}} title="Renomear Quadro"><Edit size={16} className="text-yellow-500 hover:text-yellow-400" /></button>}
                                            {permissions.MANAGE_DASHBOARDS && <button onClick={() => { setIsNavOpen(false); setModalState({ type: 'confirmation', data: { title: 'Confirmar Exclusão', message: `Tem certeza que deseja excluir o quadro "${dash.name}"?`, onConfirm: () => handleDeleteDashboard(dash.id) } }); }} title="Excluir Quadro"><Trash2 size={16} className="text-red-500 hover:text-red-400" /></button>}
                                        </div>
                                    </div>
                                ))}
                                <div className="border-t my-2 dark:border-gray-600"></div>
                                {permissions.MANAGE_DASHBOARDS && <button onClick={() => { setIsNavOpen(false); setModalState({ type: 'dashboardAction', data: { mode: 'create', onConfirm: handleAddDashboard } })}} className="w-full text-left px-4 py-2 text-sm text-blue-600 dark:text-blue-400 font-semibold hover:bg-gray-100 dark:hover:bg-gray-700">+ Criar Novo Quadro</button>}
                            </div>
                        )}
                    </div>
                </div>
                <div className="flex flex-wrap items-center gap-2 sm:gap-4 w-full md:w-auto md:justify-end">
<<<<<<< HEAD
                    <button onClick={onNavigateToOperationalSequence} className="p-2 rounded-md hover:bg-gray-200 dark:hover:bg-gray-700 flex items-center gap-2 w-full sm:w-auto justify-center">
                        <Layers size={20} />
                        <span className="hidden sm:inline">Sequência Operacional</span>
                    </button>
=======
>>>>>>> 7d9ac606
                    <button onClick={onNavigateToStock} className="p-2 rounded-md hover:bg-gray-200 dark:hover:bg-gray-700 flex items-center gap-2 w-full sm:w-auto justify-center">
                        <Warehouse size={20} />
                        <span className="hidden sm:inline">Gerenciamento de Estoque</span>
                    </button>
                    <span className='text-sm text-gray-500 dark:text-gray-400 hidden md:block'>{user.email}</span>
                    <button onClick={logout} title="Sair" className="p-2 rounded-full bg-red-100 text-red-600 hover:bg-red-200 dark:bg-red-900/50 dark:text-red-400 dark:hover:bg-red-900"><LogOut size={20} /></button>
                    <button onClick={handleSelectTvMode} title="Modo TV" className="p-2 rounded-full bg-blue-600 text-white hover:bg-blue-700"><Monitor size={20} /></button>
                    {permissions.MANAGE_SETTINGS && <button onClick={() => setModalState({ type: 'adminSettings' })} title="Configurações" className="p-2 rounded-full bg-gray-200 dark:bg-gray-700 text-gray-600 dark:text-gray-300 hover:bg-gray-300 dark:hover:bg-gray-600"><Settings size={20} /></button>}
                    <button onClick={toggleTheme} title={theme === 'light' ? "Mudar para Tema Escuro" : "Mudar para Tema Claro"} className="p-2 rounded-full bg-gray-200 dark:bg-gray-700">{theme === 'light' ? <Moon size={20}/> : <Sun size={20}/>}</button>
                </div>
            </header>
            
            <main className="p-4 md:p-8 grid grid-cols-1 gap-8 responsive-main">
                 <section className="grid grid-cols-1 lg:grid-cols-3 gap-8">
                     <div className="lg:col-span-1">
                         <CalendarView selectedDate={selectedDate} setSelectedDate={setSelectedDate} currentMonth={currentMonth} setCurrentMonth={setCurrentMonth} calendarView={calendarView} setCalendarView={setCalendarView} allProductionData={allProductionData} />
                     </div>
                    <div className="lg:col-span-2 grid grid-cols-1 sm:grid-cols-2 gap-4 content-start">
                        <div className="bg-white dark:bg-gray-900 p-4 rounded-2xl shadow-lg text-center">
                            <h3 className="font-semibold">Resumo Mensal</h3>
                            {isTraveteDashboard ? (
                                <>
                                    <p>Produção Total: {monthlySummary.totalProduction.toLocaleString('pt-BR')} un.</p>
                                    <p>Meta Total: {monthlySummary.totalGoal.toLocaleString('pt-BR')} un.</p>
                                    <p>Eficiência Média Mensal: {monthlySummary.averageEfficiency}%</p>
                                </>
                            ) : (
                                <>
                                    <p>Produção: {monthlySummary.totalProduction.toLocaleString('pt-BR')} un.</p>
                                    <p>Meta: {monthlySummary.totalGoal.toLocaleString('pt-BR')} un.</p>
                                    <p>Eficiência Média: {monthlySummary.averageEfficiency}%</p>
                                </>
                            )}
                        </div>
                        <div className="bg-white dark:bg-gray-900 p-4 rounded-2xl shadow-lg text-center">
                            <h3 className="font-semibold">Resumo do Dia</h3>
                            {isTraveteDashboard ? (
                                <>
                                    <p>Produção Combinada: {summary.totalProduced.toLocaleString('pt-BR')} un.</p>
                                    <p>Meta Combinada: {summary.totalGoal.toLocaleString('pt-BR')} un.</p>
                                    <p>Média de Eficiência Geral: {summary.averageEfficiency}%</p>
                                </>
                            ) : (
                                <>
                                    <p>Produção: {summary.totalProduced.toLocaleString('pt-BR')} un.</p>
                                    <p>Meta: {summary.totalGoal.toLocaleString('pt-BR')} un.</p>
                                    <p>Eficiência Média: {summary.averageEfficiency}%</p>
                                </>
                            )}
                        </div>
                    </div>
                 </section>
                 <h2 className="text-2xl font-bold border-b-2 border-blue-500 pb-2">Resultados de: {selectedDate.toLocaleDateString('pt-BR', { day: '2-digit', month: 'long' })}</h2>
                 <LotReport lots={lots} products={productsForSelectedDate}/>
                <section className="grid grid-cols-1 sm:grid-cols-2 lg:grid-cols-4 gap-6">
                    <StatCard title="Produção Acumulada (Dia)" value={summary.totalProduced.toLocaleString('pt-BR')} unit="un." />
                    <StatCard title="Meta Acumulada (Dia)" value={summary.totalGoal.toLocaleString('pt-BR')} unit="un." />
                    <StatCard title="Eficiência da Última Hora" value={summary.lastHourEfficiency} unit="%" isEfficiency />
                    <StatCard title="Média de Eficiência (Dia)" value={summary.averageEfficiency} unit="%" isEfficiency />
                </section>
                 
 
                 <section className="bg-white dark:bg-gray-900 p-6 rounded-2xl shadow-lg">
                     <h2 className="text-xl font-semibold mb-4 flex items-center"><List className="mr-2 text-blue-500"/> Detalhamento por Período</h2>
                     <div className="overflow-x-auto">
                         {isTraveteDashboard ? (
                             <table className="w-full text-sm">
                                 <thead className="bg-gray-50 dark:bg-gray-800">
                                     <tr>
                                         <th className="p-3 text-left border-r dark:border-gray-600">Período</th>
                                         <th className="p-3 text-center border-r dark:border-gray-600">Meta F1</th>
                                         <th className="p-3 text-center border-r dark:border-gray-600">Produção F1</th>
                                         <th className="p-3 text-center border-r dark:border-gray-600">Eficiência F1</th>
                                         <th className="p-3 text-center border-r dark:border-gray-600">Meta Acum. F1</th>
                                         <th className="p-3 text-center border-r dark:border-gray-600">Prod. Acum. F1</th>
                                         <th className="p-3 text-center border-r dark:border-gray-600">Eficiência Média F1</th>
                                         <th className="p-3 text-center border-r dark:border-gray-600 font-bold">{'//'}</th>
                                         <th className="p-3 text-center border-r dark:border-gray-600">Meta F2</th>
                                         <th className="p-3 text-center border-r dark:border-gray-600">Produção F2</th>
                                         <th className="p-3 text-center border-r dark:border-gray-600">Eficiência F2</th>
                                         <th className="p-3 text-center border-r dark:border-gray-600">Meta Acum. F2</th>
                                         <th className="p-3 text-center border-r dark:border-gray-600">Prod. Acum. F2</th>
                                         <th className="p-3 text-center border-r dark:border-gray-600">Eficiência Média F2</th>
                                         <th className="p-3 text-left border-r dark:border-gray-600">Lançado por</th>
                                         <th className="p-3 text-center border-r dark:border-gray-600">Obs.</th>
                                         <th className="p-3 text-center">Ações</th>
                                     </tr>
                                 </thead>
                                 <tbody className="divide-y divide-x divide-gray-200 dark:divide-gray-600">
                                     {traveteProcessedData.map((entry) => {
                                         const employeeOne = entry.employees?.[0] || {};
                                         const employeeTwo = entry.employees?.[1] || {};
                                         const formatNumber = (value) => Number(value || 0).toLocaleString('pt-BR');
                                         const formatEfficiency = (value) => `${Number(value || 0).toFixed(2)}%`;
                                         const machinesLabel = [employeeOne.machineType, employeeTwo.machineType].filter(Boolean).join(' & ');
                                         return (
                                             <tr key={entry.id} className="hover:bg-gray-50 dark:hover:bg-gray-800/50">
                                                 <td className="p-3 border-r dark:border-gray-600 align-top">
                                                 <div className="font-semibold">{entry.period}</div>
                                                 <div className="text-xs text-gray-500">Tempo: {formatNumber(entry.availableTime)} min</div>
                                                 {machinesLabel && <div className="text-xs text-gray-500">Máquinas: {machinesLabel}</div>}
                                                 {entry.lotDisplay && <div className="text-xs text-gray-500">Lotes: {entry.lotDisplay}</div>}
                                                </td>
                                                 <td className="p-3 text-center border-r dark:border-gray-600">{employeeOne.metaDisplay || formatNumber(employeeOne.meta)}</td>
                                                 <td className="p-3 text-center border-r dark:border-gray-600">{employeeOne.producedDisplay || formatNumber(employeeOne.produced)}</td>
                                                 <td className={`p-3 text-center border-r dark:border-gray-600 ${Number(employeeOne.efficiency || 0) < 65 ? 'text-red-500' : 'text-green-600'}`}>{formatEfficiency(employeeOne.efficiency)}</td>
                                                 <td className="p-3 text-center border-r dark:border-gray-600">{formatNumber(employeeOne.cumulativeMeta)}</td>
                                                 <td className="p-3 text-center border-r dark:border-gray-600">{formatNumber(employeeOne.cumulativeProduced)}</td>
                                                 <td className="p-3 text-center border-r dark:border-gray-600">{formatEfficiency(employeeOne.cumulativeEfficiency)}</td>
                                                 <td className="p-3 text-center border-r dark:border-gray-600 font-bold">{'//'}</td>
                                                 <td className="p-3 text-center border-r dark:border-gray-600">{employeeTwo.metaDisplay || formatNumber(employeeTwo.meta)}</td>
                                                 <td className="p-3 text-center border-r dark:border-gray-600">{employeeTwo.producedDisplay || formatNumber(employeeTwo.produced)}</td>
                                                 <td className={`p-3 text-center border-r dark:border-gray-600 ${Number(employeeTwo.efficiency || 0) < 65 ? 'text-red-500' : 'text-green-600'}`}>{formatEfficiency(employeeTwo.efficiency)}</td>
                                                 <td className="p-3 text-center border-r dark:border-gray-600">{formatNumber(employeeTwo.cumulativeMeta)}</td>
                                                 <td className="p-3 text-center border-r dark:border-gray-600">{formatNumber(employeeTwo.cumulativeProduced)}</td>
                                                 <td className="p-3 text-center border-r dark:border-gray-600">{formatEfficiency(employeeTwo.cumulativeEfficiency)}</td>
                                                 <td className="p-3 text-left text-xs truncate border-r dark:border-gray-600">{entry.createdBy?.email}</td>
                                                 <td className="p-3 text-center border-r dark:border-gray-600">
                                                     <button onClick={() => setModalState({ type: 'observation', data: entry })} title="Observação">
                                                         <MessageSquare size={18} className={entry.observation ? 'text-blue-500 hover:text-blue-400' : 'text-gray-500 hover:text-blue-400'}/>
                                                     </button>
                                                 </td>
                                                 <td className="p-3">
                                                     <div className="flex gap-2 justify-center">
                                                         {permissions.EDIT_ENTRIES && (
                                                             <button
                                                                 onClick={() => setModalState({ type: 'editEntry', data: entry })}
                                                                 title="Editar Lançamento"
                                                                 className="text-yellow-500 hover:text-yellow-400"
                                                             >
                                                                 <Edit size={18} />
                                                             </button>
                                                         )}
                                                         {permissions.DELETE_ENTRIES && <button onClick={() => handleDeleteEntry(entry.id)} title="Excluir Lançamento"><Trash2 size={18} className="text-red-500 hover:text-red-400"/></button>}
                                                     </div>
                                                 </td>
                                             </tr>
                                         );
                                     })}
                                 </tbody>
                             </table>
                         ) : (
                             <table className="w-full text-sm">
                                 <thead className="bg-gray-50 dark:bg-gray-800">
                                     <tr>
                                         <th className="p-3 text-left border-r dark:border-gray-600">Período</th>
                                         <th className="p-3 text-center border-r dark:border-gray-600">Pessoas / Tempo</th>
                                         <th className="p-3 text-center border-r dark:border-gray-600">Meta</th>
                                         <th className="p-3 text-center border-r dark:border-gray-600">Produção</th>
                                         <th className="p-3 text-center border-r dark:border-gray-600">Eficiência</th>
                                         <th className="p-3 text-center border-r dark:border-gray-600">Meta Acum.</th>
                                         <th className="p-3 text-center border-r dark:border-gray-600">Prod. Acum.</th>
                                         <th className="p-3 text-center border-r dark:border-gray-600">Efic. Acum.</th>
                                         <th className="p-3 text-left border-r dark:border-gray-600">Lançado por</th>
                                         <th className="p-3 text-center border-r dark:border-gray-600">Obs.</th>
                                         <th className="p-3 text-center">Ações</th>
                                     </tr>
                                 </thead>
                                 <tbody className="divide-y divide-x divide-gray-200 dark:divide-gray-600">
                                     {processedData.map((d) => (
                                         <tr key={d.id} className="hover:bg-gray-50 dark:hover:bg-gray-800/50">
                                             <td className="p-3 font-semibold border-r dark:border-gray-600">{d.period}</td>
                                             <td className="p-3 text-center border-r dark:border-gray-600">{d.people} / {d.availableTime} min</td>
                                             <td className="p-3 text-center border-r dark:border-gray-600">{d.goalForDisplay || d.goal}</td>
                                             <td className="p-3 text-center border-r dark:border-gray-600">{d.producedForDisplay || d.produced}</td>
                                             <td className={`p-3 text-center font-semibold border-r dark:border-gray-600 ${d.efficiency < 65 ? 'text-red-500' : 'text-green-600'}`}>{d.efficiency}%</td>
                                             <td className="p-3 text-center border-r dark:border-gray-600">{d.cumulativeGoal}</td>
                                             <td className="p-3 text-center border-r dark:border-gray-600">{d.cumulativeProduction}</td>
                                             <td className={`p-3 text-center font-semibold border-r dark:border-gray-600 ${d.cumulativeEfficiency < 65 ? 'text-red-500' : 'text-green-600'}`}>{d.cumulativeEfficiency}%</td>
                                             <td className="p-3 text-left text-xs truncate border-r dark:border-gray-600">{d.createdBy?.email}</td>
                                             <td className="p-3 text-center border-r dark:border-gray-600">
                                                 <button onClick={() => setModalState({ type: 'observation', data: d })} title="Observação">
                                                     <MessageSquare size={18} className={d.observation ? 'text-blue-500 hover:text-blue-400' : 'text-gray-500 hover:text-blue-400'}/>
                                                 </button>
                                             </td>
                                             <td className="p-3">
                                                 <div className="flex gap-2 justify-center">
                                                     {permissions.EDIT_ENTRIES &&
                                                         <button
                                                             onClick={() => setModalState({ type: 'editEntry', data: d })}
                                                             title="Editar Lançamento"
                                                             className="text-yellow-500 hover:text-yellow-400"
                                                         >
                                                             <Edit size={18} />
                                                         </button>
                                                     }
                                                     {permissions.DELETE_ENTRIES && <button onClick={() => handleDeleteEntry(d.id)} title="Excluir Lançamento"><Trash2 size={18} className="text-red-500 hover:text-red-400"/></button>}
                                                 </div>
                                             </td>
                                         </tr>
                                     ))}
                                 </tbody>
                             </table>
                         )}
                     </div>
                 </section>

                 {permissions.ADD_ENTRIES && (
                     <section className="bg-white dark:bg-gray-900 p-6 rounded-2xl shadow-lg">
                         <h2 className="text-xl font-semibold mb-4 flex items-center"><PlusCircle className="mr-2 text-blue-500"/> Adicionar Novo Lançamento</h2>
                         {isTraveteDashboard ? (
                             <form onSubmit={handleAddEntry} className="space-y-6">
                                <div className="grid grid-cols-1 md:grid-cols-2 gap-4">
                                    <div className="flex flex-col">
                                        <label htmlFor="travete-period">Período</label>
                                        <select
                                            id="travete-period"
                                            value={traveteEntry.period}
                                             onChange={(e) => handleTraveteFieldChange('period', e.target.value)}
                                             required
                                             className="p-2 rounded-md bg-gray-100 dark:bg-gray-700"
                                         >
                                             <option value="" disabled>Selecione...</option>
                                             {availablePeriods.map(time => (<option key={time} value={time}>{time}</option>))}
                                         </select>
                                     </div>
                                    <div className="flex flex-col">
                                        <label htmlFor="travete-time">Tempo Disponível (min)</label>
                                        <input
                                            id="travete-time"
                                            type="number"
                                             min="1"
                                             value={traveteEntry.availableTime}
                                             onChange={(e) => handleTraveteFieldChange('availableTime', e.target.value)}
                                             required
                                            className="p-2 rounded-md bg-gray-100 dark:bg-gray-700"
                                        />
                                    </div>
                                </div>
                                <div className="grid grid-cols-1 lg:grid-cols-2 gap-4">
                                   {traveteEntry.employeeEntries.map((employee, index) => {
                                        const metaInfo = traveteComputedEntry.employeeSummaries[index] || {};
                                        const formatTime = (value) => {
                                            if (!value || Number.isNaN(Number(value))) return '--';
                                            return `${Number(value).toLocaleString('pt-BR', { minimumFractionDigits: 0, maximumFractionDigits: 2 })} min`;
                                        };
                                        return (
                                             <div key={employee.employeeId} className="p-4 border border-gray-200 dark:border-gray-700 rounded-xl bg-gray-50 dark:bg-gray-800/50 space-y-4">
                                                 <div className="flex items-center justify-between">
                                                     <h3 className="text-lg font-semibold">Funcionário {employee.employeeId}</h3>
                                                     <span className="text-xs uppercase tracking-wide text-gray-500">{employee.machineType}</span>
                                                 </div>
                                                <div className="grid grid-cols-1 md:grid-cols-2 gap-4">
                                                    <div className="flex flex-col">
                                                        <label>Máquina</label>
                                                        <select
                                                            value={employee.machineType}
                                                            onChange={(e) => handleTraveteEmployeeChange(index, 'machineType', e.target.value)}
                                                            className="p-2 rounded-md bg-gray-100 dark:bg-gray-700"
                                                        >
                                                            {traveteMachines.map(machine => (<option key={machine} value={machine}>{machine}</option>))}
                                                        </select>
                                                    </div>
                                                    <div className="flex flex-col">
                                                        <label>Tempo por Peça (min)</label>
                                                        <input
                                                            type="number"
                                                            step="0.01"
                                                            min="0"
                                                            value={employee.standardTime ?? ''}
                                                            onChange={(e) => handleTraveteEmployeeChange(index, 'standardTime', e.target.value)}
                                                            onBlur={() => handleTraveteStandardTimeBlur(index)}
                                                            className="p-2 rounded-md bg-gray-100 dark:bg-gray-700"
                                                            required
                                                        />
                                                    </div>
                                                </div>
                                                <div className="space-y-4">
                                                    {(employee.products || []).map((productItem, productIdx) => {
                                                        const lot = productItem.lotId ? traveteLotOptions.find(option => option.id === productItem.lotId) || null : null;
                                                        const lotName = lot ? formatTraveteLotDisplayName(lot, products) : '--';
                                                        return (
                                                            <div key={`${employee.employeeId}-${productIdx}`} className="p-3 rounded-lg bg-white/60 dark:bg-gray-900/40 border border-gray-200 dark:border-gray-700 space-y-3">
                                                                <div className="flex items-center justify-between">
                                                                    <label className="text-sm font-semibold">
                                                                        {productIdx === 0
                                                                            ? 'Produto / Lote (Prioridade)'
                                                                            : productItem.isAutoSuggested
                                                                                ? 'Próximo Lote (Automático)'
                                                                                : 'Produto / Lote'}
                                                                    </label>
                                                                    {employee.products.length > 1 && (
                                                                        <button
                                                                            type="button"
                                                                            onClick={() => handleTraveteRemoveProduct(index, productIdx)}
                                                                            className="text-red-500 hover:text-red-400"
                                                                            title="Remover este item"
                                                                        >
                                                                            <Trash size={16} />
                                                                        </button>
                                                                    )}
                                                                </div>
                                                                <select
                                                                    value={productItem.lotId}
                                                                    onChange={(e) => handleTraveteProductChange(index, productIdx, 'lotId', e.target.value)}
                                                                    className="p-2 rounded-md bg-gray-100 dark:bg-gray-700"
                                                                >
                                                                    <option value="">Selecione...</option>
                                                                    {traveteLotOptions.map(lotOption => (
                                                                        <option key={lotOption.id} value={lotOption.id}>
                                                                            {formatTraveteLotDisplayName(lotOption, products)}
                                                                        </option>
                                                                    ))}
                                                                </select>
                                                                <div className="grid grid-cols-1 md:grid-cols-2 gap-3">
                                                                    <div className="flex flex-col">
                                                                        <label className="text-sm">Quantidade Produzida</label>
                                                                        <input
                                                                            type="number"
                                                                            min="0"
                                                                            value={productItem.produced}
                                                                            onChange={(e) => handleTraveteProductChange(index, productIdx, 'produced', e.target.value)}
                                                                            className="p-2 rounded-md bg-gray-100 dark:bg-gray-700"
                                                                        />
                                                                    </div>
                                                                    <div className="flex flex-col text-xs text-gray-600 dark:text-gray-300 bg-blue-50 dark:bg-blue-900/30 p-3 rounded-md">
                                                                        <span className="font-semibold text-sm">Tempo Padrão Atual</span>
                                                                        <span>{formatTime(metaInfo.standardTimeValue || employee.standardTime)}</span>
                                                                        <span className="mt-1 text-[11px]">Lote Selecionado: {lotName}</span>
                                                                    </div>
                                                                </div>
                                                            </div>
                                                        );
                                                    })}
                                                    <button
                                                        type="button"
                                                        onClick={() => handleTraveteAddProduct(index)}
                                                        className="flex items-center gap-2 text-sm text-blue-600 hover:text-blue-500"
                                                    >
                                                        <PlusCircle size={16} /> Adicionar item fora de ordem
                                                    </button>
                                                </div>
                                                <div className="text-xs text-gray-500">
                                                    <span className="block">Meta Individual: {metaInfo.meta || 0}</span>
                                                    <span className="block">Eficiência Prevista: {metaInfo.efficiency ? `${Number(metaInfo.efficiency).toFixed(2)}%` : '0%'}</span>
                                                </div>
                                            </div>
                                         );
                                     })}
                                 </div>
                                 <div className="flex flex-col md:flex-row md:items-center md:justify-between gap-4 border-t pt-4 dark:border-gray-700">
                                     <div className="flex flex-col justify-center items-center bg-blue-50 dark:bg-blue-900/40 p-3 rounded-md shadow-inner w-full md:w-64">
                                         <label className="text-sm font-medium text-gray-800 dark:text-gray-200">Lotes Previstos</label>
                                         <span className="font-bold text-base text-blue-700 dark:text-blue-200 text-center">{traveteComputedEntry.lotDisplay || '- // -'}</span>
                                     </div>
                                    <div className="flex flex-col justify-center items-center bg-blue-100 dark:bg-blue-900/50 p-3 rounded-md shadow-inner w-full md:w-64">
                                        <label className="text-sm font-medium text-gray-800 dark:text-gray-200">Meta Prevista</label>
                                        <span className={`font-bold text-xl ${travetePreviewPending ? 'text-yellow-500 dark:text-yellow-300' : 'text-blue-600 dark:text-blue-300'}`}>
                                            {traveteComputedEntry.goalDisplay || '- // -'}
                                        </span>
                                    </div>
                                    <button
                                        type="submit"
                                        disabled={!isEntryFormValid}
                                        className="h-10 px-6 font-semibold rounded-md bg-blue-600 text-white hover:bg-blue-700 disabled:opacity-50 disabled:cursor-not-allowed w-full sm:w-auto"
                                    >
                                        Adicionar
                                    </button>
                                </div>
                            </form>
                         ) : (
                             <form onSubmit={handleAddEntry} className="grid grid-cols-1 gap-4 items-end">
                                 <div className="grid grid-cols-1 sm:grid-cols-2 md:grid-cols-4 gap-4">
                                     <div className="flex flex-col">
                                         <label htmlFor="entry-period">Período</label>
                                         <select id="entry-period" name="period" value={newEntry.period} onChange={handleInputChange} required className="p-2 rounded-md bg-gray-100 dark:bg-gray-700">
                                             <option value="" disabled>Selecione...</option>
                                             {availablePeriods.map(time => (<option key={time} value={time}>{time}</option>))}
                                         </select>
                                     </div>
                                     <div className="flex flex-col"><label htmlFor="entry-people">Nº Pessoas</label><input id="entry-people" type="number" name="people" value={newEntry.people} onChange={handleInputChange} required className="p-2 rounded-md bg-gray-100 dark:bg-gray-700" /></div>
                                     <div className="flex flex-col"><label htmlFor="entry-available-time">Tempo Disp.</label><input id="entry-available-time" type="number" name="availableTime" value={newEntry.availableTime} onChange={handleInputChange} required className="p-2 rounded-md bg-gray-100 dark:bg-gray-700"/></div>
                                     <div className="flex flex-col">
                                         <label htmlFor="entry-product">Produto (Prioridade)</label>
                                         <select id="entry-product" name="productId" value={newEntry.productId} onChange={handleInputChange} required className="p-2 rounded-md bg-gray-100 dark:bg-gray-700">
                                             <option value="">Selecione...</option>
                                             {[...productsForSelectedDate].sort((a,b)=>a.name.localeCompare(b.name)).map(p=>(<option key={p.id} value={p.id}>{p.name}</option>))}
                                         </select>
                                     </div>
                                 </div>
                                 <div className="flex flex-col space-y-4">
                                     <div className="flex flex-wrap gap-4 items-end">
                                         <div className='flex flex-wrap gap-4 items-end'>
                                             {predictedLots.filter(p => !p.isUrgent).map((lot, index) => (
                                                 <div key={lot.id || index} className="flex flex-col min-w-[100px]">
                                                     <label className="text-sm truncate" htmlFor={`prod-input-${index}`}>Prod. ({lot.productName})</label>
                                                     <input id={`prod-input-${index}`} type="number" value={newEntry.productions[index] || ''} onChange={(e) => handleProductionChange(index, e.target.value)} className="p-2 rounded-md bg-gray-100 dark:bg-gray-700" />
                                                 </div>
                                             ))}
                                         </div>
                                         <div className="min-w-[150px] ml-auto">
                                             <button type="button" onClick={() => setShowUrgent(p => !p)} className="text-sm text-blue-500 hover:underline mb-2 flex items-center gap-1">
                                                 <PlusCircle size={14} />{showUrgent ? 'Remover item fora de ordem' : 'Adicionar item fora de ordem'}
                                             </button>
                                             {showUrgent && (
                                                 <div className="grid grid-cols-1 sm:grid-cols-2 gap-4 p-3 bg-blue-50 dark:bg-gray-800 rounded-lg">
                                                     <div className="flex flex-col">
                                                         <label htmlFor="urgent-lot">Lote Urgente</label>
                                                         <select id="urgent-lot" name="productId" value={urgentProduction.productId} onChange={handleUrgentChange} className="p-2 rounded-md bg-gray-100 dark:bg-gray-700">
                                                             <option value="">Selecione...</option>
                                                             {lots.filter(l=>l.status!=='completed').map(l=>(<option key={l.id} value={l.productId}>{l.productName}{l.customName?` - ${l.customName}`:''}</option>))}
                                                         </select>
                                                     </div>
                                                     <div className="flex flex-col"><label htmlFor="urgent-produced">Produzido (Urgente)</label><input id="urgent-produced" type="number" name="produced" value={urgentProduction.produced} onChange={handleUrgentChange} className="p-2 rounded-md bg-gray-100 dark:bg-gray-700"/></div>
                                                 </div>
                                             )}
                                         </div>
                                     </div>
                                    <div className="flex justify-end gap-4 items-center pt-4 border-t dark:border-gray-700">
                                        {predictedLotLabel && (
                                            <div className="flex flex-col justify-center items-center bg-blue-50 dark:bg-blue-900/30 p-2 rounded-md shadow-inner h-full min-h-[60px] w-48 text-center">
                                                <label className="text-sm font-medium text-gray-800 dark:text-gray-200">Lotes Previstos</label>
                                                <span className="font-semibold text-base text-blue-600 dark:text-blue-300">{predictedLotLabel}</span>
                                            </div>
                                        )}
                                        <div className="flex flex-col justify-center items-center bg-blue-100 dark:bg-blue-900/50 p-2 rounded-md shadow-inner h-full min-h-[60px] w-48">
                                            <label className="text-sm font-medium text-gray-800 dark:text-gray-200">Meta Prevista</label>
                                            <span className="font-bold text-xl text-blue-600 dark:text-blue-400">{goalPreview || '0'}</span>
                                        </div>
                                        <button type="submit" disabled={!isEntryFormValid} className="h-10 px-6 font-semibold rounded-md bg-blue-600 text-white hover:bg-blue-700 disabled:opacity-50 disabled:cursor-not-allowed w-full sm:w-auto">Adicionar</button>
                                    </div>
                                </div>
                            </form>
                        )}
                     </section>
                 )}
                  <section className="bg-white dark:bg-gray-900 p-6 rounded-2xl shadow-lg">
                      <h2 className="text-xl font-semibold mb-4 flex items-center"><Layers className="mr-2 text-blue-500"/> Controle de Lotes de Produção</h2>
                      {permissions.MANAGE_LOTS && <div className="mb-6 border-b pb-6 dark:border-gray-700">
                          <h3 className="text-lg font-medium mb-4">Criar Novo Lote</h3>
                          <form onSubmit={handleAddLot} className="grid grid-cols-1 md:grid-cols-4 gap-4 items-end">
                               <div className="flex flex-col">
                                   <label htmlFor="newLotProduct">Produto</label>
                                  <select id="newLotProduct" name="productId" value={newLot.productId} onChange={e => setNewLot({...newLot, productId: e.target.value})} required className="p-2 rounded-md bg-gray-100 dark:bg-gray-700">
                                      <option value="">Selecione...</option>
                                      {isTraveteDashboard ? (
                                          traveteGroupedProducts.map(group => (
                                              <option key={group.baseId} value={group.baseId}>
                                                  {group.baseName}
                                              </option>
                                          ))
                                      ) : (
                                          [...products]
                                              .sort((a,b)=>a.name.localeCompare(b.name))
                                              .map(p => (
                                                  <option key={p.id} value={p.id}>
                                                      {p.name}
                                                  </option>
                                              ))
                                      )}
                                  </select>
                               </div>
                               <div className="flex flex-col"><label htmlFor="newLotTarget">Quantidade</label><input type="number" id="newLotTarget" name="target" value={newLot.target} onChange={e => setNewLot({...newLot, target: e.target.value})} required className="p-2 rounded-md bg-gray-100 dark:bg-gray-700"/></div>
                               <div className="flex flex-col"><label htmlFor="newLotCustomName">Nome (Opcional)</label><input type="text" id="newLotCustomName" name="customName" value={newLot.customName} onChange={e => setNewLot({...newLot, customName: e.target.value})} className="p-2 rounded-md bg-gray-100 dark:bg-gray-700"/></div>
                               <button type="submit" className="h-10 px-6 font-semibold rounded-md bg-green-500 text-white hover:bg-green-600 w-full sm:w-auto">Criar Lote</button>
                          </form>
                      </div>}
                      <div className="flex gap-2 mb-4 border-b pb-2 dark:border-gray-700 flex-wrap">
                          <button onClick={() => setLotFilter('ongoing')} className={`px-3 py-1 text-sm rounded-full ${lotFilter==='ongoing' ? 'bg-blue-600 text-white' : 'bg-gray-200 dark:bg-gray-700'}`}>Em Andamento</button>
                          <button onClick={() => setLotFilter('completed')} className={`px-3 py-1 text-sm rounded-full ${lotFilter==='completed' ? 'bg-green-600 text-white' : 'bg-gray-200 dark:bg-gray-700'}`}>Concluídos</button>
                      </div>
                      <div className="space-y-4 max-h-96 overflow-y-auto pr-2">
                          {filteredLots.map((lot, index, arr) => {
                              let lotBgClass = 'bg-gray-50 dark:bg-gray-800';
                              if (lot.status === 'completed_missing' || lot.status === 'completed_exceeding') {
                                  lotBgClass = 'bg-gradient-to-r from-green-200 to-red-200 dark:from-green-800/50 dark:to-red-800/50';
                              } else if (lot.status === 'completed') {
                                  lotBgClass = 'bg-green-100 dark:bg-green-900/50';
                              }
                              return (
                              <div key={lot.id} className={`${lotBgClass} p-4 rounded-lg`}>
                                  <div className="flex justify-between items-start">
                                      <div className="flex items-center gap-2">
                                          {permissions.MANAGE_LOTS && !lot.status.startsWith('completed') && (
                                              <div className="flex flex-col"><button onClick={() => handleMoveLot(lot.id, 'up')} disabled={index===0} className="disabled:opacity-20"><ChevronUp size={16}/></button><button onClick={() => handleMoveLot(lot.id, 'down')} disabled={index===arr.length-1} className="disabled:opacity-20"><ChevronDown size={16}/></button></div>
                                          )}
                                          <div>
                                              <h4 className="font-bold text-lg">
                                                  {isTraveteDashboard
                                                      ? formatTraveteLotDisplayName(lot, products)
                                                      : `${lot.productName}${lot.customName ? ' - ' + lot.customName : ''}`}
                                              </h4>
                                              <div className="text-xs text-gray-500 dark:text-gray-400">
                                                  <p>Lote #{lot.sequentialId} | Prioridade: {index+1}</p>
                                                  <p>Criado por: {lot.createdBy?.email || 'N/A'}</p>
                                                  {lot.lastEditedBy && <p>Editado por: {lot.lastEditedBy.email}</p>}
                                              </div>
                                              {(lot.startDate || lot.endDate) && (
                                                  <p className="text-xs text-gray-500 dark:text-gray-400 mt-1">
                                                      {lot.startDate && `Início: ${new Date(lot.startDate).toLocaleString('pt-BR', { day: '2-digit', month: '2-digit', hour: '2-digit', minute: '2-digit' })}`}
                                                      {lot.endDate && ` | Fim: ${new Date(lot.endDate).toLocaleString('pt-BR', { day: '2-digit', month: '2-digit', hour: '2-digit', minute: '2-digit' })}`}
                                                  </p>
                                              )}
                                          </div>
                                      </div>
                                      <div className="flex items-center gap-4">
                                          {permissions.MANAGE_LOTS && <select 
                                              value={lot.status} 
                                              onChange={(e) => handleLotStatusChange(lot.id, e.target.value)} 
                                              className="text-xs font-semibold p-1 rounded-full bg-gray-200 dark:bg-gray-600 border-none appearance-none text-center"
                                          >
                                              { (lot.status === 'ongoing' || lot.status === 'future') ? ( 
                                                  <> 
                                                      <option value={lot.status}>{lot.status === 'future' ? 'Na Fila' : 'Em Andamento'}</option> 
                                                      <option value="completed">Concluir</option> 
                                                      <option value="completed_missing">Concluir c/ Falta</option>
                                                      <option value="completed_exceeding">Concluir c/ Sobra</option>
                                                  </> 
                                              ) : ( 
                                                  <> 
                                                      <option value={lot.status}>{
                                                          lot.status === 'completed' ? 'Concluído' :
                                                          lot.status === 'completed_missing' ? 'Com Falta' :
                                                          'Com Sobra'
                                                      }</option>
                                                      <option value="ongoing">Reabrir</option>
                                                  </> 
                                              )}
                                          </select>}
                                          <div className="flex gap-2">
                                              <button onClick={()=>setModalState({type:'lotObservation', data:lot})} title="Observação">
                                                  <MessageSquare size={18} className={lot.observation ? 'text-blue-500 hover:text-blue-400' : 'text-gray-500 hover:text-blue-400'}/>
                                              </button>
                                              {permissions.MANAGE_LOTS && <button onClick={()=>handleStartEditLot(lot)} title="Editar Lote"><Edit size={18} className="text-yellow-500 hover:text-yellow-400"/></button>}
                                              {permissions.MANAGE_LOTS && <button onClick={()=>handleDeleteLot(lot.id)} title="Excluir Lote"><Trash2 size={18} className="text-red-500 hover:text-red-400"/></button>}
                                          </div>
                                      </div>
                                  </div>
                                  <div className="mt-2">
                                      <div className="flex justify-between text-sm mb-1 items-center">
                                          <span>Progresso</span>
                                          {editingLotId === lot.id ? (
                                              <div className="flex items-center gap-2 flex-wrap">
                                                  <span>{lot.produced||0} / </span>
                                                  <input type="number" value={editingLotData.target} onChange={e=>setEditingLotData({...editingLotData,target:e.target.value})} className="p-1 w-24"/>
                                                  <input type="text" value={editingLotData.customName} onChange={e=>setEditingLotData({...editingLotData,customName:e.target.value})} className="p-1 w-32"/>
                                                  <button onClick={()=>handleSaveLotEdit(lot.id)}><Save size={16}/></button><button onClick={()=>setEditingLotId(null)}><XCircle size={16}/></button>
                                              </div>
                                          ) : (<span>{lot.produced||0} / {lot.target||0}</span>)}
                                      </div>
                                      <div className="w-full bg-gray-200 dark:bg-gray-600 h-2.5 rounded-full"><div className="bg-blue-600 h-2.5 rounded-full" style={{width: `${((lot.produced||0)/(lot.target||1))*100}%`}}></div></div>
                                  </div>
                              </div>
                          )})}
                      </div>
                  </section>

 
                  <section className="bg-white dark:bg-gray-900 p-6 rounded-2xl shadow-lg">
                      <h2 className="text-xl font-semibold mb-4 flex items-center"><Package className="mr-2 text-blue-500"/> Gerenciamento de Produtos</h2>
                      {isTraveteDashboard ? (
                          <div className="grid grid-cols-1 lg:grid-cols-2 gap-8">
                              {permissions.MANAGE_PRODUCTS && (
                                  <div className="space-y-4">
                                      <h3 className="text-lg font-medium">Cadastrar Produto Base</h3>
                                      <form onSubmit={handleAddProduct} className="space-y-4">
                                          <div>
                                              <label htmlFor="travete-base-name">Nome do Produto Base</label>
                                              <input
                                                  id="travete-base-name"
                                                  type="text"
                                                  value={traveteProductForm.baseName}
                                                  onChange={(e) => setTraveteProductForm(prev => ({ ...prev, baseName: e.target.value }))}
                                                  required
                                                  className="w-full p-2 rounded-md bg-gray-100 dark:bg-gray-700"
                                              />
                                          </div>
                                          <div className="space-y-3">
                                              <span className="text-sm font-semibold text-gray-700 dark:text-gray-200">Variações e Tempos</span>
                                              <div className="grid grid-cols-1 md:grid-cols-3 gap-4">
                                                  <div className="space-y-2">
                                                      <label className="flex items-center gap-2 text-sm font-medium">
                                                          <input
                                                              type="checkbox"
                                                              checked={traveteProductForm.createTwoNeedle}
                                                              onChange={(e) => handleTraveteVariationToggle('createTwoNeedle', e.target.checked)}
                                                          />
                                                          Travete 2 Agulhas
                                                      </label>
                                                      <input
                                                          type="number"
                                                          step="0.01"
                                                          min="0"
                                                          value={traveteProductForm.baseTime}
                                                          onChange={(e) => handleTraveteBaseTimeChange(e.target.value)}
                                                          className="w-full p-2 rounded-md bg-gray-100 dark:bg-gray-700"
                                                          placeholder="Tempo (min)"
                                                          required={traveteProductForm.createTwoNeedle}
                                                      />
                                                  </div>
                                                  <div className="space-y-2">
                                                      <label className="flex items-center gap-2 text-sm font-medium">
                                                          <input
                                                              type="checkbox"
                                                              checked={traveteProductForm.createOneNeedle}
                                                              onChange={(e) => handleTraveteVariationToggle('createOneNeedle', e.target.checked)}
                                                          />
                                                          Travete 1 Agulha
                                                      </label>
                                                      <input
                                                          type="number"
                                                          step="0.01"
                                                          min="0"
                                                          value={traveteProductForm.oneNeedleTime}
                                                          onChange={(e) => handleTraveteVariationTimeChange('oneNeedleTime', e.target.value)}
                                                          onBlur={() => handleTraveteVariationTimeBlur('oneNeedleTime')}
                                                          className={`w-full p-2 rounded-md bg-gray-100 dark:bg-gray-700 ${!traveteProductForm.createOneNeedle ? 'opacity-60' : ''}`}
                                                          placeholder="Tempo (min)"
                                                          required={traveteProductForm.createOneNeedle}
                                                          disabled={!traveteProductForm.createOneNeedle}
                                                      />
                                                  </div>
                                                  <div className="space-y-2">
                                                      <label className="flex items-center gap-2 text-sm font-medium">
                                                          <input
                                                              type="checkbox"
                                                              checked={traveteProductForm.createConventional}
                                                              onChange={(e) => handleTraveteVariationToggle('createConventional', e.target.checked)}
                                                          />
                                                          Travete Convencional
                                                      </label>
                                                      <input
                                                          type="number"
                                                          step="0.01"
                                                          min="0"
                                                          value={traveteProductForm.conventionalTime}
                                                          onChange={(e) => handleTraveteVariationTimeChange('conventionalTime', e.target.value)}
                                                          onBlur={() => handleTraveteVariationTimeBlur('conventionalTime')}
                                                          className={`w-full p-2 rounded-md bg-gray-100 dark:bg-gray-700 ${!traveteProductForm.createConventional ? 'opacity-60' : ''}`}
                                                          placeholder="Tempo (min)"
                                                          required={traveteProductForm.createConventional}
                                                          disabled={!traveteProductForm.createConventional}
                                                      />
                                                  </div>
                                              </div>
                                          </div>
                                          <button type="submit" className="w-full h-10 bg-green-600 text-white rounded-md hover:bg-green-700">Salvar</button>
                                      </form>
                                      <p className="text-xs text-gray-500 dark:text-gray-400">Escolha quais variações criar e ajuste os tempos caso precise personalizar algum cenário específico.</p>
                                  </div>
                              )}
                              <div className={!permissions.MANAGE_PRODUCTS ? 'lg:col-span-2' : ''}>
                                  <h3 className="text-lg font-medium mb-4">Produtos Base e Variações ({traveteGroupedProducts.length})</h3>
                                  <div className="space-y-4 max-h-72 overflow-y-auto pr-2">
                                      {traveteGroupedProducts.length > 0 ? (
                                          traveteGroupedProducts.map(group => (
                                              <div key={group.baseId} className="border border-gray-200 dark:border-gray-700 rounded-xl p-4 bg-gray-50 dark:bg-gray-800/40 space-y-3">
                                                  <div className="flex items-center justify-between">
                                                      <h4 className="text-lg font-semibold">{group.baseName}</h4>
                                                      <span className="text-xs uppercase tracking-wide text-gray-500">{group.variations.length} variações</span>
                                                  </div>
                                                  <table className="w-full text-sm">
                                                      <thead className="text-left text-xs uppercase tracking-wide text-gray-500 dark:text-gray-400">
                                                          <tr>
                                                              <th className="pb-1">Máquina</th>
                                                              <th className="pb-1">Produto</th>
                                                              <th className="pb-1">Tempo Atual</th>
                                                              <th className="pb-1">Criado Por</th>
                                                              <th className="pb-1">Última Edição</th>
                                                              {permissions.MANAGE_PRODUCTS && <th className="pb-1 text-center">Ações</th>}
                                                          </tr>
                                                      </thead>
                                                      <tbody className="divide-y divide-gray-200 dark:divide-gray-700">
                                                          {group.variations.map(variation => {
                                                              const history = variation.standardTimeHistory || [];
                                                              const latest = history[history.length - 1] || {};
                                                              const createdBy = variation.createdBy?.email || '--';
                                                              const editedBy = variation.lastEditedBy?.email || createdBy;
                                                              const isEditing = editingProductId === variation.id;
                                                              return (
                                                                  <tr key={variation.id} className="text-sm">
                                                                      <td className="py-2">{variation.machineType || '-'}</td>
                                                                      {isEditing ? (
                                                                          <>
                                                                              <td className="py-2">
                                                                                  <input
                                                                                      type="text"
                                                                                      value={editingProductData.name}
                                                                                      onChange={(e) => setEditingProductData(prev => ({ ...prev, name: e.target.value }))}
                                                                                      className="w-full p-1 rounded bg-gray-100 dark:bg-gray-600"
                                                                                  />
                                                                              </td>
                                                                              <td className="py-2">
                                                                                  <input
                                                                                      type="number"
                                                                                      step="0.01"
                                                                                      value={editingProductData.standardTime}
                                                                                      onChange={(e) => setEditingProductData(prev => ({ ...prev, standardTime: e.target.value }))}
                                                                                      className="w-full p-1 rounded bg-gray-100 dark:bg-gray-600"
                                                                                  />
                                                                              </td>
                                                                              <td className="py-2" colSpan={2}></td>
                                                                          </>
                                                                      ) : (
                                                                          <>
                                                                              <td className="py-2">{variation.name}</td>
                                                                              <td className="py-2">{latest.time ? `${latest.time} min` : 'N/A'}</td>
                                                                              <td className="py-2 text-xs truncate">{createdBy}</td>
                                                                              <td className="py-2 text-xs truncate">{editedBy}</td>
                                                                          </>
                                                                      )}
                                                                      {permissions.MANAGE_PRODUCTS && (
                                                                          <td className="py-2">
                                                                              <div className="flex gap-2 justify-center">
                                                                                  {isEditing ? (
                                                                                      <>
                                                                                          <button onClick={() => handleSaveProduct(variation.id)} title="Salvar"><Save size={18} className="text-green-500" /></button>
                                                                                          <button onClick={() => setEditingProductId(null)} title="Cancelar"><XCircle size={18} className="text-gray-500" /></button>
                                                                                      </>
                                                                                  ) : (
                                                                                      <>
                                                                                          <button onClick={() => handleStartEditProduct(variation)} title="Editar"><Edit size={18} className="text-yellow-500 hover:text-yellow-400" /></button>
                                                                                          <button onClick={() => handleDeleteProduct(variation.id)} title="Excluir"><Trash2 size={18} className="text-red-500 hover:text-red-400" /></button>
                                                                                      </>
                                                                                  )}
                                                                              </div>
                                                                          </td>
                                                                      )}
                                                                  </tr>
                                                              );
                                                          })}
                                                      </tbody>
                                                  </table>
                                              </div>
                                          ))
                                      ) : (
                                          <p>Nenhum produto cadastrado.</p>
                                      )}
                                  </div>
                              </div>
                          </div>
                      ) : (
                          <div className="grid grid-cols-1 lg:grid-cols-2 gap-8">
                           {permissions.MANAGE_PRODUCTS && <div>
                               <h3 className="text-lg font-medium mb-4">Cadastrar Novo Produto</h3>
                               <form onSubmit={handleAddProduct} className="space-y-3">
                                   <div><label htmlFor="newProductName">Nome</label><input type="text" id="newProductName" value={newProduct.name} onChange={e=>setNewProduct({...newProduct,name:e.target.value})} required className="w-full p-2 rounded-md bg-gray-100 dark:bg-gray-700"/></div>
                                   <div><label htmlFor="newProductTime">Tempo Padrão (min)</label><input type="number" id="newProductTime" value={newProduct.standardTime} onChange={e=>setNewProduct({...newProduct,standardTime:e.target.value})} step="0.01" required className="w-full p-2 rounded-md bg-gray-100 dark:bg-gray-700"/></div>
                                   <button type="submit" className="w-full h-10 bg-green-600 text-white rounded-md">Salvar</button>
                               </form>
                           </div>}
                           <div className={!permissions.MANAGE_PRODUCTS ? 'lg:col-span-2' : ''}>
                               <h3 className="text-lg font-medium mb-4">Produtos Cadastrados ({products.length})</h3>
                               <div className="overflow-auto max-h-60 rounded-lg border dark:border-gray-700">
                                   <table className="w-full text-left">
                                        <thead className="bg-gray-100 dark:bg-gray-700"><tr>
                                          <th className="p-3">Nome/Código</th>
                                          <th className="p-3">Tempo Padrão (na data)</th>
                                          <th className="p-3">Criado Por</th>
                                          <th className="p-3">Última Edição</th>
                                          {permissions.MANAGE_PRODUCTS && <th className="p-3 text-center">Ações</th>}
                                       </tr></thead>
                                       <tbody className="divide-y divide-gray-200 dark:divide-gray-600">
{[...products].sort((a, b) => a.name.localeCompare(b.name)).map(p => {
    const history = p.standardTimeHistory || [];
    const currentTime = history.length > 0 ? history[history.length - 1].time : 'N/A';

    const targetDateEnd = new Date(selectedDate);
    targetDateEnd.setHours(23, 59, 59, 999);
    const historicalEntry = history.filter(h => new Date(h.effectiveDate) <= targetDateEnd).pop();

    const didExistOnDate = !!historicalEntry;
    const historicalTime = historicalEntry ? historicalEntry.time : 'N/A';

    return (
    <tr key={p.id} className={!didExistOnDate ? 'bg-red-50 dark:bg-red-900/20' : ''}>
        {editingProductId === p.id ? (
            <>
                <td className="p-2"><input type="text" value={editingProductData.name} onChange={e => setEditingProductData({ ...editingProductData, name: e.target.value })} className="w-full p-1 rounded bg-gray-100 dark:bg-gray-600" /></td>
                <td className="p-2"><input type="number" step="0.01" value={editingProductData.standardTime} onChange={e => setEditingProductData({ ...editingProductData, standardTime: e.target.value })} className="w-full p-1 rounded bg-gray-100 dark:bg-gray-600" /></td>
                <td colSpan="2"></td>
                {permissions.MANAGE_PRODUCTS && <td className="p-3">
                    <div className="flex gap-2 justify-center">
                        <button onClick={() => handleSaveProduct(p.id)} title="Salvar"><Save size={18} className="text-green-500" /></button>
                        <button onClick={() => setEditingProductId(null)} title="Cancelar"><XCircle size={18} className="text-gray-500" /></button>
                    </div>
                </td>}
            </>
        ) : (
            <>
                <td className={`p-3 font-semibold ${!didExistOnDate ? 'text-red-500' : ''}`}>{p.name}{!didExistOnDate && ' (Não existia)'}</td>
                <td className="p-3">
                    {historicalTime} min
                    {didExistOnDate && currentTime !== historicalTime && <span className="text-xs text-gray-500 ml-2">(Atual: {currentTime} min)</span>}
                </td>
                <td className="p-3 text-xs truncate">{p.createdBy?.email}</td>
                <td className="p-3 text-xs truncate">{p.lastEditedBy?.email}</td>
                {permissions.MANAGE_PRODUCTS && <td className="p-3">
                    <div className="flex gap-2 justify-center">
                        <button onClick={() => handleStartEditProduct(p)} title="Editar"><Edit size={18} className="text-yellow-500 hover:text-yellow-400" /></button>
                        <button onClick={() => handleDeleteProduct(p.id)} title="Excluir"><Trash2 size={18} className="text-red-500 hover:text-red-400" /></button>
                    </div>
                </td>}
            </>
        )}
    </tr>
)})}
</tbody>
                                   </table>
                               </div>
                           </div>
                       </div>
                   )}
                  </section>

                   
                 {permissions.VIEW_TRASH && <section className="bg-white dark:bg-gray-900 p-6 rounded-2xl shadow-lg mt-8">
                     <h2 className="text-xl font-semibold mb-4 flex items-center"><Trash2 className="mr-2 text-red-500"/> Lixeira</h2>
                     <div className="space-y-4 max-h-96 overflow-y-auto pr-2">
                         {trashItems.filter(item => item.dashboardId === currentDashboard.id).length > 0 
                             ? trashItems.filter(item => item.dashboardId === currentDashboard.id).map(item=>(
                                 <TrashItemDisplay 
                                     key={item.id} 
                                     item={item} 
                                     products={products} 
                                     user={user} 
                                     onRestore={handleRestoreItem} 
                                     canRestore={permissions.RESTORE_TRASH} 
                                 />
                               )) 
                             : <p>Lixeira vazia.</p>}
                     </div>
                 </section>}
            </main>
        </div>
    );
};


const FullScreenAlert = ({ isOpen }) => {
    if (!isOpen) return null;

    return (
        <div className="fixed inset-0 bg-black bg-opacity-70 flex flex-col justify-center items-center z-[100] text-white animate-pulse">
            <span className="text-9xl" role="img" aria-label="Alerta">⚠️</span>
            <h1 className="text-6xl font-extrabold mt-4 text-red-500">EFICIÊNCIA ABAIXO DO ESPERADO!</h1>
        </div>
    );
};


const TvModeDisplay = ({ tvOptions, stopTvMode, dashboards }) => {
    const [theme] = useState(() => localStorage.getItem('theme') || 'dark');
    const [transitioning, setTransitioning] = useState(false);
    useEffect(() => { document.documentElement.classList.toggle('dark', theme === 'dark'); }, [theme]);

    const isCarousel = typeof tvOptions === 'object';
    const initialDashboardId = isCarousel ? tvOptions.dashboardIds[0] : tvOptions;

    const [currentDashboardId, setCurrentDashboardId] = useState(initialDashboardId);
    
    const [showFullScreenAlert, setShowFullScreenAlert] = useState(false);

    const changeDashboard = useCallback((newId) => {
        setTransitioning(true);
        setTimeout(() => {
            setCurrentDashboardId(newId);
            setTransitioning(false);
        }, 300);
    }, []);

    useEffect(() => {
        if (!isCarousel || tvOptions.dashboardIds.length <= 1) return;
        
        const interval = setInterval(() => {
            const currentIndex = tvOptions.dashboardIds.indexOf(currentDashboardId);
            const nextIndex = (currentIndex + 1) % tvOptions.dashboardIds.length;
            changeDashboard(tvOptions.dashboardIds[nextIndex]);
        }, tvOptions.interval);

        return () => clearInterval(interval);
    }, [tvOptions, isCarousel, currentDashboardId, changeDashboard]);

    const currentDashboard = useMemo(() => dashboards.find(d => d.id === currentDashboardId), [currentDashboardId, dashboards]);
    const isTraveteDashboard = currentDashboard?.id === 'travete';
    
    const [products, setProducts] = useState([]);
    const [allProductionData, setAllProductionData] = useState({});
    const [previewData, setPreviewData] = useState(null);

    useEffect(() => {
        if (!currentDashboard) return;

        const unsubProducts = onSnapshot(query(collection(db, `dashboards/${currentDashboard.id}/products`)), snap => {
            setProducts(snap.docs.map(d => d.data()));
        });
        
        const unsubProdData = onSnapshot(doc(db, `dashboards/${currentDashboard.id}/productionData`, "data"), snap => {
            setAllProductionData(snap.exists() ? snap.data() : {});
        });

        const unsubPreview = onSnapshot(doc(db, `dashboards/${currentDashboard.id}/previews/live`), (doc) => {
            if (doc.exists()) {
                setPreviewData(doc.data());
            } else {
                setPreviewData(null);
            }
        });

        return () => {
            unsubProducts();
            unsubProdData();
            unsubPreview();
        };

    }, [currentDashboard]);

    
    const [selectedDate, setSelectedDate] = useState(() => {
        const initial = new Date();
        initial.setHours(0, 0, 0, 0);
        return initial;
    });

    const handlePrevDay = useCallback(() => {
        setSelectedDate(prev => {
            const next = new Date(prev);
            next.setDate(prev.getDate() - 1);
            return next;
        });
    }, []);

    const handleNextDay = useCallback(() => {
        setSelectedDate(prev => {
            const next = new Date(prev);
            next.setDate(prev.getDate() + 1);
            return next;
        });
    }, []);

    const selectedDateLabel = useMemo(() => selectedDate.toLocaleDateString('pt-BR'), [selectedDate]);

    const isTodaySelected = useMemo(() => {
        const todayReference = new Date();
        todayReference.setHours(0, 0, 0, 0);
        return selectedDate.toDateString() === todayReference.toDateString();
    }, [selectedDate]);

    const productsForSelectedDate = useMemo(() => {
        const targetDate = new Date(selectedDate);
        targetDate.setHours(23, 59, 59, 999);

        return products
            .map(p => {
                if (!p.standardTimeHistory || p.standardTimeHistory.length === 0) return null;
                const validTimeEntry = p.standardTimeHistory.filter(h => new Date(h.effectiveDate) <= targetDate).pop();
                if (!validTimeEntry) return null;
                return { ...p, standardTime: validTimeEntry.time };
            })
            .filter(Boolean);
    }, [products, selectedDate]);

    const dateKey = selectedDate.toISOString().slice(0, 10);
    const productionData = useMemo(() => allProductionData[dateKey] || [], [allProductionData, dateKey]);

    const productMapForSelectedDate = useMemo(() => new Map(productsForSelectedDate.map(p => [p.id, p])), [productsForSelectedDate]);

    const processedData = useMemo(() => {
        if (isTraveteDashboard || !productionData || productionData.length === 0) return [];
        let cumulativeProduction = 0, cumulativeGoal = 0, cumulativeEfficiencySum = 0;
        return [...productionData].sort((a,b)=>(a.period||"").localeCompare(b.period||"")).map((item, index) => {
            let totalTimeValue = 0, totalProducedInPeriod = 0;
            const producedForDisplay = (item.productionDetails || []).map(d => `${d.produced || 0}`).join(' / ');
            (item.productionDetails || []).forEach(detail => {
                const product = productMapForSelectedDate.get(detail.productId);
                if (product?.standardTime) {
                    totalTimeValue += (detail.produced || 0) * product.standardTime;
                    totalProducedInPeriod += (detail.produced || 0);
                }
            });
            const totalAvailableTime = (item.people || 0) * (item.availableTime || 0);
            const efficiency = totalAvailableTime > 0 ? parseFloat(((totalTimeValue / totalAvailableTime) * 100).toFixed(2)) : 0;
            const goalSegments = splitGoalSegments(item.goalDisplay || '');
            const numericGoal = sumGoalDisplay(item.goalDisplay || '');
            const goalForDisplay = joinGoalSegments(goalSegments);
            cumulativeProduction += totalProducedInPeriod;
            cumulativeGoal += numericGoal;
            cumulativeEfficiencySum += efficiency;
            const cumulativeEfficiency = parseFloat((cumulativeEfficiencySum / (index + 1)).toFixed(2));
            return { ...item, produced:totalProducedInPeriod, goal:numericGoal, goalForDisplay, producedForDisplay, efficiency, cumulativeProduction, cumulativeGoal, cumulativeEfficiency };
        });
    }, [isTraveteDashboard, productionData, productMapForSelectedDate]);

    const traveteProcessedData = useMemo(() => {
        if (!isTraveteDashboard || !productionData || productionData.length === 0) return [];

        let cumulativeMeta = [];
        let cumulativeProduction = [];
        let cumulativeEfficiencySum = [];
        let cumulativeEntryCounts = [];

        return [...productionData]
            .sort((a, b) => (a.period || "").localeCompare(b.period || ""))
            .map((entry) => {
                const availableTime = parseFloat(entry.availableTime) || 0;

                const storedGoalBlocks = Array.isArray(entry.traveteGoalBlocks) ? entry.traveteGoalBlocks : null;
                const storedLotBlocks = Array.isArray(entry.traveteLotBlocks) ? entry.traveteLotBlocks : null;
                const entryGoalSegments = splitTraveteGoalSegments(entry.goalDisplay || '');

                const employees = (entry.employeeEntries || []).map((emp, empIndex) => {
<<<<<<< HEAD
                    const productsArray = getEmployeeProducts(emp);
                    const producedValue = sumProducedQuantities(productsArray, emp.produced);
                    const firstProduct = findFirstProductDetail(productsArray, emp);
                    const { product } = resolveProductReference(emp, firstProduct, productMapForSelectedDate);
                    const standardTime = resolveEmployeeStandardTime(emp, firstProduct, product);
                    const meta = computeMetaFromStandardTime(standardTime, availableTime);
                    const efficiency = computeEfficiencyPercentage(producedValue, standardTime, availableTime);
=======
                    const productsArray = Array.isArray(emp.products) && emp.products.length > 0
                        ? emp.products
                        : (emp.productionDetails || []);
                    const producedFromProducts = productsArray.reduce((sum, detail) => sum + (parseInt(detail.produced, 10) || 0), 0);
                    const producedValue = producedFromProducts || (emp.produced !== undefined ? parseInt(emp.produced, 10) || 0 : 0);
                    const firstProduct = productsArray.find(detail => detail.productId) || (emp.productionDetails || [])[0] || null;
                    const productId = firstProduct?.productId || emp.productId || '';
                    const product = productMapForSelectedDate.get(productId);
                    const parsedStandardTime = parseFloat(emp.standardTime);
                    const fallbackStandardTimeRaw = firstProduct?.standardTime !== undefined
                        ? parseFloat(firstProduct.standardTime)
                        : (product?.standardTime || 0);
                    const fallbackStandardTime = (!Number.isNaN(fallbackStandardTimeRaw) && fallbackStandardTimeRaw > 0)
                        ? fallbackStandardTimeRaw
                        : 0;
                    const standardTime = (!Number.isNaN(parsedStandardTime) && parsedStandardTime > 0)
                        ? parsedStandardTime
                        : fallbackStandardTime;
                    const meta = (standardTime > 0 && availableTime > 0) ? Math.round(availableTime / standardTime) : 0;
                    const efficiency = (standardTime > 0 && availableTime > 0 && producedValue > 0)
                        ? parseFloat((((producedValue * standardTime) / availableTime) * 100).toFixed(2))
                        : 0;
>>>>>>> 7d9ac606

                    cumulativeMeta[empIndex] = (cumulativeMeta[empIndex] || 0) + meta;
                    cumulativeProduction[empIndex] = (cumulativeProduction[empIndex] || 0) + producedValue;
                    cumulativeEfficiencySum[empIndex] = (cumulativeEfficiencySum[empIndex] || 0) + efficiency;
                    cumulativeEntryCounts[empIndex] = (cumulativeEntryCounts[empIndex] || 0) + 1;

                    const entriesCount = cumulativeEntryCounts[empIndex] || 1;
                    const cumulativeEfficiency = parseFloat(((cumulativeEfficiencySum[empIndex] || 0) / entriesCount).toFixed(2));
<<<<<<< HEAD
                    const productNames = buildProductNames(productsArray, productMapForSelectedDate);
=======
                    const productNames = productsArray
                        .map(detail => {
                            const detailProduct = productMapForSelectedDate.get(detail.productId);
                            return detailProduct?.name || null;
                        })
                        .filter(Boolean)
                        .join(' / ');
>>>>>>> 7d9ac606

                    const goalBlock = storedGoalBlocks?.[empIndex] || null;
                    const lotBlock = storedLotBlocks?.[empIndex] || null;
                    const entryGoalDisplay = entryGoalSegments[empIndex] || '';
<<<<<<< HEAD
                    const fallbackGoalDisplay = entryGoalDisplay || (meta > 0 ? meta.toLocaleString('pt-BR') : '-');
                    const goalDisplayForEmployee = formatGoalBlockDisplay(goalBlock, fallbackGoalDisplay, meta);

                    const lotFallbackLabel = (productNames || product?.name) ? (productNames || product?.name) : '-';
                    const lotDisplayForEmployee = formatTraveteLotDisplay(lotBlock, lotFallbackLabel);

                    const producedSegments = buildNumericSegments(productsArray);
                    const producedDisplay = formatSegmentedNumbers(producedSegments, producedValue);
=======
                    const goalBlockCurrent = goalBlock ? Number(goalBlock.current || 0) : meta;
                    const goalBlockNext = goalBlock ? Number(goalBlock.next || 0) : 0;
                    const goalBlockShowNext = goalBlock ? Boolean(goalBlock.showNext) && (goalBlock.next !== undefined && goalBlock.next !== null) : false;
                    const goalDisplayForEmployee = goalBlock
                        ? (() => {
                            const currentLabel = goalBlockCurrent > 0 ? goalBlockCurrent.toLocaleString('pt-BR') : '0';
                            const nextLabel = goalBlockShowNext
                                ? (goalBlockNext > 0 ? goalBlockNext.toLocaleString('pt-BR') : currentLabel)
                                : '';
                            if (goalBlockShowNext && nextLabel) return `${currentLabel}/${nextLabel}`;
                            if (goalBlockCurrent > 0) return currentLabel;
                            return '-';
                        })()
                        : (entryGoalDisplay || (meta > 0 ? meta.toLocaleString('pt-BR') : '-'));

                    const lotDisplayForEmployee = lotBlock
                        ? (() => {
                            const suffix = (lotBlock.machineType || '').replace(/^Travete\s*/i, '').trim();
                            const currentLabel = lotBlock.current
                                ? `${lotBlock.current}${suffix ? ` - ${suffix}` : ''}`
                                : '';
                            const nextLabel = lotBlock.next || '';
                            if (currentLabel) {
                                return nextLabel ? `${currentLabel}/${nextLabel}` : currentLabel;
                            }
                            return nextLabel || '-';
                        })()
                        : ((productNames || product?.name) ? (productNames || product?.name) : '-');

                    const producedSegments = productsArray.map(detail => {
                        const producedNumeric = parseInt(detail.produced, 10);
                        return Number.isNaN(producedNumeric) ? 0 : producedNumeric;
                    });
                    const sanitizedProducedSegments = producedSegments.filter((value, idx) => (idx === 0) || value > 0);
                    const producedDisplay = sanitizedProducedSegments.length > 0
                        ? sanitizedProducedSegments.map(value => value.toLocaleString('pt-BR')).join(' / ')
                        : producedValue.toLocaleString('pt-BR');
>>>>>>> 7d9ac606

                    return {
                        ...emp,
                        produced: producedValue,
                        producedDisplay,
                        standardTime,
                        meta,
                        efficiency,
                        cumulativeMeta: cumulativeMeta[empIndex] || 0,
                        cumulativeProduced: cumulativeProduction[empIndex] || 0,
                        cumulativeEfficiency,
                        productName: productNames || product?.name || '',
                        metaDisplay: goalDisplayForEmployee,
                        lotDisplay: lotDisplayForEmployee,
                    };
                });

                return {
                    ...entry,
                    employees,
                };
            });
    }, [isTraveteDashboard, productionData, productMapForSelectedDate]);
 useMemo(() => {
        if (!isTraveteDashboard || !productionData || productionData.length === 0) return [];

        let cumulativeMeta = [];
        let cumulativeProduction = [];
        let cumulativeEfficiencySum = [];
        let cumulativeEntryCounts = [];

        return [...productionData]
            .sort((a, b) => (a.period || "").localeCompare(b.period || ""))
            .map((entry) => {
                const availableTime = parseFloat(entry.availableTime) || 0;

                const storedGoalBlocks = Array.isArray(entry.traveteGoalBlocks) ? entry.traveteGoalBlocks : null;
                const storedLotBlocks = Array.isArray(entry.traveteLotBlocks) ? entry.traveteLotBlocks : null;

                const employees = (entry.employeeEntries || []).map((emp, empIndex) => {
<<<<<<< HEAD
                    const productsArray = getEmployeeProducts(emp);
                    const producedValue = sumProducedQuantities(productsArray, emp.produced);
                    const firstProduct = findFirstProductDetail(productsArray, emp);
                    const { product } = resolveProductReference(emp, firstProduct, productMapForSelectedDate);
                    const standardTime = resolveEmployeeStandardTime(emp, firstProduct, product);
                    const meta = computeMetaFromStandardTime(standardTime, availableTime);
                    const efficiency = computeEfficiencyPercentage(producedValue, standardTime, availableTime);
=======
                    const productsArray = Array.isArray(emp.products) && emp.products.length > 0
                        ? emp.products
                        : (emp.productionDetails || []);
                    const producedFromProducts = productsArray.reduce((sum, detail) => sum + (parseInt(detail.produced, 10) || 0), 0);
                    const producedValue = producedFromProducts || (emp.produced !== undefined ? parseInt(emp.produced, 10) || 0 : 0);
                    const firstProduct = productsArray.find(detail => detail.productId) || (emp.productionDetails || [])[0] || null;
                    const productId = firstProduct?.productId || emp.productId || '';
                    const product = productMapForSelectedDate.get(productId);
                    const parsedStandardTime = parseFloat(emp.standardTime);
                    const fallbackStandardTimeRaw = firstProduct?.standardTime !== undefined
                        ? parseFloat(firstProduct.standardTime)
                        : (product?.standardTime || 0);
                    const fallbackStandardTime = (!Number.isNaN(fallbackStandardTimeRaw) && fallbackStandardTimeRaw > 0)
                        ? fallbackStandardTimeRaw
                        : 0;
                    const standardTime = (!Number.isNaN(parsedStandardTime) && parsedStandardTime > 0)
                        ? parsedStandardTime
                        : fallbackStandardTime;
                    const meta = (standardTime > 0 && availableTime > 0) ? Math.round(availableTime / standardTime) : 0;
                    const efficiency = (standardTime > 0 && availableTime > 0 && producedValue > 0)
                        ? parseFloat((((producedValue * standardTime) / availableTime) * 100).toFixed(2))
                        : 0;
>>>>>>> 7d9ac606

                    cumulativeMeta[empIndex] = (cumulativeMeta[empIndex] || 0) + meta;
                    cumulativeProduction[empIndex] = (cumulativeProduction[empIndex] || 0) + producedValue;
                    cumulativeEfficiencySum[empIndex] = (cumulativeEfficiencySum[empIndex] || 0) + efficiency;
                    cumulativeEntryCounts[empIndex] = (cumulativeEntryCounts[empIndex] || 0) + 1;

                    const entriesCount = cumulativeEntryCounts[empIndex] || 1;
                    const cumulativeEfficiency = parseFloat(((cumulativeEfficiencySum[empIndex] || 0) / entriesCount).toFixed(2));
<<<<<<< HEAD
                    const productNames = buildProductNames(productsArray, productMapForSelectedDate);

                    const goalBlock = storedGoalBlocks?.[empIndex] || null;
                    const lotBlock = storedLotBlocks?.[empIndex] || null;
                    const fallbackGoalDisplay = meta > 0 ? meta.toLocaleString('pt-BR') : '-';
                    const goalDisplayForEmployee = formatGoalBlockDisplay(goalBlock, fallbackGoalDisplay, meta);

                    const lotFallbackLabel = (productNames || product?.name) ? (productNames || product?.name) : '-';
                    const lotDisplayForEmployee = formatTraveteLotDisplay(lotBlock, lotFallbackLabel);
=======
                    const productNames = productsArray
                        .map(detail => {
                            const detailProduct = productMapForSelectedDate.get(detail.productId);
                            return detailProduct?.name || null;
                        })
                        .filter(Boolean)
                        .join(' / ');

                    const goalBlock = storedGoalBlocks?.[empIndex] || null;
                    const lotBlock = storedLotBlocks?.[empIndex] || null;
                    const goalBlockCurrent = goalBlock ? Number(goalBlock.current || 0) : meta;
                    const goalBlockNext = goalBlock ? Number(goalBlock.next || 0) : 0;
                    const goalBlockShowNext = goalBlock ? Boolean(goalBlock.showNext) && (goalBlock.next !== undefined && goalBlock.next !== null) : false;
                    const goalDisplayForEmployee = goalBlock
                        ? (() => {
                            const currentLabel = goalBlockCurrent > 0 ? goalBlockCurrent.toLocaleString('pt-BR') : '0';
                            const nextLabel = goalBlockShowNext
                                ? (goalBlockNext > 0 ? goalBlockNext.toLocaleString('pt-BR') : currentLabel)
                                : '';
                            if (goalBlockShowNext && nextLabel) return `${currentLabel}/${nextLabel}`;
                            if (goalBlockCurrent > 0) return currentLabel;
                            return '-';
                        })()
                        : (meta > 0 ? meta.toLocaleString('pt-BR') : '-');

                    const lotDisplayForEmployee = lotBlock
                        ? (() => {
                            const suffix = (lotBlock.machineType || '').replace(/^Travete\s*/i, '').trim();
                            const currentLabel = lotBlock.current
                                ? `${lotBlock.current}${suffix ? ` - ${suffix}` : ''}`
                                : '';
                            const nextLabel = lotBlock.next || '';
                            if (currentLabel) {
                                return nextLabel ? `${currentLabel}/${nextLabel}` : currentLabel;
                            }
                            return nextLabel || '-';
                        })()
                        : ((productNames || product?.name) ? (productNames || product?.name) : '-');
>>>>>>> 7d9ac606

                    return {
                        ...emp,
                        produced: producedValue,
                        standardTime,
                        meta,
                        efficiency,
                        cumulativeMeta: cumulativeMeta[empIndex] || 0,
                        cumulativeProduced: cumulativeProduction[empIndex] || 0,
                        cumulativeEfficiency,
                        productName: productNames || product?.name || '',
                        metaDisplay: goalDisplayForEmployee,
                        lotDisplay: lotDisplayForEmployee,
                    };
                });

                const metaBlockStrings = employees.length > 0
                    ? employees.map(emp => emp.metaDisplay || '-')
                    : [];
                const goalDisplay = entry.goalDisplay || (metaBlockStrings.length > 0 ? metaBlockStrings.join(' // ') : '- // -');
                const lotBlockStrings = employees.length > 0
                    ? employees.map(emp => emp.lotDisplay || '-')
                    : [];
                const lotDisplay = entry.lotDisplay || (lotBlockStrings.length > 0 ? lotBlockStrings.join(' // ') : '- // -');

                const producedDisplay = employees.length > 0
                    ? employees.map(emp => (emp.produced || 0).toLocaleString('pt-BR')).join(' // ')
                    : '0 // 0';

                const efficiencyDisplay = employees.length > 0
                    ? employees.map(emp => `${Number(emp.efficiency || 0).toFixed(2)}%`).join(' // ')
                    : '0% // 0%';

                const cumulativeMetaDisplay = employees.length > 0
                    ? employees.map(emp => (emp.cumulativeMeta || 0).toLocaleString('pt-BR')).join(' // ')
                    : '0 // 0';

                const cumulativeProducedDisplay = employees.length > 0
                    ? employees.map(emp => (emp.cumulativeProduced || 0).toLocaleString('pt-BR')).join(' // ')
                    : '0 // 0';

                const cumulativeEfficiencyDisplay = employees.length > 0
                    ? employees.map(emp => `${Number(emp.cumulativeEfficiency || 0).toFixed(2)}%`).join(' // ')
                    : '0% // 0%';

                const totalMeta = employees.reduce((sum, emp) => sum + (emp.meta || 0), 0);
                const totalProduced = employees.reduce((sum, emp) => sum + (emp.produced || 0), 0);
                const totalEfficiency = employees.length > 0
                    ? parseFloat((employees.reduce((sum, emp) => sum + (emp.efficiency || 0), 0) / employees.length).toFixed(2))
                    : 0;
                const totalCumulativeMeta = employees.reduce((sum, emp) => sum + (emp.cumulativeMeta || 0), 0);
                const totalCumulativeProduced = employees.reduce((sum, emp) => sum + (emp.cumulativeProduced || 0), 0);
                const totalCumulativeEfficiency = employees.length > 0
                    ? parseFloat((employees.reduce((sum, emp) => sum + (emp.cumulativeEfficiency || 0), 0) / employees.length).toFixed(2))
                    : 0;

                return {
                    ...entry,
                    employees,
                    goalDisplay,
                    producedDisplay,
                    efficiencyDisplay,
                    cumulativeMetaDisplay,
                    cumulativeProducedDisplay,
                    cumulativeEfficiencyDisplay,
                    lotDisplay,
                    totalMeta,
                    totalProduced,
                    totalEfficiency,
                    totalCumulativeMeta,
                    totalCumulativeProduced,
                    totalCumulativeEfficiency,
                    goalForDisplay: goalDisplay,
                };
            });
    }, [isTraveteDashboard, productionData, productMapForSelectedDate]);

    const traveteDataByPeriod = useMemo(() => {
        if (!isTraveteDashboard) return {};
        return traveteProcessedData.reduce((acc, entry) => {
            if (entry?.period) {
                acc[entry.period] = entry;
            }
            return acc;
        }, {});
    }, [isTraveteDashboard, traveteProcessedData]);
    
    const prevProductionData = usePrevious(productionData);
    
    useEffect(() => {
        if (prevProductionData && productionData.length > prevProductionData.length) {
            if (isTraveteDashboard) {
                const newTraveteEntry = traveteProcessedData[traveteProcessedData.length - 1];
                const efficiencyToCheck = newTraveteEntry?.totalEfficiency ?? 0;
                if (newTraveteEntry && efficiencyToCheck < 65) {
                    setShowFullScreenAlert(true);
                }
            } else {
                const newEntry = processedData[processedData.length - 1];
                if (newEntry && newEntry.efficiency < 65) {
                    setShowFullScreenAlert(true);
                }
            }
        }
    }, [productionData, prevProductionData, processedData, traveteProcessedData, isTraveteDashboard]);

    useEffect(() => {
        if (showFullScreenAlert) {
            const timer = setTimeout(() => {
                setShowFullScreenAlert(false);
            }, 5000);
            return () => clearTimeout(timer);
        }
    }, [showFullScreenAlert]);


    const monthlySummary = useMemo(() => {
        const referenceDate = new Date(selectedDate);
        const year = referenceDate.getFullYear();
        const month = referenceDate.getMonth();

        if (isTraveteDashboard) {
            let totalMonthlyProduction = 0;
            let totalMonthlyGoal = 0;
            let totalDailyEfficiency = 0;
            let productiveDaysCount = 0;

            Object.keys(allProductionData).forEach(dateStr => {
                try {
                    const date = new Date(dateStr + "T00:00:00");
                    if (date.getFullYear() !== year || date.getMonth() !== month) return;

                    const productsForDateMap = new Map(products
                        .map(p => {
                            const validTimeEntry = p.standardTimeHistory?.filter(h => new Date(h.effectiveDate) <= date).pop();
                            if (!validTimeEntry) return null;
                            return [p.id, { ...p, standardTime: validTimeEntry.time }];
                        })
                        .filter(Boolean));

                    const dayData = allProductionData[dateStr];
                    if (!dayData || dayData.length === 0) return;

                    let dayMetaPerEmployee = [];
                    let dayProductionPerEmployee = [];
                    let dayEfficiencyPerEmployee = [];

                    dayData.forEach(entry => {
                        (entry.employeeEntries || []).forEach((emp, index) => {
                            const producedFromDetails = (emp.productionDetails || []).reduce((sum, detail) => sum + (detail.produced || 0), 0);
                            const produced = emp.produced !== undefined ? parseInt(emp.produced, 10) || 0 : producedFromDetails;
                            const product = productsForDateMap.get(emp.productId);
                            const standardTime = product?.standardTime || 0;
                            const availableTime = entry.availableTime || 0;
                            const meta = (standardTime > 0 && availableTime > 0) ? Math.round(availableTime / standardTime) : 0;
                            const efficiency = (standardTime > 0 && availableTime > 0 && produced > 0)
                                ? (produced * standardTime) / availableTime * 100
                                : 0;

                            dayMetaPerEmployee[index] = (dayMetaPerEmployee[index] || 0) + meta;
                            dayProductionPerEmployee[index] = (dayProductionPerEmployee[index] || 0) + produced;
                            dayEfficiencyPerEmployee[index] = (dayEfficiencyPerEmployee[index] || 0) + efficiency;
                        });
                    });

                    const employeesCount = Math.max(dayMetaPerEmployee.length, dayEfficiencyPerEmployee.length);
                    if (employeesCount > 0) {
                        productiveDaysCount++;
                        totalMonthlyGoal += dayMetaPerEmployee.reduce((sum, value) => sum + (value || 0), 0);
                        totalMonthlyProduction += dayProductionPerEmployee.reduce((sum, value) => sum + (value || 0), 0);
                        const dailyAverageEfficiency = dayEfficiencyPerEmployee.reduce((sum, value) => sum + (value || 0), 0) /
                            (employeesCount * (dayData.length || 1));
                        totalDailyEfficiency += dailyAverageEfficiency || 0;
                    }
                } catch (e) {
                    console.error("Data inválida no sumário mensal:", dateStr);
                }
            });

            const averageMonthlyEfficiency = productiveDaysCount > 0
                ? parseFloat((totalDailyEfficiency / productiveDaysCount).toFixed(2))
                : 0;

            return { totalProduction: totalMonthlyProduction, totalGoal: totalMonthlyGoal, averageEfficiency: averageMonthlyEfficiency };
        }

        let totalMonthlyProduction = 0, totalMonthlyGoal = 0, totalDailyAverageEfficiencies = 0, productiveDaysCount = 0;

        Object.keys(allProductionData).forEach(dateStr => {
            try {
                const date = new Date(dateStr + "T00:00:00");
                const productsForDateMap = new Map(products
                    .map(p => {
                        const validTimeEntry = p.standardTimeHistory?.filter(h => new Date(h.effectiveDate) <= date).pop();
                        if (!validTimeEntry) return null;
                        return [p.id, { ...p, standardTime: validTimeEntry.time }];
                    })
                    .filter(Boolean));
                if(date.getFullYear() === year && date.getMonth() === month) {
                    const dayData = allProductionData[dateStr];
                    if (dayData && dayData.length > 0) {
                        productiveDaysCount++;
                        let dailyProduction = 0, dailyGoal = 0, dailyEfficiencySum = 0;
                        dayData.forEach(item => {
                            let periodProduction = 0, totalTimeValue = 0;
                            (item.productionDetails || []).forEach(detail => {
                                periodProduction += (detail.produced || 0);
                                const product = productsForDateMap.get(detail.productId);
                                if (product?.standardTime) totalTimeValue += (detail.produced || 0) * product.standardTime;
                            });
                            if (item.goalDisplay) dailyGoal += sumGoalDisplay(item.goalDisplay);
                            dailyProduction += periodProduction;
                            const totalAvailableTime = (item.people || 0) * (item.availableTime || 0);
                            dailyEfficiencySum += totalAvailableTime > 0 ? (totalTimeValue / totalAvailableTime) * 100 : 0;
                        });
                        totalDailyAverageEfficiencies += dayData.length > 0 ? dailyEfficiencySum / dayData.length : 0;
                        totalMonthlyProduction += dailyProduction;
                        totalMonthlyGoal += dailyGoal;
                    }
                }
            } catch(e) { console.error("Data inválida no sumário mensal:", dateStr); }
        });
        const averageMonthlyEfficiency = productiveDaysCount > 0 ? parseFloat((totalDailyAverageEfficiencies / productiveDaysCount).toFixed(2)) : 0;
        return { totalProduction: totalMonthlyProduction, totalGoal: totalMonthlyGoal, averageEfficiency: averageMonthlyEfficiency };
    }, [isTraveteDashboard, allProductionData, selectedDate, products]);

    const handleNextDash = () => {
        const i = dashboards.findIndex(d=>d.id===currentDashboardId);
        const nextId = dashboards[(i+1)%dashboards.length].id;
        changeDashboard(nextId);
    };
    const handlePrevDash = () => {
        const i = dashboards.findIndex(d=>d.id===currentDashboardId);
        const prevId = dashboards[(i-1+dashboards.length)%dashboards.length].id;
        changeDashboard(prevId);
    };
    
    const renderTvTable = () => {
        if (isTraveteDashboard) {
            const getPeopleTimeValue = (period) => {
                const entry = traveteDataByPeriod[period];
                if (entry) {
                    const peopleCount = entry.employeeEntries?.length || entry.people || entry.employees?.length || 0;
                    const availableTime = entry.availableTime || 0;
                    return `${peopleCount} / ${availableTime} min`;
                }
                if (isTodaySelected && previewData && previewData.period === period) {
                    const peopleCount = previewData.people || (previewData.employeeEntries?.length || 0);
                    const availableTime = previewData.availableTime || 0;
                    return `${peopleCount} / ${availableTime} min`;
                }
                return '- / -';
            };

            const getAlteracaoValue = (period) => {
                const entry = traveteDataByPeriod[period];
                if (entry) {
                    if (entry.lotDisplay) {
                        return entry.lotDisplay;
                    }
                    if (entry.employees?.length) {
                        const names = entry.employees
                            .map(emp => emp.lotDisplay || emp.productName || '')
                            .filter(Boolean);
                        if (names.length) {
                            return names.join(' // ');
                        }
                    }
                }
                if (isTodaySelected && previewData && previewData.period === period) {
                    if (previewData.lotDisplayName) {
                        return previewData.lotDisplayName;
                    }
                    const previewNames = (previewData.employeeEntries || [])
                        .map(emp => {
                            const productLots = (emp.products || [])
                                .map(item => item.lotName || '')
                                .filter(Boolean)
                                .join(' / ');
                            if (productLots) return productLots;
                            return emp.machineType;
                        })
                        .filter(Boolean);
                    if (previewNames.length) {
                        return previewNames.join(' // ');
                    }
                }
                return '-';
            };

            const formatTraveteEmployeeProduction = (employee) => {
                const productDetails = Array.isArray(employee.products) && employee.products.length > 0
                    ? employee.products
                    : (employee.productionDetails || []);

                if (productDetails.length > 0) {
                    const producedSegments = productDetails.map(detail => parseInt(detail.produced, 10) || 0);
                    const sanitizedSegments = producedSegments.filter((value, idx) => (idx === 0) || value > 0);

                    if (sanitizedSegments.length > 1) {
                        return sanitizedSegments
                            .map(value => value.toLocaleString('pt-BR'))
                            .join(' / ');
                    }

                    if (sanitizedSegments.length === 1) {
                        return sanitizedSegments[0].toLocaleString('pt-BR');
                    }
                }

                const producedValue = employee.produced !== undefined
                    ? parseInt(employee.produced, 10) || 0
                    : 0;

                return producedValue.toLocaleString('pt-BR');
            };

            const joinTraveteEmployees = (entry, mapper, fallbackValue = '-') => {
                const employees = entry?.employees || [];
                if (employees.length === 0) {
                    return null;
                }

                const formattedValues = employees.map((employee, index) => {
                    const rawValue = mapper(employee, index);
                    if (rawValue === null || rawValue === undefined) {
                        return '';
                    }
                    if (typeof rawValue === 'number') {
                        return rawValue.toLocaleString('pt-BR');
                    }
                    return String(rawValue);
                });

                const hasContent = formattedValues.some(value => value !== '');
                if (!hasContent) {
                    if (fallbackValue === null) {
                        return null;
                    }
                    return employees.map(() => fallbackValue).join(' // ');
                }

                return formattedValues.map(value => (value === '' ? fallbackValue : value)).join(' // ');
            };

            const getTraveteCellContent = (period, rowKey) => {
                const entry = traveteDataByPeriod[period];
                if (entry) {
                    switch (rowKey) {
                        case 'goalDisplay': {
                            const directValue = entry.goalDisplay;
                            if (directValue) return directValue;
                            const fallback = joinTraveteEmployees(entry, (emp) => {
                                if (emp.metaDisplay) return emp.metaDisplay;
                                if (typeof emp.meta === 'number' && emp.meta > 0) {
                                    return emp.meta;
                                }
                                return null;
                            });
                            return fallback || '-';
                        }
                        case 'producedDisplay': {
                            const directValue = entry.producedDisplay;
                            if (directValue) return directValue;
                            const fallback = joinTraveteEmployees(entry, (emp) => {
                                if (emp.producedDisplay) return emp.producedDisplay;
                                return formatTraveteEmployeeProduction(emp);
                            }, '0');
                            return fallback || '0 // 0';
                        }
                        case 'efficiencyDisplay': {
                            const directValue = entry.efficiencyDisplay;
                            if (directValue) return directValue;
                            const fallback = joinTraveteEmployees(entry, (emp) => {
                                const raw = typeof emp.efficiency === 'number'
                                    ? emp.efficiency
                                    : parseFloat(emp.efficiency);
                                const value = Number.isFinite(raw) ? raw : 0;
                                return `${value.toFixed(2)}%`;
                            }, '0%');
                            return fallback || '0% // 0%';
                        }
                        case 'cumulativeMetaDisplay': {
                            const directValue = entry.cumulativeMetaDisplay;
                            if (directValue) return directValue;
                            const fallback = joinTraveteEmployees(entry, (emp) => {
                                const raw = typeof emp.cumulativeMeta === 'number'
                                    ? emp.cumulativeMeta
                                    : parseInt(emp.cumulativeMeta, 10);
                                const value = Number.isFinite(raw) ? raw : 0;
                                return value;
                            }, '0');
                            return fallback || '0 // 0';
                        }
                        case 'cumulativeProducedDisplay': {
                            const directValue = entry.cumulativeProducedDisplay;
                            if (directValue) return directValue;
                            const fallback = joinTraveteEmployees(entry, (emp) => {
                                const raw = typeof emp.cumulativeProduced === 'number'
                                    ? emp.cumulativeProduced
                                    : parseInt(emp.cumulativeProduced, 10);
                                const value = Number.isFinite(raw) ? raw : 0;
                                return value;
                            }, '0');
                            return fallback || '0 // 0';
                        }
                        case 'cumulativeEfficiencyDisplay': {
                            const directValue = entry.cumulativeEfficiencyDisplay;
                            if (directValue) return directValue;
                            const fallback = joinTraveteEmployees(entry, (emp) => {
                                const raw = typeof emp.cumulativeEfficiency === 'number'
                                    ? emp.cumulativeEfficiency
                                    : parseFloat(emp.cumulativeEfficiency);
                                const value = Number.isFinite(raw) ? raw : 0;
                                return `${value.toFixed(2)}%`;
                            }, '0%');
                            return fallback || '0% // 0%';
                        }
                        default:
                            return '-';
                    }
                }
                if (rowKey === 'goalDisplay' && isTodaySelected && previewData && previewData.period === period) {
                    return previewData.goalDisplay || '-';
                }
                return '-';
            };

            const traveteRows = [
                { key: 'goalDisplay', label: 'Meta', highlight: 'text-blue-600', previewHighlight: 'text-yellow-500' },
                { key: 'producedDisplay', label: 'Produção' },
                { key: 'efficiencyDisplay', label: 'Eficiência', isColor: true, getValues: (entry) => entry.employees?.map(emp => emp.efficiency || 0) || [] },
                { key: 'cumulativeMetaDisplay', label: 'Meta Acum.' },
                { key: 'cumulativeProducedDisplay', label: 'Prod. Acum.' },
                { key: 'cumulativeEfficiencyDisplay', label: 'Efic. Acum.', isColor: true, getValues: (entry) => entry.employees?.map(emp => emp.cumulativeEfficiency || 0) || [] },
                { key: 'monthlyGoal', label: 'Meta Mês', isMonthly: true, value: monthlySummary.totalGoal.toLocaleString('pt-BR') },
                { key: 'monthlyProduction', label: 'Prod. Mês', isMonthly: true, value: monthlySummary.totalProduction.toLocaleString('pt-BR') },
                { key: 'monthlyEfficiency', label: 'Efic. Mês', isMonthly: true, isColor: true, value: `${monthlySummary.averageEfficiency}%` },
            ];

            const shouldWarnLowEfficiency = (entry) => entry?.employees?.some(emp => (emp.efficiency || 0) < 70);

            return (
                <div className="overflow-x-auto w-full text-center p-6 border-4 border-blue-900 rounded-xl shadow-2xl bg-white text-gray-900 responsive-tv">
                    <table className="min-w-full table-fixed">
                        <thead className="text-white bg-blue-500">
                            <tr>
                                <th colSpan={FIXED_PERIODS.length + 1} className="p-4 text-5xl relative">
                                    <div className="absolute top-2 left-2 flex items-center gap-2">
                                        <button onClick={stopTvMode} className="p-2 bg-red-600 text-white rounded-full flex items-center gap-1 text-sm"><XCircle size={18} /> SAIR</button>
                                        {!isCarousel && (
                                            <>
                                                <button onClick={handlePrevDash} className="p-2 bg-blue-700 text-white rounded-full"><ArrowLeft size={18} /></button>
                                                <button onClick={handleNextDash} className="p-2 bg-blue-700 text-white rounded-full"><ArrowRight size={18} /></button>
                                            </>
                                        )}
                                    </div>
                                    {!isCarousel && (
                                        <div className="absolute top-2 right-2 flex items-center gap-2">
                                            <button onClick={handlePrevDay} className="px-3 py-1 bg-blue-700 text-white rounded-full text-sm">⬅ Dia anterior</button>
                                            <button onClick={handleNextDay} className="px-3 py-1 bg-blue-700 text-white rounded-full text-sm">Dia seguinte ➡</button>
                                        </div>
                                    )}
                                    {currentDashboard.name.toUpperCase()} - {selectedDateLabel}
                                </th>
                            </tr>
                            <tr>
                                <th className="p-2 text-left">Resumo</th>
                                {FIXED_PERIODS.map(period => {
                                    const entry = traveteDataByPeriod[period];
                                    const isPreviewSlot = !entry && previewData && previewData.period === period;
                                    return (
                                        <th key={period} className={`p-2 text-sm ${isPreviewSlot ? 'text-yellow-300' : ''}`}>
                                            {getPeopleTimeValue(period)}
                                        </th>
                                    );
                                })}
                            </tr>
                            <tr>
                                <th className="p-2 text-left">Alteração</th>
                                {FIXED_PERIODS.map(period => {
                                    const entry = traveteDataByPeriod[period];
                                    const isPreviewSlot = !entry && previewData && previewData.period === period;
                                    return (
                                        <th key={period} className={`p-2 text-base ${isPreviewSlot ? 'text-yellow-300' : ''}`}>
                                            {getAlteracaoValue(period)}
                                        </th>
                                    );
                                })}
                            </tr>
                            <tr>
                                <th className="p-3 text-left">Hora</th>
                                {FIXED_PERIODS.map(period => (
                                    <th key={period} className="p-3 text-3xl">{period}</th>
                                ))}
                            </tr>
                        </thead>
                        <tbody className="text-2xl divide-y divide-gray-200">
                            {traveteRows.map(row => (
                                <tr key={row.key} className={row.isMonthly ? 'bg-gray-100' : ''}>
                                    <td className="p-3 font-bold text-left sticky left-0 bg-gray-200">{row.label}</td>
                                    {row.isMonthly ? (
                                        <td colSpan={FIXED_PERIODS.length} className={`p-3 font-extrabold ${row.isColor ? (parseFloat(row.value) < 65 ? 'text-red-500' : 'text-green-600') : ''}`}>
                                            {row.value}
                                        </td>
                                    ) : (
                                        FIXED_PERIODS.map(period => {
                                            const entry = traveteDataByPeriod[period];
                                            const isPreviewSlot = !entry && isTodaySelected && previewData && previewData.period === period;
                                            let cellClass = 'p-3 font-extrabold';
                                            let cellContent = getTraveteCellContent(period, row.key);

                                            if (row.key === 'goalDisplay') {
                                                if (entry) {
                                                    cellClass += ` ${row.highlight}`;
                                                } else if (isPreviewSlot) {
                                                    cellClass += ` ${row.previewHighlight || 'text-yellow-500'}`;
                                                }
                                            } else if (row.isColor && entry && cellContent !== '-') {
                                                const values = row.getValues ? row.getValues(entry) : [];
                                                const hasLow = values.some(value => Number(value) < 65);
                                                cellClass += hasLow ? ' text-red-500' : ' text-green-600';
                                            }

                                            const warningNeeded = row.key === 'producedDisplay' && entry && shouldWarnLowEfficiency(entry);

                                            return (
                                                <td key={period} className={cellClass}>
                                                    {warningNeeded && (
                                                        <span role="img" aria-label="Alerta" className="text-yellow-400 text-3xl">⚠️ </span>
                                                    )}
                                                    {cellContent}
                                                </td>
                                            );
                                        })
                                    )}
                                </tr>
                            ))}
                        </tbody>
                    </table>
                </div>
            );
        }

        const dataByPeriod = processedData.reduce((acc, curr) => ({ ...acc, [curr.period]: curr }), {});

        const getPeopleTimeValue = (p) => dataByPeriod[p] ? `${dataByPeriod[p].people} / ${dataByPeriod[p].availableTime} min` : '- / -';
        const getProductionValue = (p) => dataByPeriod[p]?.producedForDisplay || '-';
        const getAlteracaoValue = (p) => {
            const launched = dataByPeriod[p];
            if (launched && launched.productionDetails?.length > 0) {
                return launched.productionDetails.map(d => productMapForSelectedDate.get(d.productId)?.name).filter(Boolean).join(' / ');
            }
            if (isTodaySelected && previewData && previewData.period === p) {
                return previewData.productName;
            }
            return '-';
        };

        const TV_ROWS = [
            { key: 'meta', label: 'Meta', formatter: (p) => dataByPeriod[p]?.goalForDisplay || dataByPeriod[p]?.goal || '-' },
            { key: 'producedForDisplay', label: 'Produção', formatter: getProductionValue },
            { key: 'efficiency', label: 'Eficiência', isColor: true, formatter: (p) => dataByPeriod[p] ? `${dataByPeriod[p].efficiency}%` : '-' },
            { key: 'cumulativeGoal', label: 'Meta Acum.', formatter: (p) => dataByPeriod[p]?.cumulativeGoal.toLocaleString('pt-BR') || '-' },
            { key: 'cumulativeProduction', label: 'Prod. Acum.', formatter: (p) => dataByPeriod[p]?.cumulativeProduction.toLocaleString('pt-BR') || '-' },
            { key: 'cumulativeEfficiency', label: 'Efic. Acum.', isColor: true, formatter: (p) => dataByPeriod[p] ? `${dataByPeriod[p].cumulativeEfficiency}%` : '-' },
            { key: 'monthlyGoal', label: 'Meta Mês', isMonthly: true, value: monthlySummary.totalGoal.toLocaleString('pt-BR') },
            { key: 'monthlyProduction', label: 'Prod. Mês', isMonthly: true, value: monthlySummary.totalProduction.toLocaleString('pt-BR') },
            { key: 'monthlyEfficiency', label: 'Efic. Mês', isMonthly: true, isColor: true, value: `${monthlySummary.averageEfficiency}%` },
        ];

        return (
            <div className="overflow-x-auto w-full text-center p-6 border-4 border-blue-900 rounded-xl shadow-2xl bg-white text-gray-900">
                <table className="min-w-full table-fixed">
                    <thead className="text-white bg-blue-500">
                        <tr><th colSpan={FIXED_PERIODS.length + 1} className="p-4 text-5xl relative">
                            <div className="absolute top-2 left-2 flex items-center gap-2">
                                <button onClick={stopTvMode} className="p-2 bg-red-600 text-white rounded-full flex items-center gap-1 text-sm"><XCircle size={18} /> SAIR</button>
                                {!isCarousel && (
                                    <>
                                        <button onClick={handlePrevDash} className="p-2 bg-blue-700 text-white rounded-full"><ArrowLeft size={18} /></button>
                                        <button onClick={handleNextDash} className="p-2 bg-blue-700 text-white rounded-full"><ArrowRight size={18} /></button>
                                    </>
                                )}
                            </div>
                            {!isCarousel && (
                                <div className="absolute top-2 right-2 flex items-center gap-2">
                                    <button onClick={handlePrevDay} className="px-3 py-1 bg-blue-700 text-white rounded-full text-sm">⬅ Dia anterior</button>
                                    <button onClick={handleNextDay} className="px-3 py-1 bg-blue-700 text-white rounded-full text-sm">Dia seguinte ➡</button>
                                </div>
                            )}
                            {currentDashboard.name.toUpperCase()} - {selectedDateLabel}
                        </th></tr>
                        <tr><th className="p-2 text-left">Resumo</th>{FIXED_PERIODS.map(p => <th key={p} className="p-2 text-sm">{getPeopleTimeValue(p)}</th>)}</tr>
                        <tr><th className="p-2 text-left">Alteração</th>{FIXED_PERIODS.map(p => {
                            const launched = dataByPeriod[p];
                            const isPreviewSlot = isTodaySelected && previewData && previewData.period === p && !launched;
                            return <th key={p} className={`p-2 text-base ${isPreviewSlot ? 'text-yellow-300' : ''}`}>{getAlteracaoValue(p)}</th>
                        })}</tr>
                        <tr><th className="p-3 text-left">Hora</th>{FIXED_PERIODS.map(p => <th key={p} className="p-3 text-3xl">{p}</th>)}</tr>
                    </thead>
                    <tbody className="text-2xl divide-y divide-gray-200">
                        {TV_ROWS.map(row => (
                            <tr key={row.key} className={row.isMonthly ? 'bg-gray-100' : ''}>
                                <td className="p-3 font-bold text-left sticky left-0 bg-gray-200">{row.label}</td>
                                {row.isMonthly ? (
                                    <td colSpan={FIXED_PERIODS.length} className={`p-3 font-extrabold ${row.isColor ? (parseFloat(row.value) < 65 ? 'text-red-500' : 'text-green-600') : ''}`}>{row.value}</td>
                                ) : (
                                    FIXED_PERIODS.map(p => {
                                        const launched = dataByPeriod[p];
                                        let cellContent, cellClass = 'p-3 font-extrabold';

                                        if (row.key === 'meta') {
                                            if (launched) {
                                                cellContent = launched.goalForDisplay;
                                                cellClass += ' text-blue-600';
                                            } else if (previewData && previewData.period === p) {
                                                cellContent = previewData.goalDisplay;
                                                cellClass += ' text-yellow-500';
                                            } else {
                                                cellContent = '-';
                                            }
                                        } else {
                                            cellContent = row.formatter(p);
                                            if (row.isColor && cellContent !== '-') {
                                                const numericVal = dataByPeriod[p]?.[row.key];
                                                cellClass += parseFloat(numericVal) < 65 ? ' text-red-500' : ' text-green-600';
                                            }
                                        }

                                        const efficiency = dataByPeriod[p]?.efficiency;

                                        return <td key={p} className={cellClass}>
                                            {row.key === 'producedForDisplay' && launched && efficiency != null && efficiency < 70 && (
                                              <span role="img" aria-label="Alerta" className="text-yellow-400 text-3xl">⚠️ </span>
                                            )}
                                            {cellContent}
                                        </td>;
                                    })
                                )}
                            </tr>
                        ))}
                    </tbody>
                </table>
            </div>
        );
    };

    if (!currentDashboard) {
        return <div className="min-h-screen bg-gray-100 dark:bg-black flex justify-center items-center"><p className="text-xl">Carregando...</p></div>;
    }

    return (
        <div className="min-h-screen p-4 md:p-8 bg-gray-100 dark:bg-gray-900 flex flex-col items-center justify-center font-sans space-y-8">
            <FullScreenAlert isOpen={showFullScreenAlert} />
            <div className={`w-full transition-opacity duration-300 ${transitioning ? 'opacity-0' : 'opacity-100'}`}>
                {renderTvTable()}
            </div>
            <p className="text-sm text-gray-500 mt-4">Última atualização: {new Date().toLocaleTimeString('pt-BR')}</p>
        </div>
    );
};


// #####################################################################
// #                                                                   #
// #               COMPONENTE RAIZ E LÓGICA DE NAVEGAÇÃO               #
// #                                                                   #
// #####################################################################

const AppContent = () => {
    const { user, loading } = useAuth();
    const [currentApp, setCurrentApp] = useState('cronoanalise');
    const [tvMode, setTvMode] = useState(null);
    const [currentDashboardIndex, setCurrentDashboardIndex] = useState(() => {
        const savedIndex = localStorage.getItem('lastDashboardIndex');
        return savedIndex ? parseInt(savedIndex, 10) : 0;
    });

    const [dashboards, setDashboards] = useState([]);
    const [usersWithRoles, setUsersWithRoles] = useState([]);
    const [userPermissions, setUserPermissions] = useState({});

    useEffect(() => {
        localStorage.setItem('lastDashboardIndex', currentDashboardIndex);
    }, [currentDashboardIndex]);
    
    useEffect(() => {
        if (!user) {
            setUserPermissions({});
            setDashboards([]);
            setUsersWithRoles([]);
            return;
        }

        let unsubDashboards; 

        const setupDataAndListeners = async () => {
            try {
                // --- Etapa 1: Verificar e criar dashboards iniciais (apenas uma vez) ---
                const dashboardsQuery = query(collection(db, "dashboards"), orderBy("order"));
                const initialDashboardsSnap = await getDocs(dashboardsQuery);
                
                if (initialDashboardsSnap.empty) {
                    console.log("Nenhum dashboard encontrado, criando dados iniciais...");
                    const batch = writeBatch(db);
                    initialDashboards.forEach(dash => {
                        const docRef = doc(db, "dashboards", dash.id);
                        batch.set(docRef, dash);
                    });
                    await batch.commit();
                    console.log("Dashboards iniciais criados com sucesso.");
                }

                // --- Etapa 2: Iniciar o listener em tempo real para dashboards ---
                unsubDashboards = onSnapshot(dashboardsQuery, (snap) => {
                    const fetchedDashboards = snap.docs.map(d => d.data());
                    setDashboards(fetchedDashboards);
                }, (error) => {
                    console.error("Erro no listener de Dashboards:", error);
                });

                // --- Etapa 3: Buscar dados de usuários e permissões (apenas uma vez) ---
                const rolesSnap = await getDocs(collection(db, "roles"));
                const rolesData = new Map(rolesSnap.docs.map(d => [d.id, d.data()]));

                const usersSnap = await getDocs(collection(db, "users"));
                const usersData = usersSnap.docs.map(d => ({ uid: d.id, ...d.data() }));
                
                const combinedUsers = usersData.map(u => ({ ...u, permissions: rolesData.get(u.uid)?.permissions || [] }));
                setUsersWithRoles(combinedUsers);

                const currentUserPermissionsDoc = rolesData.get(user.uid);
                let permissionsList = currentUserPermissionsDoc?.permissions || [];
                
                if (currentUserPermissionsDoc?.role === 'admin') {
                     permissionsList = Object.keys(ALL_PERMISSIONS);
                }
                
                const permissionsMap = {};
                for (const key in ALL_PERMISSIONS) {
                    permissionsMap[key] = permissionsList.includes(key);
                }
                
                setUserPermissions(permissionsMap);

            } catch (error) {
                console.error("ERRO CRÍTICO AO CONFIGURAR DADOS:", error);
            }
        };

        setupDataAndListeners();

        return () => {
            if (unsubDashboards) {
                unsubDashboards();
            }
        };
    }, [user]);


    const startTvMode = useCallback((options) => setTvMode(options), []);
    const stopTvMode = useCallback(() => setTvMode(null), []);

    if (loading) {
        return <div className="min-h-screen bg-gray-100 dark:bg-black flex justify-center items-center"><p className="text-xl">Carregando autenticação...</p></div>;
    }
    
    if (!user) {
        return <LoginPage />;
    }

    if (dashboards.length === 0 || Object.keys(userPermissions).length === 0) {
        return <div className="min-h-screen bg-gray-100 dark:bg-black flex justify-center items-center"><p className="text-xl">Carregando dados do usuário...</p></div>;
    }

    if (tvMode && currentApp === 'cronoanalise') {
        return <TvModeDisplay tvOptions={tvMode} stopTvMode={stopTvMode} dashboards={dashboards} />;
    }

    if (currentApp === 'stock') {
        return <StockManagementApp onNavigateToCrono={() => setCurrentApp('cronoanalise')} />;
    }

    if (currentApp === 'sequencia-operacional') {
        return (
            <OperationalSequenceApp
                onNavigateToCrono={() => setCurrentApp('cronoanalise')}
                onNavigateToStock={() => setCurrentApp('stock')}
                dashboards={dashboards}
                user={user}
            />
        );
    }

    return <CronoanaliseDashboard
        onNavigateToStock={() => setCurrentApp('stock')}
        onNavigateToOperationalSequence={() => setCurrentApp('sequencia-operacional')}
        user={user}
        permissions={userPermissions}
        startTvMode={startTvMode}
        dashboards={dashboards}
        users={usersWithRoles}
        roles={defaultRoles}
        currentDashboardIndex={currentDashboardIndex}
        setCurrentDashboardIndex={setCurrentDashboardIndex}
    />;
};

const App = () => {
    return (
        <AuthProvider>
            <AppContent />
        </AuthProvider>
    );
};


export default App;<|MERGE_RESOLUTION|>--- conflicted
+++ resolved
@@ -218,7 +218,6 @@
     products: [createDefaultTraveteProductItem()],
 });
 
-<<<<<<< HEAD
 const createOperationalSequenceOperation = (overrides = {}) => ({
     id: generateId('seqOp'),
     numero: '',
@@ -359,8 +358,6 @@
     return nextLabel || '-';
 };
 
-=======
->>>>>>> 7d9ac606
 const getOrderedActiveLots = (lots = []) =>
     [...lots]
         .filter(lot => lot && (lot.status === 'ongoing' || lot.status === 'future'))
@@ -1881,7 +1878,6 @@
 // #                                                                   #
 // #####################################################################
 
-<<<<<<< HEAD
 const OperationalSequenceApp = ({ onNavigateToCrono, onNavigateToStock, dashboards = [], user }) => {
     const [sequences, setSequences] = useState([]);
     const [productOptions, setProductOptions] = useState([]);
@@ -1897,22 +1893,6 @@
     });
     const [operations, setOperations] = useState([createOperationalSequenceOperation({ numero: '1' })]);
     const [isSaving, setIsSaving] = useState(false);
-=======
-const EditEntryModal = ({
-    isOpen,
-    onClose,
-    entry,
-    onSave,
-    products,
-    productsForSelectedDate = [],
-    lots = [],
-    traveteMachines = TRAVETE_MACHINES,
-    traveteVariationLookup = new Map(),
-}) => {
-    const [entryData, setEntryData] = useState(null);
-    const modalRef = useRef();
-    useClickOutside(modalRef, onClose);
->>>>>>> 7d9ac606
 
     const productMap = useMemo(() => {
         const map = new Map();
@@ -1931,7 +1911,6 @@
     }, [products, productsForSelectedDate]);
 
     useEffect(() => {
-<<<<<<< HEAD
         const sequencesQuery = query(collection(db, 'sequenciasOperacionais'), orderBy('modelo'));
         const unsubscribe = onSnapshot(sequencesQuery, (snap) => {
             setSequences(snap.docs.map(doc => doc.data()));
@@ -3002,111 +2981,6 @@
     const [name, setName] = useState('');
     const modalRef = useRef();
     useClickOutside(modalRef, onClose);
-=======
-        if (isOpen && entry) {
-            if (Array.isArray(entry.employeeEntries) && entry.employeeEntries.length > 0) {
-                setEntryData({
-                    type: 'travete',
-                    availableTime: entry.availableTime || 0,
-                    observation: entry.observation || '',
-                    employeeEntries: entry.employeeEntries.map((emp, idx) => {
-                        const baseProducts = Array.isArray(emp.products) && emp.products.length > 0
-                            ? emp.products
-                            : (emp.productionDetails || []);
-                        const normalizedProducts = baseProducts.map(detail => ({
-                            lotId: detail.lotId || '',
-                            productId: detail.productId || '',
-                            produced: detail.produced !== undefined ? String(detail.produced) : '',
-                            isAutoSuggested: false,
-                        }));
-                        if (normalizedProducts.length === 0) {
-                            normalizedProducts.push(createDefaultTraveteProductItem());
-                        }
-                        const standardTimeValue = emp.standardTime !== undefined && emp.standardTime !== null
-                            ? String(emp.standardTime)
-                            : '';
-                        return {
-                            employeeId: emp.employeeId || idx + 1,
-                            machineType: emp.machineType || traveteMachines[idx] || traveteMachines[0],
-                            standardTime: standardTimeValue,
-                            standardTimeManual: standardTimeValue !== '',
-                            products: normalizedProducts,
-                        };
-                    }),
-                });
-            } else {
-                const productionDetails = Array.isArray(entry.productionDetails)
-                    ? entry.productionDetails
-                    : [];
-                const productionRows = productionDetails
-                    .map(detail => createProductionRowFromDetail(detail, productMap, lots))
-                    .filter(Boolean);
-
-                setEntryData({
-                    type: 'default',
-                    people: entry.people !== undefined && entry.people !== null
-                        ? String(entry.people)
-                        : '',
-                    availableTime: entry.availableTime !== undefined && entry.availableTime !== null
-                        ? String(entry.availableTime)
-                        : '',
-                    productionRows,
-                    previousGoalDisplay: entry.goalDisplay || '',
-                });
-            }
-        } else if (!isOpen) {
-            setEntryData(null);
-        }
-    }, [isOpen, entry, traveteMachines, lots, productMap]);
-
-    const traveteLotOptions = useMemo(
-        () => lots.filter(lot => lot.status !== 'completed'),
-        [lots]
-    );
-
-    useEffect(() => {
-        if (!isOpen || !entryData || entryData.type !== 'travete') return;
-        setEntryData(prev => {
-            if (!prev || prev.type !== 'travete') return prev;
-            const { changed, employeeEntries } = applyTraveteAutoSuggestions(
-                prev.employeeEntries,
-                traveteLotOptions,
-                products,
-                traveteVariationLookup
-            );
-            if (!changed) {
-                return prev;
-            }
-            return { ...prev, employeeEntries };
-        });
-    }, [isOpen, entryData, traveteLotOptions, products, traveteVariationLookup]);
-
-    const isTraveteEntry = entryData?.type === 'travete';
-
-    const handleProductionRowChange = (index, value) => {
-        setEntryData(prev => {
-            if (!prev || prev.type !== 'default') return prev;
-            const rows = prev.productionRows || [];
-            if (index < 0 || index >= rows.length) return prev;
-            const nextRows = rows.map((row, idx) => (
-                idx === index
-                    ? { ...row, produced: value }
-                    : row
-            ));
-            return { ...prev, productionRows: nextRows };
-        });
-    };
-
-    const entryPrimaryProductId = useMemo(() => (
-        entry?.primaryProductId
-        || entry?.productionDetails?.[0]?.productId
-        || ''
-    ), [entry]);
-
-    const fallbackProductId = !isTraveteEntry
-        ? (entryData?.productionRows?.[0]?.productId || entryPrimaryProductId)
-        : '';
->>>>>>> 7d9ac606
 
     const defaultPredictions = useMemo(() => {
         if (isTraveteEntry) {
@@ -3690,15 +3564,9 @@
             setError('Configuração de segurança ausente. Contate o administrador.');
             return;
         }
-<<<<<<< HEAD
 
         const inputHash = await sha256Hex(password.trim());
 
-=======
-
-        const inputHash = await sha256Hex(password.trim());
-
->>>>>>> 7d9ac606
         if (IS_VALID_ADMIN_PASSWORD_HASH && inputHash === ADMIN_PASSWORD_HASH) {
             if(onSuccess) onSuccess();
             onClose();
@@ -5286,7 +5154,6 @@
             setNewEntry(prev => ({ ...prev, productions: Array(expectedCount).fill('') }));
         }
     }, [isTraveteDashboard, traveteComputedEntry.goalDisplay, calculatePredictions, newEntry.productions.length]);
-<<<<<<< HEAD
 
     const predictedLotLabel = useMemo(() => {
         if (isTraveteDashboard) return '';
@@ -5297,18 +5164,6 @@
         return labels.join(' / ');
     }, [isTraveteDashboard, predictedLots]);
 
-=======
-
-    const predictedLotLabel = useMemo(() => {
-        if (isTraveteDashboard) return '';
-        const labels = predictedLots
-            .filter(lot => !lot.isUrgent)
-            .map(lot => lot.productName || lot.name || '')
-            .filter(Boolean);
-        return labels.join(' / ');
-    }, [isTraveteDashboard, predictedLots]);
-
->>>>>>> 7d9ac606
     const productMapForSelectedDate = useMemo(() =>
         new Map(productsForSelectedDate.map(p => [p.id, p])),
     [productsForSelectedDate]);
@@ -5348,7 +5203,6 @@
             .map((entry) => {
                 const entryGoalSegments = splitTraveteGoalSegments(entry.goalDisplay || '');
                 const employees = (entry.employeeEntries || []).map((emp, empIndex) => {
-<<<<<<< HEAD
                     const productsArray = getEmployeeProducts(emp);
                     const producedValue = sumProducedQuantities(productsArray, emp.produced);
                     const firstProduct = findFirstProductDetail(productsArray, emp);
@@ -5357,31 +5211,6 @@
                     const availableTime = entry.availableTime || 0;
                     const meta = computeMetaFromStandardTime(standardTime, availableTime);
                     const efficiency = computeEfficiencyPercentage(producedValue, standardTime, availableTime);
-=======
-                    const productsArray = Array.isArray(emp.products) && emp.products.length > 0
-                        ? emp.products
-                        : (emp.productionDetails || []);
-                    const producedFromProducts = productsArray.reduce((sum, detail) => sum + (parseInt(detail.produced, 10) || 0), 0);
-                    const producedValue = producedFromProducts || (emp.produced !== undefined ? parseInt(emp.produced, 10) || 0 : 0);
-                    const firstProduct = productsArray.find(detail => detail.productId) || (emp.productionDetails || [])[0] || null;
-                    const productId = firstProduct?.productId || emp.productId || '';
-                    const product = productMapForSelectedDate.get(productId);
-                    const parsedStandardTime = parseFloat(emp.standardTime);
-                    const fallbackStandardTimeRaw = firstProduct?.standardTime !== undefined
-                        ? parseFloat(firstProduct.standardTime)
-                        : (product?.standardTime || 0);
-                    const fallbackStandardTime = (!Number.isNaN(fallbackStandardTimeRaw) && fallbackStandardTimeRaw > 0)
-                        ? fallbackStandardTimeRaw
-                        : 0;
-                    const standardTime = (!Number.isNaN(parsedStandardTime) && parsedStandardTime > 0)
-                        ? parsedStandardTime
-                        : fallbackStandardTime;
-                    const availableTime = entry.availableTime || 0;
-                    const meta = (standardTime > 0 && availableTime > 0) ? Math.round(availableTime / standardTime) : 0;
-                    const efficiency = (standardTime > 0 && availableTime > 0 && producedValue > 0)
-                        ? parseFloat((((producedValue * standardTime) / availableTime) * 100).toFixed(2))
-                        : 0;
->>>>>>> 7d9ac606
 
                     cumulativeMeta[empIndex] = (cumulativeMeta[empIndex] || 0) + meta;
                     cumulativeProduction[empIndex] = (cumulativeProduction[empIndex] || 0) + producedValue;
@@ -5389,28 +5218,9 @@
                     cumulativeEntryCounts[empIndex] = (cumulativeEntryCounts[empIndex] || 0) + 1;
                     const entriesCount = cumulativeEntryCounts[empIndex] || 1;
                     const cumulativeEfficiency = parseFloat(((cumulativeEfficiencySum[empIndex] || 0) / entriesCount).toFixed(2));
-<<<<<<< HEAD
                     const productNames = buildProductNames(productsArray, productMapForSelectedDate);
                     const producedSegments = buildNumericSegments(productsArray);
                     const producedDisplay = formatSegmentedNumbers(producedSegments, producedValue);
-=======
-                    const productNames = productsArray
-                        .map(detail => {
-                            const detailProduct = productMapForSelectedDate.get(detail.productId);
-                            return detailProduct?.name || null;
-                        })
-                        .filter(Boolean)
-                        .join(' / ');
-
-                    const producedSegments = productsArray.map(detail => {
-                        const producedNumeric = parseInt(detail.produced, 10);
-                        return Number.isNaN(producedNumeric) ? 0 : producedNumeric;
-                    });
-                    const sanitizedProducedSegments = producedSegments.filter((value, idx) => (idx === 0) || value > 0);
-                    const producedDisplay = sanitizedProducedSegments.length > 0
-                        ? sanitizedProducedSegments.map(value => value.toLocaleString('pt-BR')).join(' / ')
-                        : producedValue.toLocaleString('pt-BR');
->>>>>>> 7d9ac606
                     const entryGoalDisplay = entryGoalSegments[empIndex] || '';
                     const metaDisplay = entryGoalDisplay || (meta > 0 ? meta.toLocaleString('pt-BR') : '-');
 
@@ -5421,13 +5231,8 @@
                         meta,
                         efficiency,
                         standardTime,
-<<<<<<< HEAD
                         cumulativeMeta: (cumulativeMeta[empIndex] || 0),
                         cumulativeProduced: (cumulativeProduction[empIndex] || 0),
-=======
-                        cumulativeMeta: cumulativeMeta[empIndex] || 0,
-                        cumulativeProduced: cumulativeProduction[empIndex] || 0,
->>>>>>> 7d9ac606
                         cumulativeEfficiency,
                         productName: productNames || product?.name || '',
                         metaDisplay,
@@ -5495,7 +5300,6 @@
 
                     dayData.forEach(entry => {
                         (entry.employeeEntries || []).forEach((emp, index) => {
-<<<<<<< HEAD
                             const productsArray = getEmployeeProducts(emp);
                             const produced = sumProducedQuantities(productsArray, emp.produced);
                             const firstProduct = findFirstProductDetail(productsArray, emp);
@@ -5504,28 +5308,6 @@
                             const availableTime = entry.availableTime || 0;
                             const meta = computeMetaFromStandardTime(standardTime, availableTime);
                             const efficiency = computeEfficiencyPercentage(produced, standardTime, availableTime);
-=======
-                            const productsArray = Array.isArray(emp.products) && emp.products.length > 0
-                                ? emp.products
-                                : (emp.productionDetails || []);
-                            const producedFromProducts = productsArray.reduce((sum, detail) => sum + (parseInt(detail.produced, 10) || 0), 0);
-                            const produced = producedFromProducts || (emp.produced !== undefined ? parseInt(emp.produced, 10) || 0 : 0);
-                            const firstProduct = productsArray.find(detail => detail.productId) || (emp.productionDetails || [])[0] || null;
-                            const productId = firstProduct?.productId || emp.productId || '';
-                            const product = productsForDateMap.get(productId);
-                            const parsedStandardTime = parseFloat(emp.standardTime);
-                            const fallbackStandardTimeRaw = firstProduct?.standardTime !== undefined
-                                ? parseFloat(firstProduct.standardTime)
-                                : (product?.standardTime || 0);
-                            const standardTime = (!Number.isNaN(parsedStandardTime) && parsedStandardTime > 0)
-                                ? parsedStandardTime
-                                : ((!Number.isNaN(fallbackStandardTimeRaw) && fallbackStandardTimeRaw > 0) ? fallbackStandardTimeRaw : 0);
-                            const availableTime = entry.availableTime || 0;
-                            const meta = (standardTime > 0 && availableTime > 0) ? Math.round(availableTime / standardTime) : 0;
-                            const efficiency = (standardTime > 0 && availableTime > 0 && produced > 0)
-                                ? (produced * standardTime) / availableTime * 100
-                                : 0;
->>>>>>> 7d9ac606
 
                             dayMetaPerEmployee[index] = (dayMetaPerEmployee[index] || 0) + meta;
                             dayProductionPerEmployee[index] = (dayProductionPerEmployee[index] || 0) + produced;
@@ -5647,7 +5429,6 @@
         productsForSelectedDate,
         traveteVariationLookup,
     ]);
-<<<<<<< HEAD
 
     const availablePeriods = useMemo(() => FIXED_PERIODS.filter(p => !productionData.some(e => e.period === p)), [productionData]);
     const filteredLots = useMemo(() => [...lots].filter(l => lotFilter === 'ongoing' ? (l.status === 'ongoing' || l.status === 'future') : l.status.startsWith('completed')), [lots, lotFilter]);
@@ -5825,8 +5606,6 @@
     const handleAddProduct = async (e) => {
         e.preventDefault();
         if (!currentDashboard) return;
-=======
->>>>>>> 7d9ac606
 
         if (isTraveteDashboard) {
             const trimmedName = traveteProductForm.baseName.trim();
@@ -5838,192 +5617,6 @@
                 { key: 'createConventional', suffix: 'Convencional', machineType: 'Travete Convencional', timeField: 'conventionalTime', defaultMultiplier: 3 },
             ];
 
-<<<<<<< HEAD
-=======
-    const handleInputChange = (e) => { const { name, value } = e.target; setNewEntry(prev => ({ ...prev, [name]: value, ...(name === 'productId' && { productions: [] }) })); };
-    const handleUrgentChange = (e) => setUrgentProduction(prev => ({...prev, [e.target.name]: e.target.value}));
-    const handleProductionChange = (index, value) => { const newProductions = [...newEntry.productions]; newProductions[index] = value; setNewEntry(prev => ({ ...prev, productions: newProductions })); };
-    const handleTraveteBaseTimeChange = (value) => {
-        setTraveteProductForm(prev => {
-            const numericValue = parseFloat(value);
-            const isValid = !Number.isNaN(numericValue) && numericValue > 0;
-            const nextState = { ...prev, baseTime: value };
-            if (!prev.oneNeedleManual) {
-                nextState.oneNeedleTime = isValid ? (numericValue * 2).toFixed(2) : '';
-            }
-            if (!prev.conventionalManual) {
-                nextState.conventionalTime = isValid ? (numericValue * 3).toFixed(2) : '';
-            }
-            return nextState;
-        });
-    };
-    const handleTraveteVariationToggle = (field, checked) => {
-        setTraveteProductForm(prev => {
-            const nextState = { ...prev, [field]: checked };
-            if (checked) {
-                if (field === 'createOneNeedle' && !prev.oneNeedleManual && !prev.oneNeedleTime) {
-                    const numericValue = parseFloat(prev.baseTime);
-                    nextState.oneNeedleTime = (!Number.isNaN(numericValue) && numericValue > 0) ? (numericValue * 2).toFixed(2) : '';
-                }
-                if (field === 'createConventional' && !prev.conventionalManual && !prev.conventionalTime) {
-                    const numericValue = parseFloat(prev.baseTime);
-                    nextState.conventionalTime = (!Number.isNaN(numericValue) && numericValue > 0) ? (numericValue * 3).toFixed(2) : '';
-                }
-            }
-            return nextState;
-        });
-    };
-    const handleTraveteVariationTimeChange = (field, value) => {
-        const manualField = field === 'oneNeedleTime' ? 'oneNeedleManual' : 'conventionalManual';
-        setTraveteProductForm(prev => ({
-            ...prev,
-            [field]: value,
-            [manualField]: value !== '',
-        }));
-    };
-    const handleTraveteVariationTimeBlur = (field) => {
-        const manualField = field === 'oneNeedleTime' ? 'oneNeedleManual' : 'conventionalManual';
-        const multiplier = field === 'oneNeedleTime' ? 2 : 3;
-        setTraveteProductForm(prev => {
-            if (prev[field]) {
-                return prev;
-            }
-            const numericValue = parseFloat(prev.baseTime);
-            const isValid = !Number.isNaN(numericValue) && numericValue > 0;
-            return {
-                ...prev,
-                [manualField]: false,
-                [field]: isValid ? (numericValue * multiplier).toFixed(2) : '',
-            };
-        });
-    };
-    const handleTraveteFieldChange = (field, value) => {
-        setTraveteEntry(prev => ({ ...prev, [field]: value }));
-    };
-    const handleTraveteEmployeeChange = (index, field, value) => {
-        setTraveteEntry(prev => ({
-            ...prev,
-            employeeEntries: prev.employeeEntries.map((emp, empIndex) => {
-                if (empIndex !== index) return emp;
-                let updated = { ...emp };
-
-                switch (field) {
-                    case 'machineType': {
-                        updated = { ...updated, machineType: value, standardTimeManual: false };
-                        const firstLotId = (updated.products || []).find(item => item.lotId)?.lotId;
-                        const patch = buildTraveteStandardTimePatch({
-                            employee: updated,
-                            lotId: firstLotId,
-                            machineType: value,
-                            lots,
-                            products: productsForSelectedDate,
-                            variationLookup: traveteVariationLookup,
-                            resetWhenMissing: true,
-                        });
-                        if (patch) {
-                            updated = { ...updated, ...patch };
-                        }
-                        break;
-                    }
-                    case 'standardTime': {
-                        updated.standardTime = value;
-                        updated.standardTimeManual = value !== '';
-                        break;
-                    }
-                    default: {
-                        updated[field] = value;
-                    }
-                }
-                return updated;
-            }),
-        }));
-    };
-    const handleTraveteStandardTimeBlur = (index) => {
-        setTraveteEntry(prev => ({
-            ...prev,
-            employeeEntries: prev.employeeEntries.map((emp, empIndex) => {
-                if (empIndex !== index) return emp;
-                if (emp.standardTime) return emp;
-                const firstLotId = (emp.products || []).find(item => item.lotId)?.lotId;
-                const patch = buildTraveteStandardTimePatch({
-                    employee: emp,
-                    lotId: firstLotId,
-                    machineType: emp.machineType,
-                    lots,
-                    products: productsForSelectedDate,
-                    variationLookup: traveteVariationLookup,
-                });
-                if (!patch) return emp;
-                return { ...emp, ...patch };
-            }),
-        }));
-    };
-    const handleTraveteProductChange = (employeeIndex, productIndex, field, value) => {
-        setTraveteEntry(prev => ({
-            ...prev,
-            employeeEntries: prev.employeeEntries.map((emp, empIdx) => {
-                if (empIdx !== employeeIndex) return emp;
-                const updatedProducts = (emp.products || []).map((product, prodIdx) => {
-                    if (prodIdx !== productIndex) return product;
-                    const nextProduct = { ...product, [field]: value };
-                    if (field === 'lotId') {
-                        nextProduct.isAutoSuggested = false;
-                    }
-                    return nextProduct;
-                });
-                let updatedEmployee = { ...emp, products: updatedProducts };
-                if (field === 'lotId') {
-                    const patch = buildTraveteStandardTimePatch({
-                        employee: updatedEmployee,
-                        lotId: value,
-                        machineType: emp.machineType,
-                        lots,
-                        products: productsForSelectedDate,
-                        variationLookup: traveteVariationLookup,
-                    });
-                    if (patch) {
-                        updatedEmployee = { ...updatedEmployee, ...patch };
-                    }
-                }
-                return updatedEmployee;
-            }),
-        }));
-    };
-    const handleTraveteAddProduct = (employeeIndex) => {
-        setTraveteEntry(prev => ({
-            ...prev,
-            employeeEntries: prev.employeeEntries.map((emp, empIdx) => {
-                if (empIdx !== employeeIndex) return emp;
-                return { ...emp, products: [...(emp.products || []), createDefaultTraveteProductItem()] };
-            }),
-        }));
-    };
-    const handleTraveteRemoveProduct = (employeeIndex, productIndex) => {
-        setTraveteEntry(prev => ({
-            ...prev,
-            employeeEntries: prev.employeeEntries.map((emp, empIdx) => {
-                if (empIdx !== employeeIndex) return emp;
-                const remaining = (emp.products || []).filter((_, idx) => idx !== productIndex);
-                return { ...emp, products: remaining.length > 0 ? remaining : [createDefaultTraveteProductItem()] };
-            }),
-        }));
-    };
-    
-    const handleAddProduct = async (e) => {
-        e.preventDefault();
-        if (!currentDashboard) return;
-
-        if (isTraveteDashboard) {
-            const trimmedName = traveteProductForm.baseName.trim();
-            if (!trimmedName) return;
-
-            const variationConfigs = [
-                { key: 'createTwoNeedle', suffix: '2 Agulhas', machineType: 'Travete 2 Agulhas', timeField: 'baseTime', defaultMultiplier: 1 },
-                { key: 'createOneNeedle', suffix: '1 Agulha', machineType: 'Travete 1 Agulha', timeField: 'oneNeedleTime', defaultMultiplier: 2 },
-                { key: 'createConventional', suffix: 'Convencional', machineType: 'Travete Convencional', timeField: 'conventionalTime', defaultMultiplier: 3 },
-            ];
-
->>>>>>> 7d9ac606
             const baseTimeNumeric = parseFloat(traveteProductForm.baseTime);
             let hasInvalid = false;
             const variationsToCreate = variationConfigs.reduce((acc, config) => {
@@ -6316,13 +5909,10 @@
                     </div>
                 </div>
                 <div className="flex flex-wrap items-center gap-2 sm:gap-4 w-full md:w-auto md:justify-end">
-<<<<<<< HEAD
                     <button onClick={onNavigateToOperationalSequence} className="p-2 rounded-md hover:bg-gray-200 dark:hover:bg-gray-700 flex items-center gap-2 w-full sm:w-auto justify-center">
                         <Layers size={20} />
                         <span className="hidden sm:inline">Sequência Operacional</span>
                     </button>
-=======
->>>>>>> 7d9ac606
                     <button onClick={onNavigateToStock} className="p-2 rounded-md hover:bg-gray-200 dark:hover:bg-gray-700 flex items-center gap-2 w-full sm:w-auto justify-center">
                         <Warehouse size={20} />
                         <span className="hidden sm:inline">Gerenciamento de Estoque</span>
@@ -7324,7 +6914,6 @@
                 const entryGoalSegments = splitTraveteGoalSegments(entry.goalDisplay || '');
 
                 const employees = (entry.employeeEntries || []).map((emp, empIndex) => {
-<<<<<<< HEAD
                     const productsArray = getEmployeeProducts(emp);
                     const producedValue = sumProducedQuantities(productsArray, emp.produced);
                     const firstProduct = findFirstProductDetail(productsArray, emp);
@@ -7332,30 +6921,6 @@
                     const standardTime = resolveEmployeeStandardTime(emp, firstProduct, product);
                     const meta = computeMetaFromStandardTime(standardTime, availableTime);
                     const efficiency = computeEfficiencyPercentage(producedValue, standardTime, availableTime);
-=======
-                    const productsArray = Array.isArray(emp.products) && emp.products.length > 0
-                        ? emp.products
-                        : (emp.productionDetails || []);
-                    const producedFromProducts = productsArray.reduce((sum, detail) => sum + (parseInt(detail.produced, 10) || 0), 0);
-                    const producedValue = producedFromProducts || (emp.produced !== undefined ? parseInt(emp.produced, 10) || 0 : 0);
-                    const firstProduct = productsArray.find(detail => detail.productId) || (emp.productionDetails || [])[0] || null;
-                    const productId = firstProduct?.productId || emp.productId || '';
-                    const product = productMapForSelectedDate.get(productId);
-                    const parsedStandardTime = parseFloat(emp.standardTime);
-                    const fallbackStandardTimeRaw = firstProduct?.standardTime !== undefined
-                        ? parseFloat(firstProduct.standardTime)
-                        : (product?.standardTime || 0);
-                    const fallbackStandardTime = (!Number.isNaN(fallbackStandardTimeRaw) && fallbackStandardTimeRaw > 0)
-                        ? fallbackStandardTimeRaw
-                        : 0;
-                    const standardTime = (!Number.isNaN(parsedStandardTime) && parsedStandardTime > 0)
-                        ? parsedStandardTime
-                        : fallbackStandardTime;
-                    const meta = (standardTime > 0 && availableTime > 0) ? Math.round(availableTime / standardTime) : 0;
-                    const efficiency = (standardTime > 0 && availableTime > 0 && producedValue > 0)
-                        ? parseFloat((((producedValue * standardTime) / availableTime) * 100).toFixed(2))
-                        : 0;
->>>>>>> 7d9ac606
 
                     cumulativeMeta[empIndex] = (cumulativeMeta[empIndex] || 0) + meta;
                     cumulativeProduction[empIndex] = (cumulativeProduction[empIndex] || 0) + producedValue;
@@ -7364,22 +6929,11 @@
 
                     const entriesCount = cumulativeEntryCounts[empIndex] || 1;
                     const cumulativeEfficiency = parseFloat(((cumulativeEfficiencySum[empIndex] || 0) / entriesCount).toFixed(2));
-<<<<<<< HEAD
                     const productNames = buildProductNames(productsArray, productMapForSelectedDate);
-=======
-                    const productNames = productsArray
-                        .map(detail => {
-                            const detailProduct = productMapForSelectedDate.get(detail.productId);
-                            return detailProduct?.name || null;
-                        })
-                        .filter(Boolean)
-                        .join(' / ');
->>>>>>> 7d9ac606
 
                     const goalBlock = storedGoalBlocks?.[empIndex] || null;
                     const lotBlock = storedLotBlocks?.[empIndex] || null;
                     const entryGoalDisplay = entryGoalSegments[empIndex] || '';
-<<<<<<< HEAD
                     const fallbackGoalDisplay = entryGoalDisplay || (meta > 0 ? meta.toLocaleString('pt-BR') : '-');
                     const goalDisplayForEmployee = formatGoalBlockDisplay(goalBlock, fallbackGoalDisplay, meta);
 
@@ -7388,45 +6942,6 @@
 
                     const producedSegments = buildNumericSegments(productsArray);
                     const producedDisplay = formatSegmentedNumbers(producedSegments, producedValue);
-=======
-                    const goalBlockCurrent = goalBlock ? Number(goalBlock.current || 0) : meta;
-                    const goalBlockNext = goalBlock ? Number(goalBlock.next || 0) : 0;
-                    const goalBlockShowNext = goalBlock ? Boolean(goalBlock.showNext) && (goalBlock.next !== undefined && goalBlock.next !== null) : false;
-                    const goalDisplayForEmployee = goalBlock
-                        ? (() => {
-                            const currentLabel = goalBlockCurrent > 0 ? goalBlockCurrent.toLocaleString('pt-BR') : '0';
-                            const nextLabel = goalBlockShowNext
-                                ? (goalBlockNext > 0 ? goalBlockNext.toLocaleString('pt-BR') : currentLabel)
-                                : '';
-                            if (goalBlockShowNext && nextLabel) return `${currentLabel}/${nextLabel}`;
-                            if (goalBlockCurrent > 0) return currentLabel;
-                            return '-';
-                        })()
-                        : (entryGoalDisplay || (meta > 0 ? meta.toLocaleString('pt-BR') : '-'));
-
-                    const lotDisplayForEmployee = lotBlock
-                        ? (() => {
-                            const suffix = (lotBlock.machineType || '').replace(/^Travete\s*/i, '').trim();
-                            const currentLabel = lotBlock.current
-                                ? `${lotBlock.current}${suffix ? ` - ${suffix}` : ''}`
-                                : '';
-                            const nextLabel = lotBlock.next || '';
-                            if (currentLabel) {
-                                return nextLabel ? `${currentLabel}/${nextLabel}` : currentLabel;
-                            }
-                            return nextLabel || '-';
-                        })()
-                        : ((productNames || product?.name) ? (productNames || product?.name) : '-');
-
-                    const producedSegments = productsArray.map(detail => {
-                        const producedNumeric = parseInt(detail.produced, 10);
-                        return Number.isNaN(producedNumeric) ? 0 : producedNumeric;
-                    });
-                    const sanitizedProducedSegments = producedSegments.filter((value, idx) => (idx === 0) || value > 0);
-                    const producedDisplay = sanitizedProducedSegments.length > 0
-                        ? sanitizedProducedSegments.map(value => value.toLocaleString('pt-BR')).join(' / ')
-                        : producedValue.toLocaleString('pt-BR');
->>>>>>> 7d9ac606
 
                     return {
                         ...emp,
@@ -7467,7 +6982,6 @@
                 const storedLotBlocks = Array.isArray(entry.traveteLotBlocks) ? entry.traveteLotBlocks : null;
 
                 const employees = (entry.employeeEntries || []).map((emp, empIndex) => {
-<<<<<<< HEAD
                     const productsArray = getEmployeeProducts(emp);
                     const producedValue = sumProducedQuantities(productsArray, emp.produced);
                     const firstProduct = findFirstProductDetail(productsArray, emp);
@@ -7475,30 +6989,6 @@
                     const standardTime = resolveEmployeeStandardTime(emp, firstProduct, product);
                     const meta = computeMetaFromStandardTime(standardTime, availableTime);
                     const efficiency = computeEfficiencyPercentage(producedValue, standardTime, availableTime);
-=======
-                    const productsArray = Array.isArray(emp.products) && emp.products.length > 0
-                        ? emp.products
-                        : (emp.productionDetails || []);
-                    const producedFromProducts = productsArray.reduce((sum, detail) => sum + (parseInt(detail.produced, 10) || 0), 0);
-                    const producedValue = producedFromProducts || (emp.produced !== undefined ? parseInt(emp.produced, 10) || 0 : 0);
-                    const firstProduct = productsArray.find(detail => detail.productId) || (emp.productionDetails || [])[0] || null;
-                    const productId = firstProduct?.productId || emp.productId || '';
-                    const product = productMapForSelectedDate.get(productId);
-                    const parsedStandardTime = parseFloat(emp.standardTime);
-                    const fallbackStandardTimeRaw = firstProduct?.standardTime !== undefined
-                        ? parseFloat(firstProduct.standardTime)
-                        : (product?.standardTime || 0);
-                    const fallbackStandardTime = (!Number.isNaN(fallbackStandardTimeRaw) && fallbackStandardTimeRaw > 0)
-                        ? fallbackStandardTimeRaw
-                        : 0;
-                    const standardTime = (!Number.isNaN(parsedStandardTime) && parsedStandardTime > 0)
-                        ? parsedStandardTime
-                        : fallbackStandardTime;
-                    const meta = (standardTime > 0 && availableTime > 0) ? Math.round(availableTime / standardTime) : 0;
-                    const efficiency = (standardTime > 0 && availableTime > 0 && producedValue > 0)
-                        ? parseFloat((((producedValue * standardTime) / availableTime) * 100).toFixed(2))
-                        : 0;
->>>>>>> 7d9ac606
 
                     cumulativeMeta[empIndex] = (cumulativeMeta[empIndex] || 0) + meta;
                     cumulativeProduction[empIndex] = (cumulativeProduction[empIndex] || 0) + producedValue;
@@ -7507,7 +6997,6 @@
 
                     const entriesCount = cumulativeEntryCounts[empIndex] || 1;
                     const cumulativeEfficiency = parseFloat(((cumulativeEfficiencySum[empIndex] || 0) / entriesCount).toFixed(2));
-<<<<<<< HEAD
                     const productNames = buildProductNames(productsArray, productMapForSelectedDate);
 
                     const goalBlock = storedGoalBlocks?.[empIndex] || null;
@@ -7517,46 +7006,6 @@
 
                     const lotFallbackLabel = (productNames || product?.name) ? (productNames || product?.name) : '-';
                     const lotDisplayForEmployee = formatTraveteLotDisplay(lotBlock, lotFallbackLabel);
-=======
-                    const productNames = productsArray
-                        .map(detail => {
-                            const detailProduct = productMapForSelectedDate.get(detail.productId);
-                            return detailProduct?.name || null;
-                        })
-                        .filter(Boolean)
-                        .join(' / ');
-
-                    const goalBlock = storedGoalBlocks?.[empIndex] || null;
-                    const lotBlock = storedLotBlocks?.[empIndex] || null;
-                    const goalBlockCurrent = goalBlock ? Number(goalBlock.current || 0) : meta;
-                    const goalBlockNext = goalBlock ? Number(goalBlock.next || 0) : 0;
-                    const goalBlockShowNext = goalBlock ? Boolean(goalBlock.showNext) && (goalBlock.next !== undefined && goalBlock.next !== null) : false;
-                    const goalDisplayForEmployee = goalBlock
-                        ? (() => {
-                            const currentLabel = goalBlockCurrent > 0 ? goalBlockCurrent.toLocaleString('pt-BR') : '0';
-                            const nextLabel = goalBlockShowNext
-                                ? (goalBlockNext > 0 ? goalBlockNext.toLocaleString('pt-BR') : currentLabel)
-                                : '';
-                            if (goalBlockShowNext && nextLabel) return `${currentLabel}/${nextLabel}`;
-                            if (goalBlockCurrent > 0) return currentLabel;
-                            return '-';
-                        })()
-                        : (meta > 0 ? meta.toLocaleString('pt-BR') : '-');
-
-                    const lotDisplayForEmployee = lotBlock
-                        ? (() => {
-                            const suffix = (lotBlock.machineType || '').replace(/^Travete\s*/i, '').trim();
-                            const currentLabel = lotBlock.current
-                                ? `${lotBlock.current}${suffix ? ` - ${suffix}` : ''}`
-                                : '';
-                            const nextLabel = lotBlock.next || '';
-                            if (currentLabel) {
-                                return nextLabel ? `${currentLabel}/${nextLabel}` : currentLabel;
-                            }
-                            return nextLabel || '-';
-                        })()
-                        : ((productNames || product?.name) ? (productNames || product?.name) : '-');
->>>>>>> 7d9ac606
 
                     return {
                         ...emp,
