import React, { useState, useEffect, useMemo, useCallback, useRef, createContext, useContext } from 'react';
import { Sun, Moon, PlusCircle, List, Edit, Trash2, Save, XCircle, ChevronLeft, ChevronRight, MessageSquare, Layers, ChevronUp, ChevronDown, LogOut, Settings, ChevronDown as ChevronDownIcon, Package, Monitor, ArrowLeft, ArrowRight, UserCog, BarChart, Film, Warehouse, Home, ArrowUpDown, Box, Trash, MinusCircle } from 'lucide-react';
import { db, auth } from './firebase';
import {
  collection,
  doc,
  setDoc,
  updateDoc,
  deleteDoc,
  onSnapshot,
  writeBatch,
  query,
  orderBy,
  getDocs,
  increment,
  Timestamp
} from 'firebase/firestore';
import {
  signInWithEmailAndPassword,
  signOut,
  onAuthStateChanged,
  setPersistence,
  browserLocalPersistence,
  browserSessionPersistence,
} from 'firebase/auth';

// =====================================================================
// == CONSTANTES E FUNÇÕES AUXILIARES GLOBAIS ==
// =====================================================================
const raceBullLogoUrl = "https://firebasestorage.googleapis.com/v0/b/quadrodeproducao.firebasestorage.app/o/assets%2FLOGO%20PROPRIET%C3%81RIA.png?alt=media&token=a16d015f-e8ca-4b3c-b744-7cef3ab6504b";

const initialDashboards = [
    { id: 'producao', name: 'Quadro da Produção', order: 1 },
    { id: 'acabamento', name: 'Quadro do Acabamento', order: 2 },
    { id: 'estoque', name: 'Quadro do Estoque', order: 3 },
    { id: 'corte', name: 'Quadro do Corte', order: 4 },
    { id: 'travete', name: 'Quadro do Travete', order: 5 },
];

const FIXED_PERIODS = ["08:00", "09:00", "10:00", "11:00", "11:45", "14:00", "15:00", "16:00", "17:00"];
const TRAVETE_MACHINES = ['Travete 2 Agulhas', 'Travete 1 Agulha', 'Travete Convencional'];

const ALL_PERMISSIONS = {
    MANAGE_DASHBOARDS: 'Gerenciar Quadros (Criar/Renomear/Excluir/Reordenar)',
    MANAGE_PRODUCTS: 'Gerenciar Produtos (Criar/Editar/Excluir)',
    MANAGE_LOTS: 'Gerenciar Lotes (Criar/Editar/Excluir/Reordenar)',
    ADD_ENTRIES: 'Adicionar Lançamentos de Produção',
    EDIT_ENTRIES: 'Editar Lançamentos de Produção',
    DELETE_ENTRIES: 'Excluir Lançamentos de Produção',
    VIEW_TRASH: 'Visualizar Lixeira',
    RESTORE_TRASH: 'Restaurar Itens da Lixeira',
    MANAGE_SETTINGS: 'Acessar e Gerenciar Configurações de Administrador',
};

const defaultRoles = {
    'admin': { id: 'admin', name: 'Administrador', permissions: Object.keys(ALL_PERMISSIONS) },
    'editor': { id: 'editor', name: 'Editor', permissions: ['MANAGE_PRODUCTS', 'MANAGE_LOTS', 'ADD_ENTRIES', 'EDIT_ENTRIES', 'DELETE_ENTRIES'] },
    'viewer': { id: 'viewer', name: 'Visualizador', permissions: [] },
};

const generateId = (prefix) => `${prefix}_${Date.now()}_${Math.random().toString(36).substr(2, 9)}`;

async function sha256Hex(message) {
    const data = new TextEncoder().encode(message);
    const hashBuffer = await crypto.subtle.digest('SHA-256', data);
    const hashArray = Array.from(new Uint8Array(hashBuffer));
    return hashArray.map(b => b.toString(16).padStart(2, '0')).join('');
}

const ADMIN_PASSWORD_HASH = (process.env.REACT_APP_ADMIN_PASSWORD_HASH || '').trim();
const IS_VALID_ADMIN_PASSWORD_HASH = /^[a-f0-9]{64}$/i.test(ADMIN_PASSWORD_HASH);


// --- ESTILOS GLOBAIS E ANIMAÇÕES ---
const GlobalStyles = () => (
    <style>{`
        :root {
            --font-size-title: clamp(18px, 1.8vw, 28px);
            --font-size-text: clamp(13px, 1.2vw, 18px);
            --container-padding: clamp(12px, 2vw, 32px);
            --container-gap: clamp(12px, 2vw, 32px);
            --app-max-width: 1600px;
        }
        body {
            font-size: var(--font-size-text);
            margin: 0;
        }
        .responsive-root {
            padding-inline: var(--container-padding);
        }
        .responsive-main {
            width: min(100%, var(--app-max-width));
            margin: 0 auto;
        }
        .responsive-main,
        .dashboard-grid,
        .responsive-grid {
            gap: var(--container-gap);
        }
        .dashboard-grid {
            display: grid;
            grid-template-columns: 1fr;
        }
        .responsive-card,
        .dashboard-card {
            width: 100%;
        }
        .responsive-actions {
            display: flex;
            flex-direction: column;
            gap: 0.75rem;
        }
        .responsive-actions > * {
            width: 100%;
        }
        .responsive-form-grid {
            display: grid;
            grid-template-columns: 1fr;
            gap: 1rem;
        }
        .responsive-tv {
            height: calc(100vh - 120px);
            overflow-y: auto;
        }
        @media (min-width: 769px) {
            .responsive-actions {
                flex-direction: row;
                align-items: center;
            }
            .responsive-actions > * {
                width: auto;
            }
            .responsive-form-grid {
                grid-template-columns: repeat(2, minmax(0, 1fr));
            }
        }
        @media (min-width: 1025px) {
            .dashboard-grid {
                grid-template-columns: repeat(2, minmax(0, 1fr));
            }
        }
        @media (min-width: 1280px) {
            .dashboard-grid {
                grid-template-columns: repeat(3, minmax(0, 1fr));
            }
        }
        @media (min-width: 1536px) {
            .responsive-main {
                width: min(100%, var(--app-max-width));
            }
        }
        @keyframes fadeIn { from { opacity: 0; } to { opacity: 1; } }
        @keyframes scaleUp { from { transform: scale(0.95) translateY(10px); opacity: 0; } to { transform: scale(1) translateY(0); opacity: 1; } }
        @keyframes slideDown { from { opacity: 0; transform: translateY(-10px); } to { opacity: 1; transform: translateY(0); } }
        @keyframes blinking-red {
            0% { background-color: transparent; }
            50% { background-color: rgba(239, 68, 68, 0.5); }
            100% { background-color: transparent; }
        }
        .blinking-red {
            animation: blinking-red 1s infinite;
        }
        .modal-backdrop { animation: fadeIn 0.2s ease-out forwards; }
        .modal-content { animation: scaleUp 0.2s ease-out forwards; }
        .dropdown-content { animation: slideDown 0.2s ease-out forwards; }
    `}</style>
);

// --- HOOKS CUSTOMIZADOS ---
const useClickOutside = (ref, handler) => {
    useEffect(() => {
        const listener = (event) => {
            if (!ref.current || ref.current.contains(event.target)) return;
            handler(event);
        };
        document.addEventListener('mousedown', listener);
        document.addEventListener('touchstart', listener);
        return () => {
            document.removeEventListener('mousedown', listener);
            document.removeEventListener('touchstart', listener);
        };
    }, [ref, handler]);
};

const usePrevious = (value) => {
    const ref = useRef();
    useEffect(() => {
        ref.current = value;
    });
    return ref.current;
}

const createTraveteDefaultProductForm = () => ({
    baseName: '',
    baseTime: '',
    createTwoNeedle: true,
    createOneNeedle: true,
    createConventional: true,
    oneNeedleTime: '',
    conventionalTime: '',
    oneNeedleManual: false,
    conventionalManual: false,
});

const createDefaultTraveteProductItem = (overrides = {}) => ({
    lotId: '',
    produced: '',
    isAutoSuggested: false,
    ...overrides,
});

const createDefaultTraveteEmployee = (employeeId) => ({
    employeeId,
    machineType: employeeId === 1 ? 'Travete 2 Agulhas' : 'Travete 1 Agulha',
    standardTime: '',
    standardTimeManual: false,
    products: [createDefaultTraveteProductItem()],
});

const getOrderedActiveLots = (lots = []) =>
    [...lots]
        .filter(lot => lot && (lot.status === 'ongoing' || lot.status === 'future'))
        .sort((a, b) => (a.order || 0) - (b.order || 0));

const getLotRemainingPieces = (lot) => {
    if (!lot) return 0;
    return Math.max(0, (lot.target || 0) - (lot.produced || 0));
};

const splitGoalSegments = (goalDisplay = '') => goalDisplay
    .split('/')
    .map(segment => segment.trim())
    .filter(Boolean);

const formatDefaultLotDisplayName = (lot, product) => {
    if (!lot) {
        return product?.name || '';
    }

    const baseName = lot.productName || product?.name || lot.name || lot.id || '';
    return lot.customName ? `${baseName} - ${lot.customName}` : baseName;
};

const createProductionRowFromDetail = (detail, productMap, lots) => {
    if (!detail) return null;

    const lot = detail.lotId ? lots.find(l => l.id === detail.lotId) || null : null;
    const product = detail.productId ? productMap.get(detail.productId) || null : null;
    const productName = formatDefaultLotDisplayName(lot, product) || detail.productName || detail.productId || 'Produto';
    const standardTimeRaw = detail.standardTime !== undefined ? detail.standardTime : product?.standardTime;
    const standardTime = standardTimeRaw !== undefined ? parseFloat(standardTimeRaw) || 0 : 0;

    return {
        key: detail.lotId || detail.productId || generateId('production-row'),
        lotId: detail.lotId || '',
        productId: detail.productId || '',
        productName,
        produced: detail.produced !== undefined ? String(detail.produced) : '',
        autoGenerated: false,
        standardTime,
        remainingPieces: lot ? getLotRemainingPieces(lot) : 0,
    };
};

const computeDefaultPredictionsForEdit = ({ peopleValue, availableTimeValue, lots, productMap, fallbackProductId }) => {
    const people = parseFloat(peopleValue) || 0;
    const availableTime = parseFloat(availableTimeValue) || 0;

    if (people <= 0 || availableTime <= 0) {
        return [];
    }

    const activeLots = getOrderedActiveLots(lots);
    let remainingTime = people * availableTime;
    const predictions = [];

    let startIndex = activeLots.findIndex(lot => getLotRemainingPieces(lot) > 0);
    if (startIndex === -1 && fallbackProductId) {
        startIndex = activeLots.findIndex(lot => lot.productId === fallbackProductId);
    }

    const MAX_PREDICTIONS = 10;
    if (startIndex !== -1) {
        for (let index = startIndex; index < activeLots.length && remainingTime > 0 && predictions.length < MAX_PREDICTIONS; index++) {
            const lot = activeLots[index];
            const product = lot?.productId ? productMap.get(lot.productId) || null : null;
            const standardTimeRaw = product?.standardTime;
            const standardTime = standardTimeRaw !== undefined ? parseFloat(standardTimeRaw) : NaN;

            if (!product || Number.isNaN(standardTime) || standardTime <= 0) {
                continue;
            }

            const remainingPieces = getLotRemainingPieces(lot);
            if (remainingPieces <= 0) {
                continue;
            }

            if (remainingTime < standardTime) {
                break;
            }

            const producibleFloat = remainingTime / standardTime;
            const roundedProducible = Math.round(producibleFloat);
            const producible = Math.min(remainingPieces, Math.max(0, roundedProducible));

            if (producible <= 0) {
                break;
            }

            predictions.push({
                key: lot.id,
                id: lot.id,
                productId: lot.productId,
                productName: formatDefaultLotDisplayName(lot, product),
                remainingPieces,
                plannedPieces: producible,
                standardTime,
            });

            remainingTime -= producible * standardTime;
        }
    }

    if (predictions.length === 0 && fallbackProductId) {
        const fallbackProduct = productMap.get(fallbackProductId) || null;
        const standardTimeRaw = fallbackProduct?.standardTime;
        const standardTime = standardTimeRaw !== undefined ? parseFloat(standardTimeRaw) : NaN;

        if (!Number.isNaN(standardTime) && standardTime > 0 && remainingTime >= standardTime) {
            const producibleFloat = remainingTime / standardTime;
            const producible = Math.max(0, Math.round(producibleFloat));

            if (producible > 0) {
                predictions.push({
                    key: `product-${fallbackProductId}`,
                    id: '',
                    productId: fallbackProductId,
                    productName: fallbackProduct?.name || '',
                    remainingPieces: producible,
                    plannedPieces: producible,
                    standardTime,
                });
            }
        }
    }

    return predictions;
};

const buildRowsFromPredictions = (existingRows = [], predictions = [], lots = [], productMap = new Map()) => {
    if (!predictions || predictions.length === 0) {
        const manualRows = existingRows.filter(row => !row.autoGenerated);
        if (manualRows.length > 0) {
            return manualRows;
        }
        if (existingRows.length > 0) {
            const [first] = existingRows;
            return [{ ...first, autoGenerated: false }];
        }
        return [];
    }

    const nextRows = predictions.map(prediction => {
        const existing = existingRows.find(row => row.key === prediction.key)
            || existingRows.find(row => row.lotId && row.lotId === prediction.id)
            || existingRows.find(row => row.productId && row.productId === prediction.productId);

        const lot = prediction.id ? lots.find(l => l.id === prediction.id) || null : null;
        const product = prediction.productId ? productMap.get(prediction.productId) || null : null;

        return {
            key: prediction.key,
            lotId: prediction.id || '',
            productId: prediction.productId || '',
            productName: prediction.productName
                || formatDefaultLotDisplayName(lot, product)
                || existing?.productName
                || '',
            produced: existing ? existing.produced : '',
            autoGenerated: existing ? existing.autoGenerated : true,
            standardTime: existing?.standardTime
                || prediction.standardTime
                || (product?.standardTime !== undefined ? parseFloat(product.standardTime) || 0 : 0),
            remainingPieces: prediction.remainingPieces ?? prediction.plannedPieces ?? 0,
        };
    });

    const manualRows = existingRows.filter(row => !row.autoGenerated && !nextRows.some(next => next.key === row.key));
    return [...nextRows, ...manualRows];
};

const areProductionRowsEqual = (prevRows = [], nextRows = []) => {
    if (prevRows.length !== nextRows.length) {
        return false;
    }

    for (let index = 0; index < prevRows.length; index++) {
        const prev = prevRows[index];
        const next = nextRows[index];

        if (
            prev.key !== next.key
            || prev.lotId !== next.lotId
            || prev.productId !== next.productId
            || prev.productName !== next.productName
            || String(prev.produced ?? '') !== String(next.produced ?? '')
            || Boolean(prev.autoGenerated) !== Boolean(next.autoGenerated)
            || Number(prev.standardTime || 0) !== Number(next.standardTime || 0)
            || Number(prev.remainingPieces || 0) !== Number(next.remainingPieces || 0)
        ) {
            return false;
        }
    }

    return true;
};

const formatTraveteStandardTimeValue = (value) => {
    if (typeof value !== 'number' || Number.isNaN(value) || value <= 0) return '';
    return parseFloat(value.toFixed(2)).toString();
};

const resolveTraveteLotBaseId = (lot, products) => {
    if (!lot) return null;
    if (lot.productBaseId) return lot.productBaseId;
    if (lot.baseProductId) return lot.baseProductId;
    if (lot.productId) {
        const directProduct = products.find(p => p.id === lot.productId);
        if (directProduct?.baseProductId) return directProduct.baseProductId;
        return lot.productId;
    }
    return null;
};

const findTraveteVariationForLot = (lot, machineType, products, variationLookup) => {
    if (!lot || !machineType) return null;
    const baseId = resolveTraveteLotBaseId(lot, products);
    if (!baseId) return null;

    const variationFromLookup = variationLookup?.get(baseId)?.get(machineType);
    if (variationFromLookup) {
        return variationFromLookup;
    }

    return products.find(p => p.machineType === machineType && (p.baseProductId === baseId || p.id === baseId)) || null;
};

<<<<<<< HEAD
const deriveTraveteStandardTime = (
=======
const deriveTraveteStandardTimeShared = (
>>>>>>> e2f43bb3
    lotId,
    machineType,
    lots = [],
    products = [],
    variationLookup = new Map()
) => {
    if (!lotId || !machineType) return '';
    const lot = lots.find(l => l.id === lotId) || null;
    if (!lot) return '';

    const variation = findTraveteVariationForLot(lot, machineType, products, variationLookup);
    const numeric = variation?.standardTime ? parseFloat(variation.standardTime) : NaN;
    if (!Number.isFinite(numeric) || numeric <= 0) return '';

    return formatTraveteStandardTimeValue(numeric);
};

<<<<<<< HEAD
const buildTraveteStandardTimePatch = ({
    employee,
    lotId,
    machineType,
    lots = [],
    products = [],
    variationLookup = new Map(),
    resetWhenMissing = false,
}) => {
    if (!employee || employee.standardTimeManual) {
        return null;
    }

    if (!lotId) {
        return resetWhenMissing ? { standardTime: '', standardTimeManual: false } : null;
    }

    const derived = deriveTraveteStandardTime(
        lotId,
        machineType || employee.machineType,
        lots,
        products,
        variationLookup
    );

    if (!derived) {
        return resetWhenMissing ? { standardTime: '', standardTimeManual: false } : null;
    }

    if (derived === employee.standardTime) {
        return null;
    }

    return { standardTime: derived, standardTimeManual: false };
};

=======
>>>>>>> e2f43bb3
const applyTraveteAutoSuggestions = (employeeEntries = [], lotOptions = [], products = [], variationLookup = new Map()) => {
    if (!Array.isArray(employeeEntries) || employeeEntries.length === 0) {
        return { changed: false, employeeEntries: Array.isArray(employeeEntries) ? employeeEntries : [] };
    }

    const primaryLot = lotOptions[0] || null;
    const secondaryLot = lotOptions[1] || null;
    let changed = false;

    const normalizedEntries = employeeEntries.map((entry, index) => {
        const employee = {
            machineType: entry.machineType || TRAVETE_MACHINES[index] || TRAVETE_MACHINES[0],
            standardTime: entry.standardTime || '',
            standardTimeManual: Boolean(entry.standardTimeManual),
            ...entry,
        };

        let productsList = Array.isArray(entry.products) && entry.products.length > 0
            ? entry.products.map(item => ({ ...item }))
            : [createDefaultTraveteProductItem()];

        if (productsList.length === 0) {
            productsList = [createDefaultTraveteProductItem()];
        }

        let employeeChanged = false;

        if (primaryLot) {
            const first = { ...(productsList[0] || createDefaultTraveteProductItem()) };
            const shouldAutoAssignFirst = !first.lotId || first.isAutoSuggested;
            if (shouldAutoAssignFirst && first.lotId !== primaryLot.id) {
                first.lotId = primaryLot.id;
                employeeChanged = true;
            }
            if (shouldAutoAssignFirst) {
                if (!first.isAutoSuggested) {
                    employeeChanged = true;
                }
                first.isAutoSuggested = true;
            }
            productsList[0] = first;
        } else if (productsList[0]?.isAutoSuggested) {
            const first = { ...productsList[0], lotId: '', isAutoSuggested: false };
            productsList[0] = first;
            employeeChanged = true;
        }

        if (secondaryLot) {
            if (productsList.length < 2) {
                productsList.push(createDefaultTraveteProductItem({ isAutoSuggested: true }));
                employeeChanged = true;
            }
            const second = { ...(productsList[1] || createDefaultTraveteProductItem({ isAutoSuggested: true })) };
            const shouldAutoAssignSecond = !second.lotId || second.isAutoSuggested;
            if (shouldAutoAssignSecond && second.lotId !== secondaryLot.id) {
                second.lotId = secondaryLot.id;
                employeeChanged = true;
            }
            if (shouldAutoAssignSecond) {
                if (!second.isAutoSuggested) {
                    employeeChanged = true;
                }
                second.isAutoSuggested = true;
            }
            productsList[1] = second;
        } else if (productsList.length > 1) {
            const filtered = productsList.filter((item, idx) => !(idx > 0 && item.isAutoSuggested));
            if (filtered.length !== productsList.length) {
                productsList = filtered;
                employeeChanged = true;
            } else if (productsList[1]?.isAutoSuggested) {
                const second = { ...productsList[1], lotId: '', isAutoSuggested: false };
                productsList[1] = second;
                employeeChanged = true;
            }
        }

<<<<<<< HEAD
        let nextEmployee = { ...employee, products: productsList };
        const patch = buildTraveteStandardTimePatch({
            employee: nextEmployee,
            lotId: productsList[0]?.lotId,
            machineType: nextEmployee.machineType,
            lots: lotOptions,
            products,
            variationLookup,
        });
        if (patch) {
            nextEmployee = { ...nextEmployee, ...patch };
            employeeChanged = true;
=======
        if (!employee.standardTimeManual) {
            const firstLotId = productsList[0]?.lotId;
            if (firstLotId) {
                const derived = deriveTraveteStandardTimeShared(firstLotId, employee.machineType, lotOptions, products, variationLookup);
                if (derived && derived !== (employee.standardTime || '')) {
                    employee.standardTime = derived;
                    employeeChanged = true;
                }
            }
>>>>>>> e2f43bb3
        }

        if (employeeChanged) {
            changed = true;
        }

<<<<<<< HEAD
        return nextEmployee;
=======
        return { ...employee, products: productsList };
>>>>>>> e2f43bb3
    });

    return { changed, employeeEntries: normalizedEntries };
};

const formatTraveteLotDisplayName = (lot, products) => {
    if (!lot) return '';

    const baseId = resolveTraveteLotBaseId(lot, products);
    const productForLot = lot.productId ? products.find(p => p.id === lot.productId) : null;
    const baseProduct = baseId ? products.find(p => p.id === baseId) : null;

    const baseName = (
        lot.baseProductName ||
        productForLot?.baseProductName ||
        baseProduct?.baseProductName ||
        (baseProduct?.name ? baseProduct.name.replace(/\s-\s.*$/, '') : null) ||
        (productForLot?.name ? productForLot.name.replace(/\s-\s.*$/, '') : null) ||
        (lot.productName ? lot.productName.replace(/\s-\s.*$/, '') : null) ||
        lot.name ||
        lot.id ||
        ''
    );

    return lot.customName ? `${baseName} - ${lot.customName}` : baseName;
};

const getTraveteBaseProductName = (product) => {
    if (!product) return '';
    if (product.baseProductName) return product.baseProductName;
    if (product.name) return product.name.replace(/\s-\s.*$/, '');
    return product.id || '';
};


// #####################################################################
// #                                                                   #
// #                       INÍCIO: AUTENTICAÇÃO                        #
// #                                                                   #
// #####################################################################

const AuthContext = createContext();

export const AuthProvider = ({ children }) => {
    const [user, setUser] = useState(null);
    const [loading, setLoading] = useState(true);

    useEffect(() => {
        const unsubscribe = onAuthStateChanged(auth, (currentUser) => {
            setUser(currentUser);
            setLoading(false);
        });
        return unsubscribe;
    }, []);

    const login = async (email, password, persistenceType) => {
        if (persistenceType) {
            await setPersistence(auth, persistenceType);
        }
        return signInWithEmailAndPassword(auth, email, password);
    };
    const logout = () => signOut(auth);

    const value = useMemo(() => ({
        user,
        loading,
        login,
        logout,
    }), [user, loading]);

    return (
        <AuthContext.Provider value={value}>
            {!loading && children}
        </AuthContext.Provider>
    );
};

export const useAuth = () => useContext(AuthContext);

const LoginPage = () => {
    const { login } = useAuth();
    const [email, setEmail] = useState('');
    const [password, setPassword] = useState('');
    const [error, setError] = useState('');
    const [rememberMe, setRememberMe] = useState(() => {
        const stored = localStorage.getItem('rememberLoginPersistence');
        if (stored === null) {
            return true;
        }
        return stored === 'true';
    });

    useEffect(() => {
        localStorage.setItem('rememberLoginPersistence', rememberMe ? 'true' : 'false');
    }, [rememberMe]);

    const handleLogin = async (e) => {
        e.preventDefault();
        setError('');
        try {
            await login(
                email,
                password,
                rememberMe ? browserLocalPersistence : browserSessionPersistence
            );
        } catch (err) {
            setError('Falha no login. Verifique seu e-mail e senha.');
            console.error(err);
        }
    };

    return (
        <div className="flex items-center justify-center min-h-screen bg-gray-100 dark:bg-gray-900">
            <div className="w-full max-w-md p-8 space-y-8 bg-white rounded-lg shadow-lg dark:bg-gray-800">
                <div className="text-center">
                    <img src={raceBullLogoUrl} alt="Race Bull Logo" className="w-32 h-auto mx-auto mb-4 dark:invert" />
                    <h2 className="text-2xl font-bold text-gray-900 dark:text-white">Acessar Sistema</h2>
                </div>
                <form className="mt-8 space-y-6" onSubmit={handleLogin}>
                    <div className="rounded-md shadow-sm -space-y-px">
                        <div>
                            <input
                                id="email-address"
                                name="email"
                                type="email"
                                autoComplete="email"
                                required
                                value={email}
                                onChange={(e) => setEmail(e.target.value)}
                                className="relative block w-full px-3 py-2 text-gray-900 placeholder-gray-500 bg-gray-50 border border-gray-300 rounded-t-md focus:outline-none focus:ring-blue-500 focus:border-blue-500 focus:z-10 sm:text-sm dark:bg-gray-700 dark:border-gray-600 dark:placeholder-gray-400 dark:text-white"
                                placeholder="Email"
                            />
                        </div>
                        <div>
                            <input
                                id="password"
                                name="password"
                                type="password"
                                autoComplete="current-password"
                                required
                                value={password}
                                onChange={(e) => setPassword(e.target.value)}
                                className="relative block w-full px-3 py-2 text-gray-900 placeholder-gray-500 bg-gray-50 border border-gray-300 rounded-b-md focus:outline-none focus:ring-blue-500 focus:border-blue-500 focus:z-10 sm:text-sm dark:bg-gray-700 dark:border-gray-600 dark:placeholder-gray-400 dark:text-white"
                                placeholder="Senha"
                            />
                        </div>
                    </div>

                    {error && <p className="mt-2 text-sm text-center text-red-600">{error}</p>}

                    <div className="flex items-center justify-between">
                        <label className="flex items-center text-sm text-gray-600 dark:text-gray-300">
                            <input
                                type="checkbox"
                                className="w-4 h-4 text-blue-600 border-gray-300 rounded focus:ring-blue-500"
                                checked={rememberMe}
                                onChange={(e) => setRememberMe(e.target.checked)}
                            />
                            <span className="ml-2">Manter-me conectado</span>
                        </label>
                    </div>

                    <div>
                        <button type="submit" className="group relative flex justify-center w-full px-4 py-2 text-sm font-medium text-white bg-blue-600 border border-transparent rounded-md hover:bg-blue-700 focus:outline-none focus:ring-2 focus:ring-offset-2 focus:ring-blue-500">
                            Entrar
                        </button>
                    </div>
                </form>
            </div>
        </div>
    );
};


// #######################################################################
// #       INÍCIO: GERENCIADOR DE ESTOQUE (AGORA COM FIREBASE)         #
// #######################################################################

const StockContext = createContext();

const StockProvider = ({ children }) => {
    const { user } = useAuth();
    const [categories, setCategories] = useState([]);
    const [products, setProducts] = useState([]);
    const [stockMovements, setStockMovements] = useState([]);
    const [loading, setLoading] = useState(true);

    // Listeners em tempo real para os dados do estoque no Firebase
    useEffect(() => {
        if (!user) {
            setLoading(false);
            return;
        };
        setLoading(true);

        const unsubCategories = onSnapshot(query(collection(db, "stock/data/categories"), orderBy("name")), (snap) => {
            setCategories(snap.docs.map(d => ({ id: d.id, ...d.data() })));
        });

        const unsubProducts = onSnapshot(query(collection(db, "stock/data/products"), orderBy("name")), (snap) => {
            setProducts(snap.docs.map(d => ({ id: d.id, ...d.data() })));
        });

        const unsubMovements = onSnapshot(query(collection(db, "stock/data/movements"), orderBy("timestamp", "desc")), (snap) => {
            setStockMovements(snap.docs.map(d => {
                const data = d.data();
                return { 
                    id: d.id, 
                    ...data,
                    timestamp: data.timestamp ? data.timestamp.toDate() : new Date() 
                };
            }));
        });
        
        setLoading(false);

        return () => {
            unsubCategories();
            unsubProducts();
            unsubMovements();
        };
    }, [user]);

    // Funções para manipular os dados no Firebase, agora envolvidas em useCallback
    const addCategory = useCallback(async (categoryName) => {
        const newId = generateId('cat');
        const exists = categories.some(c => c.name.toLowerCase() === categoryName.toLowerCase());
        if (exists) {
            alert("Uma categoria com este nome já existe.");
            return null;
        }
        await setDoc(doc(db, "stock/data/categories", newId), { 
            name: categoryName, 
            createdBy: { uid: user.uid, email: user.email },
            createdAt: Timestamp.now(),
        });
        return newId;
    }, [user, categories]);

    const addProduct = useCallback(async (productData) => {
        const newId = generateId('prod');
        const newProduct = {
            ...productData,
            isDeleted: false,
            createdAt: Timestamp.now(),
            createdBy: { uid: user.uid, email: user.email },
            variations: productData.variations.map(v => ({
                ...v,
                id: generateId('var'),
                currentStock: parseInt(v.initialStock, 10) || 0
            }))
        };
        await setDoc(doc(db, "stock/data/products", newId), newProduct);
    }, [user]);

    const updateProduct = useCallback(async (productId, productData) => {
        const { id, ...dataToUpdate } = productData;
        const productRef = doc(db, "stock/data/products", productId);
        await updateDoc(productRef, {
            ...dataToUpdate,
            lastEditedBy: { uid: user.uid, email: user.email },
            lastEditedAt: Timestamp.now(),
        });
    }, [user]);

    const deleteProduct = useCallback(async (productId) => {
        await updateDoc(doc(db, "stock/data/products", productId), { 
            isDeleted: true,
            deletedAt: Timestamp.now(),
            deletedBy: { uid: user.uid, email: user.email },
        });
    }, [user]);

    const restoreProduct = useCallback(async (productId) => {
        await updateDoc(doc(db, "stock/data/products", productId), { 
            isDeleted: false,
            deletedAt: null,
            deletedBy: null,
        });
    }, []);

    const addStockMovement = useCallback(async ({ productId, variationId, quantity, type }) => {
        const batch = writeBatch(db);
        
        const newMovementId = generateId('mov');
        const movementRef = doc(db, "stock/data/movements", newMovementId);
        batch.set(movementRef, {
            productId,
            variationId,
            quantity: parseInt(quantity, 10),
            type,
            user: user.uid,
            userEmail: user.email,
            timestamp: Timestamp.now()
        });

        const productRef = doc(db, "stock/data/products", productId);
        const productDoc = products.find(p => p.id === productId);
        if (productDoc) {
            const updatedVariations = productDoc.variations.map(v => {
                if (v.id === variationId) {
                    const change = type === 'Entrada' ? parseInt(quantity, 10) : -parseInt(quantity, 10);
                    return { ...v, currentStock: v.currentStock + change };
                }
                return v;
            });
            batch.update(productRef, { variations: updatedVariations });
        }

        await batch.commit();
    }, [user, products]);

    const deleteStockMovement = useCallback(async (movement) => {
        const { id, productId, variationId, quantity, type } = movement;
        if (!id) return;
        
        const batch = writeBatch(db);

        const movementRef = doc(db, "stock/data/movements", id);
        batch.delete(movementRef);

        const productRef = doc(db, "stock/data/products", productId);
        const productDoc = products.find(p => p.id === productId);
        if (productDoc) {
            const updatedVariations = productDoc.variations.map(v => {
                if (v.id === variationId) {
                    const change = type === 'Entrada' ? -parseInt(quantity, 10) : parseInt(quantity, 10);
                    return { ...v, currentStock: v.currentStock + change };
                }
                return v;
            });
            batch.update(productRef, { variations: updatedVariations });
        }

        await batch.commit();
    }, [products]);


    const value = useMemo(() => ({
        loading,
        categories,
        products: products.filter(p => !p.isDeleted),
        deletedProducts: products.filter(p => p.isDeleted),
        stockMovements,
        addCategory,
        addProduct,
        updateProduct,
        deleteProduct,
        restoreProduct,
        addStockMovement,
        deleteStockMovement,
    }), [
        loading, 
        categories, 
        products, 
        stockMovements,
        addCategory,
        addProduct,
        updateProduct,
        deleteProduct,
        restoreProduct,
        addStockMovement,
        deleteStockMovement
    ]);

    return <StockContext.Provider value={value}>{children}</StockContext.Provider>;
};

const useStock = () => useContext(StockContext);

const StockHeader = ({ onNavigateToCrono }) => {
    const { logout } = useAuth();
    return (
        <header className="bg-white dark:bg-gray-900 shadow-md p-4 flex flex-col gap-4 md:flex-row md:items-center md:justify-between sticky top-0 z-40">
            <div className="flex flex-wrap items-center gap-4 w-full md:w-auto">
                <img src={raceBullLogoUrl} alt="Race Bull Logo" className="h-12 w-auto dark:invert" />
                <h1 className="text-xl sm:text-2xl font-bold text-gray-800 dark:text-white">Painel de Estoque</h1>
            </div>
            <div className="flex flex-wrap items-center gap-2 sm:gap-4 w-full md:w-auto md:justify-end">
                <button onClick={onNavigateToCrono} className="p-2 rounded-md hover:bg-gray-200 dark:hover:bg-gray-700 flex items-center gap-2 w-full sm:w-auto justify-center">
                    <Home size={20} />
                    <span className="hidden sm:inline">Quadro de Produção</span>
                </button>
                <button onClick={logout} className="p-2 rounded-md hover:bg-gray-200 dark:hover:bg-gray-700 flex items-center gap-2 text-red-500 w-full sm:w-auto justify-center">
                    <LogOut size={20} />
                    <span className="hidden sm:inline">Sair</span>
                </button>
            </div>
        </header>
    );
};

const StockSidebar = ({ activePage, setActivePage }) => {
    const navItems = [
        { id: 'dashboard', label: 'Dashboard', icon: Home },
        { id: 'movements', label: 'Lançamentos', icon: ArrowUpDown },
        { id: 'products', label: 'Produtos', icon: Box },
        { id: 'trash', label: 'Lixeira', icon: Trash },
    ];
    return (
        <aside className="w-full lg:w-64 bg-white dark:bg-gray-900 p-4 flex flex-col flex-shrink-0">
            <nav className="flex flex-col gap-2">
                {navItems.map(item => (
                    <button key={item.id} onClick={() => setActivePage(item.id)}
                        className={`flex items-center gap-3 p-3 rounded-lg text-lg transition-colors ${activePage === item.id ? 'bg-blue-600 text-white' : 'hover:bg-gray-100 dark:hover:bg-gray-800'}`}>
                        <item.icon size={24} />
                        {item.label}
                    </button>
                ))}
            </nav>
        </aside>
    );
};

const StockDashboardPage = ({ setConfirmation }) => {
    const { products, categories, loading } = useStock();
    const [selectedCategoryId, setSelectedCategoryId] = useState('');
    const [sortOrder, setSortOrder] = useState('asc');

    const getTotalStock = (p) => p.variations.reduce((sum, v) => sum + v.currentStock, 0);

    const displayedProducts = useMemo(() => {
        let filteredProducts = products;

        if (selectedCategoryId) {
            filteredProducts = products.filter(p => p.categoryId === selectedCategoryId);
        }

        return [...filteredProducts].sort((a, b) => {
            if (sortOrder === 'asc') {
                return a.name.localeCompare(b.name);
            } else {
                return b.name.localeCompare(a.name);
            }
        });
    }, [products, selectedCategoryId, sortOrder]);
    
    if (loading) return <div className="p-8 text-center">Carregando dados do estoque...</div>;

    return (
        <div className="p-8">
            <h1 className="text-3xl font-bold mb-6">Visão Geral do Estoque</h1>

            <div className="bg-white dark:bg-gray-900 p-4 mb-6 rounded-2xl shadow-lg flex flex-wrap items-center justify-between gap-4">
                <div className="flex-grow">
                    <label htmlFor="category-filter" className="block text-sm font-medium text-gray-700 dark:text-gray-300">Filtrar por Categoria</label>
                    <select
                        id="category-filter"
                        value={selectedCategoryId}
                        onChange={(e) => setSelectedCategoryId(e.target.value)}
                        className="mt-1 block w-full md:w-auto p-2 rounded-md bg-gray-100 dark:bg-gray-700 border-transparent focus:border-blue-500 focus:bg-white focus:ring-0"
                    >
                        <option value="">Todas as Categorias</option>
                        {categories.map(c => <option key={c.id} value={c.id}>{c.name}</option>)}
                    </select>
                </div>
                <div>
                    <label className="block text-sm font-medium text-gray-700 dark:text-gray-300">Ordenar por Nome</label>
                    <div className="mt-1 flex rounded-md shadow-sm">
                        <button
                            onClick={() => setSortOrder('asc')}
                            className={`px-4 py-2 rounded-l-md border border-gray-300 text-sm font-medium ${sortOrder === 'asc' ? 'bg-blue-600 text-white' : 'bg-white dark:bg-gray-700 hover:bg-gray-50'}`}
                        >
                            A-Z
                        </button>
                        <button
                            onClick={() => setSortOrder('desc')}
                            className={`-ml-px px-4 py-2 rounded-r-md border border-gray-300 text-sm font-medium ${sortOrder === 'desc' ? 'bg-blue-600 text-white' : 'bg-white dark:bg-gray-700 hover:bg-gray-50'}`}
                        >
                            Z-A
                        </button>
                    </div>
                </div>
            </div>

            <div className="bg-white dark:bg-gray-900 p-6 rounded-2xl shadow-lg">
                <table className="w-full">
                    <thead className="border-b-2 dark:border-gray-700">
                        <tr>
                            <th className="p-3 text-left">Produto</th>
                            <th className="p-3 text-center">Estoque Inicial (Total)</th>
                            <th className="p-3 text-center">Estoque Atual (Total)</th>
                            <th className="p-3 text-center">Estoque Mínimo</th>
                        </tr>
                    </thead>
                    <tbody>
                        {displayedProducts.map(p => {
                            const totalCurrentStock = getTotalStock(p);
                            const totalInitialStock = p.variations.reduce((sum, v) => sum + (v.initialStock || 0), 0);
                            const stockStatusColor = totalCurrentStock <= p.minStock ? 'bg-red-500/20 text-red-500' : 'bg-green-500/20 text-green-500';
                            return (
                                <tr key={p.id} className="border-b dark:border-gray-800 hover:bg-gray-50 dark:hover:bg-gray-800/50">
                                    <td className="p-3 font-medium">{p.name}</td>
                                    <td className="p-3 text-center">{totalInitialStock.toLocaleString('pt-BR')}</td>
                                    <td className={`p-3 text-center font-bold`}>
                                        <span className={`px-3 py-1 rounded-full ${stockStatusColor}`}>
                                            {totalCurrentStock.toLocaleString('pt-BR')}
                                        </span>
                                    </td>
                                    <td className="p-3 text-center">{p.minStock.toLocaleString('pt-BR')}</td>
                                </tr>
                            );
                        })}
                    </tbody>
                </table>
            </div>
        </div>
    );
};

const StockCalendarView = ({ selectedDate, setSelectedDate, currentMonth, setCurrentMonth, calendarView, setCalendarView, stockMovements }) => {
    const handleNavigation = (offset) => {
        if (calendarView === 'day') setCurrentMonth(prev => new Date(prev.getFullYear(), prev.getMonth() + offset, 1));
        else if (calendarView === 'month') setCurrentMonth(prev => new Date(prev.getFullYear() + offset, prev.getMonth(), 1));
        else if (calendarView === 'year') setCurrentMonth(prev => new Date(prev.getFullYear() + offset * 10, prev.getMonth(), 1));
    };
    const handleHeaderClick = () => {
        if (calendarView === 'day') setCalendarView('month');
        if (calendarView === 'month') setCalendarView('year');
    };
    const handleMonthSelect = (monthIndex) => { setCurrentMonth(new Date(currentMonth.getFullYear(), monthIndex, 1)); setCalendarView('day'); };
    const handleYearSelect = (year) => { setCurrentMonth(new Date(year, currentMonth.getMonth(), 1)); setCalendarView('month'); };

    const movementsByDate = useMemo(() => {
        const map = new Map();
        stockMovements.forEach(mov => {
            const dateStr = mov.timestamp.toDateString();
            if (!map.has(dateStr)) {
                map.set(dateStr, []);
            }
            map.get(dateStr).push(mov);
        });
        return map;
    }, [stockMovements]);

    const renderHeader = () => {
        let text = '';
        if (calendarView === 'day') text = currentMonth.toLocaleString('pt-BR', { month: 'long', year: 'numeric' });
        else if (calendarView === 'month') text = currentMonth.getFullYear();
        else { const startYear = Math.floor(currentMonth.getFullYear() / 10) * 10; text = `${startYear} - ${startYear + 9}`; }
        return <button onClick={handleHeaderClick} className="text-xl font-semibold hover:text-blue-500">{text}</button>;
    };
    const renderDayView = () => {
        const startOfMonth = new Date(currentMonth.getFullYear(), currentMonth.getMonth(), 1);
        const startDate = new Date(startOfMonth);
        startDate.setDate(startDate.getDate() - startOfMonth.getDay());
        const days = Array.from({ length: 42 }, (_, i) => { const day = new Date(startDate); day.setDate(day.getDate() + i); return day; });
        return (
            <div className="grid grid-cols-7 gap-2 text-center">
                {['D', 'S', 'T', 'Q', 'Q', 'S', 'S'].map((day, i) => <div key={i} className="font-medium text-gray-500 text-sm">{day}</div>)}
                {days.map((day, i) => {
                    const isSelected = day.toDateString() === selectedDate.toDateString();
                    const isCurrentMonth = day.getMonth() === currentMonth.getMonth();
                    const hasData = movementsByDate.has(day.toDateString());
                    return (<button key={i} onClick={() => setSelectedDate(day)} className={`p-2 rounded-full text-sm relative ${isCurrentMonth ? '' : 'text-gray-400 dark:text-gray-600'} ${isSelected ? 'bg-blue-600 text-white' : 'hover:bg-gray-100 dark:hover:bg-gray-700'}`}>{day.getDate()}{hasData && <span className="absolute bottom-1 left-1/2 -translate-x-1/2 w-1.5 h-1.5 bg-green-500 rounded-full"></span>}</button>)
                })}
            </div>
        );
    };
    const renderMonthView = () => {
        const months = Array.from({length: 12}, (_, i) => new Date(0, i).toLocaleString('pt-BR', {month: 'short'}));
        return ( <div className="grid grid-cols-4 gap-2 text-center">{months.map((month, i) => (<button key={month} onClick={() => handleMonthSelect(i)} className="p-3 rounded-lg hover:bg-gray-100 dark:hover:bg-gray-700">{month}</button>))}</div> );
    };
    const renderYearView = () => {
        const startYear = Math.floor(currentMonth.getFullYear() / 10) * 10;
        const years = Array.from({ length: 10 }, (_, i) => startYear + i);
        return ( <div className="grid grid-cols-4 gap-2 text-center">{years.map(year => (<button key={year} onClick={() => handleYearSelect(year)} className="p-3 rounded-lg hover:bg-gray-100 dark:hover:bg-gray-700">{year}</button>))}</div> );
    };
    return (
        <div className="bg-white dark:bg-gray-900 p-6 rounded-2xl shadow-lg">
            <div className="flex justify-between items-center mb-4">
                <button onClick={() => handleNavigation(-1)} title="Anterior"><ChevronLeft/></button>
                {renderHeader()}
                <button onClick={() => handleNavigation(1)} title="Próximo"><ChevronRight/></button>
            </div>
            {calendarView === 'day' && renderDayView()}
            {calendarView === 'month' && renderMonthView()}
            {calendarView === 'year' && renderYearView()}
        </div>
    );
};

const StockMovementsPage = ({ setConfirmation }) => {
    const { products, categories, addStockMovement, stockMovements, deleteStockMovement } = useStock();
    
    const [selectedCategoryId, setSelectedCategoryId] = useState('');
    const [movement, setMovement] = useState({ productId: '', variationId: '', type: 'Saída', quantity: '' });
    
    const [selectedDate, setSelectedDate] = useState(new Date());
    const [currentMonth, setCurrentMonth] = useState(new Date());
    const [calendarView, setCalendarView] = useState('day');

    const isFormValid = useMemo(() => {
        return (
            movement.productId &&
            movement.variationId &&
            movement.quantity &&
            parseInt(movement.quantity, 10) > 0
        );
    }, [movement]);

    const filteredProducts = useMemo(() => {
        if (!selectedCategoryId) return products;
        return products.filter(p => p.categoryId === selectedCategoryId);
    }, [selectedCategoryId, products]);

    const selectedProduct = useMemo(() => products.find(p => p.id === movement.productId), [movement.productId, products]);

    const filteredMovements = useMemo(() => {
        return stockMovements
            .filter(m => m.timestamp.toDateString() === selectedDate.toDateString());
    }, [stockMovements, selectedDate]);

    useEffect(() => {
        setMovement(m => ({ ...m, productId: '', variationId: '' }));
    }, [selectedCategoryId]);

    useEffect(() => {
        setMovement(m => ({ ...m, variationId: '' }));
    }, [movement.productId]);


    const handleSubmit = async (e) => {
        e.preventDefault();
        if(!isFormValid) return;
        await addStockMovement({ ...movement, quantity: parseInt(movement.quantity) });
        setMovement({ productId: '', variationId: '', type: 'Saída', quantity: '' });
    };

    const handleDeleteClick = (mov) => {
        setConfirmation({
            isOpen: true,
            title: "Confirmar Exclusão",
            message: `Tem certeza que deseja apagar este lançamento? A alteração de estoque (${mov.quantity} un.) será revertida.`,
            onConfirm: () => () => deleteStockMovement(mov)
        });
    };

    return (
        <div className="p-8">
            <h1 className="text-3xl font-bold mb-6">Lançamentos de Estoque</h1>
            <div className="grid grid-cols-1 lg:grid-cols-3 gap-8">
                <div className="lg:col-span-1 flex flex-col gap-8">
                    <StockCalendarView
                        selectedDate={selectedDate}
                        setSelectedDate={setSelectedDate}
                        currentMonth={currentMonth}
                        setCurrentMonth={setCurrentMonth}
                        calendarView={calendarView}
                        setCalendarView={setCalendarView}
                        stockMovements={stockMovements}
                    />
                    <form onSubmit={handleSubmit} className="bg-white dark:bg-gray-900 p-6 rounded-2xl shadow-lg flex flex-col gap-4">
                        <h2 className="text-xl font-semibold">Novo Lançamento</h2>
                        
                        <div>
                            <label className="block mb-1">Categoria</label>
                            <select value={selectedCategoryId} onChange={e => setSelectedCategoryId(e.target.value)} className="w-full p-2 rounded-md bg-gray-100 dark:bg-gray-700">
                                <option value="">Todas as Categorias</option>
                                {categories.map(c => <option key={c.id} value={c.id}>{c.name}</option>)}
                            </select>
                        </div>
                        
                        <div>
                            <label className="block mb-1">Produto</label>
                            <select value={movement.productId} onChange={e => setMovement({...movement, productId: e.target.value})} className="w-full p-2 rounded-md bg-gray-100 dark:bg-gray-700">
                                <option value="" disabled>Selecione um produto</option>
                                {filteredProducts.map(p => <option key={p.id} value={p.id}>{p.name}</option>)}
                            </select>
                        </div>

                        {selectedProduct && (
                             <div>
                                 <label className="block mb-1">Variação</label>
                                 <select value={movement.variationId} onChange={e => setMovement({...movement, variationId: e.target.value})} className="w-full p-2 rounded-md bg-gray-100 dark:bg-gray-700">
                                     <option value="" disabled>Selecione uma variação</option>
                                     {selectedProduct.variations.map(v => <option key={v.id} value={v.id}>{v.name} (Est: {v.currentStock})</option>)}
                                 </select>
                             </div>
                        )}
                        
                        <div>
                            <label className="block mb-1">Tipo</label>
                            <select value={movement.type} onChange={e => setMovement({...movement, type: e.target.value})} className="w-full p-2 rounded-md bg-gray-100 dark:bg-gray-700">
                                <option value="Saída">Saída</option>
                                <option value="Entrada">Entrada</option>
                            </select>
                        </div>
                        <div>
                            <label className="block mb-1">Quantidade</label>
                            <input type="number" min="1" value={movement.quantity} onChange={e => setMovement({...movement, quantity: e.target.value})} className="w-full p-2 rounded-md bg-gray-100 dark:bg-gray-700" />
                        </div>
                        <button 
                            type="submit" 
                            disabled={!isFormValid} 
                            className="w-full h-10 bg-blue-600 text-white rounded-md mt-2 transition-colors disabled:bg-gray-400 disabled:cursor-not-allowed"
                        >
                            Registrar
                        </button>
                    </form>
                </div>
                 <div className="lg:col-span-2 bg-white dark:bg-gray-900 p-6 rounded-2xl shadow-lg">
                     <h2 className="text-xl font-semibold mb-4">Histórico de Movimentações ({selectedDate.toLocaleDateString('pt-BR')})</h2>
                     <div className="max-h-[80vh] overflow-y-auto">
                         <table className="w-full">
                             <thead className="border-b-2 dark:border-gray-700 sticky top-0 bg-white dark:bg-gray-900">
                                 <tr>
                                     <th className="p-3 text-left">Hora</th>
                                     <th className="p-3 text-left">Produto (Variação)</th>
                                     <th className="p-3 text-center">Tipo</th>
                                     <th className="p-3 text-center">Quantidade</th>
                                     <th className="p-3 text-left">Usuário</th>
                                     <th className="p-3 text-center">Ações</th>
                                 </tr>
                             </thead>
                             <tbody>
                                 {filteredMovements.length > 0 ? filteredMovements.map(m => {
                                     const product = products.find(p => p.id === m.productId);
                                     const variation = product?.variations.find(v => v.id === m.variationId);
                                     return (
                                         <tr key={m.id} className="border-b dark:border-gray-800">
                                             <td className="p-3">{m.timestamp.toLocaleTimeString('pt-BR')}</td>
                                             <td className="p-3">{product?.name || 'Excluído'} {variation && `(${variation.name})`}</td>
                                             <td className={`p-3 text-center font-semibold ${m.type === 'Entrada' ? 'text-green-500' : 'text-red-500'}`}>{m.type}</td>
                                             <td className="p-3 text-center">{m.quantity}</td>
                                             <td className="p-3 text-left text-xs truncate">{m.userEmail || 'N/A'}</td>
                                             <td className="p-3 text-center">
                                                 <button onClick={() => handleDeleteClick(m)} title="Apagar Lançamento">
                                                     <Trash2 size={18} className="text-red-500 hover:text-red-400"/>
                                                 </button>
                                             </td>
                                         </tr>
                                     );
                                 }) : (
                                     <tr>
                                         <td colSpan="6" className="text-center p-8 text-gray-500">Nenhuma movimentação para esta data.</td>
                                     </tr>
                                 )}
                             </tbody>
                         </table>
                     </div>
                 </div>
            </div>
        </div>
    );
};

const CategoryModal = ({ isOpen, onClose, onCategoryCreated }) => {
    const { addCategory } = useStock();
    const [name, setName] = useState('');
    const modalRef = useRef();
    useClickOutside(modalRef, onClose);

    if (!isOpen) return null;

    const handleSubmit = async (e) => {
        e.preventDefault();
        if (name.trim()) {
            const newId = await addCategory(name.trim());
            if (newId) {
                onCategoryCreated(newId);
                setName('');
                onClose();
            }
        }
    };

    return (
        <div className="fixed inset-0 bg-black bg-opacity-60 flex justify-center items-center z-[60] modal-backdrop">
            <div 
                ref={modalRef} 
                onMouseDown={(e) => e.stopPropagation()}
                className="bg-white dark:bg-gray-900 p-6 rounded-2xl shadow-2xl w-full max-w-sm modal-content"
            >
                <form onSubmit={handleSubmit}>
                    <h2 className="text-xl font-bold mb-4">Criar Nova Categoria</h2>
                    <label htmlFor="category-name" className="block mb-2 text-sm font-medium">Nome da Categoria</label>
                    <input id="category-name" type="text" value={name} onChange={(e) => setName(e.target.value)} className="w-full p-2 rounded-md bg-gray-100 dark:bg-gray-700 mb-4" autoFocus />
                    <div className="flex justify-end gap-4">
                        <button type="button" onClick={onClose} className="px-6 py-2 font-semibold rounded-md bg-gray-200 dark:bg-gray-600 hover:bg-gray-300 dark:hover:bg-gray-500">Cancelar</button>
                        <button type="submit" className="px-6 py-2 font-semibold rounded-md bg-blue-600 text-white hover:bg-blue-700">Criar</button>
                    </div>
                </form>
            </div>
        </div>
    );
};


const ProductModal = ({ isOpen, onClose, productToEdit }) => {
    const { categories, addProduct, updateProduct } = useStock();
    
    const initialProductState = useMemo(() => ({ name: '', categoryId: '', minStock: '', leadTimeInMonths: '', variations: [{ name: '', initialStock: '' }] }), []);
    const [productData, setProductData] = useState(initialProductState);
    const [isCategoryModalOpen, setIsCategoryModalOpen] = useState(false);
    
    const modalRef = useRef();
    useClickOutside(modalRef, onClose);

    useEffect(() => {
        if (isOpen) {
            if (productToEdit) {
                setProductData({
                    id: productToEdit.id, // Manter o ID para edição
                    name: productToEdit.name,
                    categoryId: productToEdit.categoryId,
                    minStock: productToEdit.minStock,
                    leadTimeInMonths: productToEdit.leadTimeInMonths || '',
                    variations: productToEdit.variations.map(v => ({...v}))
                });
            } else {
                setProductData({ ...initialProductState, categoryId: categories[0]?.id || '' });
            }
        }
    }, [isOpen, productToEdit, categories, initialProductState]);

    useEffect(() => {
        if (!productToEdit) return;

        const newLeadTime = parseFloat(productData.leadTimeInMonths);
        const originalLeadTime = productToEdit.leadTimeInMonths;
        const originalMinStock = productToEdit.minStock;

        if (isNaN(newLeadTime) || newLeadTime <= 0 || isNaN(originalLeadTime) || originalLeadTime <= 0 || isNaN(originalMinStock) || originalMinStock <= 0) {
            return;
        }
        
        if (newLeadTime !== originalLeadTime) {
             const impliedConsumptionPerMonth = originalMinStock / originalLeadTime;
             const newMinStock = Math.round(impliedConsumptionPerMonth * newLeadTime);
             
             setProductData(prev => ({ ...prev, minStock: newMinStock.toString() }));
        }
    }, [productData.leadTimeInMonths, productToEdit]);


    if (!isOpen) return null;

    const handleChange = (e) => {
        const { name, value } = e.target;
        setProductData(prev => ({ ...prev, [name]: value }));
    };

    const handleVariationChange = (index, e) => {
        const { name, value } = e.target;
        const variations = [...productData.variations];
        variations[index][name] = value;
        setProductData(prev => ({...prev, variations}));
    };
    
    const addVariation = () => {
        setProductData(prev => ({...prev, variations: [...prev.variations, {name: '', initialStock: ''}]}));
    };
    
    const removeVariation = (index) => {
        if(productData.variations.length <= 1) return;
        const variations = [...productData.variations];
        variations.splice(index, 1);
        setProductData(prev => ({...prev, variations}));
    };

    const handleSubmit = async (e) => {
        e.preventDefault();
        const data = {
            ...productData,
            minStock: parseInt(productData.minStock),
            leadTimeInMonths: parseFloat(productData.leadTimeInMonths) || 0,
            variations: productData.variations.map(v => ({
                ...v,
                initialStock: parseInt(v.initialStock)
            }))
        };
        if (productToEdit) {
            await updateProduct(productToEdit.id, data);
        } else {
            await addProduct(data);
        }
        onClose();
    };

    const handleCategoryCreated = (newCategoryId) => {
      if(newCategoryId) {
        setProductData(prev => ({...prev, categoryId: newCategoryId}));
      }
      setIsCategoryModalOpen(false);
    }

    return (
        <div className="fixed inset-0 bg-black bg-opacity-50 flex justify-center items-center z-50 modal-backdrop p-4">
            <div ref={modalRef} className="bg-white dark:bg-gray-900 p-6 rounded-2xl shadow-2xl w-full max-w-2xl modal-content max-h-[90vh] flex flex-col">
                <form onSubmit={handleSubmit} className="flex flex-col gap-4 flex-grow">
                    <h2 className="text-2xl font-bold mb-2">{productToEdit ? 'Editar Produto' : 'Criar Novo Produto'}</h2>
                    
                    <div className="grid grid-cols-1 md:grid-cols-3 gap-4">
                        <div className="md:col-span-1">
                            <label htmlFor="name">Nome do Produto</label>
                            <input id="name" name="name" type="text" value={productData.name} onChange={handleChange} required className="w-full p-2 rounded-md bg-gray-100 dark:bg-gray-700 mt-1"/>
                        </div>
                         <div>
                            <label htmlFor="leadTimeInMonths">Tempo de Entrega (meses)</label>
                            <input id="leadTimeInMonths" name="leadTimeInMonths" type="number" step="0.5" min="0" value={productData.leadTimeInMonths} onChange={handleChange} required className="w-full p-2 rounded-md bg-gray-100 dark:bg-gray-700 mt-1"/>
                        </div>
                        <div>
                            <label htmlFor="minStock">Estoque Mínimo (Total)</label>
                            <input id="minStock" name="minStock" type="number" min="0" value={productData.minStock} onChange={handleChange} required className="w-full p-2 rounded-md bg-gray-100 dark:bg-gray-700 mt-1"/>
                        </div>
                    </div>
                     <div>
                        <label htmlFor="categoryId">Categoria</label>
                        <div className="flex items-center gap-2">
                            <select id="categoryId" name="categoryId" value={productData.categoryId} onChange={handleChange} required className="w-full p-2 rounded-md bg-gray-100 dark:bg-gray-700 mt-1">
                                {categories.map(c => <option key={c.id} value={c.id}>{c.name}</option>)}
                            </select>
                            <button type="button" onClick={() => setIsCategoryModalOpen(true)} className="p-2 bg-gray-200 dark:bg-gray-600 rounded-md hover:bg-gray-300 dark:hover:bg-gray-500 mt-1"><PlusCircle size={20}/></button>
                        </div>
                    </div>

                    <div className="flex-grow overflow-y-auto pr-2">
                        <h3 className="text-lg font-semibold mt-4 mb-2">Variações do Produto</h3>
                        {productData.variations.map((variation, index) => (
                             <div key={index} className="grid grid-cols-12 gap-2 items-center mb-2 p-2 bg-gray-50 dark:bg-gray-800 rounded-md">
                                 <div className="col-span-6">
                                     <label className="text-xs">Nome da Variação (Ex: Cor, Tamanho)</label>
                                     <input name="name" type="text" value={variation.name} onChange={(e) => handleVariationChange(index, e)} required className="w-full p-2 rounded-md bg-white dark:bg-gray-700"/>
                                 </div>
                                 <div className="col-span-5">
                                     <label className="text-xs">Estoque Inicial</label>
                                     <input name="initialStock" type="number" min="0" value={variation.initialStock} onChange={(e) => handleVariationChange(index, e)} required disabled={!!productToEdit} className="w-full p-2 rounded-md bg-white dark:bg-gray-700 disabled:opacity-50"/>
                                 </div>
                                 <div className="col-span-1">
                                     <label className="text-xs">&nbsp;</label>
                                     <button type="button" onClick={() => removeVariation(index)} disabled={productData.variations.length <= 1} className="p-2 text-red-500 disabled:opacity-30">
                                         <MinusCircle size={20} />
                                     </button>
                                 </div>
                             </div>
                        ))}
                        <button type="button" onClick={addVariation} disabled={!!productToEdit} className="mt-2 text-sm text-blue-600 hover:underline disabled:opacity-50 disabled:cursor-not-allowed">+ Adicionar Variação</button>
                    </div>


                    <div className="flex justify-end gap-4 mt-4 pt-4 border-t dark:border-gray-700">
                        <button type="button" onClick={onClose} className="px-6 py-2 font-semibold rounded-md bg-gray-200 dark:bg-gray-600 hover:bg-gray-300 dark:hover:bg-gray-500">Cancelar</button>
                        <button type="submit" className="px-6 py-2 font-semibold rounded-md bg-blue-600 text-white hover:bg-blue-700">Salvar</button>
                    </div>
                </form>
            </div>
            <CategoryModal isOpen={isCategoryModalOpen} onClose={() => setIsCategoryModalOpen(false)} onCategoryCreated={handleCategoryCreated} />
        </div>
    );
};


const StockProductsPage = ({ setConfirmation }) => {
    const { products, categories, deleteProduct } = useStock();
    const [isModalOpen, setIsModalOpen] = useState(false);
    const [editingProduct, setEditingProduct] = useState(null);
    
    const getCategoryName = (id) => categories.find(c => c.id === id)?.name || 'N/A';
    const getTotalStock = (p) => p.variations.reduce((sum, v) => sum + v.currentStock, 0);

    const handleOpenCreateModal = () => {
        setEditingProduct(null);
        setIsModalOpen(true);
    };
    
    const handleOpenEditModal = (product) => {
        setEditingProduct(product);
        setIsModalOpen(true);
    };

    const handleDeleteClick = (product) => {
        setConfirmation({
            isOpen: true,
            title: `Excluir Produto`,
            message: `Tem certeza que deseja excluir "${product.name}"? O produto será movido para a lixeira.`,
            onConfirm: () => () => deleteProduct(product.id)
        });
    };

    return (
        <div className="p-8">
            <div className="flex justify-between items-center mb-6">
                <h1 className="text-3xl font-bold">Gerenciamento de Produtos</h1>
                <button onClick={handleOpenCreateModal} className="flex items-center gap-2 px-4 py-2 bg-blue-600 text-white rounded-lg hover:bg-blue-700">
                    <PlusCircle size={20}/> Adicionar Novo Produto
                </button>
            </div>
            
            <div className="bg-white dark:bg-gray-900 p-6 rounded-2xl shadow-lg">
                <table className="w-full">
                    <thead className="border-b-2 dark:border-gray-700">
                        <tr>
                            <th className="p-3 text-left">Nome</th>
                            <th className="p-3 text-left">Categoria</th>
                            <th className="p-3 text-center">Estoque Atual</th>
                            <th className="p-3 text-left">Criado por</th>
                            <th className="p-3 text-left">Última Edição</th>
                            <th className="p-3 text-center">Ações</th>
                        </tr>
                    </thead>
                    <tbody>
                        {products.map(p => (
                            <tr key={p.id} className="border-b dark:border-gray-800 hover:bg-gray-50 dark:hover:bg-gray-800/50">
                                <td className="p-3 font-medium">
                                    {p.name}
                                    <div className="text-xs text-gray-500">
                                        {p.variations.map(v => `${v.name}: ${v.currentStock}`).join(' | ')}
                                    </div>
                                </td>
                                <td className="p-3">{getCategoryName(p.categoryId)}</td>
                                <td className="p-3 text-center font-bold">{getTotalStock(p).toLocaleString('pt-BR')}</td>
                                <td className="p-3 text-xs">{p.createdBy?.email || 'N/A'}</td>
                                <td className="p-3 text-xs">{p.lastEditedBy?.email || 'N/A'}</td>
                                <td className="p-3">
                                    <div className="flex gap-2 justify-center">
                                        <button onClick={() => handleOpenEditModal(p)} title="Editar"><Edit size={18} className="text-yellow-500 hover:text-yellow-400"/></button>
                                        <button onClick={() => handleDeleteClick(p)} title="Excluir"><Trash2 size={18} className="text-red-500 hover:text-red-400"/></button>
                                    </div>
                                </td>
                            </tr>
                        ))}
                    </tbody>
                </table>
            </div>

            <ProductModal 
                isOpen={isModalOpen}
                onClose={() => setIsModalOpen(false)}
                productToEdit={editingProduct}
            />
        </div>
    );
};

const StockTrashPage = () => {
    const { deletedProducts, restoreProduct } = useStock();

    return (
        <div className="p-8">
            <h1 className="text-3xl font-bold mb-6">Lixeira de Estoque</h1>
            <div className="bg-white dark:bg-gray-900 p-6 rounded-2xl shadow-lg">
                {deletedProducts.map(p => {
                    return (
                        <div key={p.id} className="flex justify-between items-center p-4 border-b dark:border-gray-800">
                            <div>
                                <p className="font-bold">{p.name}</p>
                                <p className="text-sm text-gray-500">Excluído por: {p.deletedBy?.email || 'Desconhecido'} em: {p.deletedAt ? p.deletedAt.toDate().toLocaleString('pt-BR') : 'Data desconhecida'}</p>
                            </div>
                            <button onClick={() => restoreProduct(p.id)} className="p-2 bg-green-500 text-white rounded-md">Restaurar</button>
                        </div>
                    );
                })}
                {deletedProducts.length === 0 && <p>A lixeira está vazia.</p>}
            </div>
        </div>
    );
};


const StockManagementApp = ({ onNavigateToCrono }) => {
    const [activePage, setActivePage] = useState('dashboard');
    const [confirmation, setConfirmation] = useState({ isOpen: false, title: '', message: '', onConfirm: () => {} });

    const renderPage = () => {
        const props = { setConfirmation };
        switch (activePage) {
            case 'dashboard': return <StockDashboardPage {...props} />;
            case 'movements': return <StockMovementsPage {...props} />;
            case 'products': return <StockProductsPage {...props} />;
            case 'trash': return <StockTrashPage {...props} />;
            default: return <StockDashboardPage {...props} />;
        }
    };

    const handleConfirm = () => {
        if (confirmation.onConfirm) {
            confirmation.onConfirm()();
        }
        setConfirmation({ isOpen: false });
    };

    return (
        <StockProvider>
            <div className="responsive-root min-h-screen bg-gray-100 dark:bg-black text-gray-800 dark:text-gray-200 font-sans flex flex-col">
                <ConfirmationModal 
                    isOpen={confirmation.isOpen}
                    onClose={() => setConfirmation({ isOpen: false, title: '', message: '', onConfirm: () => {} })}
                    onConfirm={handleConfirm}
                    title={confirmation.title}
                    message={confirmation.message}
                />
                <StockHeader onNavigateToCrono={onNavigateToCrono} />
                <div className="flex flex-col lg:flex-row flex-grow">
                    <StockSidebar activePage={activePage} setActivePage={setActivePage} />
                    <main className="flex-grow bg-gray-50 dark:bg-gray-800/50 responsive-main">
                        {renderPage()}
                    </main>
                </div>
            </div>
        </StockProvider>
    );
};

// #####################################################################
// #                                                                   #
// #       FIM: GERENCIADOR DE ESTOQUE (AGORA COM FIREBASE)            #
// #                                                                   #
// #####################################################################



// #####################################################################
// #                                                                   #
// #               INÍCIO: COMPONENTES DE MODAIS E AUXILIARES            #
// #                                                                   #
// #####################################################################

const EditEntryModal = ({
    isOpen,
    onClose,
    entry,
    onSave,
    products,
    productsForSelectedDate = [],
    lots = [],
    traveteMachines = TRAVETE_MACHINES,
    traveteVariationLookup = new Map(),
}) => {
    const [entryData, setEntryData] = useState(null);
    const modalRef = useRef();
    useClickOutside(modalRef, onClose);

    const productMap = useMemo(() => {
        const map = new Map();
        (products || []).forEach(product => {
            if (product?.id) {
                map.set(product.id, product);
            }
        });
        (productsForSelectedDate || []).forEach(product => {
            if (product?.id) {
                const existing = map.get(product.id) || {};
                map.set(product.id, { ...existing, ...product });
            }
        });
        return map;
    }, [products, productsForSelectedDate]);

    useEffect(() => {
        if (isOpen && entry) {
            if (Array.isArray(entry.employeeEntries) && entry.employeeEntries.length > 0) {
                setEntryData({
                    type: 'travete',
                    availableTime: entry.availableTime || 0,
                    observation: entry.observation || '',
                    employeeEntries: entry.employeeEntries.map((emp, idx) => {
                        const baseProducts = Array.isArray(emp.products) && emp.products.length > 0
                            ? emp.products
                            : (emp.productionDetails || []);
                        const normalizedProducts = baseProducts.map(detail => ({
                            lotId: detail.lotId || '',
                            productId: detail.productId || '',
                            produced: detail.produced !== undefined ? String(detail.produced) : '',
                            isAutoSuggested: false,
                        }));
                        if (normalizedProducts.length === 0) {
                            normalizedProducts.push(createDefaultTraveteProductItem());
                        }
                        const standardTimeValue = emp.standardTime !== undefined && emp.standardTime !== null
                            ? String(emp.standardTime)
                            : '';
                        return {
                            employeeId: emp.employeeId || idx + 1,
                            machineType: emp.machineType || traveteMachines[idx] || traveteMachines[0],
                            standardTime: standardTimeValue,
                            standardTimeManual: standardTimeValue !== '',
                            products: normalizedProducts,
                        };
                    }),
                });
            } else {
                const productionDetails = Array.isArray(entry.productionDetails)
                    ? entry.productionDetails
                    : [];
                const productionRows = productionDetails
                    .map(detail => createProductionRowFromDetail(detail, productMap, lots))
                    .filter(Boolean);

                setEntryData({
                    type: 'default',
                    people: entry.people !== undefined && entry.people !== null
                        ? String(entry.people)
                        : '',
                    availableTime: entry.availableTime !== undefined && entry.availableTime !== null
                        ? String(entry.availableTime)
                        : '',
                    productionRows,
                    previousGoalDisplay: entry.goalDisplay || '',
                });
            }
        } else if (!isOpen) {
            setEntryData(null);
        }
    }, [isOpen, entry, traveteMachines, lots, productMap]);

    const traveteLotOptions = useMemo(
        () => lots.filter(lot => lot.status !== 'completed'),
        [lots]
    );

    useEffect(() => {
        if (!isOpen || !entryData || entryData.type !== 'travete') return;
        setEntryData(prev => {
            if (!prev || prev.type !== 'travete') return prev;
            const { changed, employeeEntries } = applyTraveteAutoSuggestions(
                prev.employeeEntries,
                traveteLotOptions,
                products,
                traveteVariationLookup
            );
            if (!changed) {
                return prev;
            }
            return { ...prev, employeeEntries };
        });
    }, [isOpen, entryData, traveteLotOptions, products, traveteVariationLookup]);

    const isTraveteEntry = entryData?.type === 'travete';

    const handleProductionRowChange = (index, value) => {
        setEntryData(prev => {
            if (!prev || prev.type !== 'default') return prev;
            const rows = prev.productionRows || [];
            if (index < 0 || index >= rows.length) return prev;
            const nextRows = rows.map((row, idx) => (
                idx === index
                    ? { ...row, produced: value }
                    : row
            ));
            return { ...prev, productionRows: nextRows };
        });
    };

    const entryPrimaryProductId = useMemo(() => (
        entry?.primaryProductId
        || entry?.productionDetails?.[0]?.productId
        || ''
    ), [entry]);

    const fallbackProductId = !isTraveteEntry
        ? (entryData?.productionRows?.[0]?.productId || entryPrimaryProductId)
        : '';

    const defaultPredictions = useMemo(() => {
        if (isTraveteEntry) {
            return [];
        }

        return computeDefaultPredictionsForEdit({
            peopleValue: entryData?.people,
            availableTimeValue: entryData?.availableTime,
            lots,
            productMap,
            fallbackProductId,
        });
    }, [isTraveteEntry, entryData?.people, entryData?.availableTime, lots, productMap, fallbackProductId]);

    useEffect(() => {
        if (!isOpen || isTraveteEntry) return;

        setEntryData(prev => {
            if (!prev || prev.type !== 'default') return prev;
            const existingRows = prev.productionRows || [];
            const nextRows = buildRowsFromPredictions(existingRows, defaultPredictions, lots, productMap);
            if (areProductionRowsEqual(existingRows, nextRows)) {
                return prev;
            }
            return { ...prev, productionRows: nextRows };
        });
    }, [isOpen, isTraveteEntry, defaultPredictions, lots, productMap]);

    const defaultGoalPreview = useMemo(() => {
        if (isTraveteEntry) {
            return '';
        }

        if (!defaultPredictions || defaultPredictions.length === 0) {
            const fallbackDisplay = entryData?.previousGoalDisplay || entry?.goalDisplay || '';
            return fallbackDisplay && fallbackDisplay.trim().length > 0 ? fallbackDisplay : '0';
        }

        const segments = defaultPredictions
            .map(prediction => Math.max(0, prediction.remainingPieces ?? prediction.plannedPieces ?? 0))
            .filter((value, index) => value > 0 || index === 0);

        return segments.length > 0
            ? segments.map(value => value.toLocaleString('pt-BR')).join(' / ')
            : '0';
    }, [isTraveteEntry, defaultPredictions, entryData?.previousGoalDisplay, entry?.goalDisplay]);

    const defaultPredictedLotLabel = useMemo(() => {
        if (isTraveteEntry || !defaultPredictions || defaultPredictions.length === 0) {
            return '';
        }

        return defaultPredictions
            .map(prediction => prediction.productName)
            .filter(Boolean)
            .join(' / ');
    }, [isTraveteEntry, defaultPredictions]);

    const traveteMetaPreview = useMemo(() => {
        if (!isTraveteEntry) return null;
        const availableTime = parseFloat(entryData?.availableTime) || 0;
        return (entryData?.employeeEntries || []).map(emp => {
            const standardTime = parseFloat(emp.standardTime) || 0;
            if (availableTime <= 0 || standardTime <= 0) return 0;
            return Math.round(availableTime / standardTime);
        });
    }, [isTraveteEntry, entryData]);

    const traveteMetaDisplay = useMemo(() => {
        if (!Array.isArray(traveteMetaPreview)) return '';
        return traveteMetaPreview
            .map(value => value.toLocaleString('pt-BR'))
            .join(' // ');
    }, [traveteMetaPreview]);

    if (!isOpen || !entryData) return null;

    const handleTraveteEmployeeChange = (index, field, value) => {
        setEntryData(prev => {
            if (!prev || prev.type !== 'travete') return prev;
            const updatedEmployees = prev.employeeEntries.map((emp, empIdx) => {
                if (empIdx !== index) return emp;
<<<<<<< HEAD
                let updated = { ...emp };
                switch (field) {
                    case 'machineType': {
                        updated = { ...updated, machineType: value };
                        const firstLotId = updated.products.find(item => item.lotId)?.lotId;
                        const patch = buildTraveteStandardTimePatch({
                            employee: updated,
                            lotId: firstLotId,
                            machineType: value,
                            lots,
                            products,
                            variationLookup: traveteVariationLookup,
                            resetWhenMissing: true,
                        });
                        if (patch) {
                            updated = { ...updated, ...patch };
=======
                const updated = { ...emp };
                switch (field) {
                    case 'machineType': {
                        updated.machineType = value;
                        if (!updated.standardTimeManual) {
                            const firstLotId = updated.products.find(item => item.lotId)?.lotId;
                            if (firstLotId) {
                                const derived = deriveTraveteStandardTimeShared(
                                    firstLotId,
                                    value,
                                    lots,
                                    products,
                                    traveteVariationLookup
                                );
                                updated.standardTime = derived;
                            }
>>>>>>> e2f43bb3
                        }
                        break;
                    }
                    case 'standardTime': {
                        updated.standardTime = value;
                        updated.standardTimeManual = value !== '';
                        break;
                    }
                    default: {
                        updated[field] = value;
                    }
                }
                return updated;
            });
            return { ...prev, employeeEntries: updatedEmployees };
        });
    };

    const handleTraveteProductChange = (employeeIndex, productIndex, field, value) => {
        setEntryData(prev => {
            if (!prev || prev.type !== 'travete') return prev;
            const updatedEmployees = prev.employeeEntries.map((emp, empIdx) => {
                if (empIdx !== employeeIndex) return emp;
                const updatedProducts = emp.products.map((product, prodIdx) => {
                    if (prodIdx !== productIndex) return product;
                    const nextProduct = { ...product, [field]: value };
                    if (field === 'lotId') {
                        nextProduct.isAutoSuggested = false;
                    }
                    return nextProduct;
                });
<<<<<<< HEAD
                let updatedEmployee = { ...emp, products: updatedProducts };
                if (field === 'lotId') {
                    const patch = buildTraveteStandardTimePatch({
                        employee: updatedEmployee,
                        lotId: value,
                        machineType: emp.machineType,
                        lots,
                        products,
                        variationLookup: traveteVariationLookup,
                    });
                    if (patch) {
                        updatedEmployee = { ...updatedEmployee, ...patch };
=======
                const updatedEmployee = { ...emp, products: updatedProducts };
                if (field === 'lotId' && !emp.standardTimeManual) {
                    const derived = deriveTraveteStandardTimeShared(
                        value,
                        emp.machineType,
                        lots,
                        products,
                        traveteVariationLookup
                    );
                    if (derived) {
                        updatedEmployee.standardTime = derived;
>>>>>>> e2f43bb3
                    }
                }
                return updatedEmployee;
            });
            return { ...prev, employeeEntries: updatedEmployees };
        });
    };

    const handleTraveteAddProduct = (employeeIndex) => {
        setEntryData(prev => {
            if (!prev || prev.type !== 'travete') return prev;
            const updatedEmployees = prev.employeeEntries.map((emp, empIdx) => {
                if (empIdx !== employeeIndex) return emp;
                return { ...emp, products: [...emp.products, createDefaultTraveteProductItem()] };
            });
            return { ...prev, employeeEntries: updatedEmployees };
        });
    };

    const handleTraveteRemoveProduct = (employeeIndex, productIndex) => {
        setEntryData(prev => {
            if (!prev || prev.type !== 'travete') return prev;
            const updatedEmployees = prev.employeeEntries.map((emp, empIdx) => {
                if (empIdx !== employeeIndex) return emp;
                const remaining = emp.products.filter((_, idx) => idx !== productIndex);
                return { ...emp, products: remaining.length > 0 ? remaining : [createDefaultTraveteProductItem()] };
            });
            return { ...prev, employeeEntries: updatedEmployees };
        });
    };

    const handleSave = () => {
        if (isTraveteEntry) {
            const normalizedEmployees = entryData.employeeEntries.map(emp => ({
                employeeId: emp.employeeId,
                machineType: emp.machineType,
                standardTime: emp.standardTime,
                products: emp.products.map(product => ({
                    ...product,
                    produced: parseInt(product.produced, 10) || 0,
                })),
            }));

            onSave(entry.id, {
                type: 'travete',
                availableTime: parseFloat(entryData.availableTime) || 0,
                employeeEntries: normalizedEmployees,
                observation: entryData.observation || '',
            });
            onClose();
            return;
        }

        const numericPeople = parseFloat(entryData.people) || 0;
        const numericAvailableTime = parseFloat(entryData.availableTime) || 0;
        const updatedProductions = (entryData.productionRows || [])
            .filter(row => row.productId)
            .map(row => ({
                productId: row.productId,
                produced: parseInt(row.produced, 10) || 0,
            }))
            .filter(detail => detail.produced > 0);

        const primaryProductId = updatedProductions[0]?.productId
            || entry?.primaryProductId
            || entry?.productionDetails?.[0]?.productId
            || '';

        const goalDisplayValue = defaultGoalPreview && defaultGoalPreview.trim().length > 0
            ? defaultGoalPreview
            : entry?.goalDisplay || '0';

        onSave(entry.id, {
            type: 'default',
            people: numericPeople,
            availableTime: numericAvailableTime,
            productions: updatedProductions,
            goalDisplay: goalDisplayValue,
            primaryProductId,
        });
    };

    return (
        <div className="fixed inset-0 bg-black bg-opacity-60 flex justify-center items-center z-40 modal-backdrop">
            <div ref={modalRef} className="bg-white dark:bg-gray-800 p-6 rounded-lg shadow-xl w-full max-w-3xl modal-content max-h-[90vh] overflow-y-auto">
                <h2 className="text-xl font-bold mb-4">Editar Lançamento: {entry.period}</h2>
                {isTraveteEntry ? (
                    <div className="space-y-6">
                        <div className="grid grid-cols-1 md:grid-cols-3 gap-4">
                            <div className="flex flex-col">
                                <label htmlFor="travete-edit-time" className="text-sm font-medium">Tempo Disp. (min)</label>
                                <input
                                    id="travete-edit-time"
                                    type="number"
                                    value={entryData.availableTime}
                                    onChange={(e) => setEntryData(prev => ({ ...prev, availableTime: e.target.value }))}
                                    className="mt-1 w-full p-2 rounded-md bg-gray-100 dark:bg-gray-700"
                                />
                            </div>
                            <div className="md:col-span-2 flex flex-col">
                                <label htmlFor="travete-edit-observation" className="text-sm font-medium">Observação</label>
                                <textarea
                                    id="travete-edit-observation"
                                    value={entryData.observation}
                                    onChange={(e) => setEntryData(prev => ({ ...prev, observation: e.target.value }))}
                                    className="mt-1 w-full p-2 rounded-md bg-gray-100 dark:bg-gray-700"
                                    rows={2}
                                />
                            </div>
                        </div>
                        <div className="grid grid-cols-1 lg:grid-cols-2 gap-4">
                            {entryData.employeeEntries.map((employee, index) => (
                                <div key={employee.employeeId || index} className="p-4 border border-gray-200 dark:border-gray-700 rounded-xl bg-gray-50 dark:bg-gray-800/60 space-y-4">
                                    <div className="flex items-center justify-between">
                                        <h3 className="text-lg font-semibold">Funcionário {employee.employeeId}</h3>
                                    </div>
                                    <div className="grid grid-cols-1 md:grid-cols-2 gap-3">
                                        <div className="flex flex-col">
                                            <label className="text-sm font-medium">Máquina</label>
                                            <select
                                                value={employee.machineType}
                                                onChange={(e) => handleTraveteEmployeeChange(index, 'machineType', e.target.value)}
                                                className="p-2 rounded-md bg-gray-100 dark:bg-gray-700"
                                            >
                                                {traveteMachines.map(machine => (
                                                    <option key={machine} value={machine}>{machine}</option>
                                                ))}
                                            </select>
                                        </div>
                                        <div className="flex flex-col">
                                            <label className="text-sm font-medium">Tempo por Peça (min)</label>
                                            <input
                                                type="number"
                                                step="0.01"
                                                value={employee.standardTime}
                                                onChange={(e) => handleTraveteEmployeeChange(index, 'standardTime', e.target.value)}
                                                className="p-2 rounded-md bg-gray-100 dark:bg-gray-700"
                                            />
                                        </div>
                                    </div>
                                    <div className="space-y-3">
                                        {employee.products.map((productItem, productIdx) => (
                                            <div key={`${employee.employeeId}-${productIdx}`} className="p-3 rounded-lg bg-white dark:bg-gray-900/60 border border-gray-200 dark:border-gray-700 space-y-3">
                                                        <div className="flex items-center justify-between">
                                                            <label className="text-sm font-semibold">
                                                                {productIdx === 0
                                                                    ? 'Produto / Lote (Prioridade)'
                                                                    : productItem.isAutoSuggested
                                                                        ? 'Próximo Lote (Automático)'
                                                                        : 'Produto / Lote'}
                                                            </label>
                                                            {employee.products.length > 1 && (
                                                                <button
                                                                    type="button"
                                                                    onClick={() => handleTraveteRemoveProduct(index, productIdx)}
                                                                    className="text-red-500 hover:text-red-400"
                                                        >
                                                            <Trash size={16} />
                                                        </button>
                                                    )}
                                                </div>
                                                <select
                                                    value={productItem.lotId}
                                                    onChange={(e) => handleTraveteProductChange(index, productIdx, 'lotId', e.target.value)}
                                                    className="p-2 rounded-md bg-gray-100 dark:bg-gray-700"
                                                >
                                                    <option value="">Selecione...</option>
                                                    {traveteLotOptions.map(lotOption => (
                                                        <option key={lotOption.id} value={lotOption.id}>
                                                            {formatTraveteLotDisplayName(lotOption, products)}
                                                        </option>
                                                    ))}
                                                </select>
                                                <div className="flex flex-col">
                                                    <label className="text-sm">Quantidade Produzida</label>
                                                    <input
                                                        type="number"
                                                        min="0"
                                                        value={productItem.produced}
                                                        onChange={(e) => handleTraveteProductChange(index, productIdx, 'produced', e.target.value)}
                                                        className="p-2 rounded-md bg-gray-100 dark:bg-gray-700"
                                                    />
                                                </div>
                                            </div>
                                        ))}
                                        <button
                                            type="button"
                                            onClick={() => handleTraveteAddProduct(index)}
                                            className="flex items-center gap-2 text-sm text-blue-600 hover:text-blue-500"
                                        >
                                            <PlusCircle size={16} /> Adicionar item fora de ordem
                                        </button>
                                    </div>
                                </div>
                            ))}
                        </div>
                        <div className="grid grid-cols-1 md:grid-cols-2 gap-4">
                            <div className="flex flex-col justify-center items-center bg-blue-100 dark:bg-blue-900/50 p-3 rounded-md shadow-inner">
                                <span className="text-sm font-medium text-gray-700 dark:text-gray-200">Meta Prevista</span>
                                <span className="font-bold text-lg text-blue-600 dark:text-blue-300 text-center">
                                    {traveteMetaDisplay || '- // -'}
                                </span>
                            </div>
                        </div>
                    </div>
                ) : (
                    <div className="space-y-4">
                        <div className="grid grid-cols-2 gap-4">
                            <div>
                                <label htmlFor="edit-people" className="block text-sm font-medium">Nº Pessoas</label>
                                <input
                                    id="edit-people"
                                    type="number"
                                    value={entryData.people}
                                    onChange={(e) => setEntryData({ ...entryData, people: e.target.value })}
                                    className="mt-1 w-full p-2 rounded-md bg-gray-100 dark:bg-gray-700"
                                />
                            </div>
                            <div>
                                <label htmlFor="edit-time" className="block text-sm font-medium">Tempo Disp. (min)</label>
                                <input
                                    id="edit-time"
                                    type="number"
                                    value={entryData.availableTime}
                                    onChange={(e) => setEntryData({ ...entryData, availableTime: e.target.value })}
                                    className="mt-1 w-full p-2 rounded-md bg-gray-100 dark:bg-gray-700"
                                />
                            </div>
                        </div>
                        <div>
                            <h3 className="text-sm font-semibold mb-2">Produções</h3>
                            <div className="space-y-2 max-h-64 overflow-y-auto">
                                {(entryData.productionRows || []).map((row, index) => (
                                    <div key={row.key || `${row.productId}-${index}`} className="flex items-center justify-between gap-4">
                                        <span className="text-sm font-medium truncate">{row.productName || row.productId || 'Produto'}</span>
                                        <input
                                            type="number"
                                            value={row.produced || ''}
                                            onChange={(e) => handleProductionRowChange(index, e.target.value)}
                                            className="w-24 p-2 rounded-md bg-gray-100 dark:bg-gray-700"
                                        />
                                    </div>
                                ))}
                                {(!entryData.productionRows || entryData.productionRows.length === 0) && (
                                    <p className="text-sm text-gray-500">Nenhum lote previsto para este horário.</p>
                                )}
                            </div>
                            <div className="grid grid-cols-1 sm:grid-cols-2 gap-4 pt-2">
                                {defaultPredictedLotLabel && (
                                    <div className="flex flex-col justify-center items-center bg-blue-50 dark:bg-blue-900/40 p-3 rounded-md shadow-inner">
                                        <span className="text-sm font-medium text-gray-700 dark:text-gray-200">Lotes Previstos</span>
                                        <span className="font-semibold text-base text-blue-700 dark:text-blue-200 text-center">{defaultPredictedLotLabel}</span>
                                    </div>
                                )}
                                <div className="flex flex-col justify-center items-center bg-blue-100 dark:bg-blue-900/50 p-3 rounded-md shadow-inner">
                                    <span className="text-sm font-medium text-gray-700 dark:text-gray-200">Meta Prevista</span>
                                    <span className="font-bold text-lg text-blue-600 dark:text-blue-400">{defaultGoalPreview}</span>
                                </div>
                            </div>
                        </div>
                    </div>
                )}
                <div className="mt-6 flex justify-end gap-3">
                    <button onClick={onClose} className="px-4 py-2 bg-gray-200 hover:bg-gray-300 rounded-md">Cancelar</button>
                    <button onClick={handleSave} className="px-4 py-2 bg-blue-600 text-white rounded-md hover:bg-blue-700">Salvar</button>
                </div>
            </div>
        </div>
    );
};



const DashboardActionModal = ({ isOpen, onClose, onConfirm, mode, initialName }) => {
    const [name, setName] = useState('');
    const modalRef = useRef();
    useClickOutside(modalRef, onClose);

    const defaultPredictions = useMemo(() => {
        if (isTraveteEntry) {
            return [];
        }

        return computeDefaultPredictionsForEdit({
            peopleValue: entryData?.people,
            availableTimeValue: entryData?.availableTime,
            lots,
            productMap,
            fallbackProductId,
        });
    }, [isTraveteEntry, entryData?.people, entryData?.availableTime, lots, productMap, fallbackProductId]);

    useEffect(() => {
        if (!isOpen || isTraveteEntry) return;

        setEntryData(prev => {
            if (!prev || prev.type !== 'default') return prev;
            const existingRows = prev.productionRows || [];
            const nextRows = buildRowsFromPredictions(existingRows, defaultPredictions, lots, productMap);
            if (areProductionRowsEqual(existingRows, nextRows)) {
                return prev;
            }
            return { ...prev, productionRows: nextRows };
        });
    }, [isOpen, isTraveteEntry, defaultPredictions, lots, productMap]);

    const defaultGoalPreview = useMemo(() => {
        if (isTraveteEntry) {
            return '';
        }

        if (!defaultPredictions || defaultPredictions.length === 0) {
            const fallbackDisplay = entryData?.previousGoalDisplay || entry?.goalDisplay || '';
            return fallbackDisplay && fallbackDisplay.trim().length > 0 ? fallbackDisplay : '0';
        }

        const segments = defaultPredictions
            .map(prediction => Math.max(0, prediction.remainingPieces ?? prediction.plannedPieces ?? 0))
            .filter((value, index) => value > 0 || index === 0);

        return segments.length > 0
            ? segments.map(value => value.toLocaleString('pt-BR')).join(' / ')
            : '0';
    }, [isTraveteEntry, defaultPredictions, entryData?.previousGoalDisplay, entry?.goalDisplay]);

    const defaultPredictedLotLabel = useMemo(() => {
        if (isTraveteEntry || !defaultPredictions || defaultPredictions.length === 0) {
            return '';
        }

        return defaultPredictions
            .map(prediction => prediction.productName)
            .filter(Boolean)
            .join(' / ');
    }, [isTraveteEntry, defaultPredictions]);

    const traveteMetaPreview = useMemo(() => {
        if (!isTraveteEntry) return null;
        const availableTime = parseFloat(entryData?.availableTime) || 0;
        return (entryData?.employeeEntries || []).map(emp => {
            const standardTime = parseFloat(emp.standardTime) || 0;
            if (availableTime <= 0 || standardTime <= 0) return 0;
            return Math.round(availableTime / standardTime);
        });
    }, [isTraveteEntry, entryData]);

    const traveteMetaDisplay = useMemo(() => {
        if (!Array.isArray(traveteMetaPreview)) return '';
        return traveteMetaPreview
            .map(value => value.toLocaleString('pt-BR'))
            .join(' // ');
    }, [traveteMetaPreview]);

    if (!isOpen || !entryData) return null;

    const deriveTraveteStandardTime = (lotId, machineType) => {
        const lot = lots.find(l => l.id === lotId) || null;
        if (!lot || !machineType) return '';
        const variation = findTraveteVariationForLot(lot, machineType, products, traveteVariationLookup);
        const numeric = variation?.standardTime ? parseFloat(variation.standardTime) : NaN;
        if (!Number.isFinite(numeric) || numeric <= 0) return '';
        return formatTraveteStandardTimeValue(numeric);
    };

    const handleTraveteEmployeeChange = (index, field, value) => {
        setEntryData(prev => {
            if (!prev || prev.type !== 'travete') return prev;
            const updatedEmployees = prev.employeeEntries.map((emp, empIdx) => {
                if (empIdx !== index) return emp;
                const updated = { ...emp };
                switch (field) {
                    case 'machineType': {
                        updated.machineType = value;
                        if (!updated.standardTimeManual) {
                            const firstLotId = updated.products.find(item => item.lotId)?.lotId;
                            if (firstLotId) {
                                const derived = deriveTraveteStandardTime(firstLotId, value);
                                updated.standardTime = derived;
                            }
                        }
                        break;
                    }
                    case 'standardTime': {
                        updated.standardTime = value;
                        updated.standardTimeManual = value !== '';
                        break;
                    }
                    default: {
                        updated[field] = value;
                    }
                }
                return updated;
            });
            return { ...prev, employeeEntries: updatedEmployees };
        });
    };

    const handleTraveteProductChange = (employeeIndex, productIndex, field, value) => {
        setEntryData(prev => {
            if (!prev || prev.type !== 'travete') return prev;
            const updatedEmployees = prev.employeeEntries.map((emp, empIdx) => {
                if (empIdx !== employeeIndex) return emp;
                const updatedProducts = emp.products.map((product, prodIdx) => {
                    if (prodIdx !== productIndex) return product;
                    const nextProduct = { ...product, [field]: value };
                    if (field === 'lotId') {
                        nextProduct.isAutoSuggested = false;
                    }
                    return nextProduct;
                });
                const updatedEmployee = { ...emp, products: updatedProducts };
                if (field === 'lotId' && !emp.standardTimeManual) {
                    const derived = deriveTraveteStandardTime(value, emp.machineType);
                    if (derived) {
                        updatedEmployee.standardTime = derived;
                    }
                }
                return updatedEmployee;
            });
            return { ...prev, employeeEntries: updatedEmployees };
        });
    };

    const handleTraveteAddProduct = (employeeIndex) => {
        setEntryData(prev => {
            if (!prev || prev.type !== 'travete') return prev;
            const updatedEmployees = prev.employeeEntries.map((emp, empIdx) => {
                if (empIdx !== employeeIndex) return emp;
                return { ...emp, products: [...emp.products, createDefaultTraveteProductItem()] };
            });
            return { ...prev, employeeEntries: updatedEmployees };
        });
    };

    const handleTraveteRemoveProduct = (employeeIndex, productIndex) => {
        setEntryData(prev => {
            if (!prev || prev.type !== 'travete') return prev;
            const updatedEmployees = prev.employeeEntries.map((emp, empIdx) => {
                if (empIdx !== employeeIndex) return emp;
                const remaining = emp.products.filter((_, idx) => idx !== productIndex);
                return { ...emp, products: remaining.length > 0 ? remaining : [createDefaultTraveteProductItem()] };
            });
            return { ...prev, employeeEntries: updatedEmployees };
        });
    };

    const deriveTraveteStandardTime = (lotId, machineType) => {
        const lot = lots.find(l => l.id === lotId) || null;
        if (!lot || !machineType) return '';
        const variation = findTraveteVariationForLot(lot, machineType, products, traveteVariationLookup);
        const numeric = variation?.standardTime ? parseFloat(variation.standardTime) : NaN;
        if (!Number.isFinite(numeric) || numeric <= 0) return '';
        return formatTraveteStandardTimeValue(numeric);
    };

    const handleTraveteEmployeeChange = (index, field, value) => {
        setEntryData(prev => {
            if (!prev || prev.type !== 'travete') return prev;
            const updatedEmployees = prev.employeeEntries.map((emp, empIdx) => {
                if (empIdx !== index) return emp;
                const updated = { ...emp };
                switch (field) {
                    case 'machineType': {
                        updated.machineType = value;
                        if (!updated.standardTimeManual) {
                            const firstLotId = updated.products.find(item => item.lotId)?.lotId;
                            if (firstLotId) {
                                const derived = deriveTraveteStandardTime(firstLotId, value);
                                updated.standardTime = derived;
                            }
                        }
                        break;
                    }
                    case 'standardTime': {
                        updated.standardTime = value;
                        updated.standardTimeManual = value !== '';
                        break;
                    }
                    default: {
                        updated[field] = value;
                    }
                }
                return updated;
            });
            return { ...prev, employeeEntries: updatedEmployees };
        });
    };

    const handleTraveteProductChange = (employeeIndex, productIndex, field, value) => {
        setEntryData(prev => {
            if (!prev || prev.type !== 'travete') return prev;
            const updatedEmployees = prev.employeeEntries.map((emp, empIdx) => {
                if (empIdx !== employeeIndex) return emp;
                const updatedProducts = emp.products.map((product, prodIdx) => {
                    if (prodIdx !== productIndex) return product;
                    const nextProduct = { ...product, [field]: value };
                    if (field === 'lotId') {
                        nextProduct.isAutoSuggested = false;
                    }
                    return nextProduct;
                });
                const updatedEmployee = { ...emp, products: updatedProducts };
                if (field === 'lotId' && !emp.standardTimeManual) {
                    const derived = deriveTraveteStandardTime(value, emp.machineType);
                    if (derived) {
                        updatedEmployee.standardTime = derived;
                    }
                }
                return updatedEmployee;
            });
            return { ...prev, employeeEntries: updatedEmployees };
        });
    };

    const handleTraveteAddProduct = (employeeIndex) => {
        setEntryData(prev => {
            if (!prev || prev.type !== 'travete') return prev;
            const updatedEmployees = prev.employeeEntries.map((emp, empIdx) => {
                if (empIdx !== employeeIndex) return emp;
                return { ...emp, products: [...emp.products, createDefaultTraveteProductItem()] };
            });
            return { ...prev, employeeEntries: updatedEmployees };
        });
    };

    const handleTraveteRemoveProduct = (employeeIndex, productIndex) => {
        setEntryData(prev => {
            if (!prev || prev.type !== 'travete') return prev;
            const updatedEmployees = prev.employeeEntries.map((emp, empIdx) => {
                if (empIdx !== employeeIndex) return emp;
                const remaining = emp.products.filter((_, idx) => idx !== productIndex);
                return { ...emp, products: remaining.length > 0 ? remaining : [createDefaultTraveteProductItem()] };
            });
            return { ...prev, employeeEntries: updatedEmployees };
        });
    };

    const handleSave = () => {
        if (isTraveteEntry) {
            const normalizedEmployees = entryData.employeeEntries.map(emp => ({
                employeeId: emp.employeeId,
                machineType: emp.machineType,
                standardTime: emp.standardTime,
                products: emp.products.map(product => ({
                    ...product,
                    produced: parseInt(product.produced, 10) || 0,
                })),
            }));

            onSave(entry.id, {
                type: 'travete',
                availableTime: parseFloat(entryData.availableTime) || 0,
                employeeEntries: normalizedEmployees,
                observation: entryData.observation || '',
            });
            onClose();
            return;
        }

        const numericPeople = parseFloat(entryData.people) || 0;
        const numericAvailableTime = parseFloat(entryData.availableTime) || 0;
        const updatedProductions = (entryData.productionRows || [])
            .filter(row => row.productId)
            .map(row => ({
                productId: row.productId,
                produced: parseInt(row.produced, 10) || 0,
            }))
            .filter(detail => detail.produced > 0);

        const primaryProductId = updatedProductions[0]?.productId
            || entry?.primaryProductId
            || entry?.productionDetails?.[0]?.productId
            || '';

        const goalDisplayValue = defaultGoalPreview && defaultGoalPreview.trim().length > 0
            ? defaultGoalPreview
            : entry?.goalDisplay || '0';

        onSave(entry.id, {
            type: 'default',
            people: numericPeople,
            availableTime: numericAvailableTime,
            productions: updatedProductions,
            goalDisplay: goalDisplayValue,
            primaryProductId,
        });
        onClose();
    };

    return (
        <div className="fixed inset-0 bg-black bg-opacity-60 flex justify-center items-center z-40 modal-backdrop">
            <div ref={modalRef} className="bg-white dark:bg-gray-800 p-6 rounded-lg shadow-xl w-full max-w-3xl modal-content max-h-[90vh] overflow-y-auto">
                <h2 className="text-xl font-bold mb-4">Editar Lançamento: {entry.period}</h2>
                {isTraveteEntry ? (
                    <div className="space-y-6">
                        <div className="grid grid-cols-1 md:grid-cols-3 gap-4">
                            <div className="flex flex-col">
                                <label htmlFor="travete-edit-time" className="text-sm font-medium">Tempo Disp. (min)</label>
                                <input
                                    id="travete-edit-time"
                                    type="number"
                                    value={entryData.availableTime}
                                    onChange={(e) => setEntryData(prev => ({ ...prev, availableTime: e.target.value }))}
                                    className="mt-1 w-full p-2 rounded-md bg-gray-100 dark:bg-gray-700"
                                />
                            </div>
                            <div className="md:col-span-2 flex flex-col">
                                <label htmlFor="travete-edit-observation" className="text-sm font-medium">Observação</label>
                                <textarea
                                    id="travete-edit-observation"
                                    value={entryData.observation}
                                    onChange={(e) => setEntryData(prev => ({ ...prev, observation: e.target.value }))}
                                    className="mt-1 w-full p-2 rounded-md bg-gray-100 dark:bg-gray-700"
                                    rows={2}
                                />
                            </div>
                        </div>
                        <div className="grid grid-cols-1 lg:grid-cols-2 gap-4">
                            {entryData.employeeEntries.map((employee, index) => (
                                <div key={employee.employeeId || index} className="p-4 border border-gray-200 dark:border-gray-700 rounded-xl bg-gray-50 dark:bg-gray-800/60 space-y-4">
                                    <div className="flex items-center justify-between">
                                        <h3 className="text-lg font-semibold">Funcionário {employee.employeeId}</h3>
                                    </div>
                                    <div className="grid grid-cols-1 md:grid-cols-2 gap-3">
                                        <div className="flex flex-col">
                                            <label className="text-sm font-medium">Máquina</label>
                                            <select
                                                value={employee.machineType}
                                                onChange={(e) => handleTraveteEmployeeChange(index, 'machineType', e.target.value)}
                                                className="p-2 rounded-md bg-gray-100 dark:bg-gray-700"
                                            >
                                                {traveteMachines.map(machine => (
                                                    <option key={machine} value={machine}>{machine}</option>
                                                ))}
                                            </select>
                                        </div>
                                        <div className="flex flex-col">
                                            <label className="text-sm font-medium">Tempo por Peça (min)</label>
                                            <input
                                                type="number"
                                                step="0.01"
                                                value={employee.standardTime}
                                                onChange={(e) => handleTraveteEmployeeChange(index, 'standardTime', e.target.value)}
                                                className="p-2 rounded-md bg-gray-100 dark:bg-gray-700"
                                            />
                                        </div>
                                    </div>
                                    <div className="space-y-3">
                                        {employee.products.map((productItem, productIdx) => (
                                            <div key={`${employee.employeeId}-${productIdx}`} className="p-3 rounded-lg bg-white dark:bg-gray-900/60 border border-gray-200 dark:border-gray-700 space-y-3">
                                                        <div className="flex items-center justify-between">
                                                            <label className="text-sm font-semibold">
                                                                {productIdx === 0
                                                                    ? 'Produto / Lote (Prioridade)'
                                                                    : productItem.isAutoSuggested
                                                                        ? 'Próximo Lote (Automático)'
                                                                        : 'Produto / Lote'}
                                                            </label>
                                                            {employee.products.length > 1 && (
                                                                <button
                                                                    type="button"
                                                                    onClick={() => handleTraveteRemoveProduct(index, productIdx)}
                                                                    className="text-red-500 hover:text-red-400"
                                                        >
                                                            <Trash size={16} />
                                                        </button>
                                                    )}
                                                </div>
                                                <select
                                                    value={productItem.lotId}
                                                    onChange={(e) => handleTraveteProductChange(index, productIdx, 'lotId', e.target.value)}
                                                    className="p-2 rounded-md bg-gray-100 dark:bg-gray-700"
                                                >
                                                    <option value="">Selecione...</option>
                                                    {traveteLotOptions.map(lotOption => (
                                                        <option key={lotOption.id} value={lotOption.id}>
                                                            {formatTraveteLotDisplayName(lotOption, products)}
                                                        </option>
                                                    ))}
                                                </select>
                                                <div className="flex flex-col">
                                                    <label className="text-sm">Quantidade Produzida</label>
                                                    <input
                                                        type="number"
                                                        min="0"
                                                        value={productItem.produced}
                                                        onChange={(e) => handleTraveteProductChange(index, productIdx, 'produced', e.target.value)}
                                                        className="p-2 rounded-md bg-gray-100 dark:bg-gray-700"
                                                    />
                                                </div>
                                            </div>
                                        ))}
                                        <button
                                            type="button"
                                            onClick={() => handleTraveteAddProduct(index)}
                                            className="flex items-center gap-2 text-sm text-blue-600 hover:text-blue-500"
                                        >
                                            <PlusCircle size={16} /> Adicionar item fora de ordem
                                        </button>
                                    </div>
                                </div>
                            ))}
                        </div>
                        <div className="grid grid-cols-1 md:grid-cols-2 gap-4">
                            <div className="flex flex-col justify-center items-center bg-blue-100 dark:bg-blue-900/50 p-3 rounded-md shadow-inner">
                                <span className="text-sm font-medium text-gray-700 dark:text-gray-200">Meta Prevista</span>
                                <span className="font-bold text-lg text-blue-600 dark:text-blue-300 text-center">
                                    {traveteMetaDisplay || '- // -'}
                                </span>
                            </div>
                        </div>
                    </div>
                ) : (
                    <div className="space-y-4">
                        <div className="grid grid-cols-2 gap-4">
                            <div>
                                <label htmlFor="edit-people" className="block text-sm font-medium">Nº Pessoas</label>
                                <input
                                    id="edit-people"
                                    type="number"
                                    value={entryData.people}
                                    onChange={(e) => setEntryData({ ...entryData, people: e.target.value })}
                                    className="mt-1 w-full p-2 rounded-md bg-gray-100 dark:bg-gray-700"
                                />
                            </div>
                            <div>
                                <label htmlFor="edit-time" className="block text-sm font-medium">Tempo Disp. (min)</label>
                                <input
                                    id="edit-time"
                                    type="number"
                                    value={entryData.availableTime}
                                    onChange={(e) => setEntryData({ ...entryData, availableTime: e.target.value })}
                                    className="mt-1 w-full p-2 rounded-md bg-gray-100 dark:bg-gray-700"
                                />
                            </div>
                        </div>
                        <div>
                            <h3 className="text-sm font-semibold mb-2">Produções</h3>
                            <div className="space-y-2 max-h-64 overflow-y-auto">
                                {(entryData.productionRows || []).map((row, index) => (
                                    <div key={row.key || `${row.productId}-${index}`} className="flex items-center justify-between gap-4">
                                        <span className="text-sm font-medium truncate">{row.productName || row.productId || 'Produto'}</span>
                                        <input
                                            type="number"
                                            value={row.produced || ''}
                                            onChange={(e) => handleProductionRowChange(index, e.target.value)}
                                            className="w-24 p-2 rounded-md bg-gray-100 dark:bg-gray-700"
                                        />
                                    </div>
                                ))}
                                {(!entryData.productionRows || entryData.productionRows.length === 0) && (
                                    <p className="text-sm text-gray-500">Nenhum lote previsto para este horário.</p>
                                )}
                            </div>
                            <div className="grid grid-cols-1 sm:grid-cols-2 gap-4 pt-2">
                                {defaultPredictedLotLabel && (
                                    <div className="flex flex-col justify-center items-center bg-blue-50 dark:bg-blue-900/40 p-3 rounded-md shadow-inner">
                                        <span className="text-sm font-medium text-gray-700 dark:text-gray-200">Lotes Previstos</span>
                                        <span className="font-semibold text-base text-blue-700 dark:text-blue-200 text-center">{defaultPredictedLotLabel}</span>
                                    </div>
                                )}
                                <div className="flex flex-col justify-center items-center bg-blue-100 dark:bg-blue-900/50 p-3 rounded-md shadow-inner">
                                    <span className="text-sm font-medium text-gray-700 dark:text-gray-200">Meta Prevista</span>
                                    <span className="font-bold text-lg text-blue-600 dark:text-blue-400">{defaultGoalPreview}</span>
                                </div>
                            </div>
                        </div>
                    </div>
                )}
                <div className="mt-6 flex justify-end gap-3">
                    <button onClick={onClose} className="px-4 py-2 bg-gray-200 hover:bg-gray-300 rounded-md">Cancelar</button>
                    <button onClick={handleSave} className="px-4 py-2 bg-blue-600 text-white rounded-md hover:bg-blue-700">Salvar</button>
                </div>
            </div>
        </div>
    );
};



const DashboardActionModal = ({ isOpen, onClose, onConfirm, mode, initialName }) => {
    const [name, setName] = useState('');
    const modalRef = useRef();
    useClickOutside(modalRef, onClose);

    useEffect(() => {
        if (isOpen) {
            setName(mode === 'rename' ? initialName : '');
        }
    }, [isOpen, mode, initialName]);

    if (!isOpen) return null;

    const handleSubmit = async (e) => {
        e.preventDefault();
        if (name.trim()) {
            const success = await onConfirm(name.trim());
            if (success) {
                onClose();
            } else {
                alert("Um quadro com este nome já existe.");
            }
        }
    };

    const title = mode === 'create' ? 'Criar Novo Quadro' : 'Renomear Quadro';

    return (
        <div className="fixed inset-0 bg-black bg-opacity-60 flex justify-center items-center z-30 modal-backdrop">
            <div ref={modalRef} className="bg-white dark:bg-gray-800 p-6 rounded-lg shadow-xl w-full max-w-md modal-content">
                <form onSubmit={handleSubmit}>
                    <h2 className="text-xl font-bold mb-4">{title}</h2>
                    <input
                        type="text"
                        value={name}
                        onChange={(e) => setName(e.target.value)}
                        className="w-full p-2 rounded-md bg-gray-100 dark:bg-gray-700 mb-4"
                        placeholder="Nome do quadro"
                        autoFocus
                    />
                    <div className="flex justify-end gap-4">
                        <button type="button" onClick={onClose} className="px-4 py-2 rounded-md bg-gray-200 dark:bg-gray-600">Cancelar</button>
                        <button type="submit" className="px-4 py-2 rounded-md bg-blue-600 text-white">Salvar</button>
                    </div>
                </form>
            </div>
        </div>
    );
};

const ConfirmationModal = ({ isOpen, onClose, onConfirm, title, message }) => {
    const modalRef = useRef();
    useClickOutside(modalRef, onClose);

    if (!isOpen) return null;

    return (
        <div className="fixed inset-0 bg-black bg-opacity-60 flex justify-center items-center z-50 modal-backdrop">
            <div ref={modalRef} className="bg-white dark:bg-gray-800 p-6 rounded-lg shadow-xl w-full max-w-md modal-content">
                <h2 className="text-xl font-bold mb-4">{title || 'Confirmar Ação'}</h2>
                <p className="mb-6">{message || 'Você tem certeza?'}</p>
                <div className="flex justify-end gap-4">
                    <button onClick={onClose} className="px-4 py-2 rounded-md bg-gray-200 dark:bg-gray-600">Cancelar</button>
                    <button onClick={() => { onConfirm(); onClose(); }} className="px-4 py-2 rounded-md bg-red-600 text-white">Confirmar</button>
                </div>
            </div>
        </div>
    );
};

const ObservationModal = ({ isOpen, onClose, entry, onSave }) => {
    const [observation, setObservation] = useState('');
    const modalRef = useRef();
    useClickOutside(modalRef, onClose);

    useEffect(() => {
        if (entry) {
            setObservation(entry.observation || '');
        }
    }, [entry]);

    if (!isOpen) return null;

    const handleSave = () => {
        onSave(entry.id, observation);
        onClose();
    };

    return (
        <div className="fixed inset-0 bg-black bg-opacity-60 flex justify-center items-center z-30 modal-backdrop">
            <div ref={modalRef} className="bg-white dark:bg-gray-800 p-6 rounded-lg shadow-xl w-full max-w-lg modal-content">
                <h2 className="text-xl font-bold mb-4">Observação do Período: {entry?.period}</h2>
                <textarea
                    value={observation}
                    onChange={(e) => setObservation(e.target.value)}
                    rows="5"
                    className="w-full p-2 rounded-md bg-gray-100 dark:bg-gray-700 mb-4"
                    placeholder="Digite suas observações aqui..."
                />
                <div className="flex justify-end gap-4">
                    <button onClick={onClose} className="px-4 py-2 rounded-md bg-gray-200 dark:bg-gray-600">Cancelar</button>
                    <button onClick={handleSave} className="px-4 py-2 rounded-md bg-blue-600 text-white">Salvar</button>
                </div>
            </div>
        </div>
    );
};

const LotObservationModal = ({ isOpen, onClose, lot, onSave }) => {
    const [observation, setObservation] = useState('');
    const modalRef = useRef();
    useClickOutside(modalRef, onClose);

    useEffect(() => {
        if (lot) {
            setObservation(lot.observation || '');
        }
    }, [lot]);

    if (!isOpen) return null;

    const handleSave = () => {
        onSave(lot.id, observation);
        onClose();
    };

    return (
        <div className="fixed inset-0 bg-black bg-opacity-60 flex justify-center items-center z-30 modal-backdrop">
            <div ref={modalRef} className="bg-white dark:bg-gray-800 p-6 rounded-lg shadow-xl w-full max-w-lg modal-content">
                <h2 className="text-xl font-bold mb-4">Observação do Lote: {lot?.productName}</h2>
                <textarea
                    value={observation}
                    onChange={(e) => setObservation(e.target.value)}
                    rows="5"
                    className="w-full p-2 rounded-md bg-gray-100 dark:bg-gray-700 mb-4"
                    placeholder="Digite suas observações aqui..."
                />
                <div className="flex justify-end gap-4">
                    <button onClick={onClose} className="px-4 py-2 rounded-md bg-gray-200 dark:bg-gray-600">Cancelar</button>
                    <button onClick={handleSave} className="px-4 py-2 rounded-md bg-blue-600 text-white">Salvar</button>
                </div>
            </div>
        </div>
    );
};

const PasswordModal = ({ isOpen, onClose, onSuccess, adminConfig }) => {
    const [password, setPassword] = useState('');
    const [error, setError] = useState('');
    const modalRef = useRef();
    useClickOutside(modalRef, onClose);

    useEffect(() => {
        if(isOpen) {
            setPassword('');
            setError('');
        }
    }, [isOpen]);

    if (!isOpen) return null;

    const handleConfirm = async () => {
        setError('');
        if (!IS_VALID_ADMIN_PASSWORD_HASH) {
            setError('Configuração de segurança ausente. Contate o administrador.');
            return;
        }
<<<<<<< HEAD

        const inputHash = await sha256Hex(password.trim());

=======

        const inputHash = await sha256Hex(password.trim());

>>>>>>> e2f43bb3
        if (IS_VALID_ADMIN_PASSWORD_HASH && inputHash === ADMIN_PASSWORD_HASH) {
            if(onSuccess) onSuccess();
            onClose();
        } else {
            setError('Senha incorreta.');
        }
    };

    return (
        <div className="fixed inset-0 bg-black bg-opacity-60 flex justify-center items-center z-30 modal-backdrop">
            <div ref={modalRef} className="bg-white dark:bg-gray-800 p-6 rounded-lg shadow-xl w-full max-w-sm modal-content">
                 <h2 className="text-xl font-bold mb-4">Acesso Restrito</h2>
                 <p className="text-sm mb-4">Por favor, insira a senha de administrador para continuar.</p>
                 <input
                     type="password"
                     value={password}
                     onChange={(e) => setPassword(e.target.value)}
                     className="w-full p-2 rounded-md bg-gray-100 dark:bg-gray-700 mb-2"
                     placeholder="Senha"
                 />
                 {error && <p className="text-red-500 text-sm mb-4">{error}</p>}
                 <div className="flex justify-end gap-4">
                     <button onClick={onClose} className="px-4 py-2 rounded-md bg-gray-200 dark:bg-gray-600">Cancelar</button>
                     <button onClick={handleConfirm} className="px-4 py-2 rounded-md bg-blue-600 text-white">Confirmar</button>
                 </div>
            </div>
        </div>
    );
};

const ReasonModal = ({ isOpen, onClose, onConfirm }) => {
    const [reason, setReason] = useState('');
    const modalRef = useRef();
    useClickOutside(modalRef, onClose);
    
    if (!isOpen) return null;
    
    const handleConfirm = () => {
        onConfirm(reason || 'Nenhum motivo fornecido.');
        setReason('');
        onClose();
    };
    
    return (
        <div className="fixed inset-0 bg-black bg-opacity-60 flex justify-center items-center z-40 modal-backdrop">
            <div ref={modalRef} className="bg-white dark:bg-gray-800 p-6 rounded-lg shadow-xl w-full max-w-md modal-content">
                <h2 className="text-xl font-bold mb-4">Motivo da Exclusão</h2>
                <p className="text-sm text-gray-600 dark:text-gray-300 mb-4">Por favor, forneça um breve motivo para a exclusão deste item. Isso ajuda na rastreabilidade.</p>
                <textarea
                    value={reason}
                    onChange={(e) => setReason(e.target.value)}
                    rows="3"
                    className="w-full p-2 rounded-md bg-gray-100 dark:bg-gray-700 mb-4"
                    placeholder="Ex: Lançamento duplicado, erro de digitação..."
                />
                <div className="flex justify-end gap-4">
                    <button onClick={onClose} className="px-4 py-2 rounded-md bg-gray-200 dark:bg-gray-600">Cancelar</button>
                    <button onClick={handleConfirm} className="px-4 py-2 rounded-md bg-red-600 text-white">Confirmar Exclusão</button>
                </div>
            </div>
        </div>
    );
};
 
const AdminPanelModal = ({ isOpen, onClose, users, roles }) => {
    const modalRef = useRef();
    useClickOutside(modalRef, onClose);
    const [selectedUser, setSelectedUser] = useState(null);
    const [editablePermissions, setEditablePermissions] = useState([]);
    
    useEffect(() => {
        if (isOpen && users.length > 0 && !selectedUser) {
            setSelectedUser(users[0]);
        }
        if (!isOpen) {
            setSelectedUser(null);
        }
    }, [isOpen, users, selectedUser]);
    
    useEffect(() => {
        if (selectedUser) {
            setEditablePermissions(selectedUser.permissions || []);
        }
    }, [selectedUser]);

    if (!isOpen) return null;

    const handlePermissionChange = (permissionKey, isChecked) => {
        setEditablePermissions(prev => {
            const newSet = new Set(prev);
            if (isChecked) {
                newSet.add(permissionKey);
            } else {
                newSet.delete(permissionKey);
            }
            return Array.from(newSet);
        });
    };
    
    const applyRoleTemplate = (roleId) => {
        if (roles[roleId]) {
            setEditablePermissions(roles[roleId].permissions);
        }
    };
    
    const handleSavePermissions = async () => {
        if (!selectedUser) return;
        try {
            const roleRef = doc(db, 'roles', selectedUser.uid);
            await setDoc(roleRef, { permissions: editablePermissions });
            alert(`Permissões do usuário ${selectedUser.email} salvas com sucesso!`);
            onClose();
        } catch (error) {
            console.error("Erro ao salvar permissões:", error);
            alert('Falha ao salvar permissões.');
        }
    };

    return (
        <div className="fixed inset-0 bg-black bg-opacity-60 flex justify-center items-center z-50 p-4 modal-backdrop">
            <div ref={modalRef} className="bg-white dark:bg-gray-900 p-6 rounded-2xl shadow-2xl w-full max-w-6xl h-[90vh] flex flex-col modal-content">
                <div className="flex justify-between items-center mb-4 pb-4 border-b dark:border-gray-700">
                    <h2 className="text-2xl font-bold flex items-center gap-2"><UserCog/> Painel de Administração</h2>
                    <button onClick={onClose} title="Fechar"><XCircle /></button>
                </div>
                <div className="flex-grow flex gap-6 overflow-hidden">
                    <div className="w-1/3 border-r pr-6 dark:border-gray-700 overflow-y-auto">
                        <h3 className="text-lg font-semibold mb-3 sticky top-0 bg-white dark:bg-gray-900 pb-2">Usuários</h3>
                        <div className="space-y-2">
                           {users.map(user => (
                               <button 
                                   key={user.uid} 
                                   onClick={() => setSelectedUser(user)}
                                   className={`w-full text-left p-3 rounded-lg transition-colors ${selectedUser?.uid === user.uid ? 'bg-blue-100 dark:bg-blue-900/50' : 'hover:bg-gray-100 dark:hover:bg-gray-800'}`}
                               >
                                   <p className="font-semibold truncate">{user.email}</p>
                                   <p className="text-xs text-gray-500">{user.permissions.length} permissões</p>
                               </button>
                           ))}
                        </div>
                    </div>
                    <div className="w-2/3 flex-grow overflow-y-auto pr-2">
                       {selectedUser ? (
                           <div>
                               <div className="mb-6">
                                   <h3 className="text-xl font-bold truncate">{selectedUser.email}</h3>
                                   <p className="text-gray-500">Edite as permissões para este usuário.</p>
                               </div>
                               <div className="mb-6">
                                   <label htmlFor="role-template" className="block text-sm font-medium text-gray-700 dark:text-gray-300">Aplicar Modelo</label>
                                   <select 
                                       id="role-template"
                                       onChange={(e) => applyRoleTemplate(e.target.value)}
                                       className="mt-1 block w-full md:w-1/2 p-2 rounded-md bg-gray-100 dark:bg-gray-700"
                                   >
                                       <option value="">Selecione um modelo para começar...</option>
                                       {Object.values(roles).map(role => (
                                           <option key={role.id} value={role.id}>{role.name}</option>
                                       ))}
                                   </select>
                               </div>
                               <div className="space-y-4">
                                     <h4 className="font-semibold">Permissões Individuais</h4>
                                     <div className="grid grid-cols-1 md:grid-cols-2 gap-4">
                                         {Object.entries(ALL_PERMISSIONS).map(([key, description]) => (
                                             <label key={key} className="flex items-center gap-3 p-3 rounded-lg bg-gray-50 dark:bg-gray-800/50 hover:bg-gray-100 dark:hover:bg-gray-800 cursor-pointer">
                                                 <input
                                                     type="checkbox"
                                                     checked={editablePermissions.includes(key)}
                                                     onChange={(e) => handlePermissionChange(key, e.target.checked)}
                                                     className="h-5 w-5 rounded text-blue-600 focus:ring-blue-500"
                                                 />
                                                 <span className="text-sm">{description}</span>
                                             </label>
                                         ))}
                                     </div>
                               </div>
                               <div className="mt-8 pt-4 border-t dark:border-gray-700 flex justify-end">
                                   <button onClick={handleSavePermissions} className="px-6 py-2 rounded-lg bg-blue-600 text-white font-semibold hover:bg-blue-700">
                                       Salvar Permissões
                                   </button>
                               </div>
                           </div>
                       ) : (
                           <div className="flex items-center justify-center h-full text-gray-500">
                               <p>Selecione um usuário na lista para ver e editar suas permissões.</p>
                           </div>
                       )}
                    </div>
                </div>
            </div>
        </div>
    );
};
 
const TvSelectorModal = ({ isOpen, onClose, onSelect, onStartCarousel, dashboards }) => {
    const [carouselSeconds, setCarouselSeconds] = useState(10);
    const [selectedDashboards, setSelectedDashboards] = useState(() => dashboards.map(d => d.id));
    const modalRef = useRef();
    useClickOutside(modalRef, onClose);

    useEffect(() => {
        if (isOpen) {
            setSelectedDashboards(dashboards.map(d => d.id));
        }
    }, [isOpen, dashboards]);

    if (!isOpen) return null;

    const handleToggle = (id) => {
        setSelectedDashboards(prev =>
            prev.includes(id) ? prev.filter(dId => dId !== id) : [...prev, id]
        );
    };

    const handleStart = () => {
        if (selectedDashboards.length > 0) {
            onStartCarousel({
                dashboardIds: selectedDashboards,
                interval: carouselSeconds * 1000,
            });
            onClose();
        }
    };

    return (
        <div className="fixed inset-0 bg-black bg-opacity-50 flex justify-center items-center z-50 modal-backdrop">
            <div ref={modalRef} className="bg-white dark:bg-gray-900 p-8 rounded-2xl shadow-2xl w-full max-w-2xl modal-content">
                <div className="flex justify-between items-center mb-6">
                    <h2 className="text-2xl font-bold flex items-center gap-2">
                        <Monitor size={24} className="text-blue-500" /> Selecionar Modo de Exibição
                    </h2>
                    <button onClick={onClose} title="Fechar"><XCircle size={24} /></button>
                </div>
                <div className="grid grid-cols-1 md:grid-cols-2 gap-8">
                    <div>
                        <h3 className="font-bold text-lg mb-2">Exibição Única</h3>
                        <p className="mb-4 text-gray-600 dark:text-gray-400 text-sm">Escolha um quadro para exibir em tela cheia.</p>
                        <div className="space-y-2 max-h-60 overflow-y-auto pr-2">
                            {dashboards.map(dash => (
                                <button
                                    key={dash.id}
                                    onClick={() => { onSelect(dash.id); onClose(); }}
                                    className="w-full flex items-center justify-between p-3 bg-gray-100 dark:bg-gray-700 rounded-lg hover:bg-blue-100 dark:hover:bg-blue-900/50 transition-colors"
                                >
                                    <span className="font-semibold">{dash.name}</span>
                                    <ArrowRight size={20} className="text-blue-500" />
                                </button>
                            ))}
                        </div>
                    </div>
                    <div className="border-l dark:border-gray-700 pl-8">
                        <h3 className="font-bold text-lg mb-2">Modo Carrossel</h3>
                        <p className="mb-4 text-gray-600 dark:text-gray-400 text-sm">Selecione os quadros e o tempo de exibição.</p>
                        <div className="space-y-2 max-h-48 overflow-y-auto pr-2 mb-4">
                            {dashboards.map(dash => (
                                <label key={dash.id} className="flex items-center gap-3 p-2 rounded-md hover:bg-gray-100 dark:hover:bg-gray-800 cursor-pointer">
                                    <input type="checkbox" checked={selectedDashboards.includes(dash.id)} onChange={() => handleToggle(dash.id)} className="h-5 w-5 rounded text-blue-600 focus:ring-blue-500"/>
                                    <span>{dash.name}</span>
                                </label>
                            ))}
                        </div>
                        <div className="flex items-center gap-4">
                             <div className="flex-grow">
                                <label htmlFor="carousel-time" className="text-sm">Segundos por slide:</label>
                                <input id="carousel-time" type="number" value={carouselSeconds} onChange={e => setCarouselSeconds(Number(e.target.value))} className="w-full p-2 mt-1 rounded-md bg-gray-100 dark:bg-gray-700"/>
                             </div>
                            <button onClick={handleStart} className="self-end h-10 px-4 font-semibold rounded-md bg-green-600 text-white hover:bg-green-700 flex items-center gap-2">
                                <Film size={18} /> Iniciar Carrossel
                            </button>
                        </div>
                    </div>
                </div>
            </div>
        </div>
    );
};

// #####################################################################
// #                                                                   #
// #               FIM: COMPONENTES DE MODAIS E AUXILIARES             #
// #                                                                   #
// #####################################################################



// #####################################################################
// #                                                                   #
// #           INÍCIO: COMPONENTES AUXILIARES DO DASHBOARD             #
// #                                                                   #
// #####################################################################

const StatCard = ({ title, value, unit = '', isEfficiency = false }) => {
    const valueColor = isEfficiency ? (value < 65 ? 'text-red-500' : 'text-green-600') : 'text-gray-800 dark:text-white';
    return (
        <div className="bg-white dark:bg-gray-900 p-6 rounded-2xl shadow-lg">
            <h3 className="text-lg font-medium text-gray-500 dark:text-gray-400">{title}</h3>
            <p className={`text-4xl font-bold ${valueColor} mt-2`}>{value}<span className="text-2xl ml-2">{unit}</span></p>
        </div>
    );
};

const CalendarView = ({ selectedDate, setSelectedDate, currentMonth, setCurrentMonth, calendarView, setCalendarView, allProductionData }) => {
    const handleNavigation = (offset) => {
        if (calendarView === 'day') setCurrentMonth(prev => new Date(prev.getFullYear(), prev.getMonth() + offset, 1));
        else if (calendarView === 'month') setCurrentMonth(prev => new Date(prev.getFullYear() + offset, prev.getMonth(), 1));
        else if (calendarView === 'year') setCurrentMonth(prev => new Date(prev.getFullYear() + offset * 10, prev.getMonth(), 1));
    };
    const handleHeaderClick = () => {
        if (calendarView === 'day') setCalendarView('month');
        if (calendarView === 'month') setCalendarView('year');
    };
    const handleMonthSelect = (monthIndex) => { setCurrentMonth(new Date(currentMonth.getFullYear(), monthIndex, 1)); setCalendarView('day'); };
    const handleYearSelect = (year) => { setCurrentMonth(new Date(year, currentMonth.getMonth(), 1)); setCalendarView('month'); };
    const renderHeader = () => {
        let text = '';
        if (calendarView === 'day') text = currentMonth.toLocaleString('pt-BR', { month: 'long', year: 'numeric' });
        else if (calendarView === 'month') text = currentMonth.getFullYear();
        else { const startYear = Math.floor(currentMonth.getFullYear() / 10) * 10; text = `${startYear} - ${startYear + 9}`; }
        return <button onClick={handleHeaderClick} className="text-xl font-semibold hover:text-blue-500">{text}</button>;
    };
    const renderDayView = () => {
        const startOfMonth = new Date(currentMonth.getFullYear(), currentMonth.getMonth(), 1);
        const startDate = new Date(startOfMonth);
        startDate.setDate(startDate.getDate() - startOfMonth.getDay());
        const days = Array.from({ length: 42 }, (_, i) => { const day = new Date(startDate); day.setDate(day.getDate() + i); return day; });
        return (
            <div className="grid grid-cols-7 gap-2 text-center">
                {['D', 'S', 'T', 'Q', 'Q', 'S', 'S'].map((day, i) => <div key={i} className="font-medium text-gray-500 text-sm">{day}</div>)}
                {days.map((day, i) => {
                    const isSelected = day.toDateString() === selectedDate.toDateString();
                    const isCurrentMonth = day.getMonth() === currentMonth.getMonth();
                    const hasData = !!(allProductionData[day.toISOString().slice(0, 10)] && allProductionData[day.toISOString().slice(0, 10)].length > 0);
                    return (<button key={i} onClick={() => setSelectedDate(day)} className={`p-2 rounded-full text-sm relative ${isCurrentMonth ? '' : 'text-gray-400 dark:text-gray-600'} ${isSelected ? 'bg-blue-600 text-white' : 'hover:bg-gray-100 dark:hover:bg-gray-700'}`}>{day.getDate()}{hasData && <span className="absolute bottom-1 left-1/2 -translate-x-1/2 w-1.5 h-1.5 bg-green-500 rounded-full"></span>}</button>)
                })}
            </div>
        );
    };
    const renderMonthView = () => {
        const months = Array.from({length: 12}, (_, i) => new Date(0, i).toLocaleString('pt-BR', {month: 'short'}));
        return ( <div className="grid grid-cols-4 gap-2 text-center">{months.map((month, i) => (<button key={month} onClick={() => handleMonthSelect(i)} className="p-3 rounded-lg hover:bg-gray-100 dark:hover:bg-gray-700">{month}</button>))}</div> );
    };
    const renderYearView = () => {
        const startYear = Math.floor(currentMonth.getFullYear() / 10) * 10;
        const years = Array.from({ length: 10 }, (_, i) => startYear + i);
        return ( <div className="grid grid-cols-4 gap-2 text-center">{years.map(year => (<button key={year} onClick={() => handleYearSelect(year)} className="p-3 rounded-lg hover:bg-gray-100 dark:hover:bg-gray-700">{year}</button>))}</div> );
    };
    return (
        <div className="bg-white dark:bg-gray-900 p-6 rounded-2xl shadow-lg">
            <div className="flex justify-between items-center mb-4">
                <button onClick={() => handleNavigation(-1)} title="Anterior"><ChevronLeft/></button>
                {renderHeader()}
                <button onClick={() => handleNavigation(1)} title="Próximo"><ChevronRight/></button>
            </div>
            {calendarView === 'day' && renderDayView()}
            {calendarView === 'month' && renderMonthView()}
            {calendarView === 'year' && renderYearView()}
        </div>
    );
};

const TrashItemDisplay = ({ item, products, user, onRestore, canRestore }) => {
    const date = new Date(item.deletedAt).toLocaleString('pt-BR');
    
    const commonHeader = (
      <div className="flex justify-between items-start">
        <div>
            <p className="font-bold text-lg mb-1">{item.itemType === 'product' ? 'PRODUTO DELETADO' : (item.itemType === 'lot' ? 'LOTE DELETADO' : 'LANÇAMENTO DELETADO')}</p>
            <p className="text-sm">Deletado por: <span className="font-semibold">{item.deletedByEmail}</span> em <span className="font-semibold">{date}</span></p>
            <p className="mt-2">Motivo: <span className="italic font-medium">{item.reason || 'Nenhum motivo fornecido.'}</span></p>
        </div>
        {canRestore && <button onClick={() => onRestore(item)} className="p-2 bg-green-500 text-white rounded-md text-sm">Restaurar</button>}
      </div>
    );

    const getStatusText = (status) => {
        switch(status) {
            case 'future': return 'Na Fila';
            case 'ongoing': return 'Em Andamento';
            case 'completed': return 'Concluído';
            case 'completed_missing': return 'Concluído (com Falta)';
            case 'completed_exceeding': return 'Concluído (com Sobra)';
            default: return status;
        }
    };

    if (item.itemType === 'product') {
        const doc = item.originalDoc;
        const lastKnownTime = doc.standardTimeHistory?.[doc.standardTimeHistory.length - 1]?.time || 'N/A';
        return (
            <div className="p-4 bg-red-50 dark:bg-red-900/30 rounded-lg border-2 border-red-500/50">
                {commonHeader}
                <div className="mt-3 p-3 bg-red-100 dark:bg-red-900/80 rounded-md">
                    <p className="font-bold">Detalhes do Produto:</p>
                    <p>Nome/Código: <span className="font-semibold">{doc.name}</span></p>
                    <p>Tempo Padrão (na exclusão): <span className="font-semibold">{lastKnownTime} min</span></p>
                </div>
            </div>
        );
    }

    if (item.itemType === 'lot') {
        const doc = item.originalDoc;
        return (
            <div className="p-4 bg-red-50 dark:bg-red-900/30 rounded-lg border-2 border-red-500/50">
                {commonHeader}
                <div className="mt-3 p-3 bg-red-100 dark:bg-red-900/80 rounded-md">
                    <p className="font-bold">Detalhes do Lote:</p>
                    <p>Produto: <span className="font-semibold">{doc.productName}</span> {doc.customName && `(${doc.customName})`}</p>
                    <p>Lote Sequencial #: <span className="font-semibold">{doc.sequentialId}</span></p>
                    <p>Meta Total: <span className="font-semibold">{doc.target} un.</span></p>
                    <p>Produzido até a Exclusão: <span className="font-semibold">{doc.produced} un.</span></p>
                    <p>Status na Exclusão: <span className="font-semibold">{getStatusText(doc.status)}</span></p>
                </div>
            </div>
        );
    }
    
    if (item.itemType === 'entry') {
        const doc = item.originalDoc;
        const productionList = doc.productionDetails.map(d => {
            const product = products.find(p => p.id === d.productId);
            return `${d.produced} un. (${product?.name || 'Produto Excluído'})`
        }).join(', ');

        return (
             <div className="p-4 bg-red-50 dark:bg-red-900/30 rounded-lg border-2 border-red-500/50">
                {commonHeader}
                <div className="mt-3 p-3 bg-red-100 dark:bg-red-900/80 rounded-md">
                    <p className="font-bold">Detalhes do Lançamento:</p>
                    <p>Período: <span className="font-semibold">{doc.period}</span></p>
                    <p>Pessoas / Tempo: <span className="font-semibold">{doc.people} / {doc.availableTime} min</span></p>
                    <p>Meta Registrada: <span className="font-semibold">{doc.goalDisplay}</span></p>
                    <p>Produção Registrada: <span className="font-semibold">{productionList}</span></p>
                </div>
            </div>
        );
    }

    return null;
};

const LotReport = ({ lots, products }) => {
    const reportData = useMemo(() => {
        const completedLots = lots.filter(l => l.status.startsWith('completed') && l.startDate && l.endDate);
        if (completedLots.length === 0) {
            return { lotDetails: [], overallAverage: 0 };
        }

        let totalPieces = 0;
        let totalDays = 0;

        const lotDetails = completedLots.map(lot => {
            const startDate = new Date(lot.startDate);
            const endDate = new Date(lot.endDate);
            const durationMillis = endDate - startDate;
            const durationDays = Math.max(1, durationMillis / (1000 * 60 * 60 * 24));
            
            const averageDaily = lot.produced > 0 ? (lot.produced / durationDays) : 0;

            totalPieces += lot.produced;
            totalDays += durationDays;

            return {
                ...lot,
                duration: durationDays.toFixed(1),
                averageDaily: averageDaily.toFixed(2),
            };
        });

        const overallAverage = totalDays > 0 ? (totalPieces / totalDays) : 0;

        return { lotDetails, overallAverage: overallAverage.toFixed(2) };
    }, [lots]);

    return (
        <section className="bg-white dark:bg-gray-900 p-6 rounded-2xl shadow-lg">
            <h2 className="text-xl font-semibold mb-4 flex items-center">
                <BarChart className="mr-2 text-blue-500"/> Relatório de Lotes Concluídos
            </h2>
            {reportData.lotDetails.length === 0 ? (
                <p className="text-gray-500 dark:text-gray-400">Nenhum lote concluído para exibir o relatório.</p>
            ) : (
                <>
                <div className="grid grid-cols-1 md:grid-cols-4 gap-4 mb-6">
                    <div className="md:col-span-4 bg-blue-50 dark:bg-blue-900/30 p-4 rounded-lg text-center">
                        <h3 className="font-bold text-lg text-blue-800 dark:text-blue-300">Média Geral de Produção Diária</h3>
                        <p className="text-3xl font-extrabold text-blue-600 dark:text-blue-400">{reportData.overallAverage} <span className="text-lg">peças/dia</span></p>
                    </div>
                </div>

                <div className="overflow-x-auto">
                    <table className="w-full text-left text-sm">
                        <thead className="bg-gray-50 dark:bg-gray-800">
                            <tr>
                                <th className="p-3">Lote</th>
                                <th className="p-3 text-center">Total Produzido</th>
                                <th className="p-3 text-center">Duração (dias)</th>
                                <th className="p-3 text-center">Média Diária (peças)</th>
                            </tr>
                        </thead>
                        <tbody className="divide-y divide-gray-200 dark:divide-gray-600">
                            {reportData.lotDetails.map(lot => (
                                <tr key={lot.id}>
                                    <td className="p-3 font-semibold">{lot.productName}{lot.customName ? ` - ${lot.customName}` : ''} (#{lot.sequentialId})</td>
                                    <td className="p-3 text-center">{lot.produced} / {lot.target}</td>
                                    <td className="p-3 text-center">{lot.duration}</td>
                                    <td className="p-3 text-center font-bold text-green-600 dark:text-green-400">{lot.averageDaily}</td>
                                </tr>
                            ))}
                        </tbody>
                    </table>
                </div>
                </>
            )}
        </section>
    );
};

// #####################################################################
// #                                                                   #
// #           INÍCIO: CRONOANÁLISE DASHBOARD (CÓDIGO PRINCIPAL)         #
// #                                                                   #
// #####################################################################

const CronoanaliseDashboard = ({ onNavigateToStock, user, permissions, startTvMode, dashboards, users, roles, currentDashboardIndex, setCurrentDashboardIndex }) => {
    const { logout } = useAuth();
    const [theme, setTheme] = useState(() => localStorage.getItem('theme') || (window.matchMedia('(prefers-color-scheme: dark)').matches ? 'dark' : 'light'));
    useEffect(() => {
        const root = window.document.documentElement;
        root.classList.toggle('dark', theme === 'dark');
        localStorage.setItem('theme', theme);
    }, [theme]);
    const toggleTheme = () => setTheme(prev => (prev === 'light' ? 'dark' : 'light'));
    
    useEffect(() => { if (currentDashboardIndex >= dashboards.length && dashboards.length > 0) { setCurrentDashboardIndex(dashboards.length - 1); } }, [dashboards, currentDashboardIndex, setCurrentDashboardIndex]);

    const currentDashboard = dashboards[currentDashboardIndex] || null;
    const isTraveteDashboard = currentDashboard?.id === 'travete';
    
    const [products, setProducts] = useState([]);
    const [lots, setLots] = useState([]);
    const [allProductionData, setAllProductionData] = useState({});
    const [trashItems, setTrashItems] = useState([]);
    
    const [selectedDate, setSelectedDate] = useState(new Date());
    const [currentMonth, setCurrentMonth] = useState(new Date());
    const [calendarView, setCalendarView] = useState('day');
    
    const [lotCounter, setLotCounter] = useState(1);
    
    const [lotFilter, setLotFilter] = useState('ongoing');
    const [newLot, setNewLot] = useState({ productId: '', target: '', customName: '' });
    const [editingLotId, setEditingLotId] = useState(null);
    const [editingLotData, setEditingLotData] = useState({ target: '', customName: '' });
    const [newProduct, setNewProduct] = useState({ name: '', standardTime: '' });
    const [editingProductId, setEditingProductId] = useState(null);
    const [editingProductData, setEditingProductData] = useState({ name: '', standardTime: '' });
    
    const [newEntry, setNewEntry] = useState({ period: '', people: '', availableTime: 60, productId: '', productions: [] });
    const [traveteProductForm, setTraveteProductForm] = useState(() => createTraveteDefaultProductForm());
    const resetTraveteProductForm = useCallback(() => {
        setTraveteProductForm(createTraveteDefaultProductForm());
    }, [setTraveteProductForm]);
    const [traveteEntry, setTraveteEntry] = useState({
        period: '',
        availableTime: 60,
        employeeEntries: [createDefaultTraveteEmployee(1), createDefaultTraveteEmployee(2)],
    });
    const traveteMachines = TRAVETE_MACHINES;

    const [goalPreview, setGoalPreview] = useState("0");
    const [predictedLots, setPredictedLots] = useState([]);
    const [modalState, setModalState] = useState({ type: null, data: null });
    const [showUrgent, setShowUrgent] = useState(false);
    const [urgentProduction, setUrgentProduction] = useState({ productId: '', produced: '' });
    const [isNavOpen, setIsNavOpen] = useState(false);
    const navRef = useRef();
    useClickOutside(navRef, () => setIsNavOpen(false));

    const productsForSelectedDate = useMemo(() => {
        const targetDate = new Date(selectedDate);
        targetDate.setHours(23, 59, 59, 999);

        return products
            .map(p => {
                if (!p.standardTimeHistory || p.standardTimeHistory.length === 0) {
                    return null; 
                }
                const validTimeEntry = p.standardTimeHistory
                    .filter(h => new Date(h.effectiveDate) <= targetDate)
                    .pop();

                if (!validTimeEntry) {
                    return null; 
                }
                return { ...p, standardTime: validTimeEntry.time };
            })
            .filter(Boolean);
    }, [products, selectedDate]);

    const traveteVariationLookup = useMemo(() => {
        const lookup = new Map();
        productsForSelectedDate.forEach(product => {
            if (!product?.machineType) return;
            const baseId = product.baseProductId || product.id;
            if (!lookup.has(baseId)) {
                lookup.set(baseId, new Map());
            }
            lookup.get(baseId).set(product.machineType, product);
        });
        return lookup;
    }, [productsForSelectedDate]);
    
    const summarizeTraveteEntry = useCallback((entryDraft) => {
        const defaultResult = {
            employeeSummaries: [],
            goalDisplay: '- // -',
            lotDisplay: '- // -',
            isValid: false,
            productionDetails: [],
            totalMeta: 0,
            totalProduced: 0,
            goalBlocks: [],
            lotBlocks: [],
        };

        if (!entryDraft) {
            return defaultResult;
        }

        const availableTime = parseFloat(entryDraft.availableTime) || 0;
        const period = entryDraft.period;
        const activeLots = getOrderedActiveLots(lots);

        const employeeSummaries = (entryDraft.employeeEntries || []).map((emp) => {
            const manualStandardTime = parseFloat(emp.standardTime);
            let derivedStandardTime = 0;

            const productSummaries = (emp.products || []).map(productItem => {
                const lot = productItem.lotId ? (lots.find(l => l.id === productItem.lotId) || null) : null;
                const produced = parseInt(productItem.produced, 10) || 0;
                const variation = lot
                    ? findTraveteVariationForLot(lot, emp.machineType, productsForSelectedDate, traveteVariationLookup)
                    : null;
                const baseProductId = lot ? resolveTraveteLotBaseId(lot, productsForSelectedDate) : null;
                const variationStandardTime = variation?.standardTime ? parseFloat(variation.standardTime) : NaN;
                if (!Number.isNaN(variationStandardTime) && variationStandardTime > 0 && derivedStandardTime <= 0) {
                    derivedStandardTime = variationStandardTime;
                }

                return {
                    lot,
                    lotId: lot?.id || '',
                    productId: variation?.id || '',
                    productBaseId: baseProductId || '',
                    produced,
                    standardTime: (!Number.isNaN(variationStandardTime) && variationStandardTime > 0)
                        ? variationStandardTime
                        : 0,
                };
            });

            const standardTimeValue = (!Number.isNaN(manualStandardTime) && manualStandardTime > 0)
                ? manualStandardTime
                : derivedStandardTime;

            const produced = productSummaries.reduce((sum, item) => sum + (item.produced || 0), 0);
            const meta = (standardTimeValue > 0 && availableTime > 0)
                ? Math.round(availableTime / standardTimeValue)
                : 0;
            const efficiency = (standardTimeValue > 0 && availableTime > 0 && produced > 0)
                ? parseFloat((((produced * standardTimeValue) / availableTime) * 100).toFixed(2))
                : 0;

            const productionDetails = productSummaries
                .filter(item => item.produced > 0 && item.lotId)
                .map(item => ({
                    lotId: item.lotId,
                    productId: item.productId,
                    produced: item.produced,
                    ...(item.productBaseId ? { productBaseId: item.productBaseId } : {}),
                    standardTime: item.standardTime || standardTimeValue || 0,
                }));

            const productsForSave = productSummaries
                .filter(item => item.produced > 0 && item.lotId)
                .map(item => ({
                    lotId: item.lotId,
                    produced: item.produced,
                    productId: item.productId,
                    productBaseId: item.productBaseId || undefined,
                    standardTime: item.standardTime || standardTimeValue || 0,
                    lotName: item.lot ? formatTraveteLotDisplayName(item.lot, products) : '',
                }));

            const valid = Boolean(
                period &&
                availableTime > 0 &&
                productionDetails.length > 0 &&
                standardTimeValue > 0
            );

            const primaryLot = productSummaries.find(item => item.lot)?.lot || null;
            const manualNextLotItem = productSummaries.slice(1).find(item => item.lot) || null;
            const manualNextLot = manualNextLotItem?.lot || null;

            const currentLot = primaryLot || activeLots[0] || null;
            let nextLotCandidate = manualNextLot || null;

            if (!nextLotCandidate && currentLot) {
                const currentIndex = activeLots.findIndex(l => l.id === currentLot.id);
                if (currentIndex !== -1) {
                    nextLotCandidate = activeLots.slice(currentIndex + 1).find(Boolean) || null;
                }
            }

            if (!nextLotCandidate && !currentLot && activeLots.length > 0) {
                nextLotCandidate = activeLots[0];
            }

            const currentLotName = currentLot ? formatTraveteLotDisplayName(currentLot, products) : '';
            const rawNextLotName = nextLotCandidate ? formatTraveteLotDisplayName(nextLotCandidate, products) : '';
            const remainingInCurrentLot = getLotRemainingPieces(currentLot);
            const nextLotRemaining = getLotRemainingPieces(nextLotCandidate);

            const plannedForCurrentLot = currentLot ? Math.min(meta, remainingInCurrentLot || 0) : 0;
            const leftoverMetaForNext = Math.max(0, meta - plannedForCurrentLot);
            const manualNextProduced = manualNextLotItem ? manualNextLotItem.produced || 0 : 0;
            const nextMetaPieces = manualNextLotItem && manualNextProduced > 0
                ? manualNextProduced
                : nextLotRemaining;

            const shouldShowNextLot = Boolean(nextLotCandidate)
                && (manualNextLotItem || leftoverMetaForNext > 0)
                && (nextMetaPieces > 0);

            const machineSuffix = emp.machineType?.replace('Travete ', '') || '';
            const currentLotLabel = currentLotName
                ? `${currentLotName}${machineSuffix ? ` - ${machineSuffix}` : ''}`
                : '';
            const nextLotName = shouldShowNextLot ? rawNextLotName : '';
            const lotDisplay = currentLotLabel
                ? (shouldShowNextLot && nextLotName ? `${currentLotLabel} / ${nextLotName}` : currentLotLabel)
                : (shouldShowNextLot && nextLotName ? nextLotName : '-');

            const currentMetaValue = currentLot ? remainingInCurrentLot : (meta > 0 ? meta : 0);
            const currentMetaLabel = currentMetaValue > 0
                ? currentMetaValue.toLocaleString('pt-BR')
                : (currentLot ? '0' : (meta > 0 ? meta.toLocaleString('pt-BR') : '0'));
            const nextMetaLabel = shouldShowNextLot
                ? (nextMetaPieces > 0 ? nextMetaPieces.toLocaleString('pt-BR') : '0')
                : '';
            const metaDisplay = nextMetaLabel ? `${currentMetaLabel}/${nextMetaLabel}` : currentMetaLabel;

            const producedSegments = productSummaries.map(item => {
                const producedNumeric = parseInt(item.produced, 10);
                return Number.isNaN(producedNumeric) ? 0 : producedNumeric;
            });
            const formattedProducedSegments = producedSegments.filter((value, idx) => (idx === 0) || value > 0)
                .map(value => value.toLocaleString('pt-BR'));
            const producedDisplay = formattedProducedSegments.length > 0
                ? formattedProducedSegments.join(' / ')
                : produced.toLocaleString('pt-BR');

            return {
                ...emp,
                produced,
                meta,
                efficiency,
                standardTimeValue,
                productionDetails,
                productsForSave,
                productSummaries,
                valid,
                metaDisplay,
                lotDisplay,
                producedDisplay,
                currentLotName,
                nextLotName,
                shouldShowNextLot,
                metaSegments: {
                    current: currentMetaValue,
                    next: shouldShowNextLot ? nextMetaPieces : null,
                    showNext: shouldShowNextLot,
                },
                lotSegments: {
                    current: currentLotName,
                    next: shouldShowNextLot ? nextLotName : '',
                    machineType: emp.machineType || '',
                },
            };
        });

        if (employeeSummaries.length === 0) {
            return defaultResult;
        }

        const goalBlocks = employeeSummaries.map(emp => emp.metaSegments);
        const lotBlocks = employeeSummaries.map(emp => emp.lotSegments);

        const goalDisplay = employeeSummaries
            .map(emp => emp.metaDisplay || '-')
            .join(' // ');

        const lotDisplay = employeeSummaries
            .map(emp => emp.lotDisplay || '-')
            .join(' // ');

        const productionDetails = employeeSummaries.flatMap(emp => emp.productionDetails);
        const totalMeta = employeeSummaries.reduce((sum, emp) => sum + (emp.meta || 0), 0);
        const totalProduced = employeeSummaries.reduce((sum, emp) => sum + (emp.produced || 0), 0);

        const isValid = Boolean(
            period &&
            availableTime > 0 &&
            employeeSummaries.every(emp => emp.valid)
        );

        return {
            employeeSummaries,
            goalDisplay,
            lotDisplay,
            isValid,
            productionDetails,
            totalMeta,
            totalProduced,
            goalBlocks,
            lotBlocks,
        };
    }, [lots, productsForSelectedDate, traveteVariationLookup, products]);

    const traveteComputedEntry = useMemo(() => {
        if (!isTraveteDashboard) {
            return {
                employeeSummaries: [],
                goalDisplay: '- // -',
                lotDisplay: '- // -',
                isValid: false,
                productionDetails: [],
                totalMeta: 0,
                totalProduced: 0,
                goalBlocks: [],
                lotBlocks: [],
            };
        }

        return summarizeTraveteEntry(traveteEntry);
    }, [isTraveteDashboard, summarizeTraveteEntry, traveteEntry]);

    const travetePreviewPending = useMemo(() => {
        if (!isTraveteDashboard) return false;
        if (!traveteEntry.period || !(parseFloat(traveteEntry.availableTime) > 0)) return false;
        return traveteEntry.employeeEntries.some(emp => (emp.products || []).some(item => item.lotId));
    }, [isTraveteDashboard, traveteEntry]);

    const isEntryFormValid = useMemo(() => {
        if (isTraveteDashboard) {
            return traveteComputedEntry.isValid;
        }

        const allFieldsFilled = newEntry.productions.every(p => p !== '' && p !== null);

        const atLeastOneIsPositive = newEntry.productions.some(p => parseInt(p, 10) > 0);

        const hasProduction = allFieldsFilled && atLeastOneIsPositive;

        const hasUrgentProduction = showUrgent && urgentProduction.productId && (parseInt(urgentProduction.produced, 10) || 0) > 0;

        return (
            newEntry.period &&
            (parseFloat(newEntry.people) > 0) &&
            (parseFloat(newEntry.availableTime) > 0) &&
            newEntry.productId &&
            (hasProduction || hasUrgentProduction)
        );
    }, [isTraveteDashboard, traveteComputedEntry, newEntry, showUrgent, urgentProduction]);
    
    useEffect(() => {
        if (!user || !currentDashboard) return;

        const unsubProducts = onSnapshot(query(collection(db, `dashboards/${currentDashboard.id}/products`)), snap => {
            setProducts(snap.docs.map(d => d.data()));
        });
        const unsubLots = onSnapshot(query(collection(db, `dashboards/${currentDashboard.id}/lots`), orderBy("order")), snap => {
            setLots(snap.docs.map(d => d.data()));
        });
        const unsubProdData = onSnapshot(doc(db, `dashboards/${currentDashboard.id}/productionData`, "data"), snap => {
            setAllProductionData(snap.exists() ? snap.data() : {});
        });
        const unsubTrash = onSnapshot(query(collection(db, 'trash')), snap => {
             setTrashItems(snap.docs.map(d => d.data()));
        });

        const clearPreviewOnUnmount = async () => {
            if(currentDashboard?.id) {
                await deleteDoc(doc(db, `dashboards/${currentDashboard.id}/previews/live`));
            }
        };

        return () => {
            unsubProducts();
            unsubLots();
            unsubProdData();
            unsubTrash();
            clearPreviewOnUnmount();
        };

    }, [user, currentDashboard]);
    
    const dateKey = selectedDate.toISOString().slice(0, 10);
    const productionData = useMemo(() => allProductionData[dateKey] || [], [allProductionData, dateKey]);
    
    useEffect(() => { setLotCounter(lots.length > 0 ? Math.max(0, ...lots.map(l => l.sequentialId || 0)) + 1 : 1); }, [lots]);

    useEffect(() => {
        if (!isTraveteDashboard) {
            setTraveteProductForm(createTraveteDefaultProductForm());
            setTraveteEntry({
                period: '',
                availableTime: 60,
                employeeEntries: [createDefaultTraveteEmployee(1), createDefaultTraveteEmployee(2)],
            });
        }
    }, [isTraveteDashboard]);

    const closeModal = () => setModalState({ type: null, data: null });
    
    useEffect(() => {
        if (!currentDashboard?.id) return;

        const previewRef = doc(db, `dashboards/${currentDashboard.id}/previews/live`);

        if (isTraveteDashboard) {
            const hasBasicInfo = traveteEntry.period && parseFloat(traveteEntry.availableTime) > 0;
            const hasAnyProduct = traveteEntry.employeeEntries.some(emp => (emp.products || []).some(item => item.lotId));
            if (hasBasicInfo && hasAnyProduct) {
                const handler = setTimeout(async () => {
                    const employeePreview = traveteComputedEntry.employeeSummaries.map(emp => ({
                        employeeId: emp.employeeId,
                        machineType: emp.machineType,
                        products: (emp.productsForSave || []).map(item => ({
                            lotName: item.lotName || '',
                            produced: item.produced,
                        })),
                    }));

                    const lotNames = Array.from(new Set(employeePreview.flatMap(emp => (emp.products || []).map(p => p.lotName).filter(Boolean))));
                    const lotDisplayValue = traveteComputedEntry.lotDisplay && traveteComputedEntry.lotDisplay.trim().length > 0
                        ? traveteComputedEntry.lotDisplay
                        : lotNames.join(' | ');

                    await setDoc(previewRef, {
                        period: traveteEntry.period,
                        goalDisplay: traveteComputedEntry.goalDisplay,
                        availableTime: traveteEntry.availableTime,
                        people: traveteEntry.employeeEntries.length,
                        employeeEntries: employeePreview,
                        lotDisplayName: lotDisplayValue || '',
                        timestamp: Timestamp.now(),
                    });
                }, 500);

                return () => {
                    clearTimeout(handler);
                };
            }

            deleteDoc(previewRef);
            return;
        }

        if (newEntry.period && newEntry.people > 0 && newEntry.availableTime > 0 && newEntry.productId) {

            const handler = setTimeout(async () => {
                const product = productsForSelectedDate.find(p => p.id === newEntry.productId);

                await setDoc(previewRef, {
                    period: newEntry.period,
                    goalDisplay: goalPreview,
                    productName: product?.name || '',
                    timestamp: Timestamp.now()
                });
            }, 1500);

            return () => {
                clearTimeout(handler);
            };
        }

        deleteDoc(previewRef);
    }, [isTraveteDashboard, goalPreview, newEntry, traveteEntry, traveteComputedEntry, currentDashboard, productsForSelectedDate, products]);


    const handleAddEntry = useCallback(async (e) => {
        e.preventDefault();
        if (!currentDashboard) return;

        if (isTraveteDashboard) {
            if (!traveteComputedEntry.isValid) return;

            const entryId = Date.now().toString();
            const batch = writeBatch(db);
            const prodDataRef = doc(db, `dashboards/${currentDashboard.id}/productionData`, "data");
            const employeeEntries = traveteComputedEntry.employeeSummaries.map(emp => ({
                employeeId: emp.employeeId,
                machineType: emp.machineType,
                produced: emp.produced || 0,
                standardTime: emp.standardTimeValue || 0,
                products: (emp.productsForSave || []).map(product => ({
                    lotId: product.lotId,
                    productId: product.productId,
                    produced: product.produced,
                    standardTime: product.standardTime,
                    ...(product.productBaseId ? { productBaseId: product.productBaseId } : {}),
                })),
            }));

            const newEntryData = {
                id: entryId,
                period: traveteEntry.period,
                people: traveteEntry.employeeEntries.length,
                availableTime: traveteEntry.availableTime,
                goalDisplay: traveteComputedEntry.goalDisplay,
                lotDisplay: traveteComputedEntry.lotDisplay,
                traveteGoalBlocks: traveteComputedEntry.goalBlocks || [],
                traveteLotBlocks: traveteComputedEntry.lotBlocks || [],
                employeeEntries,
                productionDetails: traveteComputedEntry.productionDetails,
                observation: '',
                createdBy: { uid: user.uid, email: user.email },
            };

            const updatedDayData = [...(allProductionData[dateKey] || []), newEntryData];
            batch.set(prodDataRef, { [dateKey]: updatedDayData }, { merge: true });

            for (const detail of traveteComputedEntry.productionDetails) {
                const lotToUpdate = detail.lotId
                    ? lots.find(l => l.id === detail.lotId)
                    : detail.productBaseId
                        ? lots.find(l => resolveTraveteLotBaseId(l, productsForSelectedDate) === detail.productBaseId)
                        : lots.find(l => l.productId === detail.productId);
                if (lotToUpdate) {
                    const lotRef = doc(db, `dashboards/${currentDashboard.id}/lots`, lotToUpdate.id);
                    const newProduced = (lotToUpdate.produced || 0) + detail.produced;
                    const updatePayload = {
                        produced: newProduced,
                        lastEditedBy: { uid: user.uid, email: user.email },
                        lastEditedAt: Timestamp.now(),
                    };
                    if (lotToUpdate.status === 'future' && newProduced > 0) {
                        updatePayload.status = 'ongoing';
                        updatePayload.startDate = new Date().toISOString();
                    }
                    if (newProduced >= lotToUpdate.target && !lotToUpdate.status.startsWith('completed')) {
                        updatePayload.status = 'completed';
                        updatePayload.endDate = new Date().toISOString();
                    }
                    batch.update(lotRef, updatePayload);
                }
            }

            const previewRef = doc(db, `dashboards/${currentDashboard.id}/previews/live`);
            batch.delete(previewRef);

            await batch.commit();

            setTraveteEntry({
                period: '',
                availableTime: 60,
                employeeEntries: [createDefaultTraveteEmployee(1), createDefaultTraveteEmployee(2)],
            });
            return;
        }

        if (!isEntryFormValid) return;

        const productionDetails = [];
        if (showUrgent && urgentProduction.productId && urgentProduction.produced > 0) {
            productionDetails.push({ productId: urgentProduction.productId, produced: parseInt(urgentProduction.produced, 10) });
        }
        predictedLots.filter(p => !p.isUrgent).forEach((lot, index) => {
            const producedAmount = parseInt(newEntry.productions[index], 10) || 0;
            if (lot && producedAmount > 0) {
                productionDetails.push({ productId: lot.productId, produced: producedAmount });
            }
        });

        const newEntryData = {
            id: Date.now().toString(),
            period: newEntry.period,
            people: newEntry.people,
            availableTime: newEntry.availableTime,
            productionDetails,
            observation: '',
            goalDisplay: goalPreview,
            primaryProductId: newEntry.productId,
            createdBy: { uid: user.uid, email: user.email },
        };

        const batch = writeBatch(db);
        const prodDataRef = doc(db, `dashboards/${currentDashboard.id}/productionData`, "data");

        const updatedDayData = [...(allProductionData[dateKey] || []), newEntryData];
        batch.set(prodDataRef, { [dateKey]: updatedDayData }, { merge: true });

        for (const detail of productionDetails) {
            const lotToUpdate = lots.find(l => l.productId === detail.productId);
            if(lotToUpdate){
                const lotRef = doc(db, `dashboards/${currentDashboard.id}/lots`, lotToUpdate.id);
                const newProduced = (lotToUpdate.produced || 0) + detail.produced;
                const updatePayload = {
                    produced: newProduced,
                    lastEditedBy: { uid: user.uid, email: user.email },
                    lastEditedAt: Timestamp.now(),
                };
                if (lotToUpdate.status === 'future' && newProduced > 0) {
                    updatePayload.status = 'ongoing';
                    updatePayload.startDate = new Date().toISOString();
                }
                if (newProduced >= lotToUpdate.target && !lotToUpdate.status.startsWith('completed')) {
                    updatePayload.status = 'completed';
                    updatePayload.endDate = new Date().toISOString();
                }
                batch.update(lotRef, updatePayload);
            }
        }

        const previewRef = doc(db, `dashboards/${currentDashboard.id}/previews/live`);
        batch.delete(previewRef);

        await batch.commit();

        setNewEntry({ period: '', people: '', availableTime: 60, productId: newEntry.productId, productions: [] });
        setUrgentProduction({productId: '', produced: ''});
        setShowUrgent(false);
    }, [currentDashboard, isTraveteDashboard, traveteComputedEntry, traveteEntry, allProductionData, dateKey, lots, user, isEntryFormValid, showUrgent, urgentProduction, predictedLots, newEntry, goalPreview, productsForSelectedDate]);
    
    
    const handleSaveTraveteEntry = async (entryId, updatedData) => {
        const originalEntry = productionData.find(e => e.id === entryId);
        if (!originalEntry) {
            console.error('Lançamento do Travete não encontrado para editar.');
            return;
        }

        const entryDraft = {
            period: originalEntry.period,
            availableTime: updatedData.availableTime,
            employeeEntries: (updatedData.employeeEntries || []).map((emp, index) => ({
                employeeId: emp.employeeId || index + 1,
                machineType: emp.machineType,
                standardTime: emp.standardTime,
                products: (emp.products || []).map(product => ({
                    lotId: product.lotId || '',
                    produced: product.produced || 0,
                })),
            })),
        };

        const computed = summarizeTraveteEntry(entryDraft);
        if (!computed.isValid || computed.employeeSummaries.length === 0) {
            console.error('Dados do Travete inválidos para salvar edição.');
            return;
        }

        const batch = writeBatch(db);
        const prodDataRef = doc(db, `dashboards/${currentDashboard.id}/productionData`, 'data');

        const productionDeltas = new Map();
        const accumulateDetail = (detail, sign) => {
            const lotTarget = detail.lotId
                ? lots.find(l => l.id === detail.lotId)
                : detail.productBaseId
                    ? lots.find(l => resolveTraveteLotBaseId(l, productsForSelectedDate) === detail.productBaseId)
                    : lots.find(l => l.productId === detail.productId);
            if (!lotTarget) return;
            productionDeltas.set(lotTarget.id, (productionDeltas.get(lotTarget.id) || 0) + sign * detail.produced);
        };

        (originalEntry.productionDetails || []).forEach(detail => accumulateDetail(detail, -1));
        computed.productionDetails.forEach(detail => accumulateDetail(detail, 1));

        for (const [lotId, delta] of productionDeltas.entries()) {
            if (delta === 0) continue;
            const lotRef = doc(db, `dashboards/${currentDashboard.id}/lots`, lotId);
            batch.update(lotRef, {
                produced: increment(delta),
                lastEditedBy: { uid: user.uid, email: user.email },
                lastEditedAt: Timestamp.now(),
            });
        }

        const updatedDayData = productionData.map(entry => {
            if (entry.id !== entryId) return entry;

            const employeeEntries = computed.employeeSummaries.map(emp => ({
                employeeId: emp.employeeId,
                machineType: emp.machineType,
                produced: emp.produced || 0,
                standardTime: emp.standardTimeValue || 0,
                products: (emp.productsForSave || []).map(product => ({
                    lotId: product.lotId,
                    productId: product.productId,
                    produced: product.produced,
                    standardTime: product.standardTime,
                    ...(product.productBaseId ? { productBaseId: product.productBaseId } : {}),
                })),
            }));

            return {
                ...entry,
                people: employeeEntries.length,
                availableTime: entryDraft.availableTime,
                goalDisplay: computed.goalDisplay,
                lotDisplay: computed.lotDisplay,
                traveteGoalBlocks: computed.goalBlocks || [],
                traveteLotBlocks: computed.lotBlocks || [],
                employeeEntries,
                productionDetails: computed.productionDetails,
                observation: updatedData.observation || entry.observation || '',
                lastEditedBy: { uid: user.uid, email: user.email },
                lastEditedAt: Timestamp.now(),
            };
        });

        batch.set(prodDataRef, { [dateKey]: updatedDayData }, { merge: true });

        try {
            await batch.commit();
        } catch (error) {
            console.error('Erro ao salvar edição do Travete:', error);
        }
    };

    const handleSaveEntry = async (entryId, updatedData) => {
      if (isTraveteDashboard || updatedData?.type === 'travete') {
          await handleSaveTraveteEntry(entryId, updatedData);
          return;
      }

      const originalEntry = productionData.find(e => e.id === entryId);
      if (!originalEntry) {
          console.error("Lançamento original não encontrado para editar.");
          return;
      }
 
      const batch = writeBatch(db);
      const prodDataRef = doc(db, `dashboards/${currentDashboard.id}/productionData`, "data");
 
      const productionDeltas = new Map();
      const updatedProductions = Array.isArray(updatedData.productions) ? updatedData.productions : [];

      (originalEntry.productionDetails || []).forEach(detail => {
          productionDeltas.set(detail.productId, (productionDeltas.get(detail.productId) || 0) - detail.produced);
      });

      updatedProductions.forEach(detail => {
          productionDeltas.set(detail.productId, (productionDeltas.get(detail.productId) || 0) + detail.produced);
      });
 
      for (const [productId, delta] of productionDeltas.entries()) {
          if (delta === 0) continue;
 
          const lotToUpdate = lots.find(l => l.productId === productId);
          if (lotToUpdate) {
              const lotRef = doc(db, `dashboards/${currentDashboard.id}/lots`, lotToUpdate.id);
              batch.update(lotRef, {
                  produced: increment(delta),
                  lastEditedBy: { uid: user.uid, email: user.email },
                  lastEditedAt: Timestamp.now(),
              });
          }
      }
      
      const updatedDayData = productionData.map(e => {
          if (e.id === entryId) {
              return {
                  ...e,
                  people: updatedData.people,
                  availableTime: updatedData.availableTime,
                  productionDetails: updatedProductions,
                  goalDisplay: updatedData.goalDisplay !== undefined ? updatedData.goalDisplay : e.goalDisplay,
                  primaryProductId: updatedData.primaryProductId !== undefined ? updatedData.primaryProductId : e.primaryProductId,
                  lastEditedBy: { uid: user.uid, email: user.email },
                  lastEditedAt: Timestamp.now(),
              };
          }
          return e;
      });
      
      batch.set(prodDataRef, { [dateKey]: updatedDayData }, { merge: true });
 
      try {
          await batch.commit();
          console.log("Lançamento atualizado com sucesso.");
      } catch (error) {
          console.error("Erro ao salvar lançamento editado:", error);
      }
    };


    const executeSoftDelete = async (reason, itemId, itemType, itemDoc) => {
        try {
            const trashId = Date.now().toString();
            const trashItem = {
                id: trashId,
                originalId: itemId,
                itemType: itemType,
                originalDoc: itemDoc,
                deletedByEmail: user.email,
                deletedAt: new Date().toISOString(),
                reason,
                dashboardId: currentDashboard.id,
            };

            const batch = writeBatch(db);
            batch.set(doc(db, "trash", trashId), trashItem);

            if (itemType === 'lot') {
                batch.delete(doc(db, `dashboards/${currentDashboard.id}/lots`, itemId));
            } else if (itemType === 'product') {
                batch.delete(doc(db, `dashboards/${currentDashboard.id}/products`, itemId));
            } else if (itemType === 'entry') {
                const updatedDayData = productionData.filter(e => e.id !== itemId);
                const updatedProdData = { ...allProductionData, [dateKey]: updatedDayData };
                batch.set(doc(db, `dashboards/${currentDashboard.id}/productionData`, "data"), updatedProdData, { merge: true });
                
                for (const detail of itemDoc.productionDetails) {
                    const lotToUpdate = lots.find(l => l.productId === detail.productId);
                    if(lotToUpdate){
                        const newProduced = Math.max(0, (lotToUpdate.produced || 0) - detail.produced);
                        const newStatus = (lotToUpdate.status.startsWith('completed') && newProduced < lotToUpdate.target) ? 'ongoing' : lotToUpdate.status;
                        batch.update(doc(db, `dashboards/${currentDashboard.id}/lots`, lotToUpdate.id), { produced: newProduced, status: newStatus });
                    }
                }
            }
            await batch.commit();

        } catch (e) { console.error('Erro ao mover item para lixeira:', e); } 
        finally { closeModal(); }
    };

    const handleRestoreItem = async (itemToRestore) => {
      const { itemType, originalDoc, dashboardId, id: trashId } = itemToRestore;
      
      if (dashboardId !== currentDashboard.id) {
          alert("Este item pertence a outro quadro e não pode ser restaurado aqui.");
          return;
      }
      
      const batch = writeBatch(db);
      
      if (itemType === 'product') {
          batch.set(doc(db, `dashboards/${dashboardId}/products`, originalDoc.id), originalDoc);
      } else if (itemType === 'lot') {
          batch.set(doc(db, `dashboards/${dashboardId}/lots`, originalDoc.id), originalDoc);
      } else if (itemType === 'entry') {
          const entryDateKey = new Date(itemToRestore.deletedAt).toISOString().slice(0, 10);
          const dayEntries = allProductionData[entryDateKey] || [];
          const restoredDayEntries = [...dayEntries, originalDoc];
          const updatedProdData = { ...allProductionData, [entryDateKey]: restoredDayEntries };
          batch.set(doc(db, `dashboards/${dashboardId}/productionData`, "data"), updatedProdData, { merge: true });
          
          for (const detail of originalDoc.productionDetails) {
              const lotToUpdate = lots.find(l => l.productId === detail.productId);
               if(lotToUpdate){
                  const newProduced = (lotToUpdate.produced || 0) + detail.produced;
                  const newStatus = (newProduced >= lotToUpdate.target) ? 'completed' : lotToUpdate.status;
                  batch.update(doc(db, `dashboards/${dashboardId}/lots`, lotToUpdate.id), { produced: newProduced, status: newStatus });
              }
          }
      }
      
      batch.delete(doc(db, "trash", trashId));
      await batch.commit();
    };

    const handleDeleteItemFlow = (itemId, itemType) => {
        let itemDoc;
        if (itemType === 'entry') itemDoc = productionData.find(i => i.id === itemId);
        else if (itemType === 'lot') itemDoc = lots.find(i => i.id === itemId);
        else if (itemType === 'product') itemDoc = products.find(i => i.id === itemId);
        if (!itemDoc) return;
        
        const onConfirmReason = (reason) => {
            if(permissions.DELETE_ENTRIES) { 
                executeSoftDelete(reason, itemId, itemType, itemDoc);
            }
        };

        setModalState({ type: 'reason', data: { onConfirm: onConfirmReason } });
    };

    const handleDeleteLot = (lotId) => handleDeleteItemFlow(lotId, 'lot');
    const handleDeleteProduct = (productId) => handleDeleteItemFlow(productId, 'product');
    const handleDeleteEntry = (entryId) => handleDeleteItemFlow(entryId, 'entry');

    const handleAddDashboard = async (name) => {
        if (dashboards.some(d => d.name.toLowerCase() === name.toLowerCase())) return false;
        const newOrder = dashboards.length > 0 ? Math.max(...dashboards.map(d => d.order)) + 1 : 1;
        const id = Date.now().toString();
        await setDoc(doc(db, "dashboards", id), { id, name, order: newOrder });
        return true;
    };
    const handleRenameDashboard = async (id, newName) => {
        if (dashboards.some(d => d.id !== id && d.name.toLowerCase() === newName.toLowerCase())) return false;
        await updateDoc(doc(db, "dashboards", id), { name: newName });
        return true;
    };
    const handleDeleteDashboard = async (id) => {
        if (dashboards.length <= 1) return;
        alert("A exclusão de quadros e seus sub-dados deve ser feita com cuidado, preferencialmente por uma Cloud Function para garantir a limpeza completa. Esta ação apenas removerá o quadro da lista.");
        await deleteDoc(doc(db, "dashboards", id));
    };

    const handleMoveDashboard = async (dashboardId, direction) => {
        const currentIndex = dashboards.findIndex(d => d.id === dashboardId);
        if (currentIndex === -1) return;

        const newIndex = direction === 'up' ? currentIndex - 1 : currentIndex + 1;
        if (newIndex < 0 || newIndex >= dashboards.length) return;

        const currentDash = dashboards[currentIndex];
        const swapDash = dashboards[newIndex];

        const batch = writeBatch(db);
        const currentDashRef = doc(db, "dashboards", currentDash.id);
        const swapDashRef = doc(db, "dashboards", swapDash.id);

        batch.update(currentDashRef, { order: swapDash.order });
        batch.update(swapDashRef, { order: currentDash.order });

        await batch.commit();
    };
    
    const handleSelectTvMode = () => setModalState({ type: 'tvSelector', data: null });
    
    useEffect(() => {
        const validProducts = productsForSelectedDate;
        if (validProducts.length > 0) {
            const isCurrentSelectionValid = validProducts.some(p => p.id === newEntry.productId);
            if (!isCurrentSelectionValid) {
                setNewEntry(prev => ({ ...prev, productId: validProducts[0].id, productions: [] }));
            }
        } else {
             setNewEntry(prev => ({ ...prev, productId: '', productions: [] }));
        }
    }, [newEntry.productId, productsForSelectedDate]);

    const calculatePredictions = useCallback(() => {
        if (isTraveteDashboard) {
            return { allPredictions: [], currentGoalPreview: traveteComputedEntry.goalDisplay || '- // -' };
        }

    const people = parseFloat(newEntry.people) || 0;
    const availableTime = parseFloat(newEntry.availableTime) || 0;
    let timeConsumedByUrgent = 0;
    let urgentPrediction = null;

    const currentProducts = productsForSelectedDate;

    // calcula tempo consumido pela produção urgente (se houver)
    if (showUrgent && urgentProduction.productId && urgentProduction.produced > 0) {
        const urgentProduct = currentProducts.find(p => p.id === urgentProduction.productId);
        if (urgentProduct && urgentProduct.standardTime > 0) {
            timeConsumedByUrgent = urgentProduct.standardTime * urgentProduction.produced;
            const urgentLot = lots.find(l => l.productId === urgentProduct.id);
            urgentPrediction = {
                ...(urgentLot || {}),
                productId: urgentProduct.id,
                productName: urgentProduct.name,
                producible: parseInt(urgentProduction.produced, 10),
                remainingPieces: getLotRemainingPieces(urgentLot),
                isUrgent: true,
            };
        }
    }

    const totalAvailableMinutes = availableTime * people;
    let timeForNormal = totalAvailableMinutes - timeConsumedByUrgent;
    const normalPredictions = [];

    if (timeForNormal > 0) {
        const activeLots = getOrderedActiveLots(lots);

        // 1) Encontrar o primeiro lote incompleto (prioridade real)
        let startIndex = activeLots.findIndex(l => ((l.target || 0) - (l.produced || 0)) > 0);

        // 2) Se não houver lote incompleto, usar fallback para newEntry.productId (como antes)
        if (startIndex === -1 && newEntry.productId) {
            startIndex = activeLots.findIndex(l => l.productId === newEntry.productId);
        }

        // 3) Se encontramos um índice válido, iteramos a partir dele
        if (startIndex !== -1) {
            // opcional: limite de quantos produtos queremos prever (até 10 conforme pediu)
            const MAX_PREDICTIONS = 10;
            for (let i = startIndex; i < activeLots.length && timeForNormal > 0 && normalPredictions.length < MAX_PREDICTIONS; i++) {
                const lot = activeLots[i];
                const productForLot = currentProducts.find(p => p.id === lot.productId);

                if (!productForLot || productForLot.standardTime <= 0) continue;

                const remainingPiecesInLot = getLotRemainingPieces(lot);
                if (remainingPiecesInLot === 0) continue;

                // Se não há tempo sequer para 1 peça (check rápido), para o cálculo.
                if (timeForNormal < productForLot.standardTime) {
                    break;
                }

                // CÁLCULO PRINCIPAL: usar arredondamento para o inteiro mais próximo (Math.round)
                const producibleFloat = timeForNormal / productForLot.standardTime;
                const roundedProducible = Math.round(producibleFloat); // 79.71 -> 80
                // garantir ao menos 1 (mas já garantimos timeForNormal >= standardTime)
                const producible = Math.min(remainingPiecesInLot, Math.max(0, roundedProducible));

                if (producible <= 0) {
                    // nada a produzir (proteção), sai do loop
                    break;
                }

                normalPredictions.push({
                    ...lot,
                    producible,
                    remainingPieces: remainingPiecesInLot,
                    productName: productForLot.name,
                });

                // subtrai o tempo "consumido" por essa previsão
                timeForNormal -= producible * productForLot.standardTime;

                // evita loops estranhos: se o tempo ficar <= 0, encerra
                if (timeForNormal <= 0) break;
            }
        } else if (newEntry.productId) {
            // fallback: usuário escolheu produto que não está em activeLots — calcula o que dá para produzir
            const selectedProduct = currentProducts.find(p => p.id === newEntry.productId);
            if (selectedProduct && selectedProduct.standardTime > 0) {
                const producibleFloat = timeForNormal / selectedProduct.standardTime;
                const producible = Math.round(producibleFloat);
                if (producible > 0) {
                    normalPredictions.push({
                        id: `nolot-${selectedProduct.id}`,
                        productId: selectedProduct.id,
                        productName: selectedProduct.name,
                        producible,
                        remainingPieces: producible,
                    });
                }
            }
        }
    }

    const allPredictions = urgentPrediction ? [urgentPrediction, ...normalPredictions] : normalPredictions;
    const normalGoalSegments = normalPredictions
        .map(prediction => {
            const value = prediction.remainingPieces ?? prediction.producible ?? 0;
            return value > 0 ? value : 0;
        })
        .filter((value, index) => value > 0 || index === 0);
    return {
        allPredictions,
        currentGoalPreview: normalGoalSegments.length > 0
            ? normalGoalSegments.join(' / ')
            : '0',
    };
    }, [isTraveteDashboard, traveteComputedEntry.goalDisplay, newEntry.people, newEntry.availableTime, newEntry.productId, productsForSelectedDate, lots, urgentProduction, showUrgent]);

  
    useEffect(() => {
        if (isTraveteDashboard) {
            setPredictedLots([]);
            setGoalPreview(traveteComputedEntry.goalDisplay || '- // -');
            return;
        }

        const { allPredictions, currentGoalPreview } = calculatePredictions();
        setPredictedLots(allPredictions);
        setGoalPreview(currentGoalPreview);

        const expectedCount = allPredictions.filter(p => !p.isUrgent).length;
        if (newEntry.productions.length !== expectedCount) {
            setNewEntry(prev => ({ ...prev, productions: Array(expectedCount).fill('') }));
        }
    }, [isTraveteDashboard, traveteComputedEntry.goalDisplay, calculatePredictions, newEntry.productions.length]);
<<<<<<< HEAD

    const predictedLotLabel = useMemo(() => {
        if (isTraveteDashboard) return '';
        const labels = predictedLots
            .filter(lot => !lot.isUrgent)
            .map(lot => lot.productName || lot.name || '')
            .filter(Boolean);
        return labels.join(' / ');
    }, [isTraveteDashboard, predictedLots]);

=======

    const predictedLotLabel = useMemo(() => {
        if (isTraveteDashboard) return '';
        const labels = predictedLots
            .filter(lot => !lot.isUrgent)
            .map(lot => lot.productName || lot.name || '')
            .filter(Boolean);
        return labels.join(' / ');
    }, [isTraveteDashboard, predictedLots]);

>>>>>>> e2f43bb3
    const productMapForSelectedDate = useMemo(() =>
        new Map(productsForSelectedDate.map(p => [p.id, p])),
    [productsForSelectedDate]);
    
    const processedData = useMemo(() => {
        if (isTraveteDashboard || !productionData || productionData.length === 0) return [];
        let cumulativeProduction = 0, cumulativeGoal = 0, cumulativeEfficiencySum = 0;
        return [...productionData].sort((a, b) => (a.period || "").localeCompare(b.period || "")).map((item, index) => {
            let totalTimeValue = 0, totalProducedInPeriod = 0;
            const producedForDisplay = (item.productionDetails || []).map(d => `${d.produced || 0}`).join(' / ');
            (item.productionDetails || []).forEach(detail => {
                const product = productMapForSelectedDate.get(detail.productId);
                if (product?.standardTime) { totalTimeValue += (detail.produced || 0) * product.standardTime; totalProducedInPeriod += (detail.produced || 0); }
            });
            const totalAvailableTime = (item.people || 0) * (item.availableTime || 0);
            const efficiency = totalAvailableTime > 0 ? parseFloat(((totalTimeValue / totalAvailableTime) * 100).toFixed(2)) : 0;
            const numericGoal = (item.goalDisplay || "0").split(' / ').reduce((acc, val) => acc + (parseInt(val.trim(), 10) || 0), 0);
            const goalSegments = splitGoalSegments(item.goalDisplay || '');
            const goalForDisplay = goalSegments.length > 0
                ? goalSegments.join('/')
                : (numericGoal ? numericGoal.toString() : '0');
            cumulativeProduction += totalProducedInPeriod;
            cumulativeGoal += numericGoal;
            cumulativeEfficiencySum += efficiency;
            const cumulativeEfficiency = parseFloat((cumulativeEfficiencySum / (index + 1)).toFixed(2));
            return { ...item, produced: totalProducedInPeriod, goal: numericGoal, goalForDisplay, producedForDisplay, efficiency, cumulativeProduction, cumulativeGoal, cumulativeEfficiency };
        });
    }, [isTraveteDashboard, productionData, productMapForSelectedDate]);

    const traveteProcessedData = useMemo(() => {
        if (!isTraveteDashboard || !productionData || productionData.length === 0) return [];
        let cumulativeMeta = [];
        let cumulativeProduction = [];
        let cumulativeEfficiencySum = [];
        let cumulativeEntryCounts = [];

        return [...productionData]
            .sort((a, b) => (a.period || "").localeCompare(b.period || ""))
            .map((entry) => {
                const entryGoalSegments = (entry.goalDisplay || '')
                    .split(' // ')
                    .map(segment => segment.trim());
                const employees = (entry.employeeEntries || []).map((emp, empIndex) => {
                    const productsArray = Array.isArray(emp.products) && emp.products.length > 0
                        ? emp.products
                        : (emp.productionDetails || []);
                    const producedFromProducts = productsArray.reduce((sum, detail) => sum + (parseInt(detail.produced, 10) || 0), 0);
                    const producedValue = producedFromProducts || (emp.produced !== undefined ? parseInt(emp.produced, 10) || 0 : 0);
                    const firstProduct = productsArray.find(detail => detail.productId) || (emp.productionDetails || [])[0] || null;
                    const productId = firstProduct?.productId || emp.productId || '';
                    const product = productMapForSelectedDate.get(productId);
                    const parsedStandardTime = parseFloat(emp.standardTime);
                    const fallbackStandardTimeRaw = firstProduct?.standardTime !== undefined
                        ? parseFloat(firstProduct.standardTime)
                        : (product?.standardTime || 0);
                    const fallbackStandardTime = (!Number.isNaN(fallbackStandardTimeRaw) && fallbackStandardTimeRaw > 0)
                        ? fallbackStandardTimeRaw
                        : 0;
                    const standardTime = (!Number.isNaN(parsedStandardTime) && parsedStandardTime > 0)
                        ? parsedStandardTime
                        : fallbackStandardTime;
                    const availableTime = entry.availableTime || 0;
                    const meta = (standardTime > 0 && availableTime > 0) ? Math.round(availableTime / standardTime) : 0;
                    const efficiency = (standardTime > 0 && availableTime > 0 && producedValue > 0)
                        ? parseFloat((((producedValue * standardTime) / availableTime) * 100).toFixed(2))
                        : 0;

                    cumulativeMeta[empIndex] = (cumulativeMeta[empIndex] || 0) + meta;
                    cumulativeProduction[empIndex] = (cumulativeProduction[empIndex] || 0) + producedValue;
                    cumulativeEfficiencySum[empIndex] = (cumulativeEfficiencySum[empIndex] || 0) + efficiency;
                    cumulativeEntryCounts[empIndex] = (cumulativeEntryCounts[empIndex] || 0) + 1;
                    const entriesCount = cumulativeEntryCounts[empIndex] || 1;
                    const cumulativeEfficiency = parseFloat(((cumulativeEfficiencySum[empIndex] || 0) / entriesCount).toFixed(2));
                    const productNames = productsArray
                        .map(detail => {
                            const detailProduct = productMapForSelectedDate.get(detail.productId);
                            return detailProduct?.name || null;
                        })
                        .filter(Boolean)
                        .join(' / ');

                    const producedSegments = productsArray.map(detail => {
                        const producedNumeric = parseInt(detail.produced, 10);
                        return Number.isNaN(producedNumeric) ? 0 : producedNumeric;
                    });
                    const sanitizedProducedSegments = producedSegments.filter((value, idx) => (idx === 0) || value > 0);
                    const producedDisplay = sanitizedProducedSegments.length > 0
                        ? sanitizedProducedSegments.map(value => value.toLocaleString('pt-BR')).join(' / ')
                        : producedValue.toLocaleString('pt-BR');
                    const entryGoalDisplay = entryGoalSegments[empIndex] || '';
                    const metaDisplay = entryGoalDisplay || (meta > 0 ? meta.toLocaleString('pt-BR') : '-');

                    return {
                        ...emp,
                        produced: producedValue,
                        producedDisplay,
                        meta,
                        efficiency,
                        standardTime,
                        cumulativeMeta: cumulativeMeta[empIndex] || 0,
                        cumulativeProduced: cumulativeProduction[empIndex] || 0,
                        cumulativeEfficiency,
                        productName: productNames || product?.name || '',
                        metaDisplay,
                    };
                });

                return {
                    ...entry,
                    employees,
                };
            });
    }, [isTraveteDashboard, productionData, productMapForSelectedDate]);

    const summary = useMemo(() => {
        if (isTraveteDashboard) {
            if (traveteProcessedData.length === 0) {
                return { totalProduced: 0, totalGoal: 0, lastHourEfficiency: 0, averageEfficiency: 0 };
            }
            const lastEntry = traveteProcessedData[traveteProcessedData.length - 1];
            const employees = lastEntry.employees || [];
            const totalProduced = employees.reduce((sum, emp) => sum + (emp.cumulativeProduced || 0), 0);
            const totalGoal = employees.reduce((sum, emp) => sum + (emp.cumulativeMeta || 0), 0);
            const lastHourEfficiency = employees.length > 0
                ? parseFloat((employees.reduce((sum, emp) => sum + (emp.efficiency || 0), 0) / employees.length).toFixed(2))
                : 0;
            const averageEfficiency = employees.length > 0
                ? parseFloat((employees.reduce((sum, emp) => sum + (emp.cumulativeEfficiency || 0), 0) / employees.length).toFixed(2))
                : 0;
            return { totalProduced, totalGoal, lastHourEfficiency, averageEfficiency };
        }

        if (processedData.length === 0) return { totalProduced: 0, totalGoal: 0, lastHourEfficiency: 0, averageEfficiency: 0 };
        const lastEntry = processedData.slice(-1)[0];
        return { totalProduced: lastEntry.cumulativeProduction, totalGoal: lastEntry.cumulativeGoal, lastHourEfficiency: lastEntry.efficiency, averageEfficiency: lastEntry.cumulativeEfficiency };
    }, [isTraveteDashboard, processedData, traveteProcessedData]);

    const monthlySummary = useMemo(() => {
        if (isTraveteDashboard) {
            const year = currentMonth.getFullYear();
            const month = currentMonth.getMonth();
            let totalMonthlyProduction = 0;
            let totalMonthlyGoal = 0;
            let totalDailyEfficiency = 0;
            let productiveDaysCount = 0;

            Object.keys(allProductionData).forEach(dateStr => {
                try {
                    const date = new Date(dateStr + "T00:00:00");
                    if (date.getFullYear() !== year || date.getMonth() !== month) return;

                    const productsForDateMap = new Map(products
                        .map(p => {
                            const validTimeEntry = p.standardTimeHistory?.filter(h => new Date(h.effectiveDate) <= date).pop();
                            if (!validTimeEntry) return null;
                            return [p.id, { ...p, standardTime: validTimeEntry.time }];
                        })
                        .filter(Boolean));

                    const dayData = allProductionData[dateStr];
                    if (!dayData || dayData.length === 0) return;

                    let dayMetaPerEmployee = [];
                    let dayProductionPerEmployee = [];
                    let dayEfficiencyPerEmployee = [];

                    dayData.forEach(entry => {
                        (entry.employeeEntries || []).forEach((emp, index) => {
                            const productsArray = Array.isArray(emp.products) && emp.products.length > 0
                                ? emp.products
                                : (emp.productionDetails || []);
                            const producedFromProducts = productsArray.reduce((sum, detail) => sum + (parseInt(detail.produced, 10) || 0), 0);
                            const produced = producedFromProducts || (emp.produced !== undefined ? parseInt(emp.produced, 10) || 0 : 0);
                            const firstProduct = productsArray.find(detail => detail.productId) || (emp.productionDetails || [])[0] || null;
                            const productId = firstProduct?.productId || emp.productId || '';
                            const product = productsForDateMap.get(productId);
                            const parsedStandardTime = parseFloat(emp.standardTime);
                            const fallbackStandardTimeRaw = firstProduct?.standardTime !== undefined
                                ? parseFloat(firstProduct.standardTime)
                                : (product?.standardTime || 0);
                            const standardTime = (!Number.isNaN(parsedStandardTime) && parsedStandardTime > 0)
                                ? parsedStandardTime
                                : ((!Number.isNaN(fallbackStandardTimeRaw) && fallbackStandardTimeRaw > 0) ? fallbackStandardTimeRaw : 0);
                            const availableTime = entry.availableTime || 0;
                            const meta = (standardTime > 0 && availableTime > 0) ? Math.round(availableTime / standardTime) : 0;
                            const efficiency = (standardTime > 0 && availableTime > 0 && produced > 0)
                                ? (produced * standardTime) / availableTime * 100
                                : 0;

                            dayMetaPerEmployee[index] = (dayMetaPerEmployee[index] || 0) + meta;
                            dayProductionPerEmployee[index] = (dayProductionPerEmployee[index] || 0) + produced;
                            dayEfficiencyPerEmployee[index] = (dayEfficiencyPerEmployee[index] || 0) + efficiency;
                        });
                    });

                    const employeesCount = Math.max(dayMetaPerEmployee.length, dayEfficiencyPerEmployee.length);
                    if (employeesCount > 0) {
                        productiveDaysCount++;
                        totalMonthlyGoal += dayMetaPerEmployee.reduce((sum, value) => sum + (value || 0), 0);
                        totalMonthlyProduction += dayProductionPerEmployee.reduce((sum, value) => sum + (value || 0), 0);
                        const dailyAverageEfficiency = dayEfficiencyPerEmployee.reduce((sum, value) => sum + (value || 0), 0) /
                            (employeesCount * (dayData.length || 1));
                        totalDailyEfficiency += dailyAverageEfficiency || 0;
                    }
                } catch (e) {
                    console.error("Data inválida no sumário mensal:", dateStr);
                }
            });

            const averageMonthlyEfficiency = productiveDaysCount > 0
                ? parseFloat((totalDailyEfficiency / productiveDaysCount).toFixed(2))
                : 0;

            return { totalProduction: totalMonthlyProduction, totalGoal: totalMonthlyGoal, averageEfficiency: averageMonthlyEfficiency };
        }

        const year = currentMonth.getFullYear();
        const month = currentMonth.getMonth();
        let totalMonthlyProduction = 0, totalMonthlyGoal = 0, totalDailyAverageEfficiencies = 0, productiveDaysCount = 0;
        Object.keys(allProductionData).forEach(dateStr => {
            try {
                const date = new Date(dateStr + "T00:00:00");
                const productsForDateMap = new Map(products
                    .map(p => {
                        const validTimeEntry = p.standardTimeHistory?.filter(h => new Date(h.effectiveDate) <= date).pop();
                        if (!validTimeEntry) return null;
                        return [p.id, { ...p, standardTime: validTimeEntry.time }];
                    })
                    .filter(Boolean));


                if(date.getFullYear() === year && date.getMonth() === month) {
                    const dayData = allProductionData[dateStr];
                    if (dayData && dayData.length > 0) {
                        productiveDaysCount++;
                        let dailyProduction = 0, dailyGoal = 0, dailyEfficiencySum = 0;
                        dayData.forEach(item => {
                            let periodProduction = 0, totalTimeValue = 0;
                            (item.productionDetails || []).forEach(detail => {
                                periodProduction += (detail.produced || 0);
                                const product = productsForDateMap.get(detail.productId);
                                if (product?.standardTime) totalTimeValue += (detail.produced || 0) * product.standardTime;
                            });
                            if (item.goalDisplay) dailyGoal += item.goalDisplay.split(' / ').reduce((acc, val) => acc + (parseInt(val.trim(), 10) || 0), 0);
                            dailyProduction += periodProduction;
                            const totalAvailableTime = (item.people || 0) * (item.availableTime || 0);
                            dailyEfficiencySum += totalAvailableTime > 0 ? (totalTimeValue / totalAvailableTime) * 100 : 0;
                        });
                        totalDailyAverageEfficiencies += dayData.length > 0 ? dailyEfficiencySum / dayData.length : 0;
                        totalMonthlyProduction += dailyProduction;
                        totalMonthlyGoal += dailyGoal;
                    }
                }
            } catch(e) { console.error("Data inválida no sumário mensal:", dateStr); }
        });
        const averageMonthlyEfficiency = productiveDaysCount > 0 ? parseFloat((totalDailyAverageEfficiencies / productiveDaysCount).toFixed(2)) : 0;
        return { totalProduction: totalMonthlyProduction, totalGoal: totalMonthlyGoal, averageEfficiency: averageMonthlyEfficiency };
    }, [isTraveteDashboard, allProductionData, currentMonth, products]);

    const traveteGroupedProducts = useMemo(() => {
        if (!isTraveteDashboard) return [];
        const groups = new Map();

        products.forEach(product => {
            const baseName = getTraveteBaseProductName(product);
            const baseId = product.baseProductId || product.baseProductName || baseName || product.id;
            if (!groups.has(baseId)) {
                groups.set(baseId, { baseId, baseName, variations: [] });
            }
            groups.get(baseId).variations.push(product);
        });

        return Array.from(groups.values()).map(group => ({
            ...group,
            variations: group.variations.sort((a, b) => (a.variationMultiplier || 0) - (b.variationMultiplier || 0)),
        })).sort((a, b) => a.baseName.localeCompare(b.baseName));
    }, [isTraveteDashboard, products]);

    const traveteLotOptions = useMemo(() => {
        if (!isTraveteDashboard) return [];
        return lots
            .filter(lot => lot.status !== 'completed')
            .slice()
            .sort((a, b) => (a.order || 0) - (b.order || 0));
    }, [isTraveteDashboard, lots]);

    useEffect(() => {
        if (!isTraveteDashboard) return;
        setTraveteEntry(prev => {
            const { changed, employeeEntries } = applyTraveteAutoSuggestions(
                prev.employeeEntries,
                traveteLotOptions,
                productsForSelectedDate,
                traveteVariationLookup
            );
            if (!changed) {
                return prev;
            }
            return { ...prev, employeeEntries };
        });
    }, [
        isTraveteDashboard,
        traveteEntry.period,
        traveteEntry.availableTime,
        traveteEntry.employeeEntries,
        traveteLotOptions,
        productsForSelectedDate,
        traveteVariationLookup,
    ]);

    const availablePeriods = useMemo(() => FIXED_PERIODS.filter(p => !productionData.some(e => e.period === p)), [productionData]);
    const filteredLots = useMemo(() => [...lots].filter(l => lotFilter === 'ongoing' ? (l.status === 'ongoing' || l.status === 'future') : l.status.startsWith('completed')), [lots, lotFilter]);


    const handleInputChange = (e) => { const { name, value } = e.target; setNewEntry(prev => ({ ...prev, [name]: value, ...(name === 'productId' && { productions: [] }) })); };
    const handleUrgentChange = (e) => setUrgentProduction(prev => ({...prev, [e.target.name]: e.target.value}));
    const handleProductionChange = (index, value) => { const newProductions = [...newEntry.productions]; newProductions[index] = value; setNewEntry(prev => ({ ...prev, productions: newProductions })); };
    const handleTraveteBaseTimeChange = (value) => {
        setTraveteProductForm(prev => {
            const numericValue = parseFloat(value);
            const isValid = !Number.isNaN(numericValue) && numericValue > 0;
            const nextState = { ...prev, baseTime: value };
            if (!prev.oneNeedleManual) {
                nextState.oneNeedleTime = isValid ? (numericValue * 2).toFixed(2) : '';
            }
            if (!prev.conventionalManual) {
                nextState.conventionalTime = isValid ? (numericValue * 3).toFixed(2) : '';
            }
            return nextState;
        });
    };
    const handleTraveteVariationToggle = (field, checked) => {
        setTraveteProductForm(prev => {
            const nextState = { ...prev, [field]: checked };
            if (checked) {
                if (field === 'createOneNeedle' && !prev.oneNeedleManual && !prev.oneNeedleTime) {
                    const numericValue = parseFloat(prev.baseTime);
                    nextState.oneNeedleTime = (!Number.isNaN(numericValue) && numericValue > 0) ? (numericValue * 2).toFixed(2) : '';
                }
                if (field === 'createConventional' && !prev.conventionalManual && !prev.conventionalTime) {
                    const numericValue = parseFloat(prev.baseTime);
                    nextState.conventionalTime = (!Number.isNaN(numericValue) && numericValue > 0) ? (numericValue * 3).toFixed(2) : '';
                }
            }
            return nextState;
        });
    };
    const handleTraveteVariationTimeChange = (field, value) => {
        const manualField = field === 'oneNeedleTime' ? 'oneNeedleManual' : 'conventionalManual';
        setTraveteProductForm(prev => ({
            ...prev,
            [field]: value,
            [manualField]: value !== '',
        }));
    };
    const handleTraveteVariationTimeBlur = (field) => {
        const manualField = field === 'oneNeedleTime' ? 'oneNeedleManual' : 'conventionalManual';
        const multiplier = field === 'oneNeedleTime' ? 2 : 3;
        setTraveteProductForm(prev => {
            if (prev[field]) {
                return prev;
            }
            const numericValue = parseFloat(prev.baseTime);
            const isValid = !Number.isNaN(numericValue) && numericValue > 0;
            return {
                ...prev,
                [manualField]: false,
                [field]: isValid ? (numericValue * multiplier).toFixed(2) : '',
            };
        });
    };
    const handleTraveteFieldChange = (field, value) => {
        setTraveteEntry(prev => ({ ...prev, [field]: value }));
    };
    const handleTraveteEmployeeChange = (index, field, value) => {
        setTraveteEntry(prev => ({
            ...prev,
            employeeEntries: prev.employeeEntries.map((emp, empIndex) => {
                if (empIndex !== index) return emp;
<<<<<<< HEAD
                let updated = { ...emp };

                switch (field) {
                    case 'machineType': {
                        updated = { ...updated, machineType: value, standardTimeManual: false };
                        const firstLotId = (updated.products || []).find(item => item.lotId)?.lotId;
                        const patch = buildTraveteStandardTimePatch({
                            employee: updated,
                            lotId: firstLotId,
                            machineType: value,
                            lots,
                            products: productsForSelectedDate,
                            variationLookup: traveteVariationLookup,
                            resetWhenMissing: true,
                        });
                        if (patch) {
                            updated = { ...updated, ...patch };
=======
                const updated = { ...emp };

                switch (field) {
                    case 'machineType': {
                        updated.machineType = value;
                        updated.standardTimeManual = false;
                        if (!updated.standardTimeManual) {
                            const firstLotId = (updated.products || []).find(item => item.lotId)?.lotId;
                            if (firstLotId) {
                                const derivedTime = deriveTraveteStandardTimeShared(
                                    firstLotId,
                                    value,
                                    lots,
                                    productsForSelectedDate,
                                    traveteVariationLookup
                                );
                                updated.standardTime = derivedTime;
                            } else {
                                updated.standardTime = '';
                            }
>>>>>>> e2f43bb3
                        }
                        break;
                    }
                    case 'standardTime': {
                        updated.standardTime = value;
                        updated.standardTimeManual = value !== '';
                        break;
                    }
                    default: {
                        updated[field] = value;
                    }
                }
                return updated;
            }),
        }));
    };
    const handleTraveteStandardTimeBlur = (index) => {
        setTraveteEntry(prev => ({
            ...prev,
            employeeEntries: prev.employeeEntries.map((emp, empIndex) => {
                if (empIndex !== index) return emp;
                if (emp.standardTime) return emp;
                const firstLotId = (emp.products || []).find(item => item.lotId)?.lotId;
<<<<<<< HEAD
                const patch = buildTraveteStandardTimePatch({
                    employee: emp,
                    lotId: firstLotId,
                    machineType: emp.machineType,
                    lots,
                    products: productsForSelectedDate,
                    variationLookup: traveteVariationLookup,
                });
                if (!patch) return emp;
                return { ...emp, ...patch };
=======
                if (!firstLotId) return emp;
                const derivedTime = deriveTraveteStandardTimeShared(
                    firstLotId,
                    emp.machineType,
                    lots,
                    productsForSelectedDate,
                    traveteVariationLookup
                );
                if (!derivedTime) return emp;
                return { ...emp, standardTime: derivedTime, standardTimeManual: false };
>>>>>>> e2f43bb3
            }),
        }));
    };
    const handleTraveteProductChange = (employeeIndex, productIndex, field, value) => {
        setTraveteEntry(prev => ({
            ...prev,
            employeeEntries: prev.employeeEntries.map((emp, empIdx) => {
                if (empIdx !== employeeIndex) return emp;
                const updatedProducts = (emp.products || []).map((product, prodIdx) => {
                    if (prodIdx !== productIndex) return product;
                    const nextProduct = { ...product, [field]: value };
                    if (field === 'lotId') {
                        nextProduct.isAutoSuggested = false;
                    }
                    return nextProduct;
                });
<<<<<<< HEAD
                let updatedEmployee = { ...emp, products: updatedProducts };
                if (field === 'lotId') {
                    const patch = buildTraveteStandardTimePatch({
                        employee: updatedEmployee,
                        lotId: value,
                        machineType: emp.machineType,
                        lots,
                        products: productsForSelectedDate,
                        variationLookup: traveteVariationLookup,
                    });
                    if (patch) {
                        updatedEmployee = { ...updatedEmployee, ...patch };
=======
                const updatedEmployee = { ...emp, products: updatedProducts };
                if (field === 'lotId' && !emp.standardTimeManual) {
                    const derivedTime = deriveTraveteStandardTimeShared(
                        value,
                        emp.machineType,
                        lots,
                        productsForSelectedDate,
                        traveteVariationLookup
                    );
                    if (derivedTime) {
                        updatedEmployee.standardTime = derivedTime;
>>>>>>> e2f43bb3
                    }
                }
                return updatedEmployee;
            }),
        }));
    };
    const handleTraveteAddProduct = (employeeIndex) => {
        setTraveteEntry(prev => ({
            ...prev,
            employeeEntries: prev.employeeEntries.map((emp, empIdx) => {
                if (empIdx !== employeeIndex) return emp;
                return { ...emp, products: [...(emp.products || []), createDefaultTraveteProductItem()] };
            }),
        }));
    };
    const handleTraveteRemoveProduct = (employeeIndex, productIndex) => {
        setTraveteEntry(prev => ({
            ...prev,
            employeeEntries: prev.employeeEntries.map((emp, empIdx) => {
                if (empIdx !== employeeIndex) return emp;
                const remaining = (emp.products || []).filter((_, idx) => idx !== productIndex);
                return { ...emp, products: remaining.length > 0 ? remaining : [createDefaultTraveteProductItem()] };
            }),
        }));
    };
    
    const handleAddProduct = async (e) => {
        e.preventDefault();
        if (!currentDashboard) return;

        if (isTraveteDashboard) {
            const trimmedName = traveteProductForm.baseName.trim();
            if (!trimmedName) return;

            const variationConfigs = [
                { key: 'createTwoNeedle', suffix: '2 Agulhas', machineType: 'Travete 2 Agulhas', timeField: 'baseTime', defaultMultiplier: 1 },
                { key: 'createOneNeedle', suffix: '1 Agulha', machineType: 'Travete 1 Agulha', timeField: 'oneNeedleTime', defaultMultiplier: 2 },
                { key: 'createConventional', suffix: 'Convencional', machineType: 'Travete Convencional', timeField: 'conventionalTime', defaultMultiplier: 3 },
            ];

            const baseTimeNumeric = parseFloat(traveteProductForm.baseTime);
            let hasInvalid = false;
            const variationsToCreate = variationConfigs.reduce((acc, config) => {
                if (!traveteProductForm[config.key]) {
                    return acc;
                }
                const rawTime = traveteProductForm[config.timeField];
                const parsedTime = parseFloat(rawTime);
                if (Number.isNaN(parsedTime) || parsedTime <= 0) {
                    hasInvalid = true;
                    return acc;
                }
                acc.push({
                    suffix: config.suffix,
                    machineType: config.machineType,
                    timeValue: parseFloat(parsedTime.toFixed(2)),
                    defaultMultiplier: config.defaultMultiplier,
                });
                return acc;
            }, []);

            if (hasInvalid || variationsToCreate.length === 0) return;

            const baseId = generateId('traveteBase');
            const creationIso = new Date().toISOString();
            const batch = writeBatch(db);

            variationsToCreate.forEach((variation) => {
                const id = `${baseId}_${variation.suffix.replace(/\s+/g, '').toLowerCase()}`;
                const referenceBase = (!Number.isNaN(baseTimeNumeric) && baseTimeNumeric > 0) ? baseTimeNumeric : null;
                const multiplier = referenceBase
                    ? parseFloat((variation.timeValue / referenceBase).toFixed(4))
                    : variation.defaultMultiplier;
                const productData = {
                    id,
                    name: `${trimmedName} - ${variation.suffix}`,
                    baseProductId: baseId,
                    baseProductName: trimmedName,
                    machineType: variation.machineType,
                    variationMultiplier: multiplier,
                    standardTimeHistory: [{
                        time: variation.timeValue,
                        effectiveDate: creationIso,
                        changedBy: { uid: user.uid, email: user.email },
                    }],
                    createdBy: { uid: user.uid, email: user.email },
                };
                batch.set(doc(db, `dashboards/${currentDashboard.id}/products`, id), productData);
            });

            await batch.commit();
            resetTraveteProductForm();
            return;
        }

        if (!newProduct.name || !newProduct.standardTime) return;
        const id = Date.now().toString();
        const newProductData = {
            id,
            name: newProduct.name,
            standardTimeHistory: [{
                time: parseFloat(newProduct.standardTime),
                effectiveDate: new Date().toISOString(),
                changedBy: { uid: user.uid, email: user.email },
            }],
            createdBy: { uid: user.uid, email: user.email },
        };
        await setDoc(doc(db, `dashboards/${currentDashboard.id}/products`, id), newProductData);
        setNewProduct({ name: '', standardTime: '' });
    };

    const handleStartEditProduct = (p) => { 
        setEditingProductId(p.id); 
        const currentTime = p.standardTimeHistory[p.standardTimeHistory.length - 1].time;
        setEditingProductData({ name: p.name, standardTime: currentTime }); 
    };

    const handleSaveProduct = async (id) => { 
        if (!editingProductData.name || !editingProductData.standardTime || !currentDashboard) return;
        
        const productDoc = products.find(p => p.id === id);
        if(!productDoc) return;
        
        const latestTime = productDoc.standardTimeHistory[productDoc.standardTimeHistory.length - 1].time;
        const newTime = parseFloat(editingProductData.standardTime);
        const newHistory = [...productDoc.standardTimeHistory];

        if (latestTime !== newTime) {
            newHistory.push({
                time: newTime,
                effectiveDate: new Date().toISOString(),
                changedBy: { uid: user.uid, email: user.email },
            });
        }
        
        await updateDoc(doc(db, `dashboards/${currentDashboard.id}/products`, id), {
            name: editingProductData.name,
            standardTimeHistory: newHistory,
            lastEditedBy: { uid: user.uid, email: user.email },
        });
        
        setEditingProductId(null); 
    };

    const handleSaveObservation = async (entryId, observation) => {
        const updatedDayData = productionData.map(e => e.id === entryId ? { ...e, observation } : e);
        await updateDoc(doc(db, `dashboards/${currentDashboard.id}/productionData`, "data"), { 
            [dateKey]: updatedDayData,
        });
    };
    const handleSaveLotObservation = async (lotId, observation) => {
        await updateDoc(doc(db, `dashboards/${currentDashboard.id}/lots`, lotId), { 
            observation,
            lastEditedBy: { uid: user.uid, email: user.email },
            lastEditedAt: Timestamp.now(),
        });
    };
    const handleAddLot = async (e) => {
        e.preventDefault();
        if (!newLot.productId || !newLot.target || !currentDashboard) return;

        let product = null;
        let lotBaseMetadata = {};

        if (isTraveteDashboard) {
            const selectedGroup = traveteGroupedProducts.find(group => group.baseId === newLot.productId);
            if (!selectedGroup) return;

            product = selectedGroup.variations.find(variation => variation.machineType === 'Travete 2 Agulhas')
                || selectedGroup.variations[0]
                || null;

            lotBaseMetadata = {
                productBaseId: selectedGroup.baseId,
                productBaseName: selectedGroup.baseName,
            };

            if (!product) {
                product = {
                    id: selectedGroup.baseId,
                    name: selectedGroup.baseName,
                };
            }
        } else {
            product = products.find(p => p.id === newLot.productId);
        }

        if (!product) return;
        const id = Date.now().toString();
        const newLotData = {
            id,
            sequentialId: lotCounter,
            ...newLot,
            productId: product.id,
            productName: isTraveteDashboard ? (lotBaseMetadata.productBaseName || product.name) : product.name,
            target: parseInt(newLot.target, 10),
            produced: 0,
            status: 'future',
            order: Date.now(),
            observation: '',
            startDate: null,
            endDate: null,
            createdBy: { uid: user.uid, email: user.email },
            ...(isTraveteDashboard ? lotBaseMetadata : { machineType: product.machineType }),
        };
        await setDoc(doc(db, `dashboards/${currentDashboard.id}/lots`, id), newLotData);
        setNewLot({ productId: '', target: '', customName: '' });
    };
    const handleStartEditLot = (lot) => { setEditingLotId(lot.id); setEditingLotData({ target: lot.target, customName: lot.customName || '' }); };
    const handleSaveLotEdit = async (lotId) => { 
        const lot = lots.find(l => l.id === lotId);
        if(!lot) return;

        const newTarget = parseInt(editingLotData.target, 10);
        const wasCompleted = lot.status.startsWith('completed');
        const isCompletingNow = lot.produced >= newTarget && !wasCompleted;

        const updatePayload = {
            target: newTarget,
            customName: editingLotData.customName,
            lastEditedBy: { uid: user.uid, email: user.email },
            lastEditedAt: Timestamp.now(),
        };

        if (isCompletingNow) {
            updatePayload.status = 'completed';
            updatePayload.endDate = new Date().toISOString();
        } else if (wasCompleted && lot.produced < newTarget) {
            updatePayload.status = 'ongoing';
            updatePayload.endDate = null;
        }

        await updateDoc(doc(db, `dashboards/${currentDashboard.id}/lots`, lotId), updatePayload);
        setEditingLotId(null);
    };
    const handleLotStatusChange = async (lotId, newStatus) => {
        const lot = lots.find(l => l.id === lotId);
        if(!lot) return;
        
        const updatePayload = { 
            status: newStatus,
            lastEditedBy: { uid: user.uid, email: user.email },
            lastEditedAt: Timestamp.now(),
        };
        const isCompleting = newStatus.startsWith('completed');
        const wasCompleted = lot.status.startsWith('completed');

        if (isCompleting && !wasCompleted) {
            updatePayload.endDate = new Date().toISOString();
        } else if (!isCompleting && wasCompleted) {
            updatePayload.endDate = null;
        }

        await updateDoc(doc(db, `dashboards/${currentDashboard.id}/lots`, lotId), updatePayload);
    };
    const handleMoveLot = async (lotId, direction) => {
        const sorted = lots.filter(l => ['ongoing', 'future'].includes(l.status)).sort((a, b) => a.order - b.order);
        const currentIndex = sorted.findIndex(l => l.id === lotId);
        if ((direction === 'up' && currentIndex > 0) || (direction === 'down' && currentIndex < sorted.length - 1)) {
            const swapIndex = direction === 'up' ? currentIndex - 1 : currentIndex + 1;
            const currentLot = sorted[currentIndex];
            const swapLot = sorted[swapIndex];
            
            const batch = writeBatch(db);
            batch.update(doc(db, `dashboards/${currentDashboard.id}/lots`, currentLot.id), { order: swapLot.order });
            batch.update(doc(db, `dashboards/${currentDashboard.id}/lots`, swapLot.id), { order: currentLot.order });
            await batch.commit();
        }
    };
        
    if (!currentDashboard) {
        return <div className="min-h-screen bg-gray-100 dark:bg-black flex justify-center items-center"><p className="text-xl">Carregando quadros...</p></div>;
    }

    return (
        <div className="responsive-root min-h-screen bg-gray-100 dark:bg-black text-gray-800 dark:text-gray-200 font-sans">
            <GlobalStyles/>
            <EditEntryModal
                isOpen={modalState.type === 'editEntry'}
                onClose={closeModal}
                entry={modalState.data}
                onSave={handleSaveEntry}
                products={products}
                productsForSelectedDate={productsForSelectedDate}
                lots={lots}
                traveteMachines={TRAVETE_MACHINES}
                traveteVariationLookup={traveteVariationLookup}
            />
            
            <DashboardActionModal isOpen={modalState.type === 'dashboardAction'} onClose={closeModal} onConfirm={modalState.data?.onConfirm} mode={modalState.data?.mode} initialName={modalState.data?.initialName}/>
            <ConfirmationModal isOpen={modalState.type === 'confirmation'} onClose={closeModal} onConfirm={modalState.data?.onConfirm} title={modalState.data?.title} message={modalState.data?.message} />
            <ObservationModal isOpen={modalState.type === 'observation'} onClose={closeModal} entry={modalState.data} onSave={handleSaveObservation} />
            <LotObservationModal isOpen={modalState.type === 'lotObservation'} onClose={closeModal} lot={modalState.data} onSave={handleSaveLotObservation} />
            <PasswordModal isOpen={modalState.type === 'password'} onClose={closeModal} onSuccess={modalState.data?.onSuccess} adminConfig={{}} />
            <ReasonModal isOpen={modalState.type === 'reason'} onClose={closeModal} onConfirm={modalState.data?.onConfirm} />
            <AdminPanelModal isOpen={modalState.type === 'adminSettings'} onClose={closeModal} users={users} roles={roles} />
            <TvSelectorModal isOpen={modalState.type === 'tvSelector'} onClose={closeModal} onSelect={startTvMode} onStartCarousel={startTvMode} dashboards={dashboards} />

            <header className="bg-white dark:bg-gray-900 shadow-md p-4 flex flex-col gap-4 md:flex-row md:items-center md:justify-between sticky top-0 z-20">
                <div className="flex flex-wrap items-center gap-4 w-full md:w-auto">
                    <img src={raceBullLogoUrl} alt="Race Bull Logo" className="h-12 w-auto dark:invert" />
                    <div ref={navRef} className="relative w-full md:w-auto">
                        <button onClick={() => setIsNavOpen(!isNavOpen)} title="Mudar Quadro" className="flex w-full items-center justify-between gap-2 p-2 rounded-md hover:bg-gray-200 dark:hover:bg-gray-700">
                            <h1 className="text-xl sm:text-2xl font-bold text-gray-800 dark:text-white tracking-wider text-center">{currentDashboard.name}</h1>
                            <ChevronDownIcon size={20} className={`transition-transform ${isNavOpen ? 'rotate-180' : ''}`} />
                        </button>
                        {isNavOpen && (
                            <div className="absolute top-full mt-2 w-72 bg-white dark:bg-gray-800 rounded-lg shadow-xl py-2 z-30 dropdown-content">
                                {dashboards.map((dash, index) => (
                                    <div key={dash.id} className="flex items-center justify-between px-4 py-2 text-sm text-gray-700 dark:text-gray-200 hover:bg-gray-100 dark:hover:bg-gray-700">
                                        <div className="flex items-center gap-2">
                                            {permissions.MANAGE_DASHBOARDS && (
                                                <div className="flex flex-col">
                                                    <button onClick={() => handleMoveDashboard(dash.id, 'up')} disabled={index === 0} className="disabled:opacity-20"><ChevronUp size={16} /></button>
                                                    <button onClick={() => handleMoveDashboard(dash.id, 'down')} disabled={index === dashboards.length - 1} className="disabled:opacity-20"><ChevronDown size={16} /></button>
                                                </div>
                                            )}
                                            <button onClick={() => { setCurrentDashboardIndex(index); setIsNavOpen(false); }} className="flex-grow text-left">{dash.name}</button>
                                        </div>
                                        <div className="flex items-center gap-3">
                                            {permissions.MANAGE_DASHBOARDS && <button onClick={() => { setIsNavOpen(false); setModalState({ type: 'dashboardAction', data: { mode: 'rename', initialName: dash.name, onConfirm: (newName) => handleRenameDashboard(dash.id, newName) } })}} title="Renomear Quadro"><Edit size={16} className="text-yellow-500 hover:text-yellow-400" /></button>}
                                            {permissions.MANAGE_DASHBOARDS && <button onClick={() => { setIsNavOpen(false); setModalState({ type: 'confirmation', data: { title: 'Confirmar Exclusão', message: `Tem certeza que deseja excluir o quadro "${dash.name}"?`, onConfirm: () => handleDeleteDashboard(dash.id) } }); }} title="Excluir Quadro"><Trash2 size={16} className="text-red-500 hover:text-red-400" /></button>}
                                        </div>
                                    </div>
                                ))}
                                <div className="border-t my-2 dark:border-gray-600"></div>
                                {permissions.MANAGE_DASHBOARDS && <button onClick={() => { setIsNavOpen(false); setModalState({ type: 'dashboardAction', data: { mode: 'create', onConfirm: handleAddDashboard } })}} className="w-full text-left px-4 py-2 text-sm text-blue-600 dark:text-blue-400 font-semibold hover:bg-gray-100 dark:hover:bg-gray-700">+ Criar Novo Quadro</button>}
                            </div>
                        )}
                    </div>
                </div>
                <div className="flex flex-wrap items-center gap-2 sm:gap-4 w-full md:w-auto md:justify-end">
                    <button onClick={onNavigateToStock} className="p-2 rounded-md hover:bg-gray-200 dark:hover:bg-gray-700 flex items-center gap-2 w-full sm:w-auto justify-center">
                        <Warehouse size={20} />
                        <span className="hidden sm:inline">Gerenciamento de Estoque</span>
                    </button>
                    <span className='text-sm text-gray-500 dark:text-gray-400 hidden md:block'>{user.email}</span>
                    <button onClick={logout} title="Sair" className="p-2 rounded-full bg-red-100 text-red-600 hover:bg-red-200 dark:bg-red-900/50 dark:text-red-400 dark:hover:bg-red-900"><LogOut size={20} /></button>
                    <button onClick={handleSelectTvMode} title="Modo TV" className="p-2 rounded-full bg-blue-600 text-white hover:bg-blue-700"><Monitor size={20} /></button>
                    {permissions.MANAGE_SETTINGS && <button onClick={() => setModalState({ type: 'adminSettings' })} title="Configurações" className="p-2 rounded-full bg-gray-200 dark:bg-gray-700 text-gray-600 dark:text-gray-300 hover:bg-gray-300 dark:hover:bg-gray-600"><Settings size={20} /></button>}
                    <button onClick={toggleTheme} title={theme === 'light' ? "Mudar para Tema Escuro" : "Mudar para Tema Claro"} className="p-2 rounded-full bg-gray-200 dark:bg-gray-700">{theme === 'light' ? <Moon size={20}/> : <Sun size={20}/>}</button>
                </div>
            </header>
            
            <main className="p-4 md:p-8 grid grid-cols-1 gap-8 responsive-main">
                 <section className="grid grid-cols-1 lg:grid-cols-3 gap-8">
                     <div className="lg:col-span-1">
                         <CalendarView selectedDate={selectedDate} setSelectedDate={setSelectedDate} currentMonth={currentMonth} setCurrentMonth={setCurrentMonth} calendarView={calendarView} setCalendarView={setCalendarView} allProductionData={allProductionData} />
                     </div>
                    <div className="lg:col-span-2 grid grid-cols-1 sm:grid-cols-2 gap-4 content-start">
                        <div className="bg-white dark:bg-gray-900 p-4 rounded-2xl shadow-lg text-center">
                            <h3 className="font-semibold">Resumo Mensal</h3>
                            {isTraveteDashboard ? (
                                <>
                                    <p>Produção Total: {monthlySummary.totalProduction.toLocaleString('pt-BR')} un.</p>
                                    <p>Meta Total: {monthlySummary.totalGoal.toLocaleString('pt-BR')} un.</p>
                                    <p>Eficiência Média Mensal: {monthlySummary.averageEfficiency}%</p>
                                </>
                            ) : (
                                <>
                                    <p>Produção: {monthlySummary.totalProduction.toLocaleString('pt-BR')} un.</p>
                                    <p>Meta: {monthlySummary.totalGoal.toLocaleString('pt-BR')} un.</p>
                                    <p>Eficiência Média: {monthlySummary.averageEfficiency}%</p>
                                </>
                            )}
                        </div>
                        <div className="bg-white dark:bg-gray-900 p-4 rounded-2xl shadow-lg text-center">
                            <h3 className="font-semibold">Resumo do Dia</h3>
                            {isTraveteDashboard ? (
                                <>
                                    <p>Produção Combinada: {summary.totalProduced.toLocaleString('pt-BR')} un.</p>
                                    <p>Meta Combinada: {summary.totalGoal.toLocaleString('pt-BR')} un.</p>
                                    <p>Média de Eficiência Geral: {summary.averageEfficiency}%</p>
                                </>
                            ) : (
                                <>
                                    <p>Produção: {summary.totalProduced.toLocaleString('pt-BR')} un.</p>
                                    <p>Meta: {summary.totalGoal.toLocaleString('pt-BR')} un.</p>
                                    <p>Eficiência Média: {summary.averageEfficiency}%</p>
                                </>
                            )}
                        </div>
                    </div>
                 </section>
                 <h2 className="text-2xl font-bold border-b-2 border-blue-500 pb-2">Resultados de: {selectedDate.toLocaleDateString('pt-BR', { day: '2-digit', month: 'long' })}</h2>
                 <LotReport lots={lots} products={productsForSelectedDate}/>
                <section className="grid grid-cols-1 sm:grid-cols-2 lg:grid-cols-4 gap-6">
                    <StatCard title="Produção Acumulada (Dia)" value={summary.totalProduced.toLocaleString('pt-BR')} unit="un." />
                    <StatCard title="Meta Acumulada (Dia)" value={summary.totalGoal.toLocaleString('pt-BR')} unit="un." />
                    <StatCard title="Eficiência da Última Hora" value={summary.lastHourEfficiency} unit="%" isEfficiency />
                    <StatCard title="Média de Eficiência (Dia)" value={summary.averageEfficiency} unit="%" isEfficiency />
                </section>
                 
 
                 <section className="bg-white dark:bg-gray-900 p-6 rounded-2xl shadow-lg">
                     <h2 className="text-xl font-semibold mb-4 flex items-center"><List className="mr-2 text-blue-500"/> Detalhamento por Período</h2>
                     <div className="overflow-x-auto">
                         {isTraveteDashboard ? (
                             <table className="w-full text-sm">
                                 <thead className="bg-gray-50 dark:bg-gray-800">
                                     <tr>
                                         <th className="p-3 text-left border-r dark:border-gray-600">Período</th>
                                         <th className="p-3 text-center border-r dark:border-gray-600">Meta F1</th>
                                         <th className="p-3 text-center border-r dark:border-gray-600">Produção F1</th>
                                         <th className="p-3 text-center border-r dark:border-gray-600">Eficiência F1</th>
                                         <th className="p-3 text-center border-r dark:border-gray-600">Meta Acum. F1</th>
                                         <th className="p-3 text-center border-r dark:border-gray-600">Prod. Acum. F1</th>
                                         <th className="p-3 text-center border-r dark:border-gray-600">Eficiência Média F1</th>
                                         <th className="p-3 text-center border-r dark:border-gray-600 font-bold">{'//'}</th>
                                         <th className="p-3 text-center border-r dark:border-gray-600">Meta F2</th>
                                         <th className="p-3 text-center border-r dark:border-gray-600">Produção F2</th>
                                         <th className="p-3 text-center border-r dark:border-gray-600">Eficiência F2</th>
                                         <th className="p-3 text-center border-r dark:border-gray-600">Meta Acum. F2</th>
                                         <th className="p-3 text-center border-r dark:border-gray-600">Prod. Acum. F2</th>
                                         <th className="p-3 text-center border-r dark:border-gray-600">Eficiência Média F2</th>
                                         <th className="p-3 text-left border-r dark:border-gray-600">Lançado por</th>
                                         <th className="p-3 text-center border-r dark:border-gray-600">Obs.</th>
                                         <th className="p-3 text-center">Ações</th>
                                     </tr>
                                 </thead>
                                 <tbody className="divide-y divide-x divide-gray-200 dark:divide-gray-600">
                                     {traveteProcessedData.map((entry) => {
                                         const employeeOne = entry.employees?.[0] || {};
                                         const employeeTwo = entry.employees?.[1] || {};
                                         const formatNumber = (value) => Number(value || 0).toLocaleString('pt-BR');
                                         const formatEfficiency = (value) => `${Number(value || 0).toFixed(2)}%`;
                                         const machinesLabel = [employeeOne.machineType, employeeTwo.machineType].filter(Boolean).join(' & ');
                                         return (
                                             <tr key={entry.id} className="hover:bg-gray-50 dark:hover:bg-gray-800/50">
                                                 <td className="p-3 border-r dark:border-gray-600 align-top">
                                                 <div className="font-semibold">{entry.period}</div>
                                                 <div className="text-xs text-gray-500">Tempo: {formatNumber(entry.availableTime)} min</div>
                                                 {machinesLabel && <div className="text-xs text-gray-500">Máquinas: {machinesLabel}</div>}
                                                 {entry.lotDisplay && <div className="text-xs text-gray-500">Lotes: {entry.lotDisplay}</div>}
                                                </td>
                                                 <td className="p-3 text-center border-r dark:border-gray-600">{employeeOne.metaDisplay || formatNumber(employeeOne.meta)}</td>
                                                 <td className="p-3 text-center border-r dark:border-gray-600">{employeeOne.producedDisplay || formatNumber(employeeOne.produced)}</td>
                                                 <td className={`p-3 text-center border-r dark:border-gray-600 ${Number(employeeOne.efficiency || 0) < 65 ? 'text-red-500' : 'text-green-600'}`}>{formatEfficiency(employeeOne.efficiency)}</td>
                                                 <td className="p-3 text-center border-r dark:border-gray-600">{formatNumber(employeeOne.cumulativeMeta)}</td>
                                                 <td className="p-3 text-center border-r dark:border-gray-600">{formatNumber(employeeOne.cumulativeProduced)}</td>
                                                 <td className="p-3 text-center border-r dark:border-gray-600">{formatEfficiency(employeeOne.cumulativeEfficiency)}</td>
                                                 <td className="p-3 text-center border-r dark:border-gray-600 font-bold">{'//'}</td>
                                                 <td className="p-3 text-center border-r dark:border-gray-600">{employeeTwo.metaDisplay || formatNumber(employeeTwo.meta)}</td>
                                                 <td className="p-3 text-center border-r dark:border-gray-600">{employeeTwo.producedDisplay || formatNumber(employeeTwo.produced)}</td>
                                                 <td className={`p-3 text-center border-r dark:border-gray-600 ${Number(employeeTwo.efficiency || 0) < 65 ? 'text-red-500' : 'text-green-600'}`}>{formatEfficiency(employeeTwo.efficiency)}</td>
                                                 <td className="p-3 text-center border-r dark:border-gray-600">{formatNumber(employeeTwo.cumulativeMeta)}</td>
                                                 <td className="p-3 text-center border-r dark:border-gray-600">{formatNumber(employeeTwo.cumulativeProduced)}</td>
                                                 <td className="p-3 text-center border-r dark:border-gray-600">{formatEfficiency(employeeTwo.cumulativeEfficiency)}</td>
                                                 <td className="p-3 text-left text-xs truncate border-r dark:border-gray-600">{entry.createdBy?.email}</td>
                                                 <td className="p-3 text-center border-r dark:border-gray-600">
                                                     <button onClick={() => setModalState({ type: 'observation', data: entry })} title="Observação">
                                                         <MessageSquare size={18} className={entry.observation ? 'text-blue-500 hover:text-blue-400' : 'text-gray-500 hover:text-blue-400'}/>
                                                     </button>
                                                 </td>
                                                 <td className="p-3">
                                                     <div className="flex gap-2 justify-center">
                                                         {permissions.EDIT_ENTRIES && (
                                                             <button
                                                                 onClick={() => setModalState({ type: 'editEntry', data: entry })}
                                                                 title="Editar Lançamento"
                                                                 className="text-yellow-500 hover:text-yellow-400"
                                                             >
                                                                 <Edit size={18} />
                                                             </button>
                                                         )}
                                                         {permissions.DELETE_ENTRIES && <button onClick={() => handleDeleteEntry(entry.id)} title="Excluir Lançamento"><Trash2 size={18} className="text-red-500 hover:text-red-400"/></button>}
                                                     </div>
                                                 </td>
                                             </tr>
                                         );
                                     })}
                                 </tbody>
                             </table>
                         ) : (
                             <table className="w-full text-sm">
                                 <thead className="bg-gray-50 dark:bg-gray-800">
                                     <tr>
                                         <th className="p-3 text-left border-r dark:border-gray-600">Período</th>
                                         <th className="p-3 text-center border-r dark:border-gray-600">Pessoas / Tempo</th>
                                         <th className="p-3 text-center border-r dark:border-gray-600">Meta</th>
                                         <th className="p-3 text-center border-r dark:border-gray-600">Produção</th>
                                         <th className="p-3 text-center border-r dark:border-gray-600">Eficiência</th>
                                         <th className="p-3 text-center border-r dark:border-gray-600">Meta Acum.</th>
                                         <th className="p-3 text-center border-r dark:border-gray-600">Prod. Acum.</th>
                                         <th className="p-3 text-center border-r dark:border-gray-600">Efic. Acum.</th>
                                         <th className="p-3 text-left border-r dark:border-gray-600">Lançado por</th>
                                         <th className="p-3 text-center border-r dark:border-gray-600">Obs.</th>
                                         <th className="p-3 text-center">Ações</th>
                                     </tr>
                                 </thead>
                                 <tbody className="divide-y divide-x divide-gray-200 dark:divide-gray-600">
                                     {processedData.map((d) => (
                                         <tr key={d.id} className="hover:bg-gray-50 dark:hover:bg-gray-800/50">
                                             <td className="p-3 font-semibold border-r dark:border-gray-600">{d.period}</td>
                                             <td className="p-3 text-center border-r dark:border-gray-600">{d.people} / {d.availableTime} min</td>
                                             <td className="p-3 text-center border-r dark:border-gray-600">{d.goalForDisplay || d.goal}</td>
                                             <td className="p-3 text-center border-r dark:border-gray-600">{d.producedForDisplay || d.produced}</td>
                                             <td className={`p-3 text-center font-semibold border-r dark:border-gray-600 ${d.efficiency < 65 ? 'text-red-500' : 'text-green-600'}`}>{d.efficiency}%</td>
                                             <td className="p-3 text-center border-r dark:border-gray-600">{d.cumulativeGoal}</td>
                                             <td className="p-3 text-center border-r dark:border-gray-600">{d.cumulativeProduction}</td>
                                             <td className={`p-3 text-center font-semibold border-r dark:border-gray-600 ${d.cumulativeEfficiency < 65 ? 'text-red-500' : 'text-green-600'}`}>{d.cumulativeEfficiency}%</td>
                                             <td className="p-3 text-left text-xs truncate border-r dark:border-gray-600">{d.createdBy?.email}</td>
                                             <td className="p-3 text-center border-r dark:border-gray-600">
                                                 <button onClick={() => setModalState({ type: 'observation', data: d })} title="Observação">
                                                     <MessageSquare size={18} className={d.observation ? 'text-blue-500 hover:text-blue-400' : 'text-gray-500 hover:text-blue-400'}/>
                                                 </button>
                                             </td>
                                             <td className="p-3">
                                                 <div className="flex gap-2 justify-center">
                                                     {permissions.EDIT_ENTRIES &&
                                                         <button
                                                             onClick={() => setModalState({ type: 'editEntry', data: d })}
                                                             title="Editar Lançamento"
                                                             className="text-yellow-500 hover:text-yellow-400"
                                                         >
                                                             <Edit size={18} />
                                                         </button>
                                                     }
                                                     {permissions.DELETE_ENTRIES && <button onClick={() => handleDeleteEntry(d.id)} title="Excluir Lançamento"><Trash2 size={18} className="text-red-500 hover:text-red-400"/></button>}
                                                 </div>
                                             </td>
                                         </tr>
                                     ))}
                                 </tbody>
                             </table>
                         )}
                     </div>
                 </section>

                 {permissions.ADD_ENTRIES && (
                     <section className="bg-white dark:bg-gray-900 p-6 rounded-2xl shadow-lg">
                         <h2 className="text-xl font-semibold mb-4 flex items-center"><PlusCircle className="mr-2 text-blue-500"/> Adicionar Novo Lançamento</h2>
                         {isTraveteDashboard ? (
                             <form onSubmit={handleAddEntry} className="space-y-6">
                                <div className="grid grid-cols-1 md:grid-cols-2 gap-4">
                                    <div className="flex flex-col">
                                        <label htmlFor="travete-period">Período</label>
                                        <select
                                            id="travete-period"
                                            value={traveteEntry.period}
                                             onChange={(e) => handleTraveteFieldChange('period', e.target.value)}
                                             required
                                             className="p-2 rounded-md bg-gray-100 dark:bg-gray-700"
                                         >
                                             <option value="" disabled>Selecione...</option>
                                             {availablePeriods.map(time => (<option key={time} value={time}>{time}</option>))}
                                         </select>
                                     </div>
                                    <div className="flex flex-col">
                                        <label htmlFor="travete-time">Tempo Disponível (min)</label>
                                        <input
                                            id="travete-time"
                                            type="number"
                                             min="1"
                                             value={traveteEntry.availableTime}
                                             onChange={(e) => handleTraveteFieldChange('availableTime', e.target.value)}
                                             required
                                            className="p-2 rounded-md bg-gray-100 dark:bg-gray-700"
                                        />
                                    </div>
                                </div>
                                <div className="grid grid-cols-1 lg:grid-cols-2 gap-4">
                                   {traveteEntry.employeeEntries.map((employee, index) => {
                                        const metaInfo = traveteComputedEntry.employeeSummaries[index] || {};
                                        const formatTime = (value) => {
                                            if (!value || Number.isNaN(Number(value))) return '--';
                                            return `${Number(value).toLocaleString('pt-BR', { minimumFractionDigits: 0, maximumFractionDigits: 2 })} min`;
                                        };
                                        return (
                                             <div key={employee.employeeId} className="p-4 border border-gray-200 dark:border-gray-700 rounded-xl bg-gray-50 dark:bg-gray-800/50 space-y-4">
                                                 <div className="flex items-center justify-between">
                                                     <h3 className="text-lg font-semibold">Funcionário {employee.employeeId}</h3>
                                                     <span className="text-xs uppercase tracking-wide text-gray-500">{employee.machineType}</span>
                                                 </div>
                                                <div className="grid grid-cols-1 md:grid-cols-2 gap-4">
                                                    <div className="flex flex-col">
                                                        <label>Máquina</label>
                                                        <select
                                                            value={employee.machineType}
                                                            onChange={(e) => handleTraveteEmployeeChange(index, 'machineType', e.target.value)}
                                                            className="p-2 rounded-md bg-gray-100 dark:bg-gray-700"
                                                        >
                                                            {traveteMachines.map(machine => (<option key={machine} value={machine}>{machine}</option>))}
                                                        </select>
                                                    </div>
                                                    <div className="flex flex-col">
                                                        <label>Tempo por Peça (min)</label>
                                                        <input
                                                            type="number"
                                                            step="0.01"
                                                            min="0"
                                                            value={employee.standardTime ?? ''}
                                                            onChange={(e) => handleTraveteEmployeeChange(index, 'standardTime', e.target.value)}
                                                            onBlur={() => handleTraveteStandardTimeBlur(index)}
                                                            className="p-2 rounded-md bg-gray-100 dark:bg-gray-700"
                                                            required
                                                        />
                                                    </div>
                                                </div>
                                                <div className="space-y-4">
                                                    {(employee.products || []).map((productItem, productIdx) => {
                                                        const lot = productItem.lotId ? traveteLotOptions.find(option => option.id === productItem.lotId) || null : null;
                                                        const lotName = lot ? formatTraveteLotDisplayName(lot, products) : '--';
                                                        return (
                                                            <div key={`${employee.employeeId}-${productIdx}`} className="p-3 rounded-lg bg-white/60 dark:bg-gray-900/40 border border-gray-200 dark:border-gray-700 space-y-3">
                                                                <div className="flex items-center justify-between">
                                                                    <label className="text-sm font-semibold">
                                                                        {productIdx === 0
                                                                            ? 'Produto / Lote (Prioridade)'
                                                                            : productItem.isAutoSuggested
                                                                                ? 'Próximo Lote (Automático)'
                                                                                : 'Produto / Lote'}
                                                                    </label>
                                                                    {employee.products.length > 1 && (
                                                                        <button
                                                                            type="button"
                                                                            onClick={() => handleTraveteRemoveProduct(index, productIdx)}
                                                                            className="text-red-500 hover:text-red-400"
                                                                            title="Remover este item"
                                                                        >
                                                                            <Trash size={16} />
                                                                        </button>
                                                                    )}
                                                                </div>
                                                                <select
                                                                    value={productItem.lotId}
                                                                    onChange={(e) => handleTraveteProductChange(index, productIdx, 'lotId', e.target.value)}
                                                                    className="p-2 rounded-md bg-gray-100 dark:bg-gray-700"
                                                                >
                                                                    <option value="">Selecione...</option>
                                                                    {traveteLotOptions.map(lotOption => (
                                                                        <option key={lotOption.id} value={lotOption.id}>
                                                                            {formatTraveteLotDisplayName(lotOption, products)}
                                                                        </option>
                                                                    ))}
                                                                </select>
                                                                <div className="grid grid-cols-1 md:grid-cols-2 gap-3">
                                                                    <div className="flex flex-col">
                                                                        <label className="text-sm">Quantidade Produzida</label>
                                                                        <input
                                                                            type="number"
                                                                            min="0"
                                                                            value={productItem.produced}
                                                                            onChange={(e) => handleTraveteProductChange(index, productIdx, 'produced', e.target.value)}
                                                                            className="p-2 rounded-md bg-gray-100 dark:bg-gray-700"
                                                                        />
                                                                    </div>
                                                                    <div className="flex flex-col text-xs text-gray-600 dark:text-gray-300 bg-blue-50 dark:bg-blue-900/30 p-3 rounded-md">
                                                                        <span className="font-semibold text-sm">Tempo Padrão Atual</span>
                                                                        <span>{formatTime(metaInfo.standardTimeValue || employee.standardTime)}</span>
                                                                        <span className="mt-1 text-[11px]">Lote Selecionado: {lotName}</span>
                                                                    </div>
                                                                </div>
                                                            </div>
                                                        );
                                                    })}
                                                    <button
                                                        type="button"
                                                        onClick={() => handleTraveteAddProduct(index)}
                                                        className="flex items-center gap-2 text-sm text-blue-600 hover:text-blue-500"
                                                    >
                                                        <PlusCircle size={16} /> Adicionar item fora de ordem
                                                    </button>
                                                </div>
                                                <div className="text-xs text-gray-500">
                                                    <span className="block">Meta Individual: {metaInfo.meta || 0}</span>
                                                    <span className="block">Eficiência Prevista: {metaInfo.efficiency ? `${Number(metaInfo.efficiency).toFixed(2)}%` : '0%'}</span>
                                                </div>
                                            </div>
                                         );
                                     })}
                                 </div>
                                 <div className="flex flex-col md:flex-row md:items-center md:justify-between gap-4 border-t pt-4 dark:border-gray-700">
                                     <div className="flex flex-col justify-center items-center bg-blue-50 dark:bg-blue-900/40 p-3 rounded-md shadow-inner w-full md:w-64">
                                         <label className="text-sm font-medium text-gray-800 dark:text-gray-200">Lotes Previstos</label>
                                         <span className="font-bold text-base text-blue-700 dark:text-blue-200 text-center">{traveteComputedEntry.lotDisplay || '- // -'}</span>
                                     </div>
                                    <div className="flex flex-col justify-center items-center bg-blue-100 dark:bg-blue-900/50 p-3 rounded-md shadow-inner w-full md:w-64">
                                        <label className="text-sm font-medium text-gray-800 dark:text-gray-200">Meta Prevista</label>
                                        <span className={`font-bold text-xl ${travetePreviewPending ? 'text-yellow-500 dark:text-yellow-300' : 'text-blue-600 dark:text-blue-300'}`}>
                                            {traveteComputedEntry.goalDisplay || '- // -'}
                                        </span>
                                    </div>
                                    <button
                                        type="submit"
                                        disabled={!isEntryFormValid}
                                        className="h-10 px-6 font-semibold rounded-md bg-blue-600 text-white hover:bg-blue-700 disabled:opacity-50 disabled:cursor-not-allowed w-full sm:w-auto"
                                    >
                                        Adicionar
                                    </button>
                                </div>
                            </form>
                         ) : (
                             <form onSubmit={handleAddEntry} className="grid grid-cols-1 gap-4 items-end">
                                 <div className="grid grid-cols-1 sm:grid-cols-2 md:grid-cols-4 gap-4">
                                     <div className="flex flex-col">
                                         <label htmlFor="entry-period">Período</label>
                                         <select id="entry-period" name="period" value={newEntry.period} onChange={handleInputChange} required className="p-2 rounded-md bg-gray-100 dark:bg-gray-700">
                                             <option value="" disabled>Selecione...</option>
                                             {availablePeriods.map(time => (<option key={time} value={time}>{time}</option>))}
                                         </select>
                                     </div>
                                     <div className="flex flex-col"><label htmlFor="entry-people">Nº Pessoas</label><input id="entry-people" type="number" name="people" value={newEntry.people} onChange={handleInputChange} required className="p-2 rounded-md bg-gray-100 dark:bg-gray-700" /></div>
                                     <div className="flex flex-col"><label htmlFor="entry-available-time">Tempo Disp.</label><input id="entry-available-time" type="number" name="availableTime" value={newEntry.availableTime} onChange={handleInputChange} required className="p-2 rounded-md bg-gray-100 dark:bg-gray-700"/></div>
                                     <div className="flex flex-col">
                                         <label htmlFor="entry-product">Produto (Prioridade)</label>
                                         <select id="entry-product" name="productId" value={newEntry.productId} onChange={handleInputChange} required className="p-2 rounded-md bg-gray-100 dark:bg-gray-700">
                                             <option value="">Selecione...</option>
                                             {[...productsForSelectedDate].sort((a,b)=>a.name.localeCompare(b.name)).map(p=>(<option key={p.id} value={p.id}>{p.name}</option>))}
                                         </select>
                                     </div>
                                 </div>
                                 <div className="flex flex-col space-y-4">
                                     <div className="flex flex-wrap gap-4 items-end">
                                         <div className='flex flex-wrap gap-4 items-end'>
                                             {predictedLots.filter(p => !p.isUrgent).map((lot, index) => (
                                                 <div key={lot.id || index} className="flex flex-col min-w-[100px]">
                                                     <label className="text-sm truncate" htmlFor={`prod-input-${index}`}>Prod. ({lot.productName})</label>
                                                     <input id={`prod-input-${index}`} type="number" value={newEntry.productions[index] || ''} onChange={(e) => handleProductionChange(index, e.target.value)} className="p-2 rounded-md bg-gray-100 dark:bg-gray-700" />
                                                 </div>
                                             ))}
                                         </div>
                                         <div className="min-w-[150px] ml-auto">
                                             <button type="button" onClick={() => setShowUrgent(p => !p)} className="text-sm text-blue-500 hover:underline mb-2 flex items-center gap-1">
                                                 <PlusCircle size={14} />{showUrgent ? 'Remover item fora de ordem' : 'Adicionar item fora de ordem'}
                                             </button>
                                             {showUrgent && (
                                                 <div className="grid grid-cols-1 sm:grid-cols-2 gap-4 p-3 bg-blue-50 dark:bg-gray-800 rounded-lg">
                                                     <div className="flex flex-col">
                                                         <label htmlFor="urgent-lot">Lote Urgente</label>
                                                         <select id="urgent-lot" name="productId" value={urgentProduction.productId} onChange={handleUrgentChange} className="p-2 rounded-md bg-gray-100 dark:bg-gray-700">
                                                             <option value="">Selecione...</option>
                                                             {lots.filter(l=>l.status!=='completed').map(l=>(<option key={l.id} value={l.productId}>{l.productName}{l.customName?` - ${l.customName}`:''}</option>))}
                                                         </select>
                                                     </div>
                                                     <div className="flex flex-col"><label htmlFor="urgent-produced">Produzido (Urgente)</label><input id="urgent-produced" type="number" name="produced" value={urgentProduction.produced} onChange={handleUrgentChange} className="p-2 rounded-md bg-gray-100 dark:bg-gray-700"/></div>
                                                 </div>
                                             )}
                                         </div>
                                     </div>
                                    <div className="flex justify-end gap-4 items-center pt-4 border-t dark:border-gray-700">
                                        {predictedLotLabel && (
                                            <div className="flex flex-col justify-center items-center bg-blue-50 dark:bg-blue-900/30 p-2 rounded-md shadow-inner h-full min-h-[60px] w-48 text-center">
                                                <label className="text-sm font-medium text-gray-800 dark:text-gray-200">Lotes Previstos</label>
                                                <span className="font-semibold text-base text-blue-600 dark:text-blue-300">{predictedLotLabel}</span>
                                            </div>
                                        )}
                                        <div className="flex flex-col justify-center items-center bg-blue-100 dark:bg-blue-900/50 p-2 rounded-md shadow-inner h-full min-h-[60px] w-48">
                                            <label className="text-sm font-medium text-gray-800 dark:text-gray-200">Meta Prevista</label>
                                            <span className="font-bold text-xl text-blue-600 dark:text-blue-400">{goalPreview || '0'}</span>
                                        </div>
                                        <button type="submit" disabled={!isEntryFormValid} className="h-10 px-6 font-semibold rounded-md bg-blue-600 text-white hover:bg-blue-700 disabled:opacity-50 disabled:cursor-not-allowed w-full sm:w-auto">Adicionar</button>
                                    </div>
                                </div>
                            </form>
                        )}
                     </section>
                 )}
                  <section className="bg-white dark:bg-gray-900 p-6 rounded-2xl shadow-lg">
                      <h2 className="text-xl font-semibold mb-4 flex items-center"><Layers className="mr-2 text-blue-500"/> Controle de Lotes de Produção</h2>
                      {permissions.MANAGE_LOTS && <div className="mb-6 border-b pb-6 dark:border-gray-700">
                          <h3 className="text-lg font-medium mb-4">Criar Novo Lote</h3>
                          <form onSubmit={handleAddLot} className="grid grid-cols-1 md:grid-cols-4 gap-4 items-end">
                               <div className="flex flex-col">
                                   <label htmlFor="newLotProduct">Produto</label>
                                  <select id="newLotProduct" name="productId" value={newLot.productId} onChange={e => setNewLot({...newLot, productId: e.target.value})} required className="p-2 rounded-md bg-gray-100 dark:bg-gray-700">
                                      <option value="">Selecione...</option>
                                      {isTraveteDashboard ? (
                                          traveteGroupedProducts.map(group => (
                                              <option key={group.baseId} value={group.baseId}>
                                                  {group.baseName}
                                              </option>
                                          ))
                                      ) : (
                                          [...products]
                                              .sort((a,b)=>a.name.localeCompare(b.name))
                                              .map(p => (
                                                  <option key={p.id} value={p.id}>
                                                      {p.name}
                                                  </option>
                                              ))
                                      )}
                                  </select>
                               </div>
                               <div className="flex flex-col"><label htmlFor="newLotTarget">Quantidade</label><input type="number" id="newLotTarget" name="target" value={newLot.target} onChange={e => setNewLot({...newLot, target: e.target.value})} required className="p-2 rounded-md bg-gray-100 dark:bg-gray-700"/></div>
                               <div className="flex flex-col"><label htmlFor="newLotCustomName">Nome (Opcional)</label><input type="text" id="newLotCustomName" name="customName" value={newLot.customName} onChange={e => setNewLot({...newLot, customName: e.target.value})} className="p-2 rounded-md bg-gray-100 dark:bg-gray-700"/></div>
                               <button type="submit" className="h-10 px-6 font-semibold rounded-md bg-green-500 text-white hover:bg-green-600 w-full sm:w-auto">Criar Lote</button>
                          </form>
                      </div>}
                      <div className="flex gap-2 mb-4 border-b pb-2 dark:border-gray-700 flex-wrap">
                          <button onClick={() => setLotFilter('ongoing')} className={`px-3 py-1 text-sm rounded-full ${lotFilter==='ongoing' ? 'bg-blue-600 text-white' : 'bg-gray-200 dark:bg-gray-700'}`}>Em Andamento</button>
                          <button onClick={() => setLotFilter('completed')} className={`px-3 py-1 text-sm rounded-full ${lotFilter==='completed' ? 'bg-green-600 text-white' : 'bg-gray-200 dark:bg-gray-700'}`}>Concluídos</button>
                      </div>
                      <div className="space-y-4 max-h-96 overflow-y-auto pr-2">
                          {filteredLots.map((lot, index, arr) => {
                              let lotBgClass = 'bg-gray-50 dark:bg-gray-800';
                              if (lot.status === 'completed_missing' || lot.status === 'completed_exceeding') {
                                  lotBgClass = 'bg-gradient-to-r from-green-200 to-red-200 dark:from-green-800/50 dark:to-red-800/50';
                              } else if (lot.status === 'completed') {
                                  lotBgClass = 'bg-green-100 dark:bg-green-900/50';
                              }
                              return (
                              <div key={lot.id} className={`${lotBgClass} p-4 rounded-lg`}>
                                  <div className="flex justify-between items-start">
                                      <div className="flex items-center gap-2">
                                          {permissions.MANAGE_LOTS && !lot.status.startsWith('completed') && (
                                              <div className="flex flex-col"><button onClick={() => handleMoveLot(lot.id, 'up')} disabled={index===0} className="disabled:opacity-20"><ChevronUp size={16}/></button><button onClick={() => handleMoveLot(lot.id, 'down')} disabled={index===arr.length-1} className="disabled:opacity-20"><ChevronDown size={16}/></button></div>
                                          )}
                                          <div>
                                              <h4 className="font-bold text-lg">
                                                  {isTraveteDashboard
                                                      ? formatTraveteLotDisplayName(lot, products)
                                                      : `${lot.productName}${lot.customName ? ' - ' + lot.customName : ''}`}
                                              </h4>
                                              <div className="text-xs text-gray-500 dark:text-gray-400">
                                                  <p>Lote #{lot.sequentialId} | Prioridade: {index+1}</p>
                                                  <p>Criado por: {lot.createdBy?.email || 'N/A'}</p>
                                                  {lot.lastEditedBy && <p>Editado por: {lot.lastEditedBy.email}</p>}
                                              </div>
                                              {(lot.startDate || lot.endDate) && (
                                                  <p className="text-xs text-gray-500 dark:text-gray-400 mt-1">
                                                      {lot.startDate && `Início: ${new Date(lot.startDate).toLocaleString('pt-BR', { day: '2-digit', month: '2-digit', hour: '2-digit', minute: '2-digit' })}`}
                                                      {lot.endDate && ` | Fim: ${new Date(lot.endDate).toLocaleString('pt-BR', { day: '2-digit', month: '2-digit', hour: '2-digit', minute: '2-digit' })}`}
                                                  </p>
                                              )}
                                          </div>
                                      </div>
                                      <div className="flex items-center gap-4">
                                          {permissions.MANAGE_LOTS && <select 
                                              value={lot.status} 
                                              onChange={(e) => handleLotStatusChange(lot.id, e.target.value)} 
                                              className="text-xs font-semibold p-1 rounded-full bg-gray-200 dark:bg-gray-600 border-none appearance-none text-center"
                                          >
                                              { (lot.status === 'ongoing' || lot.status === 'future') ? ( 
                                                  <> 
                                                      <option value={lot.status}>{lot.status === 'future' ? 'Na Fila' : 'Em Andamento'}</option> 
                                                      <option value="completed">Concluir</option> 
                                                      <option value="completed_missing">Concluir c/ Falta</option>
                                                      <option value="completed_exceeding">Concluir c/ Sobra</option>
                                                  </> 
                                              ) : ( 
                                                  <> 
                                                      <option value={lot.status}>{
                                                          lot.status === 'completed' ? 'Concluído' :
                                                          lot.status === 'completed_missing' ? 'Com Falta' :
                                                          'Com Sobra'
                                                      }</option>
                                                      <option value="ongoing">Reabrir</option>
                                                  </> 
                                              )}
                                          </select>}
                                          <div className="flex gap-2">
                                              <button onClick={()=>setModalState({type:'lotObservation', data:lot})} title="Observação">
                                                  <MessageSquare size={18} className={lot.observation ? 'text-blue-500 hover:text-blue-400' : 'text-gray-500 hover:text-blue-400'}/>
                                              </button>
                                              {permissions.MANAGE_LOTS && <button onClick={()=>handleStartEditLot(lot)} title="Editar Lote"><Edit size={18} className="text-yellow-500 hover:text-yellow-400"/></button>}
                                              {permissions.MANAGE_LOTS && <button onClick={()=>handleDeleteLot(lot.id)} title="Excluir Lote"><Trash2 size={18} className="text-red-500 hover:text-red-400"/></button>}
                                          </div>
                                      </div>
                                  </div>
                                  <div className="mt-2">
                                      <div className="flex justify-between text-sm mb-1 items-center">
                                          <span>Progresso</span>
                                          {editingLotId === lot.id ? (
                                              <div className="flex items-center gap-2 flex-wrap">
                                                  <span>{lot.produced||0} / </span>
                                                  <input type="number" value={editingLotData.target} onChange={e=>setEditingLotData({...editingLotData,target:e.target.value})} className="p-1 w-24"/>
                                                  <input type="text" value={editingLotData.customName} onChange={e=>setEditingLotData({...editingLotData,customName:e.target.value})} className="p-1 w-32"/>
                                                  <button onClick={()=>handleSaveLotEdit(lot.id)}><Save size={16}/></button><button onClick={()=>setEditingLotId(null)}><XCircle size={16}/></button>
                                              </div>
                                          ) : (<span>{lot.produced||0} / {lot.target||0}</span>)}
                                      </div>
                                      <div className="w-full bg-gray-200 dark:bg-gray-600 h-2.5 rounded-full"><div className="bg-blue-600 h-2.5 rounded-full" style={{width: `${((lot.produced||0)/(lot.target||1))*100}%`}}></div></div>
                                  </div>
                              </div>
                          )})}
                      </div>
                  </section>

 
                  <section className="bg-white dark:bg-gray-900 p-6 rounded-2xl shadow-lg">
                      <h2 className="text-xl font-semibold mb-4 flex items-center"><Package className="mr-2 text-blue-500"/> Gerenciamento de Produtos</h2>
                      {isTraveteDashboard ? (
                          <div className="grid grid-cols-1 lg:grid-cols-2 gap-8">
                              {permissions.MANAGE_PRODUCTS && (
                                  <div className="space-y-4">
                                      <h3 className="text-lg font-medium">Cadastrar Produto Base</h3>
                                      <form onSubmit={handleAddProduct} className="space-y-4">
                                          <div>
                                              <label htmlFor="travete-base-name">Nome do Produto Base</label>
                                              <input
                                                  id="travete-base-name"
                                                  type="text"
                                                  value={traveteProductForm.baseName}
                                                  onChange={(e) => setTraveteProductForm(prev => ({ ...prev, baseName: e.target.value }))}
                                                  required
                                                  className="w-full p-2 rounded-md bg-gray-100 dark:bg-gray-700"
                                              />
                                          </div>
                                          <div className="space-y-3">
                                              <span className="text-sm font-semibold text-gray-700 dark:text-gray-200">Variações e Tempos</span>
                                              <div className="grid grid-cols-1 md:grid-cols-3 gap-4">
                                                  <div className="space-y-2">
                                                      <label className="flex items-center gap-2 text-sm font-medium">
                                                          <input
                                                              type="checkbox"
                                                              checked={traveteProductForm.createTwoNeedle}
                                                              onChange={(e) => handleTraveteVariationToggle('createTwoNeedle', e.target.checked)}
                                                          />
                                                          Travete 2 Agulhas
                                                      </label>
                                                      <input
                                                          type="number"
                                                          step="0.01"
                                                          min="0"
                                                          value={traveteProductForm.baseTime}
                                                          onChange={(e) => handleTraveteBaseTimeChange(e.target.value)}
                                                          className="w-full p-2 rounded-md bg-gray-100 dark:bg-gray-700"
                                                          placeholder="Tempo (min)"
                                                          required={traveteProductForm.createTwoNeedle}
                                                      />
                                                  </div>
                                                  <div className="space-y-2">
                                                      <label className="flex items-center gap-2 text-sm font-medium">
                                                          <input
                                                              type="checkbox"
                                                              checked={traveteProductForm.createOneNeedle}
                                                              onChange={(e) => handleTraveteVariationToggle('createOneNeedle', e.target.checked)}
                                                          />
                                                          Travete 1 Agulha
                                                      </label>
                                                      <input
                                                          type="number"
                                                          step="0.01"
                                                          min="0"
                                                          value={traveteProductForm.oneNeedleTime}
                                                          onChange={(e) => handleTraveteVariationTimeChange('oneNeedleTime', e.target.value)}
                                                          onBlur={() => handleTraveteVariationTimeBlur('oneNeedleTime')}
                                                          className={`w-full p-2 rounded-md bg-gray-100 dark:bg-gray-700 ${!traveteProductForm.createOneNeedle ? 'opacity-60' : ''}`}
                                                          placeholder="Tempo (min)"
                                                          required={traveteProductForm.createOneNeedle}
                                                          disabled={!traveteProductForm.createOneNeedle}
                                                      />
                                                  </div>
                                                  <div className="space-y-2">
                                                      <label className="flex items-center gap-2 text-sm font-medium">
                                                          <input
                                                              type="checkbox"
                                                              checked={traveteProductForm.createConventional}
                                                              onChange={(e) => handleTraveteVariationToggle('createConventional', e.target.checked)}
                                                          />
                                                          Travete Convencional
                                                      </label>
                                                      <input
                                                          type="number"
                                                          step="0.01"
                                                          min="0"
                                                          value={traveteProductForm.conventionalTime}
                                                          onChange={(e) => handleTraveteVariationTimeChange('conventionalTime', e.target.value)}
                                                          onBlur={() => handleTraveteVariationTimeBlur('conventionalTime')}
                                                          className={`w-full p-2 rounded-md bg-gray-100 dark:bg-gray-700 ${!traveteProductForm.createConventional ? 'opacity-60' : ''}`}
                                                          placeholder="Tempo (min)"
                                                          required={traveteProductForm.createConventional}
                                                          disabled={!traveteProductForm.createConventional}
                                                      />
                                                  </div>
                                              </div>
                                          </div>
                                          <button type="submit" className="w-full h-10 bg-green-600 text-white rounded-md hover:bg-green-700">Salvar</button>
                                      </form>
                                      <p className="text-xs text-gray-500 dark:text-gray-400">Escolha quais variações criar e ajuste os tempos caso precise personalizar algum cenário específico.</p>
                                  </div>
                              )}
                              <div className={!permissions.MANAGE_PRODUCTS ? 'lg:col-span-2' : ''}>
                                  <h3 className="text-lg font-medium mb-4">Produtos Base e Variações ({traveteGroupedProducts.length})</h3>
                                  <div className="space-y-4 max-h-72 overflow-y-auto pr-2">
                                      {traveteGroupedProducts.length > 0 ? (
                                          traveteGroupedProducts.map(group => (
                                              <div key={group.baseId} className="border border-gray-200 dark:border-gray-700 rounded-xl p-4 bg-gray-50 dark:bg-gray-800/40 space-y-3">
                                                  <div className="flex items-center justify-between">
                                                      <h4 className="text-lg font-semibold">{group.baseName}</h4>
                                                      <span className="text-xs uppercase tracking-wide text-gray-500">{group.variations.length} variações</span>
                                                  </div>
                                                  <table className="w-full text-sm">
                                                      <thead className="text-left text-xs uppercase tracking-wide text-gray-500 dark:text-gray-400">
                                                          <tr>
                                                              <th className="pb-1">Máquina</th>
                                                              <th className="pb-1">Produto</th>
                                                              <th className="pb-1">Tempo Atual</th>
                                                              <th className="pb-1">Criado Por</th>
                                                              <th className="pb-1">Última Edição</th>
                                                              {permissions.MANAGE_PRODUCTS && <th className="pb-1 text-center">Ações</th>}
                                                          </tr>
                                                      </thead>
                                                      <tbody className="divide-y divide-gray-200 dark:divide-gray-700">
                                                          {group.variations.map(variation => {
                                                              const history = variation.standardTimeHistory || [];
                                                              const latest = history[history.length - 1] || {};
                                                              const createdBy = variation.createdBy?.email || '--';
                                                              const editedBy = variation.lastEditedBy?.email || createdBy;
                                                              const isEditing = editingProductId === variation.id;
                                                              return (
                                                                  <tr key={variation.id} className="text-sm">
                                                                      <td className="py-2">{variation.machineType || '-'}</td>
                                                                      {isEditing ? (
                                                                          <>
                                                                              <td className="py-2">
                                                                                  <input
                                                                                      type="text"
                                                                                      value={editingProductData.name}
                                                                                      onChange={(e) => setEditingProductData(prev => ({ ...prev, name: e.target.value }))}
                                                                                      className="w-full p-1 rounded bg-gray-100 dark:bg-gray-600"
                                                                                  />
                                                                              </td>
                                                                              <td className="py-2">
                                                                                  <input
                                                                                      type="number"
                                                                                      step="0.01"
                                                                                      value={editingProductData.standardTime}
                                                                                      onChange={(e) => setEditingProductData(prev => ({ ...prev, standardTime: e.target.value }))}
                                                                                      className="w-full p-1 rounded bg-gray-100 dark:bg-gray-600"
                                                                                  />
                                                                              </td>
                                                                              <td className="py-2" colSpan={2}></td>
                                                                          </>
                                                                      ) : (
                                                                          <>
                                                                              <td className="py-2">{variation.name}</td>
                                                                              <td className="py-2">{latest.time ? `${latest.time} min` : 'N/A'}</td>
                                                                              <td className="py-2 text-xs truncate">{createdBy}</td>
                                                                              <td className="py-2 text-xs truncate">{editedBy}</td>
                                                                          </>
                                                                      )}
                                                                      {permissions.MANAGE_PRODUCTS && (
                                                                          <td className="py-2">
                                                                              <div className="flex gap-2 justify-center">
                                                                                  {isEditing ? (
                                                                                      <>
                                                                                          <button onClick={() => handleSaveProduct(variation.id)} title="Salvar"><Save size={18} className="text-green-500" /></button>
                                                                                          <button onClick={() => setEditingProductId(null)} title="Cancelar"><XCircle size={18} className="text-gray-500" /></button>
                                                                                      </>
                                                                                  ) : (
                                                                                      <>
                                                                                          <button onClick={() => handleStartEditProduct(variation)} title="Editar"><Edit size={18} className="text-yellow-500 hover:text-yellow-400" /></button>
                                                                                          <button onClick={() => handleDeleteProduct(variation.id)} title="Excluir"><Trash2 size={18} className="text-red-500 hover:text-red-400" /></button>
                                                                                      </>
                                                                                  )}
                                                                              </div>
                                                                          </td>
                                                                      )}
                                                                  </tr>
                                                              );
                                                          })}
                                                      </tbody>
                                                  </table>
                                              </div>
                                          ))
                                      ) : (
                                          <p>Nenhum produto cadastrado.</p>
                                      )}
                                  </div>
                              </div>
                          </div>
                      ) : (
                          <div className="grid grid-cols-1 lg:grid-cols-2 gap-8">
                           {permissions.MANAGE_PRODUCTS && <div>
                               <h3 className="text-lg font-medium mb-4">Cadastrar Novo Produto</h3>
                               <form onSubmit={handleAddProduct} className="space-y-3">
                                   <div><label htmlFor="newProductName">Nome</label><input type="text" id="newProductName" value={newProduct.name} onChange={e=>setNewProduct({...newProduct,name:e.target.value})} required className="w-full p-2 rounded-md bg-gray-100 dark:bg-gray-700"/></div>
                                   <div><label htmlFor="newProductTime">Tempo Padrão (min)</label><input type="number" id="newProductTime" value={newProduct.standardTime} onChange={e=>setNewProduct({...newProduct,standardTime:e.target.value})} step="0.01" required className="w-full p-2 rounded-md bg-gray-100 dark:bg-gray-700"/></div>
                                   <button type="submit" className="w-full h-10 bg-green-600 text-white rounded-md">Salvar</button>
                               </form>
                           </div>}
                           <div className={!permissions.MANAGE_PRODUCTS ? 'lg:col-span-2' : ''}>
                               <h3 className="text-lg font-medium mb-4">Produtos Cadastrados ({products.length})</h3>
                               <div className="overflow-auto max-h-60 rounded-lg border dark:border-gray-700">
                                   <table className="w-full text-left">
                                        <thead className="bg-gray-100 dark:bg-gray-700"><tr>
                                          <th className="p-3">Nome/Código</th>
                                          <th className="p-3">Tempo Padrão (na data)</th>
                                          <th className="p-3">Criado Por</th>
                                          <th className="p-3">Última Edição</th>
                                          {permissions.MANAGE_PRODUCTS && <th className="p-3 text-center">Ações</th>}
                                       </tr></thead>
                                       <tbody className="divide-y divide-gray-200 dark:divide-gray-600">
{[...products].sort((a, b) => a.name.localeCompare(b.name)).map(p => {
    const history = p.standardTimeHistory || [];
    const currentTime = history.length > 0 ? history[history.length - 1].time : 'N/A';

    const targetDateEnd = new Date(selectedDate);
    targetDateEnd.setHours(23, 59, 59, 999);
    const historicalEntry = history.filter(h => new Date(h.effectiveDate) <= targetDateEnd).pop();

    const didExistOnDate = !!historicalEntry;
    const historicalTime = historicalEntry ? historicalEntry.time : 'N/A';

    return (
    <tr key={p.id} className={!didExistOnDate ? 'bg-red-50 dark:bg-red-900/20' : ''}>
        {editingProductId === p.id ? (
            <>
                <td className="p-2"><input type="text" value={editingProductData.name} onChange={e => setEditingProductData({ ...editingProductData, name: e.target.value })} className="w-full p-1 rounded bg-gray-100 dark:bg-gray-600" /></td>
                <td className="p-2"><input type="number" step="0.01" value={editingProductData.standardTime} onChange={e => setEditingProductData({ ...editingProductData, standardTime: e.target.value })} className="w-full p-1 rounded bg-gray-100 dark:bg-gray-600" /></td>
                <td colSpan="2"></td>
                {permissions.MANAGE_PRODUCTS && <td className="p-3">
                    <div className="flex gap-2 justify-center">
                        <button onClick={() => handleSaveProduct(p.id)} title="Salvar"><Save size={18} className="text-green-500" /></button>
                        <button onClick={() => setEditingProductId(null)} title="Cancelar"><XCircle size={18} className="text-gray-500" /></button>
                    </div>
                </td>}
            </>
        ) : (
            <>
                <td className={`p-3 font-semibold ${!didExistOnDate ? 'text-red-500' : ''}`}>{p.name}{!didExistOnDate && ' (Não existia)'}</td>
                <td className="p-3">
                    {historicalTime} min
                    {didExistOnDate && currentTime !== historicalTime && <span className="text-xs text-gray-500 ml-2">(Atual: {currentTime} min)</span>}
                </td>
                <td className="p-3 text-xs truncate">{p.createdBy?.email}</td>
                <td className="p-3 text-xs truncate">{p.lastEditedBy?.email}</td>
                {permissions.MANAGE_PRODUCTS && <td className="p-3">
                    <div className="flex gap-2 justify-center">
                        <button onClick={() => handleStartEditProduct(p)} title="Editar"><Edit size={18} className="text-yellow-500 hover:text-yellow-400" /></button>
                        <button onClick={() => handleDeleteProduct(p.id)} title="Excluir"><Trash2 size={18} className="text-red-500 hover:text-red-400" /></button>
                    </div>
                </td>}
            </>
        )}
    </tr>
)})}
</tbody>
                                   </table>
                               </div>
                           </div>
                       </div>
                   )}
                  </section>

                   
                 {permissions.VIEW_TRASH && <section className="bg-white dark:bg-gray-900 p-6 rounded-2xl shadow-lg mt-8">
                     <h2 className="text-xl font-semibold mb-4 flex items-center"><Trash2 className="mr-2 text-red-500"/> Lixeira</h2>
                     <div className="space-y-4 max-h-96 overflow-y-auto pr-2">
                         {trashItems.filter(item => item.dashboardId === currentDashboard.id).length > 0 
                             ? trashItems.filter(item => item.dashboardId === currentDashboard.id).map(item=>(
                                 <TrashItemDisplay 
                                     key={item.id} 
                                     item={item} 
                                     products={products} 
                                     user={user} 
                                     onRestore={handleRestoreItem} 
                                     canRestore={permissions.RESTORE_TRASH} 
                                 />
                               )) 
                             : <p>Lixeira vazia.</p>}
                     </div>
                 </section>}
            </main>
        </div>
    );
};


const FullScreenAlert = ({ isOpen }) => {
    if (!isOpen) return null;

    return (
        <div className="fixed inset-0 bg-black bg-opacity-70 flex flex-col justify-center items-center z-[100] text-white animate-pulse">
            <span className="text-9xl" role="img" aria-label="Alerta">⚠️</span>
            <h1 className="text-6xl font-extrabold mt-4 text-red-500">EFICIÊNCIA ABAIXO DO ESPERADO!</h1>
        </div>
    );
};


const TvModeDisplay = ({ tvOptions, stopTvMode, dashboards }) => {
    const [theme] = useState(() => localStorage.getItem('theme') || 'dark');
    const [transitioning, setTransitioning] = useState(false);
    useEffect(() => { document.documentElement.classList.toggle('dark', theme === 'dark'); }, [theme]);

    const isCarousel = typeof tvOptions === 'object';
    const initialDashboardId = isCarousel ? tvOptions.dashboardIds[0] : tvOptions;

    const [currentDashboardId, setCurrentDashboardId] = useState(initialDashboardId);
    
    const [showFullScreenAlert, setShowFullScreenAlert] = useState(false);

    const changeDashboard = useCallback((newId) => {
        setTransitioning(true);
        setTimeout(() => {
            setCurrentDashboardId(newId);
            setTransitioning(false);
        }, 300);
    }, []);

    useEffect(() => {
        if (!isCarousel || tvOptions.dashboardIds.length <= 1) return;
        
        const interval = setInterval(() => {
            const currentIndex = tvOptions.dashboardIds.indexOf(currentDashboardId);
            const nextIndex = (currentIndex + 1) % tvOptions.dashboardIds.length;
            changeDashboard(tvOptions.dashboardIds[nextIndex]);
        }, tvOptions.interval);

        return () => clearInterval(interval);
    }, [tvOptions, isCarousel, currentDashboardId, changeDashboard]);

    const currentDashboard = useMemo(() => dashboards.find(d => d.id === currentDashboardId), [currentDashboardId, dashboards]);
    const isTraveteDashboard = currentDashboard?.id === 'travete';
    
    const [products, setProducts] = useState([]);
    const [allProductionData, setAllProductionData] = useState({});
    const [previewData, setPreviewData] = useState(null);

    useEffect(() => {
        if (!currentDashboard) return;

        const unsubProducts = onSnapshot(query(collection(db, `dashboards/${currentDashboard.id}/products`)), snap => {
            setProducts(snap.docs.map(d => d.data()));
        });
        
        const unsubProdData = onSnapshot(doc(db, `dashboards/${currentDashboard.id}/productionData`, "data"), snap => {
            setAllProductionData(snap.exists() ? snap.data() : {});
        });

        const unsubPreview = onSnapshot(doc(db, `dashboards/${currentDashboard.id}/previews/live`), (doc) => {
            if (doc.exists()) {
                setPreviewData(doc.data());
            } else {
                setPreviewData(null);
            }
        });

        return () => {
            unsubProducts();
            unsubProdData();
            unsubPreview();
        };

    }, [currentDashboard]);

    
    const [selectedDate, setSelectedDate] = useState(() => {
        const initial = new Date();
        initial.setHours(0, 0, 0, 0);
        return initial;
    });

    const handlePrevDay = useCallback(() => {
        setSelectedDate(prev => {
            const next = new Date(prev);
            next.setDate(prev.getDate() - 1);
            return next;
        });
    }, []);

    const handleNextDay = useCallback(() => {
        setSelectedDate(prev => {
            const next = new Date(prev);
            next.setDate(prev.getDate() + 1);
            return next;
        });
    }, []);

    const selectedDateLabel = useMemo(() => selectedDate.toLocaleDateString('pt-BR'), [selectedDate]);

    const isTodaySelected = useMemo(() => {
        const todayReference = new Date();
        todayReference.setHours(0, 0, 0, 0);
        return selectedDate.toDateString() === todayReference.toDateString();
    }, [selectedDate]);

    const productsForSelectedDate = useMemo(() => {
        const targetDate = new Date(selectedDate);
        targetDate.setHours(23, 59, 59, 999);

        return products
            .map(p => {
                if (!p.standardTimeHistory || p.standardTimeHistory.length === 0) return null;
                const validTimeEntry = p.standardTimeHistory.filter(h => new Date(h.effectiveDate) <= targetDate).pop();
                if (!validTimeEntry) return null;
                return { ...p, standardTime: validTimeEntry.time };
            })
            .filter(Boolean);
    }, [products, selectedDate]);

    const dateKey = selectedDate.toISOString().slice(0, 10);
    const productionData = useMemo(() => allProductionData[dateKey] || [], [allProductionData, dateKey]);

    const productMapForSelectedDate = useMemo(() => new Map(productsForSelectedDate.map(p => [p.id, p])), [productsForSelectedDate]);

    const processedData = useMemo(() => {
        if (isTraveteDashboard || !productionData || productionData.length === 0) return [];
        let cumulativeProduction = 0, cumulativeGoal = 0, cumulativeEfficiencySum = 0;
        return [...productionData].sort((a,b)=>(a.period||"").localeCompare(b.period||"")).map((item, index) => {
            let totalTimeValue = 0, totalProducedInPeriod = 0;
            const producedForDisplay = (item.productionDetails || []).map(d => `${d.produced || 0}`).join(' / ');
            (item.productionDetails || []).forEach(detail => {
                const product = productMapForSelectedDate.get(detail.productId);
                if (product?.standardTime) {
                    totalTimeValue += (detail.produced || 0) * product.standardTime;
                    totalProducedInPeriod += (detail.produced || 0);
                }
            });
            const totalAvailableTime = (item.people || 0) * (item.availableTime || 0);
            const efficiency = totalAvailableTime > 0 ? parseFloat(((totalTimeValue / totalAvailableTime) * 100).toFixed(2)) : 0;
            const numericGoal = (item.goalDisplay||"0").split(' / ').reduce((a,v)=>a+(parseInt(v.trim(),10)||0),0);
            const goalSegments = splitGoalSegments(item.goalDisplay || '');
            const goalForDisplay = goalSegments.length > 0
                ? goalSegments.join('/')
                : (numericGoal ? numericGoal.toString() : '0');
            cumulativeProduction += totalProducedInPeriod;
            cumulativeGoal += numericGoal;
            cumulativeEfficiencySum += efficiency;
            const cumulativeEfficiency = parseFloat((cumulativeEfficiencySum / (index + 1)).toFixed(2));
            return { ...item, produced:totalProducedInPeriod, goal:numericGoal, goalForDisplay, producedForDisplay, efficiency, cumulativeProduction, cumulativeGoal, cumulativeEfficiency };
        });
    }, [isTraveteDashboard, productionData, productMapForSelectedDate]);

    const traveteProcessedData = useMemo(() => {
        if (!isTraveteDashboard || !productionData || productionData.length === 0) return [];

        let cumulativeMeta = [];
        let cumulativeProduction = [];
        let cumulativeEfficiencySum = [];
        let cumulativeEntryCounts = [];

        return [...productionData]
            .sort((a, b) => (a.period || "").localeCompare(b.period || ""))
            .map((entry) => {
                const availableTime = parseFloat(entry.availableTime) || 0;

                const storedGoalBlocks = Array.isArray(entry.traveteGoalBlocks) ? entry.traveteGoalBlocks : null;
                const storedLotBlocks = Array.isArray(entry.traveteLotBlocks) ? entry.traveteLotBlocks : null;
                const entryGoalSegments = (entry.goalDisplay || '')
                    .split(' // ')
                    .map(segment => segment.trim());

                const employees = (entry.employeeEntries || []).map((emp, empIndex) => {
                    const productsArray = Array.isArray(emp.products) && emp.products.length > 0
                        ? emp.products
                        : (emp.productionDetails || []);
                    const producedFromProducts = productsArray.reduce((sum, detail) => sum + (parseInt(detail.produced, 10) || 0), 0);
                    const producedValue = producedFromProducts || (emp.produced !== undefined ? parseInt(emp.produced, 10) || 0 : 0);
                    const firstProduct = productsArray.find(detail => detail.productId) || (emp.productionDetails || [])[0] || null;
                    const productId = firstProduct?.productId || emp.productId || '';
                    const product = productMapForSelectedDate.get(productId);
                    const parsedStandardTime = parseFloat(emp.standardTime);
                    const fallbackStandardTimeRaw = firstProduct?.standardTime !== undefined
                        ? parseFloat(firstProduct.standardTime)
                        : (product?.standardTime || 0);
                    const fallbackStandardTime = (!Number.isNaN(fallbackStandardTimeRaw) && fallbackStandardTimeRaw > 0)
                        ? fallbackStandardTimeRaw
                        : 0;
                    const standardTime = (!Number.isNaN(parsedStandardTime) && parsedStandardTime > 0)
                        ? parsedStandardTime
                        : fallbackStandardTime;
                    const meta = (standardTime > 0 && availableTime > 0) ? Math.round(availableTime / standardTime) : 0;
                    const efficiency = (standardTime > 0 && availableTime > 0 && producedValue > 0)
                        ? parseFloat((((producedValue * standardTime) / availableTime) * 100).toFixed(2))
                        : 0;

                    cumulativeMeta[empIndex] = (cumulativeMeta[empIndex] || 0) + meta;
                    cumulativeProduction[empIndex] = (cumulativeProduction[empIndex] || 0) + producedValue;
                    cumulativeEfficiencySum[empIndex] = (cumulativeEfficiencySum[empIndex] || 0) + efficiency;
                    cumulativeEntryCounts[empIndex] = (cumulativeEntryCounts[empIndex] || 0) + 1;

                    const entriesCount = cumulativeEntryCounts[empIndex] || 1;
                    const cumulativeEfficiency = parseFloat(((cumulativeEfficiencySum[empIndex] || 0) / entriesCount).toFixed(2));
                    const productNames = productsArray
                        .map(detail => {
                            const detailProduct = productMapForSelectedDate.get(detail.productId);
                            return detailProduct?.name || null;
                        })
                        .filter(Boolean)
                        .join(' / ');

                    const goalBlock = storedGoalBlocks?.[empIndex] || null;
                    const lotBlock = storedLotBlocks?.[empIndex] || null;
                    const entryGoalDisplay = entryGoalSegments[empIndex] || '';
                    const goalBlockCurrent = goalBlock ? Number(goalBlock.current || 0) : meta;
                    const goalBlockNext = goalBlock ? Number(goalBlock.next || 0) : 0;
                    const goalBlockShowNext = goalBlock ? Boolean(goalBlock.showNext) && (goalBlock.next !== undefined && goalBlock.next !== null) : false;
                    const goalDisplayForEmployee = goalBlock
                        ? (() => {
                            const currentLabel = goalBlockCurrent > 0 ? goalBlockCurrent.toLocaleString('pt-BR') : '0';
                            const nextLabel = goalBlockShowNext
                                ? (goalBlockNext > 0 ? goalBlockNext.toLocaleString('pt-BR') : currentLabel)
                                : '';
                            if (goalBlockShowNext && nextLabel) return `${currentLabel}/${nextLabel}`;
                            if (goalBlockCurrent > 0) return currentLabel;
                            return '-';
                        })()
                        : (entryGoalDisplay || (meta > 0 ? meta.toLocaleString('pt-BR') : '-'));

                    const lotDisplayForEmployee = lotBlock
                        ? (() => {
                            const suffix = (lotBlock.machineType || '').replace(/^Travete\s*/i, '').trim();
                            const currentLabel = lotBlock.current
                                ? `${lotBlock.current}${suffix ? ` - ${suffix}` : ''}`
                                : '';
                            const nextLabel = lotBlock.next || '';
                            if (currentLabel) {
                                return nextLabel ? `${currentLabel}/${nextLabel}` : currentLabel;
                            }
                            return nextLabel || '-';
                        })()
                        : ((productNames || product?.name) ? (productNames || product?.name) : '-');

                    const producedSegments = productsArray.map(detail => {
                        const producedNumeric = parseInt(detail.produced, 10);
                        return Number.isNaN(producedNumeric) ? 0 : producedNumeric;
                    });
                    const sanitizedProducedSegments = producedSegments.filter((value, idx) => (idx === 0) || value > 0);
                    const producedDisplay = sanitizedProducedSegments.length > 0
                        ? sanitizedProducedSegments.map(value => value.toLocaleString('pt-BR')).join(' / ')
                        : producedValue.toLocaleString('pt-BR');

                    return {
                        ...emp,
                        produced: producedValue,
                        producedDisplay,
                        standardTime,
                        meta,
                        efficiency,
                        cumulativeMeta: cumulativeMeta[empIndex] || 0,
                        cumulativeProduced: cumulativeProduction[empIndex] || 0,
                        cumulativeEfficiency,
                        productName: productNames || product?.name || '',
                        metaDisplay: goalDisplayForEmployee,
                        lotDisplay: lotDisplayForEmployee,
                    };
                });

                return {
                    ...entry,
                    employees,
                };
            });
    }, [isTraveteDashboard, productionData, productMapForSelectedDate]);
 useMemo(() => {
        if (!isTraveteDashboard || !productionData || productionData.length === 0) return [];

        let cumulativeMeta = [];
        let cumulativeProduction = [];
        let cumulativeEfficiencySum = [];
        let cumulativeEntryCounts = [];

        return [...productionData]
            .sort((a, b) => (a.period || "").localeCompare(b.period || ""))
            .map((entry) => {
                const availableTime = parseFloat(entry.availableTime) || 0;

                const storedGoalBlocks = Array.isArray(entry.traveteGoalBlocks) ? entry.traveteGoalBlocks : null;
                const storedLotBlocks = Array.isArray(entry.traveteLotBlocks) ? entry.traveteLotBlocks : null;

                const employees = (entry.employeeEntries || []).map((emp, empIndex) => {
                    const productsArray = Array.isArray(emp.products) && emp.products.length > 0
                        ? emp.products
                        : (emp.productionDetails || []);
                    const producedFromProducts = productsArray.reduce((sum, detail) => sum + (parseInt(detail.produced, 10) || 0), 0);
                    const producedValue = producedFromProducts || (emp.produced !== undefined ? parseInt(emp.produced, 10) || 0 : 0);
                    const firstProduct = productsArray.find(detail => detail.productId) || (emp.productionDetails || [])[0] || null;
                    const productId = firstProduct?.productId || emp.productId || '';
                    const product = productMapForSelectedDate.get(productId);
                    const parsedStandardTime = parseFloat(emp.standardTime);
                    const fallbackStandardTimeRaw = firstProduct?.standardTime !== undefined
                        ? parseFloat(firstProduct.standardTime)
                        : (product?.standardTime || 0);
                    const fallbackStandardTime = (!Number.isNaN(fallbackStandardTimeRaw) && fallbackStandardTimeRaw > 0)
                        ? fallbackStandardTimeRaw
                        : 0;
                    const standardTime = (!Number.isNaN(parsedStandardTime) && parsedStandardTime > 0)
                        ? parsedStandardTime
                        : fallbackStandardTime;
                    const meta = (standardTime > 0 && availableTime > 0) ? Math.round(availableTime / standardTime) : 0;
                    const efficiency = (standardTime > 0 && availableTime > 0 && producedValue > 0)
                        ? parseFloat((((producedValue * standardTime) / availableTime) * 100).toFixed(2))
                        : 0;

                    cumulativeMeta[empIndex] = (cumulativeMeta[empIndex] || 0) + meta;
                    cumulativeProduction[empIndex] = (cumulativeProduction[empIndex] || 0) + producedValue;
                    cumulativeEfficiencySum[empIndex] = (cumulativeEfficiencySum[empIndex] || 0) + efficiency;
                    cumulativeEntryCounts[empIndex] = (cumulativeEntryCounts[empIndex] || 0) + 1;

                    const entriesCount = cumulativeEntryCounts[empIndex] || 1;
                    const cumulativeEfficiency = parseFloat(((cumulativeEfficiencySum[empIndex] || 0) / entriesCount).toFixed(2));
                    const productNames = productsArray
                        .map(detail => {
                            const detailProduct = productMapForSelectedDate.get(detail.productId);
                            return detailProduct?.name || null;
                        })
                        .filter(Boolean)
                        .join(' / ');

                    const goalBlock = storedGoalBlocks?.[empIndex] || null;
                    const lotBlock = storedLotBlocks?.[empIndex] || null;
                    const goalBlockCurrent = goalBlock ? Number(goalBlock.current || 0) : meta;
                    const goalBlockNext = goalBlock ? Number(goalBlock.next || 0) : 0;
                    const goalBlockShowNext = goalBlock ? Boolean(goalBlock.showNext) && (goalBlock.next !== undefined && goalBlock.next !== null) : false;
                    const goalDisplayForEmployee = goalBlock
                        ? (() => {
                            const currentLabel = goalBlockCurrent > 0 ? goalBlockCurrent.toLocaleString('pt-BR') : '0';
                            const nextLabel = goalBlockShowNext
                                ? (goalBlockNext > 0 ? goalBlockNext.toLocaleString('pt-BR') : currentLabel)
                                : '';
                            if (goalBlockShowNext && nextLabel) return `${currentLabel}/${nextLabel}`;
                            if (goalBlockCurrent > 0) return currentLabel;
                            return '-';
                        })()
                        : (meta > 0 ? meta.toLocaleString('pt-BR') : '-');

                    const lotDisplayForEmployee = lotBlock
                        ? (() => {
                            const suffix = (lotBlock.machineType || '').replace(/^Travete\s*/i, '').trim();
                            const currentLabel = lotBlock.current
                                ? `${lotBlock.current}${suffix ? ` - ${suffix}` : ''}`
                                : '';
                            const nextLabel = lotBlock.next || '';
                            if (currentLabel) {
                                return nextLabel ? `${currentLabel}/${nextLabel}` : currentLabel;
                            }
                            return nextLabel || '-';
                        })()
                        : ((productNames || product?.name) ? (productNames || product?.name) : '-');

                    return {
                        ...emp,
                        produced: producedValue,
                        standardTime,
                        meta,
                        efficiency,
                        cumulativeMeta: cumulativeMeta[empIndex] || 0,
                        cumulativeProduced: cumulativeProduction[empIndex] || 0,
                        cumulativeEfficiency,
                        productName: productNames || product?.name || '',
                        metaDisplay: goalDisplayForEmployee,
                        lotDisplay: lotDisplayForEmployee,
                    };
                });

                const metaBlockStrings = employees.length > 0
                    ? employees.map(emp => emp.metaDisplay || '-')
                    : [];
                const goalDisplay = entry.goalDisplay || (metaBlockStrings.length > 0 ? metaBlockStrings.join(' // ') : '- // -');
                const lotBlockStrings = employees.length > 0
                    ? employees.map(emp => emp.lotDisplay || '-')
                    : [];
                const lotDisplay = entry.lotDisplay || (lotBlockStrings.length > 0 ? lotBlockStrings.join(' // ') : '- // -');

                const producedDisplay = employees.length > 0
                    ? employees.map(emp => (emp.produced || 0).toLocaleString('pt-BR')).join(' // ')
                    : '0 // 0';

                const efficiencyDisplay = employees.length > 0
                    ? employees.map(emp => `${Number(emp.efficiency || 0).toFixed(2)}%`).join(' // ')
                    : '0% // 0%';

                const cumulativeMetaDisplay = employees.length > 0
                    ? employees.map(emp => (emp.cumulativeMeta || 0).toLocaleString('pt-BR')).join(' // ')
                    : '0 // 0';

                const cumulativeProducedDisplay = employees.length > 0
                    ? employees.map(emp => (emp.cumulativeProduced || 0).toLocaleString('pt-BR')).join(' // ')
                    : '0 // 0';

                const cumulativeEfficiencyDisplay = employees.length > 0
                    ? employees.map(emp => `${Number(emp.cumulativeEfficiency || 0).toFixed(2)}%`).join(' // ')
                    : '0% // 0%';

                const totalMeta = employees.reduce((sum, emp) => sum + (emp.meta || 0), 0);
                const totalProduced = employees.reduce((sum, emp) => sum + (emp.produced || 0), 0);
                const totalEfficiency = employees.length > 0
                    ? parseFloat((employees.reduce((sum, emp) => sum + (emp.efficiency || 0), 0) / employees.length).toFixed(2))
                    : 0;
                const totalCumulativeMeta = employees.reduce((sum, emp) => sum + (emp.cumulativeMeta || 0), 0);
                const totalCumulativeProduced = employees.reduce((sum, emp) => sum + (emp.cumulativeProduced || 0), 0);
                const totalCumulativeEfficiency = employees.length > 0
                    ? parseFloat((employees.reduce((sum, emp) => sum + (emp.cumulativeEfficiency || 0), 0) / employees.length).toFixed(2))
                    : 0;

                return {
                    ...entry,
                    employees,
                    goalDisplay,
                    producedDisplay,
                    efficiencyDisplay,
                    cumulativeMetaDisplay,
                    cumulativeProducedDisplay,
                    cumulativeEfficiencyDisplay,
                    lotDisplay,
                    totalMeta,
                    totalProduced,
                    totalEfficiency,
                    totalCumulativeMeta,
                    totalCumulativeProduced,
                    totalCumulativeEfficiency,
                    goalForDisplay: goalDisplay,
                };
            });
    }, [isTraveteDashboard, productionData, productMapForSelectedDate]);

    const traveteDataByPeriod = useMemo(() => {
        if (!isTraveteDashboard) return {};
        return traveteProcessedData.reduce((acc, entry) => {
            if (entry?.period) {
                acc[entry.period] = entry;
            }
            return acc;
        }, {});
    }, [isTraveteDashboard, traveteProcessedData]);
    
    const prevProductionData = usePrevious(productionData);
    
    useEffect(() => {
        if (prevProductionData && productionData.length > prevProductionData.length) {
            if (isTraveteDashboard) {
                const newTraveteEntry = traveteProcessedData[traveteProcessedData.length - 1];
                const efficiencyToCheck = newTraveteEntry?.totalEfficiency ?? 0;
                if (newTraveteEntry && efficiencyToCheck < 65) {
                    setShowFullScreenAlert(true);
                }
            } else {
                const newEntry = processedData[processedData.length - 1];
                if (newEntry && newEntry.efficiency < 65) {
                    setShowFullScreenAlert(true);
                }
            }
        }
    }, [productionData, prevProductionData, processedData, traveteProcessedData, isTraveteDashboard]);

    useEffect(() => {
        if (showFullScreenAlert) {
            const timer = setTimeout(() => {
                setShowFullScreenAlert(false);
            }, 5000);
            return () => clearTimeout(timer);
        }
    }, [showFullScreenAlert]);


    const monthlySummary = useMemo(() => {
        const referenceDate = new Date(selectedDate);
        const year = referenceDate.getFullYear();
        const month = referenceDate.getMonth();

        if (isTraveteDashboard) {
            let totalMonthlyProduction = 0;
            let totalMonthlyGoal = 0;
            let totalDailyEfficiency = 0;
            let productiveDaysCount = 0;

            Object.keys(allProductionData).forEach(dateStr => {
                try {
                    const date = new Date(dateStr + "T00:00:00");
                    if (date.getFullYear() !== year || date.getMonth() !== month) return;

                    const productsForDateMap = new Map(products
                        .map(p => {
                            const validTimeEntry = p.standardTimeHistory?.filter(h => new Date(h.effectiveDate) <= date).pop();
                            if (!validTimeEntry) return null;
                            return [p.id, { ...p, standardTime: validTimeEntry.time }];
                        })
                        .filter(Boolean));

                    const dayData = allProductionData[dateStr];
                    if (!dayData || dayData.length === 0) return;

                    let dayMetaPerEmployee = [];
                    let dayProductionPerEmployee = [];
                    let dayEfficiencyPerEmployee = [];

                    dayData.forEach(entry => {
                        (entry.employeeEntries || []).forEach((emp, index) => {
                            const producedFromDetails = (emp.productionDetails || []).reduce((sum, detail) => sum + (detail.produced || 0), 0);
                            const produced = emp.produced !== undefined ? parseInt(emp.produced, 10) || 0 : producedFromDetails;
                            const product = productsForDateMap.get(emp.productId);
                            const standardTime = product?.standardTime || 0;
                            const availableTime = entry.availableTime || 0;
                            const meta = (standardTime > 0 && availableTime > 0) ? Math.round(availableTime / standardTime) : 0;
                            const efficiency = (standardTime > 0 && availableTime > 0 && produced > 0)
                                ? (produced * standardTime) / availableTime * 100
                                : 0;

                            dayMetaPerEmployee[index] = (dayMetaPerEmployee[index] || 0) + meta;
                            dayProductionPerEmployee[index] = (dayProductionPerEmployee[index] || 0) + produced;
                            dayEfficiencyPerEmployee[index] = (dayEfficiencyPerEmployee[index] || 0) + efficiency;
                        });
                    });

                    const employeesCount = Math.max(dayMetaPerEmployee.length, dayEfficiencyPerEmployee.length);
                    if (employeesCount > 0) {
                        productiveDaysCount++;
                        totalMonthlyGoal += dayMetaPerEmployee.reduce((sum, value) => sum + (value || 0), 0);
                        totalMonthlyProduction += dayProductionPerEmployee.reduce((sum, value) => sum + (value || 0), 0);
                        const dailyAverageEfficiency = dayEfficiencyPerEmployee.reduce((sum, value) => sum + (value || 0), 0) /
                            (employeesCount * (dayData.length || 1));
                        totalDailyEfficiency += dailyAverageEfficiency || 0;
                    }
                } catch (e) {
                    console.error("Data inválida no sumário mensal:", dateStr);
                }
            });

            const averageMonthlyEfficiency = productiveDaysCount > 0
                ? parseFloat((totalDailyEfficiency / productiveDaysCount).toFixed(2))
                : 0;

            return { totalProduction: totalMonthlyProduction, totalGoal: totalMonthlyGoal, averageEfficiency: averageMonthlyEfficiency };
        }

        let totalMonthlyProduction = 0, totalMonthlyGoal = 0, totalDailyAverageEfficiencies = 0, productiveDaysCount = 0;

        Object.keys(allProductionData).forEach(dateStr => {
            try {
                const date = new Date(dateStr + "T00:00:00");
                const productsForDateMap = new Map(products
                    .map(p => {
                        const validTimeEntry = p.standardTimeHistory?.filter(h => new Date(h.effectiveDate) <= date).pop();
                        if (!validTimeEntry) return null;
                        return [p.id, { ...p, standardTime: validTimeEntry.time }];
                    })
                    .filter(Boolean));
                if(date.getFullYear() === year && date.getMonth() === month) {
                    const dayData = allProductionData[dateStr];
                    if (dayData && dayData.length > 0) {
                        productiveDaysCount++;
                        let dailyProduction = 0, dailyGoal = 0, dailyEfficiencySum = 0;
                        dayData.forEach(item => {
                            let periodProduction = 0, totalTimeValue = 0;
                            (item.productionDetails || []).forEach(detail => {
                                periodProduction += (detail.produced || 0);
                                const product = productsForDateMap.get(detail.productId);
                                if (product?.standardTime) totalTimeValue += (detail.produced || 0) * product.standardTime;
                            });
                            if (item.goalDisplay) dailyGoal += item.goalDisplay.split(' / ').reduce((acc, val) => acc + (parseInt(val.trim(), 10) || 0), 0);
                            dailyProduction += periodProduction;
                            const totalAvailableTime = (item.people || 0) * (item.availableTime || 0);
                            dailyEfficiencySum += totalAvailableTime > 0 ? (totalTimeValue / totalAvailableTime) * 100 : 0;
                        });
                        totalDailyAverageEfficiencies += dayData.length > 0 ? dailyEfficiencySum / dayData.length : 0;
                        totalMonthlyProduction += dailyProduction;
                        totalMonthlyGoal += dailyGoal;
                    }
                }
            } catch(e) { console.error("Data inválida no sumário mensal:", dateStr); }
        });
        const averageMonthlyEfficiency = productiveDaysCount > 0 ? parseFloat((totalDailyAverageEfficiencies / productiveDaysCount).toFixed(2)) : 0;
        return { totalProduction: totalMonthlyProduction, totalGoal: totalMonthlyGoal, averageEfficiency: averageMonthlyEfficiency };
    }, [isTraveteDashboard, allProductionData, selectedDate, products]);

    const handleNextDash = () => {
        const i = dashboards.findIndex(d=>d.id===currentDashboardId);
        const nextId = dashboards[(i+1)%dashboards.length].id;
        changeDashboard(nextId);
    };
    const handlePrevDash = () => {
        const i = dashboards.findIndex(d=>d.id===currentDashboardId);
        const prevId = dashboards[(i-1+dashboards.length)%dashboards.length].id;
        changeDashboard(prevId);
    };
    
    const renderTvTable = () => {
        if (isTraveteDashboard) {
            const getPeopleTimeValue = (period) => {
                const entry = traveteDataByPeriod[period];
                if (entry) {
                    const peopleCount = entry.employeeEntries?.length || entry.people || entry.employees?.length || 0;
                    const availableTime = entry.availableTime || 0;
                    return `${peopleCount} / ${availableTime} min`;
                }
                if (isTodaySelected && previewData && previewData.period === period) {
                    const peopleCount = previewData.people || (previewData.employeeEntries?.length || 0);
                    const availableTime = previewData.availableTime || 0;
                    return `${peopleCount} / ${availableTime} min`;
                }
                return '- / -';
            };

            const getAlteracaoValue = (period) => {
                const entry = traveteDataByPeriod[period];
                if (entry) {
                    if (entry.lotDisplay) {
                        return entry.lotDisplay;
                    }
                    if (entry.employees?.length) {
                        const names = entry.employees
                            .map(emp => emp.lotDisplay || emp.productName || '')
                            .filter(Boolean);
                        if (names.length) {
                            return names.join(' // ');
                        }
                    }
                }
                if (isTodaySelected && previewData && previewData.period === period) {
                    if (previewData.lotDisplayName) {
                        return previewData.lotDisplayName;
                    }
                    const previewNames = (previewData.employeeEntries || [])
                        .map(emp => {
                            const productLots = (emp.products || [])
                                .map(item => item.lotName || '')
                                .filter(Boolean)
                                .join(' / ');
                            if (productLots) return productLots;
                            return emp.machineType;
                        })
                        .filter(Boolean);
                    if (previewNames.length) {
                        return previewNames.join(' // ');
                    }
                }
                return '-';
            };

            const formatTraveteEmployeeProduction = (employee) => {
                const productDetails = Array.isArray(employee.products) && employee.products.length > 0
                    ? employee.products
                    : (employee.productionDetails || []);

                if (productDetails.length > 0) {
                    const producedSegments = productDetails.map(detail => parseInt(detail.produced, 10) || 0);
                    const sanitizedSegments = producedSegments.filter((value, idx) => (idx === 0) || value > 0);

                    if (sanitizedSegments.length > 1) {
                        return sanitizedSegments
                            .map(value => value.toLocaleString('pt-BR'))
                            .join(' / ');
                    }

                    if (sanitizedSegments.length === 1) {
                        return sanitizedSegments[0].toLocaleString('pt-BR');
                    }
                }

                const producedValue = employee.produced !== undefined
                    ? parseInt(employee.produced, 10) || 0
                    : 0;

                return producedValue.toLocaleString('pt-BR');
            };

            const joinTraveteEmployees = (entry, mapper, fallbackValue = '-') => {
                const employees = entry?.employees || [];
                if (employees.length === 0) {
                    return null;
                }

                const formattedValues = employees.map((employee, index) => {
                    const rawValue = mapper(employee, index);
                    if (rawValue === null || rawValue === undefined) {
                        return '';
                    }
                    if (typeof rawValue === 'number') {
                        return rawValue.toLocaleString('pt-BR');
                    }
                    return String(rawValue);
                });

                const hasContent = formattedValues.some(value => value !== '');
                if (!hasContent) {
                    if (fallbackValue === null) {
                        return null;
                    }
                    return employees.map(() => fallbackValue).join(' // ');
                }

                return formattedValues.map(value => (value === '' ? fallbackValue : value)).join(' // ');
            };

            const getTraveteCellContent = (period, rowKey) => {
                const entry = traveteDataByPeriod[period];
                if (entry) {
                    switch (rowKey) {
                        case 'goalDisplay': {
                            const directValue = entry.goalDisplay;
                            if (directValue) return directValue;
                            const fallback = joinTraveteEmployees(entry, (emp) => {
                                if (emp.metaDisplay) return emp.metaDisplay;
                                if (typeof emp.meta === 'number' && emp.meta > 0) {
                                    return emp.meta;
                                }
                                return null;
                            });
                            return fallback || '-';
                        }
                        case 'producedDisplay': {
                            const directValue = entry.producedDisplay;
                            if (directValue) return directValue;
                            const fallback = joinTraveteEmployees(entry, (emp) => {
                                if (emp.producedDisplay) return emp.producedDisplay;
                                return formatTraveteEmployeeProduction(emp);
                            }, '0');
                            return fallback || '0 // 0';
                        }
                        case 'efficiencyDisplay': {
                            const directValue = entry.efficiencyDisplay;
                            if (directValue) return directValue;
                            const fallback = joinTraveteEmployees(entry, (emp) => {
                                const raw = typeof emp.efficiency === 'number'
                                    ? emp.efficiency
                                    : parseFloat(emp.efficiency);
                                const value = Number.isFinite(raw) ? raw : 0;
                                return `${value.toFixed(2)}%`;
                            }, '0%');
                            return fallback || '0% // 0%';
                        }
                        case 'cumulativeMetaDisplay': {
                            const directValue = entry.cumulativeMetaDisplay;
                            if (directValue) return directValue;
                            const fallback = joinTraveteEmployees(entry, (emp) => {
                                const raw = typeof emp.cumulativeMeta === 'number'
                                    ? emp.cumulativeMeta
                                    : parseInt(emp.cumulativeMeta, 10);
                                const value = Number.isFinite(raw) ? raw : 0;
                                return value;
                            }, '0');
                            return fallback || '0 // 0';
                        }
                        case 'cumulativeProducedDisplay': {
                            const directValue = entry.cumulativeProducedDisplay;
                            if (directValue) return directValue;
                            const fallback = joinTraveteEmployees(entry, (emp) => {
                                const raw = typeof emp.cumulativeProduced === 'number'
                                    ? emp.cumulativeProduced
                                    : parseInt(emp.cumulativeProduced, 10);
                                const value = Number.isFinite(raw) ? raw : 0;
                                return value;
                            }, '0');
                            return fallback || '0 // 0';
                        }
                        case 'cumulativeEfficiencyDisplay': {
                            const directValue = entry.cumulativeEfficiencyDisplay;
                            if (directValue) return directValue;
                            const fallback = joinTraveteEmployees(entry, (emp) => {
                                const raw = typeof emp.cumulativeEfficiency === 'number'
                                    ? emp.cumulativeEfficiency
                                    : parseFloat(emp.cumulativeEfficiency);
                                const value = Number.isFinite(raw) ? raw : 0;
                                return `${value.toFixed(2)}%`;
                            }, '0%');
                            return fallback || '0% // 0%';
                        }
                        default:
                            return '-';
                    }
                }
                if (rowKey === 'goalDisplay' && isTodaySelected && previewData && previewData.period === period) {
                    return previewData.goalDisplay || '-';
                }
                return '-';
            };

            const traveteRows = [
                { key: 'goalDisplay', label: 'Meta', highlight: 'text-blue-600', previewHighlight: 'text-yellow-500' },
                { key: 'producedDisplay', label: 'Produção' },
                { key: 'efficiencyDisplay', label: 'Eficiência', isColor: true, getValues: (entry) => entry.employees?.map(emp => emp.efficiency || 0) || [] },
                { key: 'cumulativeMetaDisplay', label: 'Meta Acum.' },
                { key: 'cumulativeProducedDisplay', label: 'Prod. Acum.' },
                { key: 'cumulativeEfficiencyDisplay', label: 'Efic. Acum.', isColor: true, getValues: (entry) => entry.employees?.map(emp => emp.cumulativeEfficiency || 0) || [] },
                { key: 'monthlyGoal', label: 'Meta Mês', isMonthly: true, value: monthlySummary.totalGoal.toLocaleString('pt-BR') },
                { key: 'monthlyProduction', label: 'Prod. Mês', isMonthly: true, value: monthlySummary.totalProduction.toLocaleString('pt-BR') },
                { key: 'monthlyEfficiency', label: 'Efic. Mês', isMonthly: true, isColor: true, value: `${monthlySummary.averageEfficiency}%` },
            ];

            const shouldWarnLowEfficiency = (entry) => entry?.employees?.some(emp => (emp.efficiency || 0) < 70);

            return (
                <div className="overflow-x-auto w-full text-center p-6 border-4 border-blue-900 rounded-xl shadow-2xl bg-white text-gray-900 responsive-tv">
                    <table className="min-w-full table-fixed">
                        <thead className="text-white bg-blue-500">
                            <tr>
                                <th colSpan={FIXED_PERIODS.length + 1} className="p-4 text-5xl relative">
                                    <div className="absolute top-2 left-2 flex items-center gap-2">
                                        <button onClick={stopTvMode} className="p-2 bg-red-600 text-white rounded-full flex items-center gap-1 text-sm"><XCircle size={18} /> SAIR</button>
                                        {!isCarousel && (
                                            <>
                                                <button onClick={handlePrevDash} className="p-2 bg-blue-700 text-white rounded-full"><ArrowLeft size={18} /></button>
                                                <button onClick={handleNextDash} className="p-2 bg-blue-700 text-white rounded-full"><ArrowRight size={18} /></button>
                                            </>
                                        )}
                                    </div>
                                    {!isCarousel && (
                                        <div className="absolute top-2 right-2 flex items-center gap-2">
                                            <button onClick={handlePrevDay} className="px-3 py-1 bg-blue-700 text-white rounded-full text-sm">⬅ Dia anterior</button>
                                            <button onClick={handleNextDay} className="px-3 py-1 bg-blue-700 text-white rounded-full text-sm">Dia seguinte ➡</button>
                                        </div>
                                    )}
                                    {currentDashboard.name.toUpperCase()} - {selectedDateLabel}
                                </th>
                            </tr>
                            <tr>
                                <th className="p-2 text-left">Resumo</th>
                                {FIXED_PERIODS.map(period => {
                                    const entry = traveteDataByPeriod[period];
                                    const isPreviewSlot = !entry && previewData && previewData.period === period;
                                    return (
                                        <th key={period} className={`p-2 text-sm ${isPreviewSlot ? 'text-yellow-300' : ''}`}>
                                            {getPeopleTimeValue(period)}
                                        </th>
                                    );
                                })}
                            </tr>
                            <tr>
                                <th className="p-2 text-left">Alteração</th>
                                {FIXED_PERIODS.map(period => {
                                    const entry = traveteDataByPeriod[period];
                                    const isPreviewSlot = !entry && previewData && previewData.period === period;
                                    return (
                                        <th key={period} className={`p-2 text-base ${isPreviewSlot ? 'text-yellow-300' : ''}`}>
                                            {getAlteracaoValue(period)}
                                        </th>
                                    );
                                })}
                            </tr>
                            <tr>
                                <th className="p-3 text-left">Hora</th>
                                {FIXED_PERIODS.map(period => (
                                    <th key={period} className="p-3 text-3xl">{period}</th>
                                ))}
                            </tr>
                        </thead>
                        <tbody className="text-2xl divide-y divide-gray-200">
                            {traveteRows.map(row => (
                                <tr key={row.key} className={row.isMonthly ? 'bg-gray-100' : ''}>
                                    <td className="p-3 font-bold text-left sticky left-0 bg-gray-200">{row.label}</td>
                                    {row.isMonthly ? (
                                        <td colSpan={FIXED_PERIODS.length} className={`p-3 font-extrabold ${row.isColor ? (parseFloat(row.value) < 65 ? 'text-red-500' : 'text-green-600') : ''}`}>
                                            {row.value}
                                        </td>
                                    ) : (
                                        FIXED_PERIODS.map(period => {
                                            const entry = traveteDataByPeriod[period];
                                            const isPreviewSlot = !entry && isTodaySelected && previewData && previewData.period === period;
                                            let cellClass = 'p-3 font-extrabold';
                                            let cellContent = getTraveteCellContent(period, row.key);

                                            if (row.key === 'goalDisplay') {
                                                if (entry) {
                                                    cellClass += ` ${row.highlight}`;
                                                } else if (isPreviewSlot) {
                                                    cellClass += ` ${row.previewHighlight || 'text-yellow-500'}`;
                                                }
                                            } else if (row.isColor && entry && cellContent !== '-') {
                                                const values = row.getValues ? row.getValues(entry) : [];
                                                const hasLow = values.some(value => Number(value) < 65);
                                                cellClass += hasLow ? ' text-red-500' : ' text-green-600';
                                            }

                                            const warningNeeded = row.key === 'producedDisplay' && entry && shouldWarnLowEfficiency(entry);

                                            return (
                                                <td key={period} className={cellClass}>
                                                    {warningNeeded && (
                                                        <span role="img" aria-label="Alerta" className="text-yellow-400 text-3xl">⚠️ </span>
                                                    )}
                                                    {cellContent}
                                                </td>
                                            );
                                        })
                                    )}
                                </tr>
                            ))}
                        </tbody>
                    </table>
                </div>
            );
        }

        const dataByPeriod = processedData.reduce((acc, curr) => ({ ...acc, [curr.period]: curr }), {});

        const getPeopleTimeValue = (p) => dataByPeriod[p] ? `${dataByPeriod[p].people} / ${dataByPeriod[p].availableTime} min` : '- / -';
        const getProductionValue = (p) => dataByPeriod[p]?.producedForDisplay || '-';
        const getAlteracaoValue = (p) => {
            const launched = dataByPeriod[p];
            if (launched && launched.productionDetails?.length > 0) {
                return launched.productionDetails.map(d => productMapForSelectedDate.get(d.productId)?.name).filter(Boolean).join(' / ');
            }
            if (isTodaySelected && previewData && previewData.period === p) {
                return previewData.productName;
            }
            return '-';
        };

        const TV_ROWS = [
            { key: 'meta', label: 'Meta', formatter: (p) => dataByPeriod[p]?.goalForDisplay || dataByPeriod[p]?.goal || '-' },
            { key: 'producedForDisplay', label: 'Produção', formatter: getProductionValue },
            { key: 'efficiency', label: 'Eficiência', isColor: true, formatter: (p) => dataByPeriod[p] ? `${dataByPeriod[p].efficiency}%` : '-' },
            { key: 'cumulativeGoal', label: 'Meta Acum.', formatter: (p) => dataByPeriod[p]?.cumulativeGoal.toLocaleString('pt-BR') || '-' },
            { key: 'cumulativeProduction', label: 'Prod. Acum.', formatter: (p) => dataByPeriod[p]?.cumulativeProduction.toLocaleString('pt-BR') || '-' },
            { key: 'cumulativeEfficiency', label: 'Efic. Acum.', isColor: true, formatter: (p) => dataByPeriod[p] ? `${dataByPeriod[p].cumulativeEfficiency}%` : '-' },
            { key: 'monthlyGoal', label: 'Meta Mês', isMonthly: true, value: monthlySummary.totalGoal.toLocaleString('pt-BR') },
            { key: 'monthlyProduction', label: 'Prod. Mês', isMonthly: true, value: monthlySummary.totalProduction.toLocaleString('pt-BR') },
            { key: 'monthlyEfficiency', label: 'Efic. Mês', isMonthly: true, isColor: true, value: `${monthlySummary.averageEfficiency}%` },
        ];

        return (
            <div className="overflow-x-auto w-full text-center p-6 border-4 border-blue-900 rounded-xl shadow-2xl bg-white text-gray-900">
                <table className="min-w-full table-fixed">
                    <thead className="text-white bg-blue-500">
                        <tr><th colSpan={FIXED_PERIODS.length + 1} className="p-4 text-5xl relative">
                            <div className="absolute top-2 left-2 flex items-center gap-2">
                                <button onClick={stopTvMode} className="p-2 bg-red-600 text-white rounded-full flex items-center gap-1 text-sm"><XCircle size={18} /> SAIR</button>
                                {!isCarousel && (
                                    <>
                                        <button onClick={handlePrevDash} className="p-2 bg-blue-700 text-white rounded-full"><ArrowLeft size={18} /></button>
                                        <button onClick={handleNextDash} className="p-2 bg-blue-700 text-white rounded-full"><ArrowRight size={18} /></button>
                                    </>
                                )}
                            </div>
                            {!isCarousel && (
                                <div className="absolute top-2 right-2 flex items-center gap-2">
                                    <button onClick={handlePrevDay} className="px-3 py-1 bg-blue-700 text-white rounded-full text-sm">⬅ Dia anterior</button>
                                    <button onClick={handleNextDay} className="px-3 py-1 bg-blue-700 text-white rounded-full text-sm">Dia seguinte ➡</button>
                                </div>
                            )}
                            {currentDashboard.name.toUpperCase()} - {selectedDateLabel}
                        </th></tr>
                        <tr><th className="p-2 text-left">Resumo</th>{FIXED_PERIODS.map(p => <th key={p} className="p-2 text-sm">{getPeopleTimeValue(p)}</th>)}</tr>
                        <tr><th className="p-2 text-left">Alteração</th>{FIXED_PERIODS.map(p => {
                            const launched = dataByPeriod[p];
                            const isPreviewSlot = isTodaySelected && previewData && previewData.period === p && !launched;
                            return <th key={p} className={`p-2 text-base ${isPreviewSlot ? 'text-yellow-300' : ''}`}>{getAlteracaoValue(p)}</th>
                        })}</tr>
                        <tr><th className="p-3 text-left">Hora</th>{FIXED_PERIODS.map(p => <th key={p} className="p-3 text-3xl">{p}</th>)}</tr>
                    </thead>
                    <tbody className="text-2xl divide-y divide-gray-200">
                        {TV_ROWS.map(row => (
                            <tr key={row.key} className={row.isMonthly ? 'bg-gray-100' : ''}>
                                <td className="p-3 font-bold text-left sticky left-0 bg-gray-200">{row.label}</td>
                                {row.isMonthly ? (
                                    <td colSpan={FIXED_PERIODS.length} className={`p-3 font-extrabold ${row.isColor ? (parseFloat(row.value) < 65 ? 'text-red-500' : 'text-green-600') : ''}`}>{row.value}</td>
                                ) : (
                                    FIXED_PERIODS.map(p => {
                                        const launched = dataByPeriod[p];
                                        let cellContent, cellClass = 'p-3 font-extrabold';

                                        if (row.key === 'meta') {
                                            if (launched) {
                                                cellContent = launched.goalForDisplay;
                                                cellClass += ' text-blue-600';
                                            } else if (previewData && previewData.period === p) {
                                                cellContent = previewData.goalDisplay;
                                                cellClass += ' text-yellow-500';
                                            } else {
                                                cellContent = '-';
                                            }
                                        } else {
                                            cellContent = row.formatter(p);
                                            if (row.isColor && cellContent !== '-') {
                                                const numericVal = dataByPeriod[p]?.[row.key];
                                                cellClass += parseFloat(numericVal) < 65 ? ' text-red-500' : ' text-green-600';
                                            }
                                        }

                                        const efficiency = dataByPeriod[p]?.efficiency;

                                        return <td key={p} className={cellClass}>
                                            {row.key === 'producedForDisplay' && launched && efficiency != null && efficiency < 70 && (
                                              <span role="img" aria-label="Alerta" className="text-yellow-400 text-3xl">⚠️ </span>
                                            )}
                                            {cellContent}
                                        </td>;
                                    })
                                )}
                            </tr>
                        ))}
                    </tbody>
                </table>
            </div>
        );
    };

    if (!currentDashboard) {
        return <div className="min-h-screen bg-gray-100 dark:bg-black flex justify-center items-center"><p className="text-xl">Carregando...</p></div>;
    }

    return (
        <div className="min-h-screen p-4 md:p-8 bg-gray-100 dark:bg-gray-900 flex flex-col items-center justify-center font-sans space-y-8">
            <FullScreenAlert isOpen={showFullScreenAlert} />
            <div className={`w-full transition-opacity duration-300 ${transitioning ? 'opacity-0' : 'opacity-100'}`}>
                {renderTvTable()}
            </div>
            <p className="text-sm text-gray-500 mt-4">Última atualização: {new Date().toLocaleTimeString('pt-BR')}</p>
        </div>
    );
};


// #####################################################################
// #                                                                   #
// #               COMPONENTE RAIZ E LÓGICA DE NAVEGAÇÃO               #
// #                                                                   #
// #####################################################################

const AppContent = () => {
    const { user, loading } = useAuth();
    const [currentApp, setCurrentApp] = useState('cronoanalise');
    const [tvMode, setTvMode] = useState(null);
    const [currentDashboardIndex, setCurrentDashboardIndex] = useState(() => {
        const savedIndex = localStorage.getItem('lastDashboardIndex');
        return savedIndex ? parseInt(savedIndex, 10) : 0;
    });

    const [dashboards, setDashboards] = useState([]);
    const [usersWithRoles, setUsersWithRoles] = useState([]);
    const [userPermissions, setUserPermissions] = useState({});

    useEffect(() => {
        localStorage.setItem('lastDashboardIndex', currentDashboardIndex);
    }, [currentDashboardIndex]);
    
    useEffect(() => {
        if (!user) {
            setUserPermissions({});
            setDashboards([]);
            setUsersWithRoles([]);
            return;
        }

        let unsubDashboards; 

        const setupDataAndListeners = async () => {
            try {
                // --- Etapa 1: Verificar e criar dashboards iniciais (apenas uma vez) ---
                const dashboardsQuery = query(collection(db, "dashboards"), orderBy("order"));
                const initialDashboardsSnap = await getDocs(dashboardsQuery);
                
                if (initialDashboardsSnap.empty) {
                    console.log("Nenhum dashboard encontrado, criando dados iniciais...");
                    const batch = writeBatch(db);
                    initialDashboards.forEach(dash => {
                        const docRef = doc(db, "dashboards", dash.id);
                        batch.set(docRef, dash);
                    });
                    await batch.commit();
                    console.log("Dashboards iniciais criados com sucesso.");
                }

                // --- Etapa 2: Iniciar o listener em tempo real para dashboards ---
                unsubDashboards = onSnapshot(dashboardsQuery, (snap) => {
                    const fetchedDashboards = snap.docs.map(d => d.data());
                    setDashboards(fetchedDashboards);
                }, (error) => {
                    console.error("Erro no listener de Dashboards:", error);
                });

                // --- Etapa 3: Buscar dados de usuários e permissões (apenas uma vez) ---
                const rolesSnap = await getDocs(collection(db, "roles"));
                const rolesData = new Map(rolesSnap.docs.map(d => [d.id, d.data()]));

                const usersSnap = await getDocs(collection(db, "users"));
                const usersData = usersSnap.docs.map(d => ({ uid: d.id, ...d.data() }));
                
                const combinedUsers = usersData.map(u => ({ ...u, permissions: rolesData.get(u.uid)?.permissions || [] }));
                setUsersWithRoles(combinedUsers);

                const currentUserPermissionsDoc = rolesData.get(user.uid);
                let permissionsList = currentUserPermissionsDoc?.permissions || [];
                
                if (currentUserPermissionsDoc?.role === 'admin') {
                     permissionsList = Object.keys(ALL_PERMISSIONS);
                }
                
                const permissionsMap = {};
                for (const key in ALL_PERMISSIONS) {
                    permissionsMap[key] = permissionsList.includes(key);
                }
                
                setUserPermissions(permissionsMap);

            } catch (error) {
                console.error("ERRO CRÍTICO AO CONFIGURAR DADOS:", error);
            }
        };

        setupDataAndListeners();

        return () => {
            if (unsubDashboards) {
                unsubDashboards();
            }
        };
    }, [user]);


    const startTvMode = useCallback((options) => setTvMode(options), []);
    const stopTvMode = useCallback(() => setTvMode(null), []);

    if (loading) {
        return <div className="min-h-screen bg-gray-100 dark:bg-black flex justify-center items-center"><p className="text-xl">Carregando autenticação...</p></div>;
    }
    
    if (!user) {
        return <LoginPage />;
    }

    if (dashboards.length === 0 || Object.keys(userPermissions).length === 0) {
        return <div className="min-h-screen bg-gray-100 dark:bg-black flex justify-center items-center"><p className="text-xl">Carregando dados do usuário...</p></div>;
    }

    if (tvMode && currentApp === 'cronoanalise') {
        return <TvModeDisplay tvOptions={tvMode} stopTvMode={stopTvMode} dashboards={dashboards} />;
    }

    if (currentApp === 'stock') {
        return <StockManagementApp onNavigateToCrono={() => setCurrentApp('cronoanalise')} />;
    }
    
    return <CronoanaliseDashboard 
        onNavigateToStock={() => setCurrentApp('stock')}
        user={user}
        permissions={userPermissions}
        startTvMode={startTvMode} 
        dashboards={dashboards}
        users={usersWithRoles}
        roles={defaultRoles}
        currentDashboardIndex={currentDashboardIndex}
        setCurrentDashboardIndex={setCurrentDashboardIndex}
    />;
};

const App = () => {
    return (
        <AuthProvider>
            <AppContent />
        </AuthProvider>
    );
};


export default App;<|MERGE_RESOLUTION|>--- conflicted
+++ resolved
@@ -446,11 +446,7 @@
     return products.find(p => p.machineType === machineType && (p.baseProductId === baseId || p.id === baseId)) || null;
 };
 
-<<<<<<< HEAD
 const deriveTraveteStandardTime = (
-=======
-const deriveTraveteStandardTimeShared = (
->>>>>>> e2f43bb3
     lotId,
     machineType,
     lots = [],
@@ -468,7 +464,6 @@
     return formatTraveteStandardTimeValue(numeric);
 };
 
-<<<<<<< HEAD
 const buildTraveteStandardTimePatch = ({
     employee,
     lotId,
@@ -505,8 +500,6 @@
     return { standardTime: derived, standardTimeManual: false };
 };
 
-=======
->>>>>>> e2f43bb3
 const applyTraveteAutoSuggestions = (employeeEntries = [], lotOptions = [], products = [], variationLookup = new Map()) => {
     if (!Array.isArray(employeeEntries) || employeeEntries.length === 0) {
         return { changed: false, employeeEntries: Array.isArray(employeeEntries) ? employeeEntries : [] };
@@ -584,7 +577,6 @@
             }
         }
 
-<<<<<<< HEAD
         let nextEmployee = { ...employee, products: productsList };
         const patch = buildTraveteStandardTimePatch({
             employee: nextEmployee,
@@ -597,28 +589,13 @@
         if (patch) {
             nextEmployee = { ...nextEmployee, ...patch };
             employeeChanged = true;
-=======
-        if (!employee.standardTimeManual) {
-            const firstLotId = productsList[0]?.lotId;
-            if (firstLotId) {
-                const derived = deriveTraveteStandardTimeShared(firstLotId, employee.machineType, lotOptions, products, variationLookup);
-                if (derived && derived !== (employee.standardTime || '')) {
-                    employee.standardTime = derived;
-                    employeeChanged = true;
-                }
-            }
->>>>>>> e2f43bb3
         }
 
         if (employeeChanged) {
             changed = true;
         }
 
-<<<<<<< HEAD
         return nextEmployee;
-=======
-        return { ...employee, products: productsList };
->>>>>>> e2f43bb3
     });
 
     return { changed, employeeEntries: normalizedEntries };
@@ -1955,7 +1932,6 @@
             if (!prev || prev.type !== 'travete') return prev;
             const updatedEmployees = prev.employeeEntries.map((emp, empIdx) => {
                 if (empIdx !== index) return emp;
-<<<<<<< HEAD
                 let updated = { ...emp };
                 switch (field) {
                     case 'machineType': {
@@ -1972,24 +1948,6 @@
                         });
                         if (patch) {
                             updated = { ...updated, ...patch };
-=======
-                const updated = { ...emp };
-                switch (field) {
-                    case 'machineType': {
-                        updated.machineType = value;
-                        if (!updated.standardTimeManual) {
-                            const firstLotId = updated.products.find(item => item.lotId)?.lotId;
-                            if (firstLotId) {
-                                const derived = deriveTraveteStandardTimeShared(
-                                    firstLotId,
-                                    value,
-                                    lots,
-                                    products,
-                                    traveteVariationLookup
-                                );
-                                updated.standardTime = derived;
-                            }
->>>>>>> e2f43bb3
                         }
                         break;
                     }
@@ -2021,7 +1979,6 @@
                     }
                     return nextProduct;
                 });
-<<<<<<< HEAD
                 let updatedEmployee = { ...emp, products: updatedProducts };
                 if (field === 'lotId') {
                     const patch = buildTraveteStandardTimePatch({
@@ -2034,19 +1991,6 @@
                     });
                     if (patch) {
                         updatedEmployee = { ...updatedEmployee, ...patch };
-=======
-                const updatedEmployee = { ...emp, products: updatedProducts };
-                if (field === 'lotId' && !emp.standardTimeManual) {
-                    const derived = deriveTraveteStandardTimeShared(
-                        value,
-                        emp.machineType,
-                        lots,
-                        products,
-                        traveteVariationLookup
-                    );
-                    if (derived) {
-                        updatedEmployee.standardTime = derived;
->>>>>>> e2f43bb3
                     }
                 }
                 return updatedEmployee;
@@ -2994,15 +2938,9 @@
             setError('Configuração de segurança ausente. Contate o administrador.');
             return;
         }
-<<<<<<< HEAD
 
         const inputHash = await sha256Hex(password.trim());
 
-=======
-
-        const inputHash = await sha256Hex(password.trim());
-
->>>>>>> e2f43bb3
         if (IS_VALID_ADMIN_PASSWORD_HASH && inputHash === ADMIN_PASSWORD_HASH) {
             if(onSuccess) onSuccess();
             onClose();
@@ -4590,7 +4528,6 @@
             setNewEntry(prev => ({ ...prev, productions: Array(expectedCount).fill('') }));
         }
     }, [isTraveteDashboard, traveteComputedEntry.goalDisplay, calculatePredictions, newEntry.productions.length]);
-<<<<<<< HEAD
 
     const predictedLotLabel = useMemo(() => {
         if (isTraveteDashboard) return '';
@@ -4601,18 +4538,6 @@
         return labels.join(' / ');
     }, [isTraveteDashboard, predictedLots]);
 
-=======
-
-    const predictedLotLabel = useMemo(() => {
-        if (isTraveteDashboard) return '';
-        const labels = predictedLots
-            .filter(lot => !lot.isUrgent)
-            .map(lot => lot.productName || lot.name || '')
-            .filter(Boolean);
-        return labels.join(' / ');
-    }, [isTraveteDashboard, predictedLots]);
-
->>>>>>> e2f43bb3
     const productMapForSelectedDate = useMemo(() =>
         new Map(productsForSelectedDate.map(p => [p.id, p])),
     [productsForSelectedDate]);
@@ -4992,7 +4917,6 @@
             ...prev,
             employeeEntries: prev.employeeEntries.map((emp, empIndex) => {
                 if (empIndex !== index) return emp;
-<<<<<<< HEAD
                 let updated = { ...emp };
 
                 switch (field) {
@@ -5010,28 +4934,6 @@
                         });
                         if (patch) {
                             updated = { ...updated, ...patch };
-=======
-                const updated = { ...emp };
-
-                switch (field) {
-                    case 'machineType': {
-                        updated.machineType = value;
-                        updated.standardTimeManual = false;
-                        if (!updated.standardTimeManual) {
-                            const firstLotId = (updated.products || []).find(item => item.lotId)?.lotId;
-                            if (firstLotId) {
-                                const derivedTime = deriveTraveteStandardTimeShared(
-                                    firstLotId,
-                                    value,
-                                    lots,
-                                    productsForSelectedDate,
-                                    traveteVariationLookup
-                                );
-                                updated.standardTime = derivedTime;
-                            } else {
-                                updated.standardTime = '';
-                            }
->>>>>>> e2f43bb3
                         }
                         break;
                     }
@@ -5055,7 +4957,6 @@
                 if (empIndex !== index) return emp;
                 if (emp.standardTime) return emp;
                 const firstLotId = (emp.products || []).find(item => item.lotId)?.lotId;
-<<<<<<< HEAD
                 const patch = buildTraveteStandardTimePatch({
                     employee: emp,
                     lotId: firstLotId,
@@ -5066,18 +4967,6 @@
                 });
                 if (!patch) return emp;
                 return { ...emp, ...patch };
-=======
-                if (!firstLotId) return emp;
-                const derivedTime = deriveTraveteStandardTimeShared(
-                    firstLotId,
-                    emp.machineType,
-                    lots,
-                    productsForSelectedDate,
-                    traveteVariationLookup
-                );
-                if (!derivedTime) return emp;
-                return { ...emp, standardTime: derivedTime, standardTimeManual: false };
->>>>>>> e2f43bb3
             }),
         }));
     };
@@ -5094,7 +4983,6 @@
                     }
                     return nextProduct;
                 });
-<<<<<<< HEAD
                 let updatedEmployee = { ...emp, products: updatedProducts };
                 if (field === 'lotId') {
                     const patch = buildTraveteStandardTimePatch({
@@ -5107,19 +4995,6 @@
                     });
                     if (patch) {
                         updatedEmployee = { ...updatedEmployee, ...patch };
-=======
-                const updatedEmployee = { ...emp, products: updatedProducts };
-                if (field === 'lotId' && !emp.standardTimeManual) {
-                    const derivedTime = deriveTraveteStandardTimeShared(
-                        value,
-                        emp.machineType,
-                        lots,
-                        productsForSelectedDate,
-                        traveteVariationLookup
-                    );
-                    if (derivedTime) {
-                        updatedEmployee.standardTime = derivedTime;
->>>>>>> e2f43bb3
                     }
                 }
                 return updatedEmployee;
