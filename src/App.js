--- conflicted
+++ resolved
@@ -2043,22 +2043,7 @@
         standardTime: '',
         standardTimeManual: false,
     }), []);
-<<<<<<< HEAD
     const [traveteProductForm, setTraveteProductForm] = useState(createTraveteDefaultProductForm);
-=======
-    const getTraveteDefaultProductForm = useCallback(() => ({
-        baseName: '',
-        baseTime: '',
-        createTwoNeedle: true,
-        createOneNeedle: true,
-        createConventional: true,
-        oneNeedleTime: '',
-        conventionalTime: '',
-        oneNeedleManual: false,
-        conventionalManual: false,
-    }), []);
-    const [traveteProductForm, setTraveteProductForm] = useState(() => getTraveteDefaultProductForm());
->>>>>>> df2bc8fb
     const [traveteEntry, setTraveteEntry] = useState({
         period: '',
         availableTime: 60,
@@ -2227,11 +2212,7 @@
 
     useEffect(() => {
         if (!isTraveteDashboard) {
-<<<<<<< HEAD
             setTraveteProductForm(createTraveteDefaultProductForm());
-=======
-            setTraveteProductForm(getTraveteDefaultProductForm());
->>>>>>> df2bc8fb
             setTraveteEntry({
                 period: '',
                 availableTime: 60,
@@ -2239,11 +2220,7 @@
                 employeeEntries: [createDefaultTraveteEmployee(1), createDefaultTraveteEmployee(2)],
             });
         }
-<<<<<<< HEAD
     }, [isTraveteDashboard, createDefaultTraveteEmployee]);
-=======
-    }, [isTraveteDashboard, createDefaultTraveteEmployee, getTraveteDefaultProductForm]);
->>>>>>> df2bc8fb
 
     const closeModal = () => setModalState({ type: null, data: null });
     
@@ -3179,11 +3156,7 @@
             });
 
             await batch.commit();
-<<<<<<< HEAD
             setTraveteProductForm(createTraveteDefaultProductForm());
-=======
-            setTraveteProductForm(getTraveteDefaultProductForm());
->>>>>>> df2bc8fb
             return;
         }
 
