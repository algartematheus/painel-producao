--- conflicted
+++ resolved
@@ -2819,7 +2819,6 @@
             isMounted = false;
         };
     }, [dashboards]);
-<<<<<<< HEAD
 
     const resetForm = useCallback(() => {
         setSelectedSequenceId(null);
@@ -2843,9 +2842,6 @@
         return productOptions.find(option => option.id === targetId || option.relatedProductIds?.includes(targetId)) || null;
     }, [productOptions]);
 
-=======
-
->>>>>>> e366f55c
     useEffect(() => {
         if (!formState.productId || productOptions.length === 0) return;
         const option = findProductOptionByProductId(formState.productId);
@@ -2859,7 +2855,6 @@
         }
     }, [findProductOptionByProductId, formState.productId, productOptions.length]);
 
-<<<<<<< HEAD
     const handleFormChange = useCallback((field, value) => {
         setFormState(prev => ({ ...prev, [field]: value }));
     }, []);
@@ -3724,20 +3719,6 @@
         });
         onClose();
     };
-=======
-    const resetForm = useCallback(() => {
-        setSelectedSequenceId(null);
-        setFormState({
-            empresa: 'Race Bull',
-            modelo: '',
-            codigo: '',
-            dashboardId: '',
-            productId: '',
-            baseProductId: '',
-        });
-        setOperations([createOperationalSequenceOperation({ numero: '1' })]);
-    }, []);
->>>>>>> e366f55c
 
     const totalSeconds = useMemo(() => operations.reduce((total, operation) => total + convertOperationToSeconds(operation), 0), [operations]);
     const totalMinutes = useMemo(() => parseFloat((totalSeconds / 60).toFixed(4)), [totalSeconds]);
@@ -6886,17 +6867,9 @@
         traveteVariationLookup,
     ]);
 
-<<<<<<< HEAD
     const availablePeriods = useMemo(() => FIXED_PERIODS.filter(p => !productionData.some(e => e.period === p)), [productionData]);
     const filteredLots = useMemo(() => [...lots].filter(l => lotFilter === 'ongoing' ? (l.status === 'ongoing' || l.status === 'future') : l.status.startsWith('completed')), [lots, lotFilter]);
 
-=======
-            if (hasInvalid || variationsToCreate.length === 0) return;
-
-            const baseId = generateId('traveteBase');
-            const creationIso = new Date().toISOString();
-            const batch = writeBatch(db);
->>>>>>> e366f55c
 
     const handleInputChange = (e) => { const { name, value } = e.target; setNewEntry(prev => ({ ...prev, [name]: value, ...(name === 'productId' && { productions: [] }) })); };
     const handleUrgentChange = (e) => setUrgentProduction(prev => ({...prev, [e.target.name]: e.target.value}));
@@ -8143,7 +8116,6 @@
     const historicalTime = historicalEntry ? historicalEntry.time : 'N/A';
 
     return (
-<<<<<<< HEAD
         <tr key={p.id} className={!didExistOnDate ? 'bg-red-50 dark:bg-red-900/20' : ''}>
             {editingProductId === p.id ? (
                 <>
@@ -8177,40 +8149,6 @@
         </tr>
     );
   })}
-=======
-    <tr key={p.id} className={!didExistOnDate ? 'bg-red-50 dark:bg-red-900/20' : ''}>
-        {editingProductId === p.id ? (
-            <>
-                <td className="p-2"><input type="text" value={editingProductData.name} onChange={e => setEditingProductData({ ...editingProductData, name: e.target.value })} className="w-full p-1 rounded bg-gray-100 dark:bg-gray-600" /></td>
-                <td className="p-2"><input type="number" step="0.01" value={editingProductData.standardTime} onChange={e => setEditingProductData({ ...editingProductData, standardTime: e.target.value })} className="w-full p-1 rounded bg-gray-100 dark:bg-gray-600" /></td>
-                <td colSpan="2"></td>
-                {permissions.MANAGE_PRODUCTS && <td className="p-3">
-                    <div className="flex gap-2 justify-center">
-                        <button onClick={() => handleSaveProduct(p.id)} title="Salvar"><Save size={18} className="text-green-500" /></button>
-                        <button onClick={() => setEditingProductId(null)} title="Cancelar"><XCircle size={18} className="text-gray-500" /></button>
-                    </div>
-                </td>}
-            </>
-        ) : (
-            <>
-                <td className={`p-3 font-semibold ${!didExistOnDate ? 'text-red-500' : ''}`}>{p.name}{!didExistOnDate && ' (Não existia)'}</td>
-                <td className="p-3">
-                    {historicalTime} min
-                    {didExistOnDate && currentTime !== historicalTime && <span className="text-xs text-gray-500 ml-2">(Atual: {currentTime} min)</span>}
-                </td>
-                <td className="p-3 text-xs truncate">{p.createdBy?.email}</td>
-                <td className="p-3 text-xs truncate">{p.lastEditedBy?.email}</td>
-                {permissions.MANAGE_PRODUCTS && <td className="p-3">
-                    <div className="flex gap-2 justify-center">
-                        <button onClick={() => handleStartEditProduct(p)} title="Editar"><Edit size={18} className="text-yellow-500 hover:text-yellow-400" /></button>
-                        <button onClick={() => handleDeleteProduct(p.id)} title="Excluir"><Trash2 size={18} className="text-red-500 hover:text-red-400" /></button>
-                    </div>
-                </td>}
-            </>
-        )}
-    </tr>
-)})}
->>>>>>> e366f55c
 </tbody>
                                    </table>
                                </div>
@@ -9104,11 +9042,7 @@
                         <tr><th className="p-2 text-left">Alteração</th>{FIXED_PERIODS.map(p => {
                             const launched = dataByPeriod[p];
                             const isPreviewSlot = isTodaySelected && previewData && previewData.period === p && !launched;
-<<<<<<< HEAD
                               return (<th key={p} className={`p-2 text-base ${isPreviewSlot ? 'text-yellow-300' : ''}`}>{getAlteracaoValue(p)}</th>);
-=======
-                            return <th key={p} className={`p-2 text-base ${isPreviewSlot ? 'text-yellow-300' : ''}`}>{getAlteracaoValue(p)}</th>
->>>>>>> e366f55c
                         })}</tr>
                         <tr><th className="p-3 text-left">Hora</th>{FIXED_PERIODS.map(p => <th key={p} className="p-3 text-3xl">{p}</th>)}</tr>
                     </thead>
