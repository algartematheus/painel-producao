--- conflicted
+++ resolved
@@ -115,7 +115,6 @@
                     standardTimeManual: value !== '',
                 };
                 break;
-<<<<<<< HEAD
             }
             default: {
                 updated = { ...updated, [field]: value };
@@ -172,64 +171,6 @@
     });
 };
 
-=======
-            }
-            default: {
-                updated = { ...updated, [field]: value };
-            }
-        }
-        return updated;
-    });
-};
-
-const updateTraveteEmployeeProducts = ({
-    employees = [],
-    employeeIndex,
-    productIndex,
-    field,
-    value,
-    lots,
-    products,
-    variationLookup,
-}) => {
-    return employees.map((emp, empIdx) => {
-        if (empIdx !== employeeIndex) return emp;
-        const productsArray = Array.isArray(emp.products) ? emp.products : [];
-        const updatedProducts = productsArray.map((product, prodIdx) => {
-            if (prodIdx !== productIndex) return product;
-            const nextProduct = { ...product, [field]: value };
-            if (field === 'lotId') {
-                nextProduct.isAutoSuggested = false;
-            }
-            return nextProduct;
-        });
-        let updatedEmployee = { ...emp, products: updatedProducts };
-        if (field === 'lotId') {
-            const patch = buildTraveteStandardTimePatch({
-                employee: updatedEmployee,
-                lotId: value,
-                machineType: emp.machineType,
-                lots,
-                products,
-                variationLookup,
-            });
-            if (patch) {
-                updatedEmployee = { ...updatedEmployee, ...patch };
-            }
-        }
-        return updatedEmployee;
-    });
-};
-
-const appendTraveteProductRow = (employees = [], employeeIndex) => {
-    return employees.map((emp, empIdx) => {
-        if (empIdx !== employeeIndex) return emp;
-        const existing = Array.isArray(emp.products) ? emp.products : [];
-        return { ...emp, products: [...existing, createDefaultTraveteProductItem()] };
-    });
-};
-
->>>>>>> fed1e2d6
 const removeTraveteProductRow = (employees = [], employeeIndex, productIndex) => {
     return employees.map((emp, empIdx) => {
         if (empIdx !== employeeIndex) return emp;
@@ -882,15 +823,9 @@
             setError('Configuração de segurança ausente. Contate o administrador.');
             return;
         }
-<<<<<<< HEAD
 
         const inputHash = await sha256Hex(password.trim());
 
-=======
-
-        const inputHash = await sha256Hex(password.trim());
-
->>>>>>> fed1e2d6
         if (IS_VALID_ADMIN_PASSWORD_HASH && inputHash === ADMIN_PASSWORD_HASH) {
             if(onSuccess) onSuccess();
             onClose();
@@ -3123,7 +3058,6 @@
             .sort((a, b) => (a.order || 0) - (b.order || 0));
     }, [isTraveteDashboard, lots]);
 
-<<<<<<< HEAD
     const validTraveteProducts = useMemo(() => {
         if (!isTraveteDashboard) return [];
         if (!traveteEntry || !Array.isArray(traveteEntry.employeeEntries)) {
@@ -3177,8 +3111,6 @@
         traveteVariationLookup,
     ]);
 
-=======
->>>>>>> fed1e2d6
     useEffect(() => {
         if (!isTraveteDashboard) return;
         setTraveteEntry(prev => {
@@ -3203,7 +3135,6 @@
         traveteVariationLookup,
     ]);
 
-<<<<<<< HEAD
     useEffect(() => {
         if (!isTraveteDashboard) return;
         if (!Array.isArray(validTraveteProducts) || validTraveteProducts.length === 0) {
@@ -3262,8 +3193,6 @@
         });
     }, [isTraveteDashboard, validTraveteProducts]);
 
-=======
->>>>>>> fed1e2d6
     const availablePeriods = useMemo(() => FIXED_PERIODS.filter(p => !productionData.some(e => e.period === p)), [productionData]);
     const filteredLots = useMemo(() => [...lots].filter(l => lotFilter === 'ongoing' ? (l.status === 'ongoing' || l.status === 'future') : l.status.startsWith('completed')), [lots, lotFilter]);
 
