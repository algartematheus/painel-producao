--- conflicted
+++ resolved
@@ -35,12 +35,8 @@
   resolveProductReference,
   resolveEmployeeStandardTime,
   exportDashboardPerformancePDF,
-<<<<<<< HEAD
   exportDashboardPerformanceXLSX,
   exportDashboardPerformanceCSV
-=======
-  DEFAULT_EXPORT_SETTINGS
->>>>>>> 147bf002
 } from './modules/shared';
 import ExportSettingsModal from './components/ExportSettingsModal';
 import {
@@ -1411,16 +1407,7 @@
     const [urgentProduction, setUrgentProduction] = useState({ productId: '', produced: '' });
     const [exportFormat, setExportFormat] = useState('pdf');
     const [isExportingReport, setIsExportingReport] = useState(false);
-<<<<<<< HEAD
     const [exportFormat, setExportFormat] = useState('pdf');
-=======
-    const [exportSettings, setExportSettings] = useState(() => ({ ...DEFAULT_EXPORT_SETTINGS }));
-    const [isExportSettingsModalOpen, setIsExportSettingsModalOpen] = useState(false);
-    const resolvedExportSettings = useMemo(
-        () => ({ ...DEFAULT_EXPORT_SETTINGS, ...(exportSettings || {}) }),
-        [exportSettings]
-    );
->>>>>>> 147bf002
     const [isNavOpen, setIsNavOpen] = useState(false);
     const navRef = useRef();
     useClickOutside(navRef, () => setIsNavOpen(false));
@@ -2844,13 +2831,10 @@
         isTraveteDashboard,
     ]);
 
-<<<<<<< HEAD
     const resolvedExportSettings = useMemo(() => ({
         format: exportFormat,
     }), [exportFormat]);
 
-=======
->>>>>>> 147bf002
     const handleExportDashboardReport = useCallback(async () => {
         if (!currentDashboard) return;
         try {
@@ -2867,7 +2851,6 @@
                 traveteEntries: traveteProcessedData,
                 lotSummary: lotSummaryForPdf,
                 monthlyBreakdown: monthlyBreakdownForPdf,
-<<<<<<< HEAD
             };
 
             if (resolvedExportSettings.format === 'xlsx') {
@@ -2879,12 +2862,6 @@
             }
         } catch (error) {
             console.error('Erro ao exportar relatório do dashboard:', error);
-=======
-                exportSettings: resolvedExportSettings,
-            });
-        } catch (error) {
-            console.error(`Erro ao exportar relatório do dashboard (${exportFormat.toUpperCase()}):`, error);
->>>>>>> 147bf002
             alert('Não foi possível gerar o relatório. Verifique o console para mais detalhes.');
         } finally {
             setIsExportingReport(false);
@@ -2901,10 +2878,7 @@
         traveteProcessedData,
         lotSummaryForPdf,
         monthlyBreakdownForPdf,
-<<<<<<< HEAD
         resolvedExportSettings,
-=======
->>>>>>> 147bf002
     ]);
 
     const traveteGroupedProducts = useMemo(() => {
@@ -3522,7 +3496,6 @@
                         <Warehouse size={20} />
                         <span className="hidden sm:inline">Gerenciamento de Estoque</span>
                     </button>
-<<<<<<< HEAD
                     <select
                         value={exportFormat}
                         onChange={(event) => setExportFormat(event.target.value)}
@@ -3534,29 +3507,6 @@
                         <option value="xlsx">Excel (.xlsx)</option>
                         <option value="csv">CSV</option>
                     </select>
-=======
-                    <div className="w-full sm:w-auto">
-                        <label htmlFor="export-format-select" className="sr-only">Formato de exportação</label>
-                        <select
-                            id="export-format-select"
-                            value={exportFormat}
-                            onChange={(event) => setExportFormat(event.target.value)}
-                            disabled={isExportingReport}
-                            className="p-2 rounded-md border border-gray-300 dark:border-gray-600 bg-white dark:bg-gray-800 text-gray-700 dark:text-gray-200 w-full sm:w-auto"
-                        >
-                            <option value="pdf">PDF</option>
-                            <option value="xlsx">Excel (.xlsx)</option>
-                            <option value="csv">CSV</option>
-                        </select>
-                    </div>
-                    <button
-                        onClick={() => setIsExportSettingsModalOpen(true)}
-                        className="p-2 rounded-md hover:bg-gray-200 dark:hover:bg-gray-700 flex items-center gap-2 w-full sm:w-auto justify-center"
-                    >
-                        <SlidersHorizontal size={20} />
-                        <span className="hidden sm:inline">Seções do Relatório</span>
-                    </button>
->>>>>>> 147bf002
                     <button
                         onClick={handleExportDashboardReport}
                         disabled={isExportingReport}
