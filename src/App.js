import React, { useState, useEffect, useMemo, useCallback, useRef, createContext, useContext } from 'react';
import { Sun, Moon, PlusCircle, List, Edit, Trash2, Save, XCircle, ChevronLeft, ChevronRight, MessageSquare, Layers, ChevronUp, ChevronDown, LogOut, Settings, ChevronDown as ChevronDownIcon, Package, Monitor, ArrowLeft, ArrowRight, UserCog, BarChart, Film, Warehouse, Home, ArrowUpDown, Box, Trash, MinusCircle } from 'lucide-react';
import { db, auth } from './firebase';
import {
  collection,
  doc,
  setDoc,
  updateDoc,
  deleteDoc,
  onSnapshot,
  writeBatch,
  query,
  orderBy,
  getDocs,
  increment,
  Timestamp
} from 'firebase/firestore';
import {
  signInWithEmailAndPassword,
  signOut,
  onAuthStateChanged,
  setPersistence,
  browserLocalPersistence,
  browserSessionPersistence,
} from 'firebase/auth';

// =====================================================================
// == CONSTANTES E FUNÇÕES AUXILIARES GLOBAIS ==
// =====================================================================
const raceBullLogoUrl = "https://firebasestorage.googleapis.com/v0/b/quadrodeproducao.firebasestorage.app/o/assets%2FLOGO%20PROPRIET%C3%81RIA.png?alt=media&token=a16d015f-e8ca-4b3c-b744-7cef3ab6504b";

const initialDashboards = [
    { id: 'producao', name: 'Quadro da Produção', order: 1 },
    { id: 'acabamento', name: 'Quadro do Acabamento', order: 2 },
    { id: 'estoque', name: 'Quadro do Estoque', order: 3 },
    { id: 'corte', name: 'Quadro do Corte', order: 4 },
    { id: 'travete', name: 'Quadro do Travete', order: 5 },
];

const FIXED_PERIODS = ["08:00", "09:00", "10:00", "11:00", "11:45", "14:00", "15:00", "16:00", "17:00"];

const ALL_PERMISSIONS = {
    MANAGE_DASHBOARDS: 'Gerenciar Quadros (Criar/Renomear/Excluir/Reordenar)',
    MANAGE_PRODUCTS: 'Gerenciar Produtos (Criar/Editar/Excluir)',
    MANAGE_LOTS: 'Gerenciar Lotes (Criar/Editar/Excluir/Reordenar)',
    ADD_ENTRIES: 'Adicionar Lançamentos de Produção',
    EDIT_ENTRIES: 'Editar Lançamentos de Produção',
    DELETE_ENTRIES: 'Excluir Lançamentos de Produção',
    VIEW_TRASH: 'Visualizar Lixeira',
    RESTORE_TRASH: 'Restaurar Itens da Lixeira',
    MANAGE_SETTINGS: 'Acessar e Gerenciar Configurações de Administrador',
};

const defaultRoles = {
    'admin': { id: 'admin', name: 'Administrador', permissions: Object.keys(ALL_PERMISSIONS) },
    'editor': { id: 'editor', name: 'Editor', permissions: ['MANAGE_PRODUCTS', 'MANAGE_LOTS', 'ADD_ENTRIES', 'EDIT_ENTRIES', 'DELETE_ENTRIES'] },
    'viewer': { id: 'viewer', name: 'Visualizador', permissions: [] },
};

const generateId = (prefix) => `${prefix}_${Date.now()}_${Math.random().toString(36).substr(2, 9)}`;

async function sha256Hex(message) {
    const data = new TextEncoder().encode(message);
    const hashBuffer = await crypto.subtle.digest('SHA-256', data);
    const hashArray = Array.from(new Uint8Array(hashBuffer));
    return hashArray.map(b => b.toString(16).padStart(2, '0')).join('');
}


// --- ESTILOS GLOBAIS E ANIMAÇÕES ---
const GlobalStyles = () => (
    <style>{`
        @keyframes fadeIn { from { opacity: 0; } to { opacity: 1; } }
        @keyframes scaleUp { from { transform: scale(0.95) translateY(10px); opacity: 0; } to { transform: scale(1) translateY(0); opacity: 1; } }
        @keyframes slideDown { from { opacity: 0; transform: translateY(-10px); } to { opacity: 1; transform: translateY(0); } }
        @keyframes blinking-red {
            0% { background-color: transparent; }
            50% { background-color: rgba(239, 68, 68, 0.5); }
            100% { background-color: transparent; }
        }
        .blinking-red {
            animation: blinking-red 1s infinite;
        }
        .modal-backdrop { animation: fadeIn 0.2s ease-out forwards; }
        .modal-content { animation: scaleUp 0.2s ease-out forwards; }
        .dropdown-content { animation: slideDown 0.2s ease-out forwards; }
    `}</style>
);

// --- HOOKS CUSTOMIZADOS ---
const useClickOutside = (ref, handler) => {
    useEffect(() => {
        const listener = (event) => {
            if (!ref.current || ref.current.contains(event.target)) return;
            handler(event);
        };
        document.addEventListener('mousedown', listener);
        document.addEventListener('touchstart', listener);
        return () => {
            document.removeEventListener('mousedown', listener);
            document.removeEventListener('touchstart', listener);
        };
    }, [ref, handler]);
};

const usePrevious = (value) => {
    const ref = useRef();
    useEffect(() => {
        ref.current = value;
    });
    return ref.current;
}

const createTraveteDefaultProductForm = () => ({
    baseName: '',
    baseTime: '',
    createTwoNeedle: true,
    createOneNeedle: true,
    createConventional: true,
    oneNeedleTime: '',
    conventionalTime: '',
    oneNeedleManual: false,
    conventionalManual: false,
});


// #####################################################################
// #                                                                   #
// #                       INÍCIO: AUTENTICAÇÃO                        #
// #                                                                   #
// #####################################################################

const AuthContext = createContext();

export const AuthProvider = ({ children }) => {
    const [user, setUser] = useState(null);
    const [loading, setLoading] = useState(true);

    useEffect(() => {
        const unsubscribe = onAuthStateChanged(auth, (currentUser) => {
            setUser(currentUser);
            setLoading(false);
        });
        return unsubscribe;
    }, []);

    const login = async (email, password, persistenceType) => {
        if (persistenceType) {
            await setPersistence(auth, persistenceType);
        }
        return signInWithEmailAndPassword(auth, email, password);
    };
    const logout = () => signOut(auth);

    const value = useMemo(() => ({
        user,
        loading,
        login,
        logout,
    }), [user, loading]);

    return (
        <AuthContext.Provider value={value}>
            {!loading && children}
        </AuthContext.Provider>
    );
};

export const useAuth = () => useContext(AuthContext);

const LoginPage = () => {
    const { login } = useAuth();
    const [email, setEmail] = useState('');
    const [password, setPassword] = useState('');
    const [error, setError] = useState('');
    const [rememberMe, setRememberMe] = useState(() => {
        const stored = localStorage.getItem('rememberLoginPersistence');
        if (stored === null) {
            return true;
        }
        return stored === 'true';
    });

    useEffect(() => {
        localStorage.setItem('rememberLoginPersistence', rememberMe ? 'true' : 'false');
    }, [rememberMe]);

    const handleLogin = async (e) => {
        e.preventDefault();
        setError('');
        try {
            await login(
                email,
                password,
                rememberMe ? browserLocalPersistence : browserSessionPersistence
            );
        } catch (err) {
            setError('Falha no login. Verifique seu e-mail e senha.');
            console.error(err);
        }
    };

    return (
        <div className="flex items-center justify-center min-h-screen bg-gray-100 dark:bg-gray-900">
            <div className="w-full max-w-md p-8 space-y-8 bg-white rounded-lg shadow-lg dark:bg-gray-800">
                <div className="text-center">
                    <img src={raceBullLogoUrl} alt="Race Bull Logo" className="w-32 h-auto mx-auto mb-4 dark:invert" />
                    <h2 className="text-2xl font-bold text-gray-900 dark:text-white">Acessar Sistema</h2>
                </div>
                <form className="mt-8 space-y-6" onSubmit={handleLogin}>
                    <div className="rounded-md shadow-sm -space-y-px">
                        <div>
                            <input
                                id="email-address"
                                name="email"
                                type="email"
                                autoComplete="email"
                                required
                                value={email}
                                onChange={(e) => setEmail(e.target.value)}
                                className="relative block w-full px-3 py-2 text-gray-900 placeholder-gray-500 bg-gray-50 border border-gray-300 rounded-t-md focus:outline-none focus:ring-blue-500 focus:border-blue-500 focus:z-10 sm:text-sm dark:bg-gray-700 dark:border-gray-600 dark:placeholder-gray-400 dark:text-white"
                                placeholder="Email"
                            />
                        </div>
                        <div>
                            <input
                                id="password"
                                name="password"
                                type="password"
                                autoComplete="current-password"
                                required
                                value={password}
                                onChange={(e) => setPassword(e.target.value)}
                                className="relative block w-full px-3 py-2 text-gray-900 placeholder-gray-500 bg-gray-50 border border-gray-300 rounded-b-md focus:outline-none focus:ring-blue-500 focus:border-blue-500 focus:z-10 sm:text-sm dark:bg-gray-700 dark:border-gray-600 dark:placeholder-gray-400 dark:text-white"
                                placeholder="Senha"
                            />
                        </div>
                    </div>

                    {error && <p className="mt-2 text-sm text-center text-red-600">{error}</p>}

                    <div className="flex items-center justify-between">
                        <label className="flex items-center text-sm text-gray-600 dark:text-gray-300">
                            <input
                                type="checkbox"
                                className="w-4 h-4 text-blue-600 border-gray-300 rounded focus:ring-blue-500"
                                checked={rememberMe}
                                onChange={(e) => setRememberMe(e.target.checked)}
                            />
                            <span className="ml-2">Manter-me conectado</span>
                        </label>
                    </div>

                    <div>
                        <button type="submit" className="group relative flex justify-center w-full px-4 py-2 text-sm font-medium text-white bg-blue-600 border border-transparent rounded-md hover:bg-blue-700 focus:outline-none focus:ring-2 focus:ring-offset-2 focus:ring-blue-500">
                            Entrar
                        </button>
                    </div>
                </form>
            </div>
        </div>
    );
};


// #######################################################################
// #       INÍCIO: GERENCIADOR DE ESTOQUE (AGORA COM FIREBASE)         #
// #######################################################################

const StockContext = createContext();

const StockProvider = ({ children }) => {
    const { user } = useAuth();
    const [categories, setCategories] = useState([]);
    const [products, setProducts] = useState([]);
    const [stockMovements, setStockMovements] = useState([]);
    const [loading, setLoading] = useState(true);

    // Listeners em tempo real para os dados do estoque no Firebase
    useEffect(() => {
        if (!user) {
            setLoading(false);
            return;
        };
        setLoading(true);

        const unsubCategories = onSnapshot(query(collection(db, "stock/data/categories"), orderBy("name")), (snap) => {
            setCategories(snap.docs.map(d => ({ id: d.id, ...d.data() })));
        });

        const unsubProducts = onSnapshot(query(collection(db, "stock/data/products"), orderBy("name")), (snap) => {
            setProducts(snap.docs.map(d => ({ id: d.id, ...d.data() })));
        });

        const unsubMovements = onSnapshot(query(collection(db, "stock/data/movements"), orderBy("timestamp", "desc")), (snap) => {
            setStockMovements(snap.docs.map(d => {
                const data = d.data();
                return { 
                    id: d.id, 
                    ...data,
                    timestamp: data.timestamp ? data.timestamp.toDate() : new Date() 
                };
            }));
        });
        
        setLoading(false);

        return () => {
            unsubCategories();
            unsubProducts();
            unsubMovements();
        };
    }, [user]);

    // Funções para manipular os dados no Firebase, agora envolvidas em useCallback
    const addCategory = useCallback(async (categoryName) => {
        const newId = generateId('cat');
        const exists = categories.some(c => c.name.toLowerCase() === categoryName.toLowerCase());
        if (exists) {
            alert("Uma categoria com este nome já existe.");
            return null;
        }
        await setDoc(doc(db, "stock/data/categories", newId), { 
            name: categoryName, 
            createdBy: { uid: user.uid, email: user.email },
            createdAt: Timestamp.now(),
        });
        return newId;
    }, [user, categories]);

    const addProduct = useCallback(async (productData) => {
        const newId = generateId('prod');
        const newProduct = {
            ...productData,
            isDeleted: false,
            createdAt: Timestamp.now(),
            createdBy: { uid: user.uid, email: user.email },
            variations: productData.variations.map(v => ({
                ...v,
                id: generateId('var'),
                currentStock: parseInt(v.initialStock, 10) || 0
            }))
        };
        await setDoc(doc(db, "stock/data/products", newId), newProduct);
    }, [user]);

    const updateProduct = useCallback(async (productId, productData) => {
        const { id, ...dataToUpdate } = productData;
        const productRef = doc(db, "stock/data/products", productId);
        await updateDoc(productRef, {
            ...dataToUpdate,
            lastEditedBy: { uid: user.uid, email: user.email },
            lastEditedAt: Timestamp.now(),
        });
    }, [user]);

    const deleteProduct = useCallback(async (productId) => {
        await updateDoc(doc(db, "stock/data/products", productId), { 
            isDeleted: true,
            deletedAt: Timestamp.now(),
            deletedBy: { uid: user.uid, email: user.email },
        });
    }, [user]);

    const restoreProduct = useCallback(async (productId) => {
        await updateDoc(doc(db, "stock/data/products", productId), { 
            isDeleted: false,
            deletedAt: null,
            deletedBy: null,
        });
    }, []);

    const addStockMovement = useCallback(async ({ productId, variationId, quantity, type }) => {
        const batch = writeBatch(db);
        
        const newMovementId = generateId('mov');
        const movementRef = doc(db, "stock/data/movements", newMovementId);
        batch.set(movementRef, {
            productId,
            variationId,
            quantity: parseInt(quantity, 10),
            type,
            user: user.uid,
            userEmail: user.email,
            timestamp: Timestamp.now()
        });

        const productRef = doc(db, "stock/data/products", productId);
        const productDoc = products.find(p => p.id === productId);
        if (productDoc) {
            const updatedVariations = productDoc.variations.map(v => {
                if (v.id === variationId) {
                    const change = type === 'Entrada' ? parseInt(quantity, 10) : -parseInt(quantity, 10);
                    return { ...v, currentStock: v.currentStock + change };
                }
                return v;
            });
            batch.update(productRef, { variations: updatedVariations });
        }

        await batch.commit();
    }, [user, products]);

    const deleteStockMovement = useCallback(async (movement) => {
        const { id, productId, variationId, quantity, type } = movement;
        if (!id) return;
        
        const batch = writeBatch(db);

        const movementRef = doc(db, "stock/data/movements", id);
        batch.delete(movementRef);

        const productRef = doc(db, "stock/data/products", productId);
        const productDoc = products.find(p => p.id === productId);
        if (productDoc) {
            const updatedVariations = productDoc.variations.map(v => {
                if (v.id === variationId) {
                    const change = type === 'Entrada' ? -parseInt(quantity, 10) : parseInt(quantity, 10);
                    return { ...v, currentStock: v.currentStock + change };
                }
                return v;
            });
            batch.update(productRef, { variations: updatedVariations });
        }

        await batch.commit();
    }, [products]);


    const value = useMemo(() => ({
        loading,
        categories,
        products: products.filter(p => !p.isDeleted),
        deletedProducts: products.filter(p => p.isDeleted),
        stockMovements,
        addCategory,
        addProduct,
        updateProduct,
        deleteProduct,
        restoreProduct,
        addStockMovement,
        deleteStockMovement,
    }), [
        loading, 
        categories, 
        products, 
        stockMovements,
        addCategory,
        addProduct,
        updateProduct,
        deleteProduct,
        restoreProduct,
        addStockMovement,
        deleteStockMovement
    ]);

    return <StockContext.Provider value={value}>{children}</StockContext.Provider>;
};

const useStock = () => useContext(StockContext);

const StockHeader = ({ onNavigateToCrono }) => {
    const { logout } = useAuth();
    return (
        <header className="bg-white dark:bg-gray-900 shadow-md p-4 flex justify-between items-center sticky top-0 z-40">
            <div className="flex items-center gap-4">
                <img src={raceBullLogoUrl} alt="Race Bull Logo" className="h-12 w-auto dark:invert" />
                <h1 className="text-xl sm:text-2xl font-bold text-gray-800 dark:text-white">Painel de Estoque</h1>
            </div>
            <div className="flex items-center gap-4">
                <button onClick={onNavigateToCrono} className="p-2 rounded-md hover:bg-gray-200 dark:hover:bg-gray-700 flex items-center gap-2">
                    <Home size={20} />
                    <span className="hidden sm:inline">Quadro de Produção</span>
                </button>
                <button onClick={logout} className="p-2 rounded-md hover:bg-gray-200 dark:hover:bg-gray-700 flex items-center gap-2 text-red-500">
                    <LogOut size={20} />
                    <span className="hidden sm:inline">Sair</span>
                </button>
            </div>
        </header>
    );
};

const StockSidebar = ({ activePage, setActivePage }) => {
    const navItems = [
        { id: 'dashboard', label: 'Dashboard', icon: Home },
        { id: 'movements', label: 'Lançamentos', icon: ArrowUpDown },
        { id: 'products', label: 'Produtos', icon: Box },
        { id: 'trash', label: 'Lixeira', icon: Trash },
    ];
    return (
        <aside className="w-64 bg-white dark:bg-gray-900 p-4 flex flex-col">
            <nav className="flex flex-col gap-2">
                {navItems.map(item => (
                    <button key={item.id} onClick={() => setActivePage(item.id)}
                        className={`flex items-center gap-3 p-3 rounded-lg text-lg transition-colors ${activePage === item.id ? 'bg-blue-600 text-white' : 'hover:bg-gray-100 dark:hover:bg-gray-800'}`}>
                        <item.icon size={24} />
                        {item.label}
                    </button>
                ))}
            </nav>
        </aside>
    );
};

const StockDashboardPage = ({ setConfirmation }) => {
    const { products, categories, loading } = useStock();
    const [selectedCategoryId, setSelectedCategoryId] = useState('');
    const [sortOrder, setSortOrder] = useState('asc');

    const getTotalStock = (p) => p.variations.reduce((sum, v) => sum + v.currentStock, 0);

    const displayedProducts = useMemo(() => {
        let filteredProducts = products;

        if (selectedCategoryId) {
            filteredProducts = products.filter(p => p.categoryId === selectedCategoryId);
        }

        return [...filteredProducts].sort((a, b) => {
            if (sortOrder === 'asc') {
                return a.name.localeCompare(b.name);
            } else {
                return b.name.localeCompare(a.name);
            }
        });
    }, [products, selectedCategoryId, sortOrder]);
    
    if (loading) return <div className="p-8 text-center">Carregando dados do estoque...</div>;

    return (
        <div className="p-8">
            <h1 className="text-3xl font-bold mb-6">Visão Geral do Estoque</h1>

            <div className="bg-white dark:bg-gray-900 p-4 mb-6 rounded-2xl shadow-lg flex flex-wrap items-center justify-between gap-4">
                <div className="flex-grow">
                    <label htmlFor="category-filter" className="block text-sm font-medium text-gray-700 dark:text-gray-300">Filtrar por Categoria</label>
                    <select
                        id="category-filter"
                        value={selectedCategoryId}
                        onChange={(e) => setSelectedCategoryId(e.target.value)}
                        className="mt-1 block w-full md:w-auto p-2 rounded-md bg-gray-100 dark:bg-gray-700 border-transparent focus:border-blue-500 focus:bg-white focus:ring-0"
                    >
                        <option value="">Todas as Categorias</option>
                        {categories.map(c => <option key={c.id} value={c.id}>{c.name}</option>)}
                    </select>
                </div>
                <div>
                    <label className="block text-sm font-medium text-gray-700 dark:text-gray-300">Ordenar por Nome</label>
                    <div className="mt-1 flex rounded-md shadow-sm">
                        <button
                            onClick={() => setSortOrder('asc')}
                            className={`px-4 py-2 rounded-l-md border border-gray-300 text-sm font-medium ${sortOrder === 'asc' ? 'bg-blue-600 text-white' : 'bg-white dark:bg-gray-700 hover:bg-gray-50'}`}
                        >
                            A-Z
                        </button>
                        <button
                            onClick={() => setSortOrder('desc')}
                            className={`-ml-px px-4 py-2 rounded-r-md border border-gray-300 text-sm font-medium ${sortOrder === 'desc' ? 'bg-blue-600 text-white' : 'bg-white dark:bg-gray-700 hover:bg-gray-50'}`}
                        >
                            Z-A
                        </button>
                    </div>
                </div>
            </div>

            <div className="bg-white dark:bg-gray-900 p-6 rounded-2xl shadow-lg">
                <table className="w-full">
                    <thead className="border-b-2 dark:border-gray-700">
                        <tr>
                            <th className="p-3 text-left">Produto</th>
                            <th className="p-3 text-center">Estoque Inicial (Total)</th>
                            <th className="p-3 text-center">Estoque Atual (Total)</th>
                            <th className="p-3 text-center">Estoque Mínimo</th>
                        </tr>
                    </thead>
                    <tbody>
                        {displayedProducts.map(p => {
                            const totalCurrentStock = getTotalStock(p);
                            const totalInitialStock = p.variations.reduce((sum, v) => sum + (v.initialStock || 0), 0);
                            const stockStatusColor = totalCurrentStock <= p.minStock ? 'bg-red-500/20 text-red-500' : 'bg-green-500/20 text-green-500';
                            return (
                                <tr key={p.id} className="border-b dark:border-gray-800 hover:bg-gray-50 dark:hover:bg-gray-800/50">
                                    <td className="p-3 font-medium">{p.name}</td>
                                    <td className="p-3 text-center">{totalInitialStock.toLocaleString('pt-BR')}</td>
                                    <td className={`p-3 text-center font-bold`}>
                                        <span className={`px-3 py-1 rounded-full ${stockStatusColor}`}>
                                            {totalCurrentStock.toLocaleString('pt-BR')}
                                        </span>
                                    </td>
                                    <td className="p-3 text-center">{p.minStock.toLocaleString('pt-BR')}</td>
                                </tr>
                            );
                        })}
                    </tbody>
                </table>
            </div>
        </div>
    );
};

const StockCalendarView = ({ selectedDate, setSelectedDate, currentMonth, setCurrentMonth, calendarView, setCalendarView, stockMovements }) => {
    const handleNavigation = (offset) => {
        if (calendarView === 'day') setCurrentMonth(prev => new Date(prev.getFullYear(), prev.getMonth() + offset, 1));
        else if (calendarView === 'month') setCurrentMonth(prev => new Date(prev.getFullYear() + offset, prev.getMonth(), 1));
        else if (calendarView === 'year') setCurrentMonth(prev => new Date(prev.getFullYear() + offset * 10, prev.getMonth(), 1));
    };
    const handleHeaderClick = () => {
        if (calendarView === 'day') setCalendarView('month');
        if (calendarView === 'month') setCalendarView('year');
    };
    const handleMonthSelect = (monthIndex) => { setCurrentMonth(new Date(currentMonth.getFullYear(), monthIndex, 1)); setCalendarView('day'); };
    const handleYearSelect = (year) => { setCurrentMonth(new Date(year, currentMonth.getMonth(), 1)); setCalendarView('month'); };

    const movementsByDate = useMemo(() => {
        const map = new Map();
        stockMovements.forEach(mov => {
            const dateStr = mov.timestamp.toDateString();
            if (!map.has(dateStr)) {
                map.set(dateStr, []);
            }
            map.get(dateStr).push(mov);
        });
        return map;
    }, [stockMovements]);

    const renderHeader = () => {
        let text = '';
        if (calendarView === 'day') text = currentMonth.toLocaleString('pt-BR', { month: 'long', year: 'numeric' });
        else if (calendarView === 'month') text = currentMonth.getFullYear();
        else { const startYear = Math.floor(currentMonth.getFullYear() / 10) * 10; text = `${startYear} - ${startYear + 9}`; }
        return <button onClick={handleHeaderClick} className="text-xl font-semibold hover:text-blue-500">{text}</button>;
    };
    const renderDayView = () => {
        const startOfMonth = new Date(currentMonth.getFullYear(), currentMonth.getMonth(), 1);
        const startDate = new Date(startOfMonth);
        startDate.setDate(startDate.getDate() - startOfMonth.getDay());
        const days = Array.from({ length: 42 }, (_, i) => { const day = new Date(startDate); day.setDate(day.getDate() + i); return day; });
        return (
            <div className="grid grid-cols-7 gap-2 text-center">
                {['D', 'S', 'T', 'Q', 'Q', 'S', 'S'].map((day, i) => <div key={i} className="font-medium text-gray-500 text-sm">{day}</div>)}
                {days.map((day, i) => {
                    const isSelected = day.toDateString() === selectedDate.toDateString();
                    const isCurrentMonth = day.getMonth() === currentMonth.getMonth();
                    const hasData = movementsByDate.has(day.toDateString());
                    return (<button key={i} onClick={() => setSelectedDate(day)} className={`p-2 rounded-full text-sm relative ${isCurrentMonth ? '' : 'text-gray-400 dark:text-gray-600'} ${isSelected ? 'bg-blue-600 text-white' : 'hover:bg-gray-100 dark:hover:bg-gray-700'}`}>{day.getDate()}{hasData && <span className="absolute bottom-1 left-1/2 -translate-x-1/2 w-1.5 h-1.5 bg-green-500 rounded-full"></span>}</button>)
                })}
            </div>
        );
    };
    const renderMonthView = () => {
        const months = Array.from({length: 12}, (_, i) => new Date(0, i).toLocaleString('pt-BR', {month: 'short'}));
        return ( <div className="grid grid-cols-4 gap-2 text-center">{months.map((month, i) => (<button key={month} onClick={() => handleMonthSelect(i)} className="p-3 rounded-lg hover:bg-gray-100 dark:hover:bg-gray-700">{month}</button>))}</div> );
    };
    const renderYearView = () => {
        const startYear = Math.floor(currentMonth.getFullYear() / 10) * 10;
        const years = Array.from({ length: 10 }, (_, i) => startYear + i);
        return ( <div className="grid grid-cols-4 gap-2 text-center">{years.map(year => (<button key={year} onClick={() => handleYearSelect(year)} className="p-3 rounded-lg hover:bg-gray-100 dark:hover:bg-gray-700">{year}</button>))}</div> );
    };
    return (
        <div className="bg-white dark:bg-gray-900 p-6 rounded-2xl shadow-lg">
            <div className="flex justify-between items-center mb-4">
                <button onClick={() => handleNavigation(-1)} title="Anterior"><ChevronLeft/></button>
                {renderHeader()}
                <button onClick={() => handleNavigation(1)} title="Próximo"><ChevronRight/></button>
            </div>
            {calendarView === 'day' && renderDayView()}
            {calendarView === 'month' && renderMonthView()}
            {calendarView === 'year' && renderYearView()}
        </div>
    );
};

const StockMovementsPage = ({ setConfirmation }) => {
    const { products, categories, addStockMovement, stockMovements, deleteStockMovement } = useStock();
    
    const [selectedCategoryId, setSelectedCategoryId] = useState('');
    const [movement, setMovement] = useState({ productId: '', variationId: '', type: 'Saída', quantity: '' });
    
    const [selectedDate, setSelectedDate] = useState(new Date());
    const [currentMonth, setCurrentMonth] = useState(new Date());
    const [calendarView, setCalendarView] = useState('day');

    const isFormValid = useMemo(() => {
        return (
            movement.productId &&
            movement.variationId &&
            movement.quantity &&
            parseInt(movement.quantity, 10) > 0
        );
    }, [movement]);

    const filteredProducts = useMemo(() => {
        if (!selectedCategoryId) return products;
        return products.filter(p => p.categoryId === selectedCategoryId);
    }, [selectedCategoryId, products]);

    const selectedProduct = useMemo(() => products.find(p => p.id === movement.productId), [movement.productId, products]);

    const filteredMovements = useMemo(() => {
        return stockMovements
            .filter(m => m.timestamp.toDateString() === selectedDate.toDateString());
    }, [stockMovements, selectedDate]);

    useEffect(() => {
        setMovement(m => ({ ...m, productId: '', variationId: '' }));
    }, [selectedCategoryId]);

    useEffect(() => {
        setMovement(m => ({ ...m, variationId: '' }));
    }, [movement.productId]);


    const handleSubmit = async (e) => {
        e.preventDefault();
        if(!isFormValid) return;
        await addStockMovement({ ...movement, quantity: parseInt(movement.quantity) });
        setMovement({ productId: '', variationId: '', type: 'Saída', quantity: '' });
    };

    const handleDeleteClick = (mov) => {
        setConfirmation({
            isOpen: true,
            title: "Confirmar Exclusão",
            message: `Tem certeza que deseja apagar este lançamento? A alteração de estoque (${mov.quantity} un.) será revertida.`,
            onConfirm: () => () => deleteStockMovement(mov)
        });
    };

    return (
        <div className="p-8">
            <h1 className="text-3xl font-bold mb-6">Lançamentos de Estoque</h1>
            <div className="grid grid-cols-1 lg:grid-cols-3 gap-8">
                <div className="lg:col-span-1 flex flex-col gap-8">
                    <StockCalendarView
                        selectedDate={selectedDate}
                        setSelectedDate={setSelectedDate}
                        currentMonth={currentMonth}
                        setCurrentMonth={setCurrentMonth}
                        calendarView={calendarView}
                        setCalendarView={setCalendarView}
                        stockMovements={stockMovements}
                    />
                    <form onSubmit={handleSubmit} className="bg-white dark:bg-gray-900 p-6 rounded-2xl shadow-lg flex flex-col gap-4">
                        <h2 className="text-xl font-semibold">Novo Lançamento</h2>
                        
                        <div>
                            <label className="block mb-1">Categoria</label>
                            <select value={selectedCategoryId} onChange={e => setSelectedCategoryId(e.target.value)} className="w-full p-2 rounded-md bg-gray-100 dark:bg-gray-700">
                                <option value="">Todas as Categorias</option>
                                {categories.map(c => <option key={c.id} value={c.id}>{c.name}</option>)}
                            </select>
                        </div>
                        
                        <div>
                            <label className="block mb-1">Produto</label>
                            <select value={movement.productId} onChange={e => setMovement({...movement, productId: e.target.value})} className="w-full p-2 rounded-md bg-gray-100 dark:bg-gray-700">
                                <option value="" disabled>Selecione um produto</option>
                                {filteredProducts.map(p => <option key={p.id} value={p.id}>{p.name}</option>)}
                            </select>
                        </div>

                        {selectedProduct && (
                             <div>
                                 <label className="block mb-1">Variação</label>
                                 <select value={movement.variationId} onChange={e => setMovement({...movement, variationId: e.target.value})} className="w-full p-2 rounded-md bg-gray-100 dark:bg-gray-700">
                                     <option value="" disabled>Selecione uma variação</option>
                                     {selectedProduct.variations.map(v => <option key={v.id} value={v.id}>{v.name} (Est: {v.currentStock})</option>)}
                                 </select>
                             </div>
                        )}
                        
                        <div>
                            <label className="block mb-1">Tipo</label>
                            <select value={movement.type} onChange={e => setMovement({...movement, type: e.target.value})} className="w-full p-2 rounded-md bg-gray-100 dark:bg-gray-700">
                                <option value="Saída">Saída</option>
                                <option value="Entrada">Entrada</option>
                            </select>
                        </div>
                        <div>
                            <label className="block mb-1">Quantidade</label>
                            <input type="number" min="1" value={movement.quantity} onChange={e => setMovement({...movement, quantity: e.target.value})} className="w-full p-2 rounded-md bg-gray-100 dark:bg-gray-700" />
                        </div>
                        <button 
                            type="submit" 
                            disabled={!isFormValid} 
                            className="w-full h-10 bg-blue-600 text-white rounded-md mt-2 transition-colors disabled:bg-gray-400 disabled:cursor-not-allowed"
                        >
                            Registrar
                        </button>
                    </form>
                </div>
                 <div className="lg:col-span-2 bg-white dark:bg-gray-900 p-6 rounded-2xl shadow-lg">
                     <h2 className="text-xl font-semibold mb-4">Histórico de Movimentações ({selectedDate.toLocaleDateString('pt-BR')})</h2>
                     <div className="max-h-[80vh] overflow-y-auto">
                         <table className="w-full">
                             <thead className="border-b-2 dark:border-gray-700 sticky top-0 bg-white dark:bg-gray-900">
                                 <tr>
                                     <th className="p-3 text-left">Hora</th>
                                     <th className="p-3 text-left">Produto (Variação)</th>
                                     <th className="p-3 text-center">Tipo</th>
                                     <th className="p-3 text-center">Quantidade</th>
                                     <th className="p-3 text-left">Usuário</th>
                                     <th className="p-3 text-center">Ações</th>
                                 </tr>
                             </thead>
                             <tbody>
                                 {filteredMovements.length > 0 ? filteredMovements.map(m => {
                                     const product = products.find(p => p.id === m.productId);
                                     const variation = product?.variations.find(v => v.id === m.variationId);
                                     return (
                                         <tr key={m.id} className="border-b dark:border-gray-800">
                                             <td className="p-3">{m.timestamp.toLocaleTimeString('pt-BR')}</td>
                                             <td className="p-3">{product?.name || 'Excluído'} {variation && `(${variation.name})`}</td>
                                             <td className={`p-3 text-center font-semibold ${m.type === 'Entrada' ? 'text-green-500' : 'text-red-500'}`}>{m.type}</td>
                                             <td className="p-3 text-center">{m.quantity}</td>
                                             <td className="p-3 text-left text-xs truncate">{m.userEmail || 'N/A'}</td>
                                             <td className="p-3 text-center">
                                                 <button onClick={() => handleDeleteClick(m)} title="Apagar Lançamento">
                                                     <Trash2 size={18} className="text-red-500 hover:text-red-400"/>
                                                 </button>
                                             </td>
                                         </tr>
                                     );
                                 }) : (
                                     <tr>
                                         <td colSpan="6" className="text-center p-8 text-gray-500">Nenhuma movimentação para esta data.</td>
                                     </tr>
                                 )}
                             </tbody>
                         </table>
                     </div>
                 </div>
            </div>
        </div>
    );
};

const CategoryModal = ({ isOpen, onClose, onCategoryCreated }) => {
    const { addCategory } = useStock();
    const [name, setName] = useState('');
    const modalRef = useRef();
    useClickOutside(modalRef, onClose);

    if (!isOpen) return null;

    const handleSubmit = async (e) => {
        e.preventDefault();
        if (name.trim()) {
            const newId = await addCategory(name.trim());
            if (newId) {
                onCategoryCreated(newId);
                setName('');
                onClose();
            }
        }
    };

    return (
        <div className="fixed inset-0 bg-black bg-opacity-60 flex justify-center items-center z-[60] modal-backdrop">
            <div 
                ref={modalRef} 
                onMouseDown={(e) => e.stopPropagation()}
                className="bg-white dark:bg-gray-900 p-6 rounded-2xl shadow-2xl w-full max-w-sm modal-content"
            >
                <form onSubmit={handleSubmit}>
                    <h2 className="text-xl font-bold mb-4">Criar Nova Categoria</h2>
                    <label htmlFor="category-name" className="block mb-2 text-sm font-medium">Nome da Categoria</label>
                    <input id="category-name" type="text" value={name} onChange={(e) => setName(e.target.value)} className="w-full p-2 rounded-md bg-gray-100 dark:bg-gray-700 mb-4" autoFocus />
                    <div className="flex justify-end gap-4">
                        <button type="button" onClick={onClose} className="px-6 py-2 font-semibold rounded-md bg-gray-200 dark:bg-gray-600 hover:bg-gray-300 dark:hover:bg-gray-500">Cancelar</button>
                        <button type="submit" className="px-6 py-2 font-semibold rounded-md bg-blue-600 text-white hover:bg-blue-700">Criar</button>
                    </div>
                </form>
            </div>
        </div>
    );
};


const ProductModal = ({ isOpen, onClose, productToEdit }) => {
    const { categories, addProduct, updateProduct } = useStock();
    
    const initialProductState = useMemo(() => ({ name: '', categoryId: '', minStock: '', leadTimeInMonths: '', variations: [{ name: '', initialStock: '' }] }), []);
    const [productData, setProductData] = useState(initialProductState);
    const [isCategoryModalOpen, setIsCategoryModalOpen] = useState(false);
    
    const modalRef = useRef();
    useClickOutside(modalRef, onClose);

    useEffect(() => {
        if (isOpen) {
            if (productToEdit) {
                setProductData({
                    id: productToEdit.id, // Manter o ID para edição
                    name: productToEdit.name,
                    categoryId: productToEdit.categoryId,
                    minStock: productToEdit.minStock,
                    leadTimeInMonths: productToEdit.leadTimeInMonths || '',
                    variations: productToEdit.variations.map(v => ({...v}))
                });
            } else {
                setProductData({ ...initialProductState, categoryId: categories[0]?.id || '' });
            }
        }
    }, [isOpen, productToEdit, categories, initialProductState]);

    useEffect(() => {
        if (!productToEdit) return;

        const newLeadTime = parseFloat(productData.leadTimeInMonths);
        const originalLeadTime = productToEdit.leadTimeInMonths;
        const originalMinStock = productToEdit.minStock;

        if (isNaN(newLeadTime) || newLeadTime <= 0 || isNaN(originalLeadTime) || originalLeadTime <= 0 || isNaN(originalMinStock) || originalMinStock <= 0) {
            return;
        }
        
        if (newLeadTime !== originalLeadTime) {
             const impliedConsumptionPerMonth = originalMinStock / originalLeadTime;
             const newMinStock = Math.round(impliedConsumptionPerMonth * newLeadTime);
             
             setProductData(prev => ({ ...prev, minStock: newMinStock.toString() }));
        }
    }, [productData.leadTimeInMonths, productToEdit]);


    if (!isOpen) return null;

    const handleChange = (e) => {
        const { name, value } = e.target;
        setProductData(prev => ({ ...prev, [name]: value }));
    };

    const handleVariationChange = (index, e) => {
        const { name, value } = e.target;
        const variations = [...productData.variations];
        variations[index][name] = value;
        setProductData(prev => ({...prev, variations}));
    };
    
    const addVariation = () => {
        setProductData(prev => ({...prev, variations: [...prev.variations, {name: '', initialStock: ''}]}));
    };
    
    const removeVariation = (index) => {
        if(productData.variations.length <= 1) return;
        const variations = [...productData.variations];
        variations.splice(index, 1);
        setProductData(prev => ({...prev, variations}));
    };

    const handleSubmit = async (e) => {
        e.preventDefault();
        const data = {
            ...productData,
            minStock: parseInt(productData.minStock),
            leadTimeInMonths: parseFloat(productData.leadTimeInMonths) || 0,
            variations: productData.variations.map(v => ({
                ...v,
                initialStock: parseInt(v.initialStock)
            }))
        };
        if (productToEdit) {
            await updateProduct(productToEdit.id, data);
        } else {
            await addProduct(data);
        }
        onClose();
    };

    const handleCategoryCreated = (newCategoryId) => {
      if(newCategoryId) {
        setProductData(prev => ({...prev, categoryId: newCategoryId}));
      }
      setIsCategoryModalOpen(false);
    }

    return (
        <div className="fixed inset-0 bg-black bg-opacity-50 flex justify-center items-center z-50 modal-backdrop p-4">
            <div ref={modalRef} className="bg-white dark:bg-gray-900 p-6 rounded-2xl shadow-2xl w-full max-w-2xl modal-content max-h-[90vh] flex flex-col">
                <form onSubmit={handleSubmit} className="flex flex-col gap-4 flex-grow">
                    <h2 className="text-2xl font-bold mb-2">{productToEdit ? 'Editar Produto' : 'Criar Novo Produto'}</h2>
                    
                    <div className="grid grid-cols-1 md:grid-cols-3 gap-4">
                        <div className="md:col-span-1">
                            <label htmlFor="name">Nome do Produto</label>
                            <input id="name" name="name" type="text" value={productData.name} onChange={handleChange} required className="w-full p-2 rounded-md bg-gray-100 dark:bg-gray-700 mt-1"/>
                        </div>
                         <div>
                            <label htmlFor="leadTimeInMonths">Tempo de Entrega (meses)</label>
                            <input id="leadTimeInMonths" name="leadTimeInMonths" type="number" step="0.5" min="0" value={productData.leadTimeInMonths} onChange={handleChange} required className="w-full p-2 rounded-md bg-gray-100 dark:bg-gray-700 mt-1"/>
                        </div>
                        <div>
                            <label htmlFor="minStock">Estoque Mínimo (Total)</label>
                            <input id="minStock" name="minStock" type="number" min="0" value={productData.minStock} onChange={handleChange} required className="w-full p-2 rounded-md bg-gray-100 dark:bg-gray-700 mt-1"/>
                        </div>
                    </div>
                     <div>
                        <label htmlFor="categoryId">Categoria</label>
                        <div className="flex items-center gap-2">
                            <select id="categoryId" name="categoryId" value={productData.categoryId} onChange={handleChange} required className="w-full p-2 rounded-md bg-gray-100 dark:bg-gray-700 mt-1">
                                {categories.map(c => <option key={c.id} value={c.id}>{c.name}</option>)}
                            </select>
                            <button type="button" onClick={() => setIsCategoryModalOpen(true)} className="p-2 bg-gray-200 dark:bg-gray-600 rounded-md hover:bg-gray-300 dark:hover:bg-gray-500 mt-1"><PlusCircle size={20}/></button>
                        </div>
                    </div>

                    <div className="flex-grow overflow-y-auto pr-2">
                        <h3 className="text-lg font-semibold mt-4 mb-2">Variações do Produto</h3>
                        {productData.variations.map((variation, index) => (
                             <div key={index} className="grid grid-cols-12 gap-2 items-center mb-2 p-2 bg-gray-50 dark:bg-gray-800 rounded-md">
                                 <div className="col-span-6">
                                     <label className="text-xs">Nome da Variação (Ex: Cor, Tamanho)</label>
                                     <input name="name" type="text" value={variation.name} onChange={(e) => handleVariationChange(index, e)} required className="w-full p-2 rounded-md bg-white dark:bg-gray-700"/>
                                 </div>
                                 <div className="col-span-5">
                                     <label className="text-xs">Estoque Inicial</label>
                                     <input name="initialStock" type="number" min="0" value={variation.initialStock} onChange={(e) => handleVariationChange(index, e)} required disabled={!!productToEdit} className="w-full p-2 rounded-md bg-white dark:bg-gray-700 disabled:opacity-50"/>
                                 </div>
                                 <div className="col-span-1">
                                     <label className="text-xs">&nbsp;</label>
                                     <button type="button" onClick={() => removeVariation(index)} disabled={productData.variations.length <= 1} className="p-2 text-red-500 disabled:opacity-30">
                                         <MinusCircle size={20} />
                                     </button>
                                 </div>
                             </div>
                        ))}
                        <button type="button" onClick={addVariation} disabled={!!productToEdit} className="mt-2 text-sm text-blue-600 hover:underline disabled:opacity-50 disabled:cursor-not-allowed">+ Adicionar Variação</button>
                    </div>


                    <div className="flex justify-end gap-4 mt-4 pt-4 border-t dark:border-gray-700">
                        <button type="button" onClick={onClose} className="px-6 py-2 font-semibold rounded-md bg-gray-200 dark:bg-gray-600 hover:bg-gray-300 dark:hover:bg-gray-500">Cancelar</button>
                        <button type="submit" className="px-6 py-2 font-semibold rounded-md bg-blue-600 text-white hover:bg-blue-700">Salvar</button>
                    </div>
                </form>
            </div>
            <CategoryModal isOpen={isCategoryModalOpen} onClose={() => setIsCategoryModalOpen(false)} onCategoryCreated={handleCategoryCreated} />
        </div>
    );
};


const StockProductsPage = ({ setConfirmation }) => {
    const { products, categories, deleteProduct } = useStock();
    const [isModalOpen, setIsModalOpen] = useState(false);
    const [editingProduct, setEditingProduct] = useState(null);
    
    const getCategoryName = (id) => categories.find(c => c.id === id)?.name || 'N/A';
    const getTotalStock = (p) => p.variations.reduce((sum, v) => sum + v.currentStock, 0);

    const handleOpenCreateModal = () => {
        setEditingProduct(null);
        setIsModalOpen(true);
    };
    
    const handleOpenEditModal = (product) => {
        setEditingProduct(product);
        setIsModalOpen(true);
    };

    const handleDeleteClick = (product) => {
        setConfirmation({
            isOpen: true,
            title: `Excluir Produto`,
            message: `Tem certeza que deseja excluir "${product.name}"? O produto será movido para a lixeira.`,
            onConfirm: () => () => deleteProduct(product.id)
        });
    };

    return (
        <div className="p-8">
            <div className="flex justify-between items-center mb-6">
                <h1 className="text-3xl font-bold">Gerenciamento de Produtos</h1>
                <button onClick={handleOpenCreateModal} className="flex items-center gap-2 px-4 py-2 bg-blue-600 text-white rounded-lg hover:bg-blue-700">
                    <PlusCircle size={20}/> Adicionar Novo Produto
                </button>
            </div>
            
            <div className="bg-white dark:bg-gray-900 p-6 rounded-2xl shadow-lg">
                <table className="w-full">
                    <thead className="border-b-2 dark:border-gray-700">
                        <tr>
                            <th className="p-3 text-left">Nome</th>
                            <th className="p-3 text-left">Categoria</th>
                            <th className="p-3 text-center">Estoque Atual</th>
                            <th className="p-3 text-left">Criado por</th>
                            <th className="p-3 text-left">Última Edição</th>
                            <th className="p-3 text-center">Ações</th>
                        </tr>
                    </thead>
                    <tbody>
                        {products.map(p => (
                            <tr key={p.id} className="border-b dark:border-gray-800 hover:bg-gray-50 dark:hover:bg-gray-800/50">
                                <td className="p-3 font-medium">
                                    {p.name}
                                    <div className="text-xs text-gray-500">
                                        {p.variations.map(v => `${v.name}: ${v.currentStock}`).join(' | ')}
                                    </div>
                                </td>
                                <td className="p-3">{getCategoryName(p.categoryId)}</td>
                                <td className="p-3 text-center font-bold">{getTotalStock(p).toLocaleString('pt-BR')}</td>
                                <td className="p-3 text-xs">{p.createdBy?.email || 'N/A'}</td>
                                <td className="p-3 text-xs">{p.lastEditedBy?.email || 'N/A'}</td>
                                <td className="p-3">
                                    <div className="flex gap-2 justify-center">
                                        <button onClick={() => handleOpenEditModal(p)} title="Editar"><Edit size={18} className="text-yellow-500 hover:text-yellow-400"/></button>
                                        <button onClick={() => handleDeleteClick(p)} title="Excluir"><Trash2 size={18} className="text-red-500 hover:text-red-400"/></button>
                                    </div>
                                </td>
                            </tr>
                        ))}
                    </tbody>
                </table>
            </div>

            <ProductModal 
                isOpen={isModalOpen}
                onClose={() => setIsModalOpen(false)}
                productToEdit={editingProduct}
            />
        </div>
    );
};

const StockTrashPage = () => {
    const { deletedProducts, restoreProduct } = useStock();

    return (
        <div className="p-8">
            <h1 className="text-3xl font-bold mb-6">Lixeira de Estoque</h1>
            <div className="bg-white dark:bg-gray-900 p-6 rounded-2xl shadow-lg">
                {deletedProducts.map(p => {
                    return (
                        <div key={p.id} className="flex justify-between items-center p-4 border-b dark:border-gray-800">
                            <div>
                                <p className="font-bold">{p.name}</p>
                                <p className="text-sm text-gray-500">Excluído por: {p.deletedBy?.email || 'Desconhecido'} em: {p.deletedAt ? p.deletedAt.toDate().toLocaleString('pt-BR') : 'Data desconhecida'}</p>
                            </div>
                            <button onClick={() => restoreProduct(p.id)} className="p-2 bg-green-500 text-white rounded-md">Restaurar</button>
                        </div>
                    );
                })}
                {deletedProducts.length === 0 && <p>A lixeira está vazia.</p>}
            </div>
        </div>
    );
};


const StockManagementApp = ({ onNavigateToCrono }) => {
    const [activePage, setActivePage] = useState('dashboard');
    const [confirmation, setConfirmation] = useState({ isOpen: false, title: '', message: '', onConfirm: () => {} });

    const renderPage = () => {
        const props = { setConfirmation };
        switch (activePage) {
            case 'dashboard': return <StockDashboardPage {...props} />;
            case 'movements': return <StockMovementsPage {...props} />;
            case 'products': return <StockProductsPage {...props} />;
            case 'trash': return <StockTrashPage {...props} />;
            default: return <StockDashboardPage {...props} />;
        }
    };

    const handleConfirm = () => {
        if (confirmation.onConfirm) {
            confirmation.onConfirm()();
        }
        setConfirmation({ isOpen: false });
    };

    return (
        <StockProvider>
            <div className="min-h-screen bg-gray-100 dark:bg-black text-gray-800 dark:text-gray-200 font-sans flex flex-col">
                <ConfirmationModal 
                    isOpen={confirmation.isOpen}
                    onClose={() => setConfirmation({ isOpen: false, title: '', message: '', onConfirm: () => {} })}
                    onConfirm={handleConfirm}
                    title={confirmation.title}
                    message={confirmation.message}
                />
                <StockHeader onNavigateToCrono={onNavigateToCrono} />
                <div className="flex flex-grow">
                    <StockSidebar activePage={activePage} setActivePage={setActivePage} />
                    <main className="flex-grow bg-gray-50 dark:bg-gray-800/50">
                        {renderPage()}
                    </main>
                </div>
            </div>
        </StockProvider>
    );
};

// #####################################################################
// #                                                                   #
// #       FIM: GERENCIADOR DE ESTOQUE (AGORA COM FIREBASE)            #
// #                                                                   #
// #####################################################################



// #####################################################################
// #                                                                   #
// #               INÍCIO: COMPONENTES DE MODAIS E AUXILIARES            #
// #                                                                   #
// #####################################################################

const EditEntryModal = ({ isOpen, onClose, entry, onSave, products }) => {
    const [entryData, setEntryData] = useState(null);
    const modalRef = useRef();
    useClickOutside(modalRef, onClose);

    useEffect(() => {
        if (isOpen && entry) {
            setEntryData({
                people: entry.people,
                availableTime: entry.availableTime,
                productions: entry.productionDetails.reduce((acc, detail) => {
                    acc[detail.productId] = detail.produced.toString();
                    return acc;
                }, {}),
            });
        }
    }, [isOpen, entry]);

    if (!isOpen || !entryData) return null;

    const handleProductionChange = (productId, value) => {
        setEntryData(prev => ({
            ...prev,
            productions: {
                ...prev.productions,
                [productId]: value
            }
        }));
    };

    const handleSave = () => {
        const updatedProductions = Object.entries(entryData.productions).map(([productId, produced]) => ({
            productId,
            produced: parseInt(produced, 10) || 0
        }));

        onSave(entry.id, {
            ...entryData,
            productions: updatedProductions
        });
        onClose();
    };

    return (
        <div className="fixed inset-0 bg-black bg-opacity-60 flex justify-center items-center z-40 modal-backdrop">
            <div ref={modalRef} className="bg-white dark:bg-gray-800 p-6 rounded-lg shadow-xl w-full max-w-lg modal-content">
                <h2 className="text-xl font-bold mb-4">Editar Lançamento: {entry.period}</h2>
                <div className="space-y-4">
                    <div className="grid grid-cols-2 gap-4">
                        <div>
                            <label htmlFor="edit-people" className="block text-sm font-medium">Nº Pessoas</label>
                            <input
                                id="edit-people"
                                type="number"
                                value={entryData.people}
                                onChange={(e) => setEntryData({ ...entryData, people: e.target.value })}
                                className="mt-1 w-full p-2 rounded-md bg-gray-100 dark:bg-gray-700"
                            />
                        </div>
                        <div>
                            <label htmlFor="edit-time" className="block text-sm font-medium">Tempo Disp. (min)</label>
                            <input
                                id="edit-time"
                                type="number"
                                value={entryData.availableTime}
                                onChange={(e) => setEntryData({ ...entryData, availableTime: e.target.value })}
                                className="mt-1 w-full p-2 rounded-md bg-gray-100 dark:bg-gray-700"
                            />
                        </div>
                    </div>
                    <div>
                        <h3 className="text-lg font-medium mb-2">Produção</h3>
                        <div className="space-y-2 max-h-48 overflow-y-auto pr-2">
                            {entry.productionDetails.map(detail => {
                                const product = products.find(p => p.id === detail.productId);
                                return (
                                    <div key={detail.productId} className="grid grid-cols-3 items-center gap-2">
                                        <label htmlFor={`edit-prod-${detail.productId}`} className="col-span-2 truncate">
                                            {product ? product.name : 'Produto Desconhecido'}
                                        </label>
                                        <input
                                            id={`edit-prod-${detail.productId}`}
                                            type="number"
                                            value={entryData.productions[detail.productId] || ''}
                                            onChange={(e) => handleProductionChange(detail.productId, e.target.value)}
                                            className="w-full p-2 rounded-md bg-gray-100 dark:bg-gray-700"
                                        />
                                    </div>
                                );
                            })}
                        </div>
                    </div>
                </div>
                <div className="flex justify-end gap-4 mt-6 pt-4 border-t dark:border-gray-700">
                    <button type="button" onClick={onClose} className="px-4 py-2 rounded-md bg-gray-200 dark:bg-gray-600">Cancelar</button>
                    <button type="button" onClick={handleSave} className="px-4 py-2 rounded-md bg-blue-600 text-white">Salvar Alterações</button>
                </div>
            </div>
        </div>
    );
};

const DashboardActionModal = ({ isOpen, onClose, onConfirm, mode, initialName }) => {
    const [name, setName] = useState('');
    const modalRef = useRef();
    useClickOutside(modalRef, onClose);

    useEffect(() => {
        if (isOpen) {
            setName(mode === 'rename' ? initialName : '');
        }
    }, [isOpen, mode, initialName]);

    if (!isOpen) return null;

    const handleSubmit = async (e) => {
        e.preventDefault();
        if (name.trim()) {
            const success = await onConfirm(name.trim());
            if (success) {
                onClose();
            } else {
                alert("Um quadro com este nome já existe.");
            }
        }
    };

    const title = mode === 'create' ? 'Criar Novo Quadro' : 'Renomear Quadro';

    return (
        <div className="fixed inset-0 bg-black bg-opacity-60 flex justify-center items-center z-30 modal-backdrop">
            <div ref={modalRef} className="bg-white dark:bg-gray-800 p-6 rounded-lg shadow-xl w-full max-w-md modal-content">
                <form onSubmit={handleSubmit}>
                    <h2 className="text-xl font-bold mb-4">{title}</h2>
                    <input
                        type="text"
                        value={name}
                        onChange={(e) => setName(e.target.value)}
                        className="w-full p-2 rounded-md bg-gray-100 dark:bg-gray-700 mb-4"
                        placeholder="Nome do quadro"
                        autoFocus
                    />
                    <div className="flex justify-end gap-4">
                        <button type="button" onClick={onClose} className="px-4 py-2 rounded-md bg-gray-200 dark:bg-gray-600">Cancelar</button>
                        <button type="submit" className="px-4 py-2 rounded-md bg-blue-600 text-white">Salvar</button>
                    </div>
                </form>
            </div>
        </div>
    );
};

const ConfirmationModal = ({ isOpen, onClose, onConfirm, title, message }) => {
    const modalRef = useRef();
    useClickOutside(modalRef, onClose);

    if (!isOpen) return null;

    return (
        <div className="fixed inset-0 bg-black bg-opacity-60 flex justify-center items-center z-50 modal-backdrop">
            <div ref={modalRef} className="bg-white dark:bg-gray-800 p-6 rounded-lg shadow-xl w-full max-w-md modal-content">
                <h2 className="text-xl font-bold mb-4">{title || 'Confirmar Ação'}</h2>
                <p className="mb-6">{message || 'Você tem certeza?'}</p>
                <div className="flex justify-end gap-4">
                    <button onClick={onClose} className="px-4 py-2 rounded-md bg-gray-200 dark:bg-gray-600">Cancelar</button>
                    <button onClick={() => { onConfirm(); onClose(); }} className="px-4 py-2 rounded-md bg-red-600 text-white">Confirmar</button>
                </div>
            </div>
        </div>
    );
};

const ObservationModal = ({ isOpen, onClose, entry, onSave }) => {
    const [observation, setObservation] = useState('');
    const modalRef = useRef();
    useClickOutside(modalRef, onClose);

    useEffect(() => {
        if (entry) {
            setObservation(entry.observation || '');
        }
    }, [entry]);

    if (!isOpen) return null;

    const handleSave = () => {
        onSave(entry.id, observation);
        onClose();
    };

    return (
        <div className="fixed inset-0 bg-black bg-opacity-60 flex justify-center items-center z-30 modal-backdrop">
            <div ref={modalRef} className="bg-white dark:bg-gray-800 p-6 rounded-lg shadow-xl w-full max-w-lg modal-content">
                <h2 className="text-xl font-bold mb-4">Observação do Período: {entry?.period}</h2>
                <textarea
                    value={observation}
                    onChange={(e) => setObservation(e.target.value)}
                    rows="5"
                    className="w-full p-2 rounded-md bg-gray-100 dark:bg-gray-700 mb-4"
                    placeholder="Digite suas observações aqui..."
                />
                <div className="flex justify-end gap-4">
                    <button onClick={onClose} className="px-4 py-2 rounded-md bg-gray-200 dark:bg-gray-600">Cancelar</button>
                    <button onClick={handleSave} className="px-4 py-2 rounded-md bg-blue-600 text-white">Salvar</button>
                </div>
            </div>
        </div>
    );
};

const LotObservationModal = ({ isOpen, onClose, lot, onSave }) => {
    const [observation, setObservation] = useState('');
    const modalRef = useRef();
    useClickOutside(modalRef, onClose);

    useEffect(() => {
        if (lot) {
            setObservation(lot.observation || '');
        }
    }, [lot]);

    if (!isOpen) return null;

    const handleSave = () => {
        onSave(lot.id, observation);
        onClose();
    };

    return (
        <div className="fixed inset-0 bg-black bg-opacity-60 flex justify-center items-center z-30 modal-backdrop">
            <div ref={modalRef} className="bg-white dark:bg-gray-800 p-6 rounded-lg shadow-xl w-full max-w-lg modal-content">
                <h2 className="text-xl font-bold mb-4">Observação do Lote: {lot?.productName}</h2>
                <textarea
                    value={observation}
                    onChange={(e) => setObservation(e.target.value)}
                    rows="5"
                    className="w-full p-2 rounded-md bg-gray-100 dark:bg-gray-700 mb-4"
                    placeholder="Digite suas observações aqui..."
                />
                <div className="flex justify-end gap-4">
                    <button onClick={onClose} className="px-4 py-2 rounded-md bg-gray-200 dark:bg-gray-600">Cancelar</button>
                    <button onClick={handleSave} className="px-4 py-2 rounded-md bg-blue-600 text-white">Salvar</button>
                </div>
            </div>
        </div>
    );
};

const PasswordModal = ({ isOpen, onClose, onSuccess, adminConfig }) => {
    const [password, setPassword] = useState('');
    const [error, setError] = useState('');
    const modalRef = useRef();
    useClickOutside(modalRef, onClose);

    useEffect(() => {
        if(isOpen) {
            setPassword('');
            setError('');
        }
    }, [isOpen]);

    if (!isOpen) return null;

    const handleConfirm = async () => {
        setError('');
        const correctPasswordHash = "8c6976e5b5410415bde908bd4dee15dfb167a9c873fc4bb8a81f6f2ab448a918"; // "admin123"
        const inputHash = await sha256Hex(password);

        if (inputHash === correctPasswordHash) {
            if(onSuccess) onSuccess();
            onClose();
        } else {
            setError('Senha incorreta.');
        }
    };

    return (
        <div className="fixed inset-0 bg-black bg-opacity-60 flex justify-center items-center z-30 modal-backdrop">
            <div ref={modalRef} className="bg-white dark:bg-gray-800 p-6 rounded-lg shadow-xl w-full max-w-sm modal-content">
                 <h2 className="text-xl font-bold mb-4">Acesso Restrito</h2>
                 <p className="text-sm mb-4">Por favor, insira a senha de administrador para continuar.</p>
                 <input
                     type="password"
                     value={password}
                     onChange={(e) => setPassword(e.target.value)}
                     className="w-full p-2 rounded-md bg-gray-100 dark:bg-gray-700 mb-2"
                     placeholder="Senha"
                 />
                 {error && <p className="text-red-500 text-sm mb-4">{error}</p>}
                 <div className="flex justify-end gap-4">
                     <button onClick={onClose} className="px-4 py-2 rounded-md bg-gray-200 dark:bg-gray-600">Cancelar</button>
                     <button onClick={handleConfirm} className="px-4 py-2 rounded-md bg-blue-600 text-white">Confirmar</button>
                 </div>
            </div>
        </div>
    );
};

const ReasonModal = ({ isOpen, onClose, onConfirm }) => {
    const [reason, setReason] = useState('');
    const modalRef = useRef();
    useClickOutside(modalRef, onClose);
    
    if (!isOpen) return null;
    
    const handleConfirm = () => {
        onConfirm(reason || 'Nenhum motivo fornecido.');
        setReason('');
        onClose();
    };
    
    return (
        <div className="fixed inset-0 bg-black bg-opacity-60 flex justify-center items-center z-40 modal-backdrop">
            <div ref={modalRef} className="bg-white dark:bg-gray-800 p-6 rounded-lg shadow-xl w-full max-w-md modal-content">
                <h2 className="text-xl font-bold mb-4">Motivo da Exclusão</h2>
                <p className="text-sm text-gray-600 dark:text-gray-300 mb-4">Por favor, forneça um breve motivo para a exclusão deste item. Isso ajuda na rastreabilidade.</p>
                <textarea
                    value={reason}
                    onChange={(e) => setReason(e.target.value)}
                    rows="3"
                    className="w-full p-2 rounded-md bg-gray-100 dark:bg-gray-700 mb-4"
                    placeholder="Ex: Lançamento duplicado, erro de digitação..."
                />
                <div className="flex justify-end gap-4">
                    <button onClick={onClose} className="px-4 py-2 rounded-md bg-gray-200 dark:bg-gray-600">Cancelar</button>
                    <button onClick={handleConfirm} className="px-4 py-2 rounded-md bg-red-600 text-white">Confirmar Exclusão</button>
                </div>
            </div>
        </div>
    );
};
 
const AdminPanelModal = ({ isOpen, onClose, users, roles }) => {
    const modalRef = useRef();
    useClickOutside(modalRef, onClose);
    const [selectedUser, setSelectedUser] = useState(null);
    const [editablePermissions, setEditablePermissions] = useState([]);
    
    useEffect(() => {
        if (isOpen && users.length > 0 && !selectedUser) {
            setSelectedUser(users[0]);
        }
        if (!isOpen) {
            setSelectedUser(null);
        }
    }, [isOpen, users, selectedUser]);
    
    useEffect(() => {
        if (selectedUser) {
            setEditablePermissions(selectedUser.permissions || []);
        }
    }, [selectedUser]);

    if (!isOpen) return null;

    const handlePermissionChange = (permissionKey, isChecked) => {
        setEditablePermissions(prev => {
            const newSet = new Set(prev);
            if (isChecked) {
                newSet.add(permissionKey);
            } else {
                newSet.delete(permissionKey);
            }
            return Array.from(newSet);
        });
    };
    
    const applyRoleTemplate = (roleId) => {
        if (roles[roleId]) {
            setEditablePermissions(roles[roleId].permissions);
        }
    };
    
    const handleSavePermissions = async () => {
        if (!selectedUser) return;
        try {
            const roleRef = doc(db, 'roles', selectedUser.uid);
            await setDoc(roleRef, { permissions: editablePermissions });
            alert(`Permissões do usuário ${selectedUser.email} salvas com sucesso!`);
            onClose();
        } catch (error) {
            console.error("Erro ao salvar permissões:", error);
            alert('Falha ao salvar permissões.');
        }
    };

    return (
        <div className="fixed inset-0 bg-black bg-opacity-60 flex justify-center items-center z-50 p-4 modal-backdrop">
            <div ref={modalRef} className="bg-white dark:bg-gray-900 p-6 rounded-2xl shadow-2xl w-full max-w-6xl h-[90vh] flex flex-col modal-content">
                <div className="flex justify-between items-center mb-4 pb-4 border-b dark:border-gray-700">
                    <h2 className="text-2xl font-bold flex items-center gap-2"><UserCog/> Painel de Administração</h2>
                    <button onClick={onClose} title="Fechar"><XCircle /></button>
                </div>
                <div className="flex-grow flex gap-6 overflow-hidden">
                    <div className="w-1/3 border-r pr-6 dark:border-gray-700 overflow-y-auto">
                        <h3 className="text-lg font-semibold mb-3 sticky top-0 bg-white dark:bg-gray-900 pb-2">Usuários</h3>
                        <div className="space-y-2">
                           {users.map(user => (
                               <button 
                                   key={user.uid} 
                                   onClick={() => setSelectedUser(user)}
                                   className={`w-full text-left p-3 rounded-lg transition-colors ${selectedUser?.uid === user.uid ? 'bg-blue-100 dark:bg-blue-900/50' : 'hover:bg-gray-100 dark:hover:bg-gray-800'}`}
                               >
                                   <p className="font-semibold truncate">{user.email}</p>
                                   <p className="text-xs text-gray-500">{user.permissions.length} permissões</p>
                               </button>
                           ))}
                        </div>
                    </div>
                    <div className="w-2/3 flex-grow overflow-y-auto pr-2">
                       {selectedUser ? (
                           <div>
                               <div className="mb-6">
                                   <h3 className="text-xl font-bold truncate">{selectedUser.email}</h3>
                                   <p className="text-gray-500">Edite as permissões para este usuário.</p>
                               </div>
                               <div className="mb-6">
                                   <label htmlFor="role-template" className="block text-sm font-medium text-gray-700 dark:text-gray-300">Aplicar Modelo</label>
                                   <select 
                                       id="role-template"
                                       onChange={(e) => applyRoleTemplate(e.target.value)}
                                       className="mt-1 block w-full md:w-1/2 p-2 rounded-md bg-gray-100 dark:bg-gray-700"
                                   >
                                       <option value="">Selecione um modelo para começar...</option>
                                       {Object.values(roles).map(role => (
                                           <option key={role.id} value={role.id}>{role.name}</option>
                                       ))}
                                   </select>
                               </div>
                               <div className="space-y-4">
                                     <h4 className="font-semibold">Permissões Individuais</h4>
                                     <div className="grid grid-cols-1 md:grid-cols-2 gap-4">
                                         {Object.entries(ALL_PERMISSIONS).map(([key, description]) => (
                                             <label key={key} className="flex items-center gap-3 p-3 rounded-lg bg-gray-50 dark:bg-gray-800/50 hover:bg-gray-100 dark:hover:bg-gray-800 cursor-pointer">
                                                 <input
                                                     type="checkbox"
                                                     checked={editablePermissions.includes(key)}
                                                     onChange={(e) => handlePermissionChange(key, e.target.checked)}
                                                     className="h-5 w-5 rounded text-blue-600 focus:ring-blue-500"
                                                 />
                                                 <span className="text-sm">{description}</span>
                                             </label>
                                         ))}
                                     </div>
                               </div>
                               <div className="mt-8 pt-4 border-t dark:border-gray-700 flex justify-end">
                                   <button onClick={handleSavePermissions} className="px-6 py-2 rounded-lg bg-blue-600 text-white font-semibold hover:bg-blue-700">
                                       Salvar Permissões
                                   </button>
                               </div>
                           </div>
                       ) : (
                           <div className="flex items-center justify-center h-full text-gray-500">
                               <p>Selecione um usuário na lista para ver e editar suas permissões.</p>
                           </div>
                       )}
                    </div>
                </div>
            </div>
        </div>
    );
};
 
const TvSelectorModal = ({ isOpen, onClose, onSelect, onStartCarousel, dashboards }) => {
    const [carouselSeconds, setCarouselSeconds] = useState(10);
    const [selectedDashboards, setSelectedDashboards] = useState(() => dashboards.map(d => d.id));
    const modalRef = useRef();
    useClickOutside(modalRef, onClose);

    useEffect(() => {
        if (isOpen) {
            setSelectedDashboards(dashboards.map(d => d.id));
        }
    }, [isOpen, dashboards]);

    if (!isOpen) return null;

    const handleToggle = (id) => {
        setSelectedDashboards(prev =>
            prev.includes(id) ? prev.filter(dId => dId !== id) : [...prev, id]
        );
    };

    const handleStart = () => {
        if (selectedDashboards.length > 0) {
            onStartCarousel({
                dashboardIds: selectedDashboards,
                interval: carouselSeconds * 1000,
            });
            onClose();
        }
    };

    return (
        <div className="fixed inset-0 bg-black bg-opacity-50 flex justify-center items-center z-50 modal-backdrop">
            <div ref={modalRef} className="bg-white dark:bg-gray-900 p-8 rounded-2xl shadow-2xl w-full max-w-2xl modal-content">
                <div className="flex justify-between items-center mb-6">
                    <h2 className="text-2xl font-bold flex items-center gap-2">
                        <Monitor size={24} className="text-blue-500" /> Selecionar Modo de Exibição
                    </h2>
                    <button onClick={onClose} title="Fechar"><XCircle size={24} /></button>
                </div>
                <div className="grid grid-cols-1 md:grid-cols-2 gap-8">
                    <div>
                        <h3 className="font-bold text-lg mb-2">Exibição Única</h3>
                        <p className="mb-4 text-gray-600 dark:text-gray-400 text-sm">Escolha um quadro para exibir em tela cheia.</p>
                        <div className="space-y-2 max-h-60 overflow-y-auto pr-2">
                            {dashboards.map(dash => (
                                <button
                                    key={dash.id}
                                    onClick={() => { onSelect(dash.id); onClose(); }}
                                    className="w-full flex items-center justify-between p-3 bg-gray-100 dark:bg-gray-700 rounded-lg hover:bg-blue-100 dark:hover:bg-blue-900/50 transition-colors"
                                >
                                    <span className="font-semibold">{dash.name}</span>
                                    <ArrowRight size={20} className="text-blue-500" />
                                </button>
                            ))}
                        </div>
                    </div>
                    <div className="border-l dark:border-gray-700 pl-8">
                        <h3 className="font-bold text-lg mb-2">Modo Carrossel</h3>
                        <p className="mb-4 text-gray-600 dark:text-gray-400 text-sm">Selecione os quadros e o tempo de exibição.</p>
                        <div className="space-y-2 max-h-48 overflow-y-auto pr-2 mb-4">
                            {dashboards.map(dash => (
                                <label key={dash.id} className="flex items-center gap-3 p-2 rounded-md hover:bg-gray-100 dark:hover:bg-gray-800 cursor-pointer">
                                    <input type="checkbox" checked={selectedDashboards.includes(dash.id)} onChange={() => handleToggle(dash.id)} className="h-5 w-5 rounded text-blue-600 focus:ring-blue-500"/>
                                    <span>{dash.name}</span>
                                </label>
                            ))}
                        </div>
                        <div className="flex items-center gap-4">
                             <div className="flex-grow">
                                <label htmlFor="carousel-time" className="text-sm">Segundos por slide:</label>
                                <input id="carousel-time" type="number" value={carouselSeconds} onChange={e => setCarouselSeconds(Number(e.target.value))} className="w-full p-2 mt-1 rounded-md bg-gray-100 dark:bg-gray-700"/>
                             </div>
                            <button onClick={handleStart} className="self-end h-10 px-4 font-semibold rounded-md bg-green-600 text-white hover:bg-green-700 flex items-center gap-2">
                                <Film size={18} /> Iniciar Carrossel
                            </button>
                        </div>
                    </div>
                </div>
            </div>
        </div>
    );
};

// #####################################################################
// #                                                                   #
// #               FIM: COMPONENTES DE MODAIS E AUXILIARES             #
// #                                                                   #
// #####################################################################



// #####################################################################
// #                                                                   #
// #           INÍCIO: COMPONENTES AUXILIARES DO DASHBOARD             #
// #                                                                   #
// #####################################################################

const StatCard = ({ title, value, unit = '', isEfficiency = false }) => {
    const valueColor = isEfficiency ? (value < 65 ? 'text-red-500' : 'text-green-600') : 'text-gray-800 dark:text-white';
    return (
        <div className="bg-white dark:bg-gray-900 p-6 rounded-2xl shadow-lg">
            <h3 className="text-lg font-medium text-gray-500 dark:text-gray-400">{title}</h3>
            <p className={`text-4xl font-bold ${valueColor} mt-2`}>{value}<span className="text-2xl ml-2">{unit}</span></p>
        </div>
    );
};

const CalendarView = ({ selectedDate, setSelectedDate, currentMonth, setCurrentMonth, calendarView, setCalendarView, allProductionData }) => {
    const handleNavigation = (offset) => {
        if (calendarView === 'day') setCurrentMonth(prev => new Date(prev.getFullYear(), prev.getMonth() + offset, 1));
        else if (calendarView === 'month') setCurrentMonth(prev => new Date(prev.getFullYear() + offset, prev.getMonth(), 1));
        else if (calendarView === 'year') setCurrentMonth(prev => new Date(prev.getFullYear() + offset * 10, prev.getMonth(), 1));
    };
    const handleHeaderClick = () => {
        if (calendarView === 'day') setCalendarView('month');
        if (calendarView === 'month') setCalendarView('year');
    };
    const handleMonthSelect = (monthIndex) => { setCurrentMonth(new Date(currentMonth.getFullYear(), monthIndex, 1)); setCalendarView('day'); };
    const handleYearSelect = (year) => { setCurrentMonth(new Date(year, currentMonth.getMonth(), 1)); setCalendarView('month'); };
    const renderHeader = () => {
        let text = '';
        if (calendarView === 'day') text = currentMonth.toLocaleString('pt-BR', { month: 'long', year: 'numeric' });
        else if (calendarView === 'month') text = currentMonth.getFullYear();
        else { const startYear = Math.floor(currentMonth.getFullYear() / 10) * 10; text = `${startYear} - ${startYear + 9}`; }
        return <button onClick={handleHeaderClick} className="text-xl font-semibold hover:text-blue-500">{text}</button>;
    };
    const renderDayView = () => {
        const startOfMonth = new Date(currentMonth.getFullYear(), currentMonth.getMonth(), 1);
        const startDate = new Date(startOfMonth);
        startDate.setDate(startDate.getDate() - startOfMonth.getDay());
        const days = Array.from({ length: 42 }, (_, i) => { const day = new Date(startDate); day.setDate(day.getDate() + i); return day; });
        return (
            <div className="grid grid-cols-7 gap-2 text-center">
                {['D', 'S', 'T', 'Q', 'Q', 'S', 'S'].map((day, i) => <div key={i} className="font-medium text-gray-500 text-sm">{day}</div>)}
                {days.map((day, i) => {
                    const isSelected = day.toDateString() === selectedDate.toDateString();
                    const isCurrentMonth = day.getMonth() === currentMonth.getMonth();
                    const hasData = !!(allProductionData[day.toISOString().slice(0, 10)] && allProductionData[day.toISOString().slice(0, 10)].length > 0);
                    return (<button key={i} onClick={() => setSelectedDate(day)} className={`p-2 rounded-full text-sm relative ${isCurrentMonth ? '' : 'text-gray-400 dark:text-gray-600'} ${isSelected ? 'bg-blue-600 text-white' : 'hover:bg-gray-100 dark:hover:bg-gray-700'}`}>{day.getDate()}{hasData && <span className="absolute bottom-1 left-1/2 -translate-x-1/2 w-1.5 h-1.5 bg-green-500 rounded-full"></span>}</button>)
                })}
            </div>
        );
    };
    const renderMonthView = () => {
        const months = Array.from({length: 12}, (_, i) => new Date(0, i).toLocaleString('pt-BR', {month: 'short'}));
        return ( <div className="grid grid-cols-4 gap-2 text-center">{months.map((month, i) => (<button key={month} onClick={() => handleMonthSelect(i)} className="p-3 rounded-lg hover:bg-gray-100 dark:hover:bg-gray-700">{month}</button>))}</div> );
    };
    const renderYearView = () => {
        const startYear = Math.floor(currentMonth.getFullYear() / 10) * 10;
        const years = Array.from({ length: 10 }, (_, i) => startYear + i);
        return ( <div className="grid grid-cols-4 gap-2 text-center">{years.map(year => (<button key={year} onClick={() => handleYearSelect(year)} className="p-3 rounded-lg hover:bg-gray-100 dark:hover:bg-gray-700">{year}</button>))}</div> );
    };
    return (
        <div className="bg-white dark:bg-gray-900 p-6 rounded-2xl shadow-lg">
            <div className="flex justify-between items-center mb-4">
                <button onClick={() => handleNavigation(-1)} title="Anterior"><ChevronLeft/></button>
                {renderHeader()}
                <button onClick={() => handleNavigation(1)} title="Próximo"><ChevronRight/></button>
            </div>
            {calendarView === 'day' && renderDayView()}
            {calendarView === 'month' && renderMonthView()}
            {calendarView === 'year' && renderYearView()}
        </div>
    );
};

const TrashItemDisplay = ({ item, products, user, onRestore, canRestore }) => {
    const date = new Date(item.deletedAt).toLocaleString('pt-BR');
    
    const commonHeader = (
      <div className="flex justify-between items-start">
        <div>
            <p className="font-bold text-lg mb-1">{item.itemType === 'product' ? 'PRODUTO DELETADO' : (item.itemType === 'lot' ? 'LOTE DELETADO' : 'LANÇAMENTO DELETADO')}</p>
            <p className="text-sm">Deletado por: <span className="font-semibold">{item.deletedByEmail}</span> em <span className="font-semibold">{date}</span></p>
            <p className="mt-2">Motivo: <span className="italic font-medium">{item.reason || 'Nenhum motivo fornecido.'}</span></p>
        </div>
        {canRestore && <button onClick={() => onRestore(item)} className="p-2 bg-green-500 text-white rounded-md text-sm">Restaurar</button>}
      </div>
    );

    const getStatusText = (status) => {
        switch(status) {
            case 'future': return 'Na Fila';
            case 'ongoing': return 'Em Andamento';
            case 'completed': return 'Concluído';
            case 'completed_missing': return 'Concluído (com Falta)';
            case 'completed_exceeding': return 'Concluído (com Sobra)';
            default: return status;
        }
    };

    if (item.itemType === 'product') {
        const doc = item.originalDoc;
        const lastKnownTime = doc.standardTimeHistory?.[doc.standardTimeHistory.length - 1]?.time || 'N/A';
        return (
            <div className="p-4 bg-red-50 dark:bg-red-900/30 rounded-lg border-2 border-red-500/50">
                {commonHeader}
                <div className="mt-3 p-3 bg-red-100 dark:bg-red-900/80 rounded-md">
                    <p className="font-bold">Detalhes do Produto:</p>
                    <p>Nome/Código: <span className="font-semibold">{doc.name}</span></p>
                    <p>Tempo Padrão (na exclusão): <span className="font-semibold">{lastKnownTime} min</span></p>
                </div>
            </div>
        );
    }

    if (item.itemType === 'lot') {
        const doc = item.originalDoc;
        return (
            <div className="p-4 bg-red-50 dark:bg-red-900/30 rounded-lg border-2 border-red-500/50">
                {commonHeader}
                <div className="mt-3 p-3 bg-red-100 dark:bg-red-900/80 rounded-md">
                    <p className="font-bold">Detalhes do Lote:</p>
                    <p>Produto: <span className="font-semibold">{doc.productName}</span> {doc.customName && `(${doc.customName})`}</p>
                    <p>Lote Sequencial #: <span className="font-semibold">{doc.sequentialId}</span></p>
                    <p>Meta Total: <span className="font-semibold">{doc.target} un.</span></p>
                    <p>Produzido até a Exclusão: <span className="font-semibold">{doc.produced} un.</span></p>
                    <p>Status na Exclusão: <span className="font-semibold">{getStatusText(doc.status)}</span></p>
                </div>
            </div>
        );
    }
    
    if (item.itemType === 'entry') {
        const doc = item.originalDoc;
        const productionList = doc.productionDetails.map(d => {
            const product = products.find(p => p.id === d.productId);
            return `${d.produced} un. (${product?.name || 'Produto Excluído'})`
        }).join(', ');

        return (
             <div className="p-4 bg-red-50 dark:bg-red-900/30 rounded-lg border-2 border-red-500/50">
                {commonHeader}
                <div className="mt-3 p-3 bg-red-100 dark:bg-red-900/80 rounded-md">
                    <p className="font-bold">Detalhes do Lançamento:</p>
                    <p>Período: <span className="font-semibold">{doc.period}</span></p>
                    <p>Pessoas / Tempo: <span className="font-semibold">{doc.people} / {doc.availableTime} min</span></p>
                    <p>Meta Registrada: <span className="font-semibold">{doc.goalDisplay}</span></p>
                    <p>Produção Registrada: <span className="font-semibold">{productionList}</span></p>
                </div>
            </div>
        );
    }

    return null;
};

const LotReport = ({ lots, products }) => {
    const reportData = useMemo(() => {
        const completedLots = lots.filter(l => l.status.startsWith('completed') && l.startDate && l.endDate);
        if (completedLots.length === 0) {
            return { lotDetails: [], overallAverage: 0 };
        }

        let totalPieces = 0;
        let totalDays = 0;

        const lotDetails = completedLots.map(lot => {
            const startDate = new Date(lot.startDate);
            const endDate = new Date(lot.endDate);
            const durationMillis = endDate - startDate;
            const durationDays = Math.max(1, durationMillis / (1000 * 60 * 60 * 24));
            
            const averageDaily = lot.produced > 0 ? (lot.produced / durationDays) : 0;

            totalPieces += lot.produced;
            totalDays += durationDays;

            return {
                ...lot,
                duration: durationDays.toFixed(1),
                averageDaily: averageDaily.toFixed(2),
            };
        });

        const overallAverage = totalDays > 0 ? (totalPieces / totalDays) : 0;

        return { lotDetails, overallAverage: overallAverage.toFixed(2) };
    }, [lots]);

    return (
        <section className="bg-white dark:bg-gray-900 p-6 rounded-2xl shadow-lg">
            <h2 className="text-xl font-semibold mb-4 flex items-center">
                <BarChart className="mr-2 text-blue-500"/> Relatório de Lotes Concluídos
            </h2>
            {reportData.lotDetails.length === 0 ? (
                <p className="text-gray-500 dark:text-gray-400">Nenhum lote concluído para exibir o relatório.</p>
            ) : (
                <>
                <div className="grid grid-cols-1 md:grid-cols-4 gap-4 mb-6">
                    <div className="md:col-span-4 bg-blue-50 dark:bg-blue-900/30 p-4 rounded-lg text-center">
                        <h3 className="font-bold text-lg text-blue-800 dark:text-blue-300">Média Geral de Produção Diária</h3>
                        <p className="text-3xl font-extrabold text-blue-600 dark:text-blue-400">{reportData.overallAverage} <span className="text-lg">peças/dia</span></p>
                    </div>
                </div>

                <div className="overflow-x-auto">
                    <table className="w-full text-left text-sm">
                        <thead className="bg-gray-50 dark:bg-gray-800">
                            <tr>
                                <th className="p-3">Lote</th>
                                <th className="p-3 text-center">Total Produzido</th>
                                <th className="p-3 text-center">Duração (dias)</th>
                                <th className="p-3 text-center">Média Diária (peças)</th>
                            </tr>
                        </thead>
                        <tbody className="divide-y divide-gray-200 dark:divide-gray-600">
                            {reportData.lotDetails.map(lot => (
                                <tr key={lot.id}>
                                    <td className="p-3 font-semibold">{lot.productName}{lot.customName ? ` - ${lot.customName}` : ''} (#{lot.sequentialId})</td>
                                    <td className="p-3 text-center">{lot.produced} / {lot.target}</td>
                                    <td className="p-3 text-center">{lot.duration}</td>
                                    <td className="p-3 text-center font-bold text-green-600 dark:text-green-400">{lot.averageDaily}</td>
                                </tr>
                            ))}
                        </tbody>
                    </table>
                </div>
                </>
            )}
        </section>
    );
};

// #####################################################################
// #                                                                   #
// #           INÍCIO: CRONOANÁLISE DASHBOARD (CÓDIGO PRINCIPAL)         #
// #                                                                   #
// #####################################################################

const CronoanaliseDashboard = ({ onNavigateToStock, user, permissions, startTvMode, dashboards, users, roles, currentDashboardIndex, setCurrentDashboardIndex }) => {
    const { logout } = useAuth();
    const [theme, setTheme] = useState(() => localStorage.getItem('theme') || (window.matchMedia('(prefers-color-scheme: dark)').matches ? 'dark' : 'light'));
    useEffect(() => {
        const root = window.document.documentElement;
        root.classList.toggle('dark', theme === 'dark');
        localStorage.setItem('theme', theme);
    }, [theme]);
    const toggleTheme = () => setTheme(prev => (prev === 'light' ? 'dark' : 'light'));
    
    useEffect(() => { if (currentDashboardIndex >= dashboards.length && dashboards.length > 0) { setCurrentDashboardIndex(dashboards.length - 1); } }, [dashboards, currentDashboardIndex, setCurrentDashboardIndex]);

    const currentDashboard = dashboards[currentDashboardIndex] || null;
    const isTraveteDashboard = currentDashboard?.id === 'travete';
    
    const [products, setProducts] = useState([]);
    const [lots, setLots] = useState([]);
    const [allProductionData, setAllProductionData] = useState({});
    const [trashItems, setTrashItems] = useState([]);
    
    const [selectedDate, setSelectedDate] = useState(new Date());
    const [currentMonth, setCurrentMonth] = useState(new Date());
    const [calendarView, setCalendarView] = useState('day');
    
    const [lotCounter, setLotCounter] = useState(1);
    
    const [lotFilter, setLotFilter] = useState('ongoing');
    const [newLot, setNewLot] = useState({ productId: '', target: '', customName: '' });
    const [editingLotId, setEditingLotId] = useState(null);
    const [editingLotData, setEditingLotData] = useState({ target: '', customName: '' });
    const [newProduct, setNewProduct] = useState({ name: '', standardTime: '' });
    const [traveteProductForm, setTraveteProductForm] = useState({ baseName: '', baseTime: '' });
    const [editingProductId, setEditingProductId] = useState(null);
    const [editingProductData, setEditingProductData] = useState({ name: '', standardTime: '' });
    
    const [newEntry, setNewEntry] = useState({ period: '', people: '', availableTime: 60, productId: '', productions: [] });
    const createDefaultTraveteEmployee = useCallback((employeeId) => ({
        employeeId,
        machineType: employeeId === 1 ? 'Travete 2 Agulhas' : 'Travete 1 Agulha',
        produced: '',
        standardTime: '',
        standardTimeManual: false,
    }), []);
<<<<<<< HEAD
    const [traveteProductForm, setTraveteProductForm] = useState(() => createTraveteDefaultProductForm());
    const resetTraveteProductForm = useCallback(() => {
        setTraveteProductForm(createTraveteDefaultProductForm());
    }, [setTraveteProductForm, createTraveteDefaultProductForm]);
=======
    const [traveteProductFormState, setTraveteProductFormState] = useState(() => createTraveteDefaultProductForm());
    const resetTraveteProductForm = useCallback(() => {
        setTraveteProductFormState(createTraveteDefaultProductForm());
    }, []);
>>>>>>> 4b89a678
    const [traveteEntry, setTraveteEntry] = useState({
        period: '',
        availableTime: 60,
        lotId: '',
        employeeEntries: [createDefaultTraveteEmployee(1), createDefaultTraveteEmployee(2)],
    });
    const traveteMachines = useMemo(() => ['Travete 2 Agulhas', 'Travete 1 Agulha', 'Travete Convencional'], []);
    
    const [goalPreview, setGoalPreview] = useState("0");
    const [predictedLots, setPredictedLots] = useState([]);
    const [modalState, setModalState] = useState({ type: null, data: null });
    const [showUrgent, setShowUrgent] = useState(false);
    const [urgentProduction, setUrgentProduction] = useState({ productId: '', produced: '' });
    const [isNavOpen, setIsNavOpen] = useState(false);
    const navRef = useRef();
    useClickOutside(navRef, () => setIsNavOpen(false));

    const productsForSelectedDate = useMemo(() => {
        const targetDate = new Date(selectedDate);
        targetDate.setHours(23, 59, 59, 999); 

        return products
            .map(p => {
                if (!p.standardTimeHistory || p.standardTimeHistory.length === 0) {
                    return null; 
                }
                const validTimeEntry = p.standardTimeHistory
                    .filter(h => new Date(h.effectiveDate) <= targetDate)
                    .pop();

                if (!validTimeEntry) {
                    return null; 
                }
                return { ...p, standardTime: validTimeEntry.time };
            })
            .filter(Boolean);
    }, [products, selectedDate]);
    
    const traveteComputedEntry = useMemo(() => {
        if (!isTraveteDashboard) {
            return {
                employeeSummaries: [],
                goalDisplay: '0 // 0',
                isValid: false,
                productionDetails: [],
                totalMeta: 0,
                totalProduced: 0,
                sharedLot: null,
                sharedProduct: null,
            };
        }

        const availableTime = parseFloat(traveteEntry.availableTime) || 0;
        const period = traveteEntry.period;
        const sharedLot = traveteEntry.lotId ? lots.find(l => l.id === traveteEntry.lotId) || null : null;
        const sharedProductId = sharedLot?.productId || '';
        const sharedProduct = sharedProductId
            ? (productsForSelectedDate.find(p => p.id === sharedProductId) || null)
            : null;

        const employeeSummaries = traveteEntry.employeeEntries.map((emp) => {
            const produced = parseInt(emp.produced, 10) || 0;
            const manualStandardTime = parseFloat(emp.standardTime);
            const fallbackStandardTime = sharedProduct?.standardTime || 0;
            const standardTimeValue = (!Number.isNaN(manualStandardTime) && manualStandardTime > 0)
                ? manualStandardTime
                : fallbackStandardTime;
            const meta = (standardTimeValue > 0 && availableTime > 0) ? Math.round(availableTime / standardTimeValue) : 0;
            const efficiency = (standardTimeValue > 0 && availableTime > 0 && produced > 0)
                ? parseFloat((((produced * standardTimeValue) / availableTime) * 100).toFixed(2))
                : 0;
            const productionDetails = (sharedLot && produced > 0)
                ? [{ productId: sharedProductId, lotId: sharedLot.id, produced }]
                : [];

            return {
                ...emp,
                lot: sharedLot,
                product: sharedProduct,
                productId: sharedProductId,
                produced,
                meta,
                efficiency,
                productionDetails,
                standardTimeValue,
                valid: Boolean(period && availableTime > 0 && sharedLot && produced > 0 && standardTimeValue > 0),
            };
        });

        const metas = employeeSummaries.map(emp => emp.meta || 0);
        const goalDisplay = metas.length > 0 ? metas.join(' // ') : '0 // 0';
        const isValid = Boolean(
            period &&
            availableTime > 0 &&
            sharedLot &&
            employeeSummaries.length > 0 &&
            employeeSummaries.every(emp => emp.valid)
        );
        const totalMeta = metas.reduce((sum, value) => sum + (value || 0), 0);
        const totalProduced = employeeSummaries.reduce((sum, emp) => sum + (emp.produced || 0), 0);
        const productionDetails = (sharedLot && totalProduced > 0)
            ? [{ productId: sharedProductId, lotId: sharedLot.id, produced: totalProduced }]
            : [];

        return { employeeSummaries, goalDisplay, isValid, productionDetails, totalMeta, totalProduced, sharedLot, sharedProduct };
    }, [isTraveteDashboard, traveteEntry, lots, productsForSelectedDate]);

    const isEntryFormValid = useMemo(() => {
        if (isTraveteDashboard) {
            return traveteComputedEntry.isValid;
        }

        const allFieldsFilled = newEntry.productions.every(p => p !== '' && p !== null);

        const atLeastOneIsPositive = newEntry.productions.some(p => parseInt(p, 10) > 0);

        const hasProduction = allFieldsFilled && atLeastOneIsPositive;

        const hasUrgentProduction = showUrgent && urgentProduction.productId && (parseInt(urgentProduction.produced, 10) || 0) > 0;

        return (
            newEntry.period &&
            (parseFloat(newEntry.people) > 0) &&
            (parseFloat(newEntry.availableTime) > 0) &&
            newEntry.productId &&
            (hasProduction || hasUrgentProduction)
        );
    }, [isTraveteDashboard, traveteComputedEntry, newEntry, showUrgent, urgentProduction]);
    
    useEffect(() => {
        if (!user || !currentDashboard) return;

        const unsubProducts = onSnapshot(query(collection(db, `dashboards/${currentDashboard.id}/products`)), snap => {
            setProducts(snap.docs.map(d => d.data()));
        });
        const unsubLots = onSnapshot(query(collection(db, `dashboards/${currentDashboard.id}/lots`), orderBy("order")), snap => {
            setLots(snap.docs.map(d => d.data()));
        });
        const unsubProdData = onSnapshot(doc(db, `dashboards/${currentDashboard.id}/productionData`, "data"), snap => {
            setAllProductionData(snap.exists() ? snap.data() : {});
        });
        const unsubTrash = onSnapshot(query(collection(db, 'trash')), snap => {
             setTrashItems(snap.docs.map(d => d.data()));
        });

        const clearPreviewOnUnmount = async () => {
            if(currentDashboard?.id) {
                await deleteDoc(doc(db, `dashboards/${currentDashboard.id}/previews/live`));
            }
        };

        return () => {
            unsubProducts();
            unsubLots();
            unsubProdData();
            unsubTrash();
            clearPreviewOnUnmount();
        };

    }, [user, currentDashboard]);
    
    const dateKey = selectedDate.toISOString().slice(0, 10);
    const productionData = useMemo(() => allProductionData[dateKey] || [], [allProductionData, dateKey]);
    
    useEffect(() => { setLotCounter(lots.length > 0 ? Math.max(0, ...lots.map(l => l.sequentialId || 0)) + 1 : 1); }, [lots]);

    useEffect(() => {
        if (!isTraveteDashboard) {
            resetTraveteProductForm();
            setTraveteEntry({
                period: '',
                availableTime: 60,
                lotId: '',
                employeeEntries: [createDefaultTraveteEmployee(1), createDefaultTraveteEmployee(2)],
            });
        }
    }, [isTraveteDashboard, createDefaultTraveteEmployee, resetTraveteProductForm]);

    const closeModal = () => setModalState({ type: null, data: null });
    
    useEffect(() => {
        if (isTraveteDashboard) {
            if (currentDashboard?.id) {
                const previewRef = doc(db, `dashboards/${currentDashboard.id}/previews/live`);
                deleteDoc(previewRef);
            }
            return;
        }

        if (newEntry.period && newEntry.people > 0 && newEntry.availableTime > 0 && newEntry.productId && currentDashboard?.id) {

            const handler = setTimeout(async () => {
                const previewRef = doc(db, `dashboards/${currentDashboard.id}/previews/live`);
                const product = productsForSelectedDate.find(p => p.id === newEntry.productId);

                await setDoc(previewRef, {
                    period: newEntry.period,
                    goalDisplay: goalPreview,
                    productName: product?.name || '',
                    timestamp: Timestamp.now()
                });
            }, 1500);

            return () => {
                clearTimeout(handler);
            };
        } else if (currentDashboard?.id) {
            const previewRef = doc(db, `dashboards/${currentDashboard.id}/previews/live`);
            deleteDoc(previewRef);
        }
    }, [isTraveteDashboard, goalPreview, newEntry, currentDashboard, productsForSelectedDate]);


    const handleAddEntry = useCallback(async (e) => {
        e.preventDefault();
        if (!currentDashboard) return;

        if (isTraveteDashboard) {
            if (!traveteComputedEntry.isValid) return;

            const entryId = Date.now().toString();
            const batch = writeBatch(db);
            const prodDataRef = doc(db, `dashboards/${currentDashboard.id}/productionData`, "data");

            const sharedLot = traveteComputedEntry.sharedLot;
            const sharedProductId = sharedLot?.productId || '';
            const employeeEntries = traveteComputedEntry.employeeSummaries.map(emp => ({
                employeeId: emp.employeeId,
                machineType: emp.machineType,
                lotId: sharedLot?.id || '',
                productId: sharedProductId,
                produced: emp.produced || 0,
                standardTime: emp.standardTimeValue || 0,
            }));

            const newEntryData = {
                id: entryId,
                period: traveteEntry.period,
                people: traveteEntry.employeeEntries.length,
                availableTime: traveteEntry.availableTime,
                goalDisplay: traveteComputedEntry.goalDisplay,
                employeeEntries,
                productionDetails: traveteComputedEntry.productionDetails,
                observation: '',
                createdBy: { uid: user.uid, email: user.email },
            };

            const updatedDayData = [...(allProductionData[dateKey] || []), newEntryData];
            batch.set(prodDataRef, { [dateKey]: updatedDayData }, { merge: true });

            for (const detail of traveteComputedEntry.productionDetails) {
                const lotToUpdate = detail.lotId
                    ? lots.find(l => l.id === detail.lotId)
                    : lots.find(l => l.productId === detail.productId);
                if (lotToUpdate) {
                    const lotRef = doc(db, `dashboards/${currentDashboard.id}/lots`, lotToUpdate.id);
                    const newProduced = (lotToUpdate.produced || 0) + detail.produced;
                    const updatePayload = {
                        produced: newProduced,
                        lastEditedBy: { uid: user.uid, email: user.email },
                        lastEditedAt: Timestamp.now(),
                    };
                    if (lotToUpdate.status === 'future' && newProduced > 0) {
                        updatePayload.status = 'ongoing';
                        updatePayload.startDate = new Date().toISOString();
                    }
                    if (newProduced >= lotToUpdate.target && !lotToUpdate.status.startsWith('completed')) {
                        updatePayload.status = 'completed';
                        updatePayload.endDate = new Date().toISOString();
                    }
                    batch.update(lotRef, updatePayload);
                }
            }

            const previewRef = doc(db, `dashboards/${currentDashboard.id}/previews/live`);
            batch.delete(previewRef);

            await batch.commit();

            setTraveteEntry({
                period: '',
                availableTime: 60,
                lotId: '',
                employeeEntries: [createDefaultTraveteEmployee(1), createDefaultTraveteEmployee(2)],
            });
            return;
        }

        if (!isEntryFormValid) return;

        const productionDetails = [];
        if (showUrgent && urgentProduction.productId && urgentProduction.produced > 0) {
            productionDetails.push({ productId: urgentProduction.productId, produced: parseInt(urgentProduction.produced, 10) });
        }
        predictedLots.filter(p => !p.isUrgent).forEach((lot, index) => {
            const producedAmount = parseInt(newEntry.productions[index], 10) || 0;
            if (lot && producedAmount > 0) {
                productionDetails.push({ productId: lot.productId, produced: producedAmount });
            }
        });

        const newEntryData = {
            id: Date.now().toString(),
            period: newEntry.period,
            people: newEntry.people,
            availableTime: newEntry.availableTime,
            productionDetails,
            observation: '',
            goalDisplay: goalPreview,
            primaryProductId: newEntry.productId,
            createdBy: { uid: user.uid, email: user.email },
        };

        const batch = writeBatch(db);
        const prodDataRef = doc(db, `dashboards/${currentDashboard.id}/productionData`, "data");

        const updatedDayData = [...(allProductionData[dateKey] || []), newEntryData];
        batch.set(prodDataRef, { [dateKey]: updatedDayData }, { merge: true });

        for (const detail of productionDetails) {
            const lotToUpdate = lots.find(l => l.productId === detail.productId);
            if(lotToUpdate){
                const lotRef = doc(db, `dashboards/${currentDashboard.id}/lots`, lotToUpdate.id);
                const newProduced = (lotToUpdate.produced || 0) + detail.produced;
                const updatePayload = {
                    produced: newProduced,
                    lastEditedBy: { uid: user.uid, email: user.email },
                    lastEditedAt: Timestamp.now(),
                };
                if (lotToUpdate.status === 'future' && newProduced > 0) {
                    updatePayload.status = 'ongoing';
                    updatePayload.startDate = new Date().toISOString();
                }
                if (newProduced >= lotToUpdate.target && !lotToUpdate.status.startsWith('completed')) {
                    updatePayload.status = 'completed';
                    updatePayload.endDate = new Date().toISOString();
                }
                batch.update(lotRef, updatePayload);
            }
        }

        const previewRef = doc(db, `dashboards/${currentDashboard.id}/previews/live`);
        batch.delete(previewRef);

        await batch.commit();

        setNewEntry({ period: '', people: '', availableTime: 60, productId: newEntry.productId, productions: [] });
        setUrgentProduction({productId: '', produced: ''});
        setShowUrgent(false);
    }, [currentDashboard, isTraveteDashboard, traveteComputedEntry, traveteEntry, allProductionData, dateKey, lots, user, createDefaultTraveteEmployee, isEntryFormValid, showUrgent, urgentProduction, predictedLots, newEntry, goalPreview]);
    
    
    const handleSaveEntry = async (entryId, updatedData) => {
      const originalEntry = productionData.find(e => e.id === entryId);
      if (!originalEntry) {
          console.error("Lançamento original não encontrado para editar.");
          return;
      }
 
      const batch = writeBatch(db);
      const prodDataRef = doc(db, `dashboards/${currentDashboard.id}/productionData`, "data");
 
      const productionDeltas = new Map();
 
      originalEntry.productionDetails.forEach(detail => {
          productionDeltas.set(detail.productId, (productionDeltas.get(detail.productId) || 0) - detail.produced);
      });
 
      updatedData.productions.forEach(detail => {
          productionDeltas.set(detail.productId, (productionDeltas.get(detail.productId) || 0) + detail.produced);
      });
 
      for (const [productId, delta] of productionDeltas.entries()) {
          if (delta === 0) continue;
 
          const lotToUpdate = lots.find(l => l.productId === productId);
          if (lotToUpdate) {
              const lotRef = doc(db, `dashboards/${currentDashboard.id}/lots`, lotToUpdate.id);
              batch.update(lotRef, {
                  produced: increment(delta),
                  lastEditedBy: { uid: user.uid, email: user.email },
                  lastEditedAt: Timestamp.now(),
              });
          }
      }
      
      const updatedDayData = productionData.map(e => {
          if (e.id === entryId) {
              return {
                  ...e,
                  people: updatedData.people,
                  availableTime: updatedData.availableTime,
                  productionDetails: updatedData.productions,
                  lastEditedBy: { uid: user.uid, email: user.email },
                  lastEditedAt: Timestamp.now(),
              };
          }
          return e;
      });
      
      batch.set(prodDataRef, { [dateKey]: updatedDayData }, { merge: true });
 
      try {
          await batch.commit();
          console.log("Lançamento atualizado com sucesso.");
      } catch (error) {
          console.error("Erro ao salvar lançamento editado:", error);
      }
    };


    const executeSoftDelete = async (reason, itemId, itemType, itemDoc) => {
        try {
            const trashId = Date.now().toString();
            const trashItem = {
                id: trashId,
                originalId: itemId,
                itemType: itemType,
                originalDoc: itemDoc,
                deletedByEmail: user.email,
                deletedAt: new Date().toISOString(),
                reason,
                dashboardId: currentDashboard.id,
            };

            const batch = writeBatch(db);
            batch.set(doc(db, "trash", trashId), trashItem);

            if (itemType === 'lot') {
                batch.delete(doc(db, `dashboards/${currentDashboard.id}/lots`, itemId));
            } else if (itemType === 'product') {
                batch.delete(doc(db, `dashboards/${currentDashboard.id}/products`, itemId));
            } else if (itemType === 'entry') {
                const updatedDayData = productionData.filter(e => e.id !== itemId);
                const updatedProdData = { ...allProductionData, [dateKey]: updatedDayData };
                batch.set(doc(db, `dashboards/${currentDashboard.id}/productionData`, "data"), updatedProdData, { merge: true });
                
                for (const detail of itemDoc.productionDetails) {
                    const lotToUpdate = lots.find(l => l.productId === detail.productId);
                    if(lotToUpdate){
                        const newProduced = Math.max(0, (lotToUpdate.produced || 0) - detail.produced);
                        const newStatus = (lotToUpdate.status.startsWith('completed') && newProduced < lotToUpdate.target) ? 'ongoing' : lotToUpdate.status;
                        batch.update(doc(db, `dashboards/${currentDashboard.id}/lots`, lotToUpdate.id), { produced: newProduced, status: newStatus });
                    }
                }
            }
            await batch.commit();

        } catch (e) { console.error('Erro ao mover item para lixeira:', e); } 
        finally { closeModal(); }
    };

    const handleRestoreItem = async (itemToRestore) => {
      const { itemType, originalDoc, dashboardId, id: trashId } = itemToRestore;
      
      if (dashboardId !== currentDashboard.id) {
          alert("Este item pertence a outro quadro e não pode ser restaurado aqui.");
          return;
      }
      
      const batch = writeBatch(db);
      
      if (itemType === 'product') {
          batch.set(doc(db, `dashboards/${dashboardId}/products`, originalDoc.id), originalDoc);
      } else if (itemType === 'lot') {
          batch.set(doc(db, `dashboards/${dashboardId}/lots`, originalDoc.id), originalDoc);
      } else if (itemType === 'entry') {
          const entryDateKey = new Date(itemToRestore.deletedAt).toISOString().slice(0, 10);
          const dayEntries = allProductionData[entryDateKey] || [];
          const restoredDayEntries = [...dayEntries, originalDoc];
          const updatedProdData = { ...allProductionData, [entryDateKey]: restoredDayEntries };
          batch.set(doc(db, `dashboards/${dashboardId}/productionData`, "data"), updatedProdData, { merge: true });
          
          for (const detail of originalDoc.productionDetails) {
              const lotToUpdate = lots.find(l => l.productId === detail.productId);
               if(lotToUpdate){
                  const newProduced = (lotToUpdate.produced || 0) + detail.produced;
                  const newStatus = (newProduced >= lotToUpdate.target) ? 'completed' : lotToUpdate.status;
                  batch.update(doc(db, `dashboards/${dashboardId}/lots`, lotToUpdate.id), { produced: newProduced, status: newStatus });
              }
          }
      }
      
      batch.delete(doc(db, "trash", trashId));
      await batch.commit();
    };

    const handleDeleteItemFlow = (itemId, itemType) => {
        let itemDoc;
        if (itemType === 'entry') itemDoc = productionData.find(i => i.id === itemId);
        else if (itemType === 'lot') itemDoc = lots.find(i => i.id === itemId);
        else if (itemType === 'product') itemDoc = products.find(i => i.id === itemId);
        if (!itemDoc) return;
        
        const onConfirmReason = (reason) => {
            if(permissions.DELETE_ENTRIES) { 
                executeSoftDelete(reason, itemId, itemType, itemDoc);
            }
        };

        setModalState({ type: 'reason', data: { onConfirm: onConfirmReason } });
    };

    const handleDeleteLot = (lotId) => handleDeleteItemFlow(lotId, 'lot');
    const handleDeleteProduct = (productId) => handleDeleteItemFlow(productId, 'product');
    const handleDeleteEntry = (entryId) => handleDeleteItemFlow(entryId, 'entry');

    const handleAddDashboard = async (name) => {
        if (dashboards.some(d => d.name.toLowerCase() === name.toLowerCase())) return false;
        const newOrder = dashboards.length > 0 ? Math.max(...dashboards.map(d => d.order)) + 1 : 1;
        const id = Date.now().toString();
        await setDoc(doc(db, "dashboards", id), { id, name, order: newOrder });
        return true;
    };
    const handleRenameDashboard = async (id, newName) => {
        if (dashboards.some(d => d.id !== id && d.name.toLowerCase() === newName.toLowerCase())) return false;
        await updateDoc(doc(db, "dashboards", id), { name: newName });
        return true;
    };
    const handleDeleteDashboard = async (id) => {
        if (dashboards.length <= 1) return;
        alert("A exclusão de quadros e seus sub-dados deve ser feita com cuidado, preferencialmente por uma Cloud Function para garantir a limpeza completa. Esta ação apenas removerá o quadro da lista.");
        await deleteDoc(doc(db, "dashboards", id));
    };

    const handleMoveDashboard = async (dashboardId, direction) => {
        const currentIndex = dashboards.findIndex(d => d.id === dashboardId);
        if (currentIndex === -1) return;

        const newIndex = direction === 'up' ? currentIndex - 1 : currentIndex + 1;
        if (newIndex < 0 || newIndex >= dashboards.length) return;

        const currentDash = dashboards[currentIndex];
        const swapDash = dashboards[newIndex];

        const batch = writeBatch(db);
        const currentDashRef = doc(db, "dashboards", currentDash.id);
        const swapDashRef = doc(db, "dashboards", swapDash.id);

        batch.update(currentDashRef, { order: swapDash.order });
        batch.update(swapDashRef, { order: currentDash.order });

        await batch.commit();
    };
    
    const handleSelectTvMode = () => setModalState({ type: 'tvSelector', data: null });
    
    useEffect(() => {
        const validProducts = productsForSelectedDate;
        if (validProducts.length > 0) {
            const isCurrentSelectionValid = validProducts.some(p => p.id === newEntry.productId);
            if (!isCurrentSelectionValid) {
                setNewEntry(prev => ({ ...prev, productId: validProducts[0].id, productions: [] }));
            }
        } else {
             setNewEntry(prev => ({ ...prev, productId: '', productions: [] }));
        }
    }, [newEntry.productId, productsForSelectedDate]);

const calculatePredictions = useCallback(() => {
    if (isTraveteDashboard) {
        return { allPredictions: [], currentGoalPreview: traveteComputedEntry.goalDisplay || '0 // 0' };
    }

    const people = parseFloat(newEntry.people) || 0;
    const availableTime = parseFloat(newEntry.availableTime) || 0;
    let timeConsumedByUrgent = 0;
    let urgentPrediction = null;

    const currentProducts = productsForSelectedDate;

    // calcula tempo consumido pela produção urgente (se houver)
    if (showUrgent && urgentProduction.productId && urgentProduction.produced > 0) {
        const urgentProduct = currentProducts.find(p => p.id === urgentProduction.productId);
        if (urgentProduct && urgentProduct.standardTime > 0) {
            timeConsumedByUrgent = urgentProduct.standardTime * urgentProduction.produced;
            const urgentLot = lots.find(l => l.productId === urgentProduct.id);
            urgentPrediction = { ...(urgentLot || {}), productId: urgentProduct.id, productName: urgentProduct.name, producible: parseInt(urgentProduction.produced, 10), isUrgent: true };
        }
    }

    const totalAvailableMinutes = availableTime * people;
    let timeForNormal = totalAvailableMinutes - timeConsumedByUrgent;
    const normalPredictions = [];

    if (timeForNormal > 0) {
        const activeLots = lots
            .filter(l => l.status === 'ongoing' || l.status === 'future')
            .sort((a, b) => a.order - b.order);

        // 1) Encontrar o primeiro lote incompleto (prioridade real)
        let startIndex = activeLots.findIndex(l => ((l.target || 0) - (l.produced || 0)) > 0);

        // 2) Se não houver lote incompleto, usar fallback para newEntry.productId (como antes)
        if (startIndex === -1 && newEntry.productId) {
            startIndex = activeLots.findIndex(l => l.productId === newEntry.productId);
        }

        // 3) Se encontramos um índice válido, iteramos a partir dele
        if (startIndex !== -1) {
            // opcional: limite de quantos produtos queremos prever (até 10 conforme pediu)
            const MAX_PREDICTIONS = 10;
            for (let i = startIndex; i < activeLots.length && timeForNormal > 0 && normalPredictions.length < MAX_PREDICTIONS; i++) {
                const lot = activeLots[i];
                const productForLot = currentProducts.find(p => p.id === lot.productId);

                if (!productForLot || productForLot.standardTime <= 0) continue;

                const remainingPiecesInLot = Math.max(0, (lot.target || 0) - (lot.produced || 0));
                if (remainingPiecesInLot === 0) continue;

                // Se não há tempo sequer para 1 peça (check rápido), para o cálculo.
                if (timeForNormal < productForLot.standardTime) {
                    break;
                }

                // CÁLCULO PRINCIPAL: usar arredondamento para o inteiro mais próximo (Math.round)
                const producibleFloat = timeForNormal / productForLot.standardTime;
                const roundedProducible = Math.round(producibleFloat); // 79.71 -> 80
                // garantir ao menos 1 (mas já garantimos timeForNormal >= standardTime)
                const producible = Math.min(remainingPiecesInLot, Math.max(0, roundedProducible));

                if (producible <= 0) {
                    // nada a produzir (proteção), sai do loop
                    break;
                }

                normalPredictions.push({ ...lot, producible, productName: productForLot.name });

                // subtrai o tempo "consumido" por essa previsão
                timeForNormal -= producible * productForLot.standardTime;

                // evita loops estranhos: se o tempo ficar <= 0, encerra
                if (timeForNormal <= 0) break;
            }
        } else if (newEntry.productId) {
            // fallback: usuário escolheu produto que não está em activeLots — calcula o que dá para produzir
            const selectedProduct = currentProducts.find(p => p.id === newEntry.productId);
            if (selectedProduct && selectedProduct.standardTime > 0) {
                const producibleFloat = timeForNormal / selectedProduct.standardTime;
                const producible = Math.round(producibleFloat);
                if (producible > 0) {
                    normalPredictions.push({ id: `nolot-${selectedProduct.id}`, productId: selectedProduct.id, productName: selectedProduct.name, producible });
                }
            }
        }
    }

    const allPredictions = urgentPrediction ? [urgentPrediction, ...normalPredictions] : normalPredictions;
    return { allPredictions, currentGoalPreview: allPredictions.map(p => p.producible || 0).join(' / ') || '0' };
}, [isTraveteDashboard, traveteComputedEntry.goalDisplay, newEntry.people, newEntry.availableTime, newEntry.productId, productsForSelectedDate, lots, urgentProduction, showUrgent]);

  
    useEffect(() => {
        if (isTraveteDashboard) {
            setPredictedLots([]);
            setGoalPreview(traveteComputedEntry.goalDisplay || '0 // 0');
            return;
        }

        const { allPredictions, currentGoalPreview } = calculatePredictions();
        setPredictedLots(allPredictions);
        setGoalPreview(currentGoalPreview);

        const expectedCount = allPredictions.filter(p => !p.isUrgent).length;
        if (newEntry.productions.length !== expectedCount) {
            setNewEntry(prev => ({ ...prev, productions: Array(expectedCount).fill('') }));
        }
    }, [isTraveteDashboard, traveteComputedEntry.goalDisplay, calculatePredictions, newEntry.productions.length]);

    const productMapForSelectedDate = useMemo(() => 
        new Map(productsForSelectedDate.map(p => [p.id, p])), 
    [productsForSelectedDate]);
    
    const processedData = useMemo(() => {
        if (isTraveteDashboard || !productionData || productionData.length === 0) return [];
        let cumulativeProduction = 0, cumulativeGoal = 0, cumulativeEfficiencySum = 0;
        return [...productionData].sort((a, b) => (a.period || "").localeCompare(b.period || "")).map((item, index) => {
            let totalTimeValue = 0, totalProducedInPeriod = 0;
            const producedForDisplay = (item.productionDetails || []).map(d => `${d.produced || 0}`).join(' / ');
            (item.productionDetails || []).forEach(detail => {
                const product = productMapForSelectedDate.get(detail.productId);
                if (product?.standardTime) { totalTimeValue += (detail.produced || 0) * product.standardTime; totalProducedInPeriod += (detail.produced || 0); }
            });
            const totalAvailableTime = (item.people || 0) * (item.availableTime || 0);
            const efficiency = totalAvailableTime > 0 ? parseFloat(((totalTimeValue / totalAvailableTime) * 100).toFixed(2)) : 0;
            const numericGoal = (item.goalDisplay || "0").split(' / ').reduce((acc, val) => acc + (parseInt(val.trim(), 10) || 0), 0);
            cumulativeProduction += totalProducedInPeriod;
            cumulativeGoal += numericGoal;
            cumulativeEfficiencySum += efficiency;
            const cumulativeEfficiency = parseFloat((cumulativeEfficiencySum / (index + 1)).toFixed(2));
            return { ...item, produced: totalProducedInPeriod, goal: numericGoal, producedForDisplay, efficiency, cumulativeProduction, cumulativeGoal, cumulativeEfficiency };
        });
    }, [isTraveteDashboard, productionData, productMapForSelectedDate]);

    const traveteProcessedData = useMemo(() => {
        if (!isTraveteDashboard || !productionData || productionData.length === 0) return [];
        let cumulativeMeta = [];
        let cumulativeProduction = [];
        let cumulativeEfficiencySum = [];
        let cumulativeEntryCounts = [];

        return [...productionData]
            .sort((a, b) => (a.period || "").localeCompare(b.period || ""))
            .map((entry, entryIndex) => {
                const employees = (entry.employeeEntries || []).map((emp, empIndex) => {
                    const producedFromDetails = (emp.productionDetails || []).reduce((sum, detail) => sum + (detail.produced || 0), 0);
                    const producedValue = emp.produced !== undefined ? parseInt(emp.produced, 10) || 0 : producedFromDetails;
                    const productId = emp.productId || (emp.productionDetails || [])[0]?.productId;
                    const product = productMapForSelectedDate.get(productId);
                    const parsedStandardTime = parseFloat(emp.standardTime);
                    const standardTime = (!Number.isNaN(parsedStandardTime) && parsedStandardTime > 0)
                        ? parsedStandardTime
                        : (product?.standardTime || 0);
                    const availableTime = entry.availableTime || 0;
                    const meta = (standardTime > 0 && availableTime > 0) ? Math.round(availableTime / standardTime) : 0;
                    const efficiency = (standardTime > 0 && availableTime > 0 && producedValue > 0)
                        ? parseFloat((((producedValue * standardTime) / availableTime) * 100).toFixed(2))
                        : 0;

                    cumulativeMeta[empIndex] = (cumulativeMeta[empIndex] || 0) + meta;
                    cumulativeProduction[empIndex] = (cumulativeProduction[empIndex] || 0) + producedValue;
                    cumulativeEfficiencySum[empIndex] = (cumulativeEfficiencySum[empIndex] || 0) + efficiency;
                    cumulativeEntryCounts[empIndex] = (cumulativeEntryCounts[empIndex] || 0) + 1;
                    const entriesCount = cumulativeEntryCounts[empIndex] || 1;
                    const cumulativeEfficiency = parseFloat(((cumulativeEfficiencySum[empIndex] || 0) / entriesCount).toFixed(2));

                    return {
                        ...emp,
                        produced: producedValue,
                        meta,
                        efficiency,
                        standardTime,
                        cumulativeMeta: cumulativeMeta[empIndex] || 0,
                        cumulativeProduced: cumulativeProduction[empIndex] || 0,
                        cumulativeEfficiency,
                        productName: product?.name || '',
                    };
                });

                return {
                    ...entry,
                    employees,
                };
            });
    }, [isTraveteDashboard, productionData, productMapForSelectedDate]);

    const summary = useMemo(() => {
        if (isTraveteDashboard) {
            if (traveteProcessedData.length === 0) {
                return { totalProduced: 0, totalGoal: 0, lastHourEfficiency: 0, averageEfficiency: 0 };
            }
            const lastEntry = traveteProcessedData[traveteProcessedData.length - 1];
            const employees = lastEntry.employees || [];
            const totalProduced = employees.reduce((sum, emp) => sum + (emp.cumulativeProduced || 0), 0);
            const totalGoal = employees.reduce((sum, emp) => sum + (emp.cumulativeMeta || 0), 0);
            const lastHourEfficiency = employees.length > 0
                ? parseFloat((employees.reduce((sum, emp) => sum + (emp.efficiency || 0), 0) / employees.length).toFixed(2))
                : 0;
            const averageEfficiency = employees.length > 0
                ? parseFloat((employees.reduce((sum, emp) => sum + (emp.cumulativeEfficiency || 0), 0) / employees.length).toFixed(2))
                : 0;
            return { totalProduced, totalGoal, lastHourEfficiency, averageEfficiency };
        }

        if (processedData.length === 0) return { totalProduced: 0, totalGoal: 0, lastHourEfficiency: 0, averageEfficiency: 0 };
        const lastEntry = processedData.slice(-1)[0];
        return { totalProduced: lastEntry.cumulativeProduction, totalGoal: lastEntry.cumulativeGoal, lastHourEfficiency: lastEntry.efficiency, averageEfficiency: lastEntry.cumulativeEfficiency };
    }, [isTraveteDashboard, processedData, traveteProcessedData]);

    const monthlySummary = useMemo(() => {
        if (isTraveteDashboard) {
            const year = currentMonth.getFullYear();
            const month = currentMonth.getMonth();
            let totalMonthlyProduction = 0;
            let totalMonthlyGoal = 0;
            let totalDailyEfficiency = 0;
            let productiveDaysCount = 0;

            Object.keys(allProductionData).forEach(dateStr => {
                try {
                    const date = new Date(dateStr + "T00:00:00");
                    if (date.getFullYear() !== year || date.getMonth() !== month) return;

                    const productsForDateMap = new Map(products
                        .map(p => {
                            const validTimeEntry = p.standardTimeHistory?.filter(h => new Date(h.effectiveDate) <= date).pop();
                            if (!validTimeEntry) return null;
                            return [p.id, { ...p, standardTime: validTimeEntry.time }];
                        })
                        .filter(Boolean));

                    const dayData = allProductionData[dateStr];
                    if (!dayData || dayData.length === 0) return;

                    let dayMetaPerEmployee = [];
                    let dayProductionPerEmployee = [];
                    let dayEfficiencyPerEmployee = [];

                    dayData.forEach(entry => {
                        (entry.employeeEntries || []).forEach((emp, index) => {
                            const producedFromDetails = (emp.productionDetails || []).reduce((sum, detail) => sum + (detail.produced || 0), 0);
                            const produced = emp.produced !== undefined ? parseInt(emp.produced, 10) || 0 : producedFromDetails;
                            const productId = emp.productId || (emp.productionDetails || [])[0]?.productId;
                            const product = productsForDateMap.get(productId);
                            const standardTime = product?.standardTime || 0;
                            const availableTime = entry.availableTime || 0;
                            const meta = (standardTime > 0 && availableTime > 0) ? Math.round(availableTime / standardTime) : 0;
                            const efficiency = (standardTime > 0 && availableTime > 0 && produced > 0)
                                ? (produced * standardTime) / availableTime * 100
                                : 0;

                            dayMetaPerEmployee[index] = (dayMetaPerEmployee[index] || 0) + meta;
                            dayProductionPerEmployee[index] = (dayProductionPerEmployee[index] || 0) + produced;
                            dayEfficiencyPerEmployee[index] = (dayEfficiencyPerEmployee[index] || 0) + efficiency;
                        });
                    });

                    const employeesCount = Math.max(dayMetaPerEmployee.length, dayEfficiencyPerEmployee.length);
                    if (employeesCount > 0) {
                        productiveDaysCount++;
                        totalMonthlyGoal += dayMetaPerEmployee.reduce((sum, value) => sum + (value || 0), 0);
                        totalMonthlyProduction += dayProductionPerEmployee.reduce((sum, value) => sum + (value || 0), 0);
                        const dailyAverageEfficiency = dayEfficiencyPerEmployee.reduce((sum, value) => sum + (value || 0), 0) /
                            (employeesCount * (dayData.length || 1));
                        totalDailyEfficiency += dailyAverageEfficiency || 0;
                    }
                } catch (e) {
                    console.error("Data inválida no sumário mensal:", dateStr);
                }
            });

            const averageMonthlyEfficiency = productiveDaysCount > 0
                ? parseFloat((totalDailyEfficiency / productiveDaysCount).toFixed(2))
                : 0;

            return { totalProduction: totalMonthlyProduction, totalGoal: totalMonthlyGoal, averageEfficiency: averageMonthlyEfficiency };
        }

        const year = currentMonth.getFullYear();
        const month = currentMonth.getMonth();
        let totalMonthlyProduction = 0, totalMonthlyGoal = 0, totalDailyAverageEfficiencies = 0, productiveDaysCount = 0;
        Object.keys(allProductionData).forEach(dateStr => {
            try {
                const date = new Date(dateStr + "T00:00:00");
                const productsForDateMap = new Map(products
                    .map(p => {
                        const validTimeEntry = p.standardTimeHistory?.filter(h => new Date(h.effectiveDate) <= date).pop();
                        if (!validTimeEntry) return null;
                        return [p.id, { ...p, standardTime: validTimeEntry.time }];
                    })
                    .filter(Boolean));


                if(date.getFullYear() === year && date.getMonth() === month) {
                    const dayData = allProductionData[dateStr];
                    if (dayData && dayData.length > 0) {
                        productiveDaysCount++;
                        let dailyProduction = 0, dailyGoal = 0, dailyEfficiencySum = 0;
                        dayData.forEach(item => {
                            let periodProduction = 0, totalTimeValue = 0;
                            (item.productionDetails || []).forEach(detail => {
                                periodProduction += (detail.produced || 0);
                                const product = productsForDateMap.get(detail.productId);
                                if (product?.standardTime) totalTimeValue += (detail.produced || 0) * product.standardTime;
                            });
                            if (item.goalDisplay) dailyGoal += item.goalDisplay.split(' / ').reduce((acc, val) => acc + (parseInt(val.trim(), 10) || 0), 0);
                            dailyProduction += periodProduction;
                            const totalAvailableTime = (item.people || 0) * (item.availableTime || 0);
                            dailyEfficiencySum += totalAvailableTime > 0 ? (totalTimeValue / totalAvailableTime) * 100 : 0;
                        });
                        totalDailyAverageEfficiencies += dayData.length > 0 ? dailyEfficiencySum / dayData.length : 0;
                        totalMonthlyProduction += dailyProduction;
                        totalMonthlyGoal += dailyGoal;
                    }
                }
            } catch(e) { console.error("Data inválida no sumário mensal:", dateStr); }
        });
        const averageMonthlyEfficiency = productiveDaysCount > 0 ? parseFloat((totalDailyAverageEfficiencies / productiveDaysCount).toFixed(2)) : 0;
        return { totalProduction: totalMonthlyProduction, totalGoal: totalMonthlyGoal, averageEfficiency: averageMonthlyEfficiency };
    }, [isTraveteDashboard, allProductionData, currentMonth, products]);

    const traveteGroupedProducts = useMemo(() => {
        if (!isTraveteDashboard) return [];
        const groups = new Map();

        products.forEach(product => {
            const baseId = product.baseProductId || product.baseProductName || product.id;
            const baseName = product.baseProductName || product.name.replace(/\s-\s.*$/, '');
            if (!groups.has(baseId)) {
                groups.set(baseId, { baseId, baseName, variations: [] });
            }
            groups.get(baseId).variations.push(product);
        });

        return Array.from(groups.values()).map(group => ({
            ...group,
            variations: group.variations.sort((a, b) => (a.variationMultiplier || 0) - (b.variationMultiplier || 0)),
        })).sort((a, b) => a.baseName.localeCompare(b.baseName));
    }, [isTraveteDashboard, products]);

    const traveteLotOptions = useMemo(() => {
        if (!isTraveteDashboard) return [];
        return lots
            .filter(lot => lot.status !== 'completed')
            .slice()
            .sort((a, b) => (a.order || 0) - (b.order || 0));
    }, [isTraveteDashboard, lots]);

    const traveteSelectedLot = useMemo(() => {
        if (!isTraveteDashboard || !traveteEntry.lotId) return null;
        return lots.find(l => l.id === traveteEntry.lotId) || null;
    }, [isTraveteDashboard, lots, traveteEntry.lotId]);

    const availablePeriods = useMemo(() => FIXED_PERIODS.filter(p => !productionData.some(e => e.period === p)), [productionData]);
    const filteredLots = useMemo(() => [...lots].filter(l => lotFilter === 'ongoing' ? (l.status === 'ongoing' || l.status === 'future') : l.status.startsWith('completed')), [lots, lotFilter]);


    const handleInputChange = (e) => { const { name, value } = e.target; setNewEntry(prev => ({ ...prev, [name]: value, ...(name === 'productId' && { productions: [] }) })); };
    const handleUrgentChange = (e) => setUrgentProduction(prev => ({...prev, [e.target.name]: e.target.value}));
    const handleProductionChange = (index, value) => { const newProductions = [...newEntry.productions]; newProductions[index] = value; setNewEntry(prev => ({ ...prev, productions: newProductions })); };
    const handleTraveteBaseTimeChange = (value) => {
<<<<<<< HEAD
        setTraveteProductForm(prev => {
=======
        setTraveteProductFormState(prev => {
>>>>>>> 4b89a678
            const numericValue = parseFloat(value);
            const isValid = !Number.isNaN(numericValue) && numericValue > 0;
            const nextState = { ...prev, baseTime: value };
            if (!prev.oneNeedleManual) {
                nextState.oneNeedleTime = isValid ? (numericValue * 2).toFixed(2) : '';
            }
            if (!prev.conventionalManual) {
                nextState.conventionalTime = isValid ? (numericValue * 3).toFixed(2) : '';
            }
            return nextState;
        });
    };
    const handleTraveteVariationToggle = (field, checked) => {
<<<<<<< HEAD
        setTraveteProductForm(prev => {
=======
        setTraveteProductFormState(prev => {
>>>>>>> 4b89a678
            const nextState = { ...prev, [field]: checked };
            if (checked) {
                if (field === 'createOneNeedle' && !prev.oneNeedleManual && !prev.oneNeedleTime) {
                    const numericValue = parseFloat(prev.baseTime);
                    nextState.oneNeedleTime = (!Number.isNaN(numericValue) && numericValue > 0) ? (numericValue * 2).toFixed(2) : '';
                }
                if (field === 'createConventional' && !prev.conventionalManual && !prev.conventionalTime) {
                    const numericValue = parseFloat(prev.baseTime);
                    nextState.conventionalTime = (!Number.isNaN(numericValue) && numericValue > 0) ? (numericValue * 3).toFixed(2) : '';
                }
            }
            return nextState;
        });
    };
    const handleTraveteVariationTimeChange = (field, value) => {
        const manualField = field === 'oneNeedleTime' ? 'oneNeedleManual' : 'conventionalManual';
<<<<<<< HEAD
        setTraveteProductForm(prev => ({
=======
        setTraveteProductFormState(prev => ({
>>>>>>> 4b89a678
            ...prev,
            [field]: value,
            [manualField]: value !== '',
        }));
    };
    const handleTraveteVariationTimeBlur = (field) => {
        const manualField = field === 'oneNeedleTime' ? 'oneNeedleManual' : 'conventionalManual';
        const multiplier = field === 'oneNeedleTime' ? 2 : 3;
<<<<<<< HEAD
        setTraveteProductForm(prev => {
=======
        setTraveteProductFormState(prev => {
>>>>>>> 4b89a678
            if (prev[field]) {
                return prev;
            }
            const numericValue = parseFloat(prev.baseTime);
            const isValid = !Number.isNaN(numericValue) && numericValue > 0;
            return {
                ...prev,
                [manualField]: false,
                [field]: isValid ? (numericValue * multiplier).toFixed(2) : '',
            };
        });
    };
    const handleTraveteFieldChange = (field, value) => {
        if (field === 'lotId') {
            const lot = lots.find(l => l.id === value) || null;
            const product = lot ? productsForSelectedDate.find(p => p.id === lot.productId) || null : null;
            const derivedTime = product?.standardTime ? product.standardTime.toString() : '';
            setTraveteEntry(prev => ({
                ...prev,
                lotId: value,
                employeeEntries: prev.employeeEntries.map(emp => (
                    emp.standardTimeManual
                        ? emp
                        : { ...emp, standardTime: derivedTime }
                )),
            }));
            return;
        }

        setTraveteEntry(prev => ({ ...prev, [field]: value }));
    };
    const handleTraveteEmployeeChange = (index, field, value) => {
        setTraveteEntry(prev => ({
            ...prev,
            employeeEntries: prev.employeeEntries.map((emp, empIndex) => {
                if (empIndex !== index) return emp;
                const updated = { ...emp };

                switch (field) {
                    case 'machineType': {
                        updated.machineType = value;
                        if (!emp.standardTimeManual) {
                            updated.standardTime = '';
                            updated.standardTimeManual = false;
                        }
                        break;
                    }
                    case 'produced': {
                        updated.produced = value;
                        break;
                    }
                    case 'standardTime': {
                        updated.standardTime = value;
                        updated.standardTimeManual = value !== '';
                        break;
                    }
                    default: {
                        updated[field] = value;
                    }
                }
                return updated;
            }),
        }));
    };
    const handleTraveteStandardTimeBlur = (index) => {
        setTraveteEntry(prev => {
            const lot = prev.lotId ? lots.find(l => l.id === prev.lotId) || null : null;
            const product = lot ? productsForSelectedDate.find(p => p.id === lot.productId) || null : null;
            const derivedTime = product?.standardTime ? product.standardTime.toString() : '';
            return {
                ...prev,
                employeeEntries: prev.employeeEntries.map((emp, empIndex) => {
                    if (empIndex !== index) return emp;
                    if (emp.standardTime) return emp;
                    return {
                        ...emp,
                        standardTime: derivedTime,
                        standardTimeManual: false,
                    };
                }),
            };
        });
    };
    
    const handleAddProduct = async (e) => {
        e.preventDefault();
        if (!currentDashboard) return;

        if (isTraveteDashboard) {
<<<<<<< HEAD
            const trimmedName = traveteProductForm.baseName.trim();
=======
            const trimmedName = traveteProductFormState.baseName.trim();
>>>>>>> 4b89a678
            if (!trimmedName) return;

            const variationConfigs = [
                { key: 'createTwoNeedle', suffix: '2 Agulhas', machineType: 'Travete 2 Agulhas', timeField: 'baseTime', defaultMultiplier: 1 },
                { key: 'createOneNeedle', suffix: '1 Agulha', machineType: 'Travete 1 Agulha', timeField: 'oneNeedleTime', defaultMultiplier: 2 },
                { key: 'createConventional', suffix: 'Convencional', machineType: 'Travete Convencional', timeField: 'conventionalTime', defaultMultiplier: 3 },
            ];

<<<<<<< HEAD
            const baseTimeNumeric = parseFloat(traveteProductForm.baseTime);
            let hasInvalid = false;
            const variationsToCreate = variationConfigs.reduce((acc, config) => {
                if (!traveteProductForm[config.key]) {
                    return acc;
                }
                const rawTime = traveteProductForm[config.timeField];
=======
            const baseTimeNumeric = parseFloat(traveteProductFormState.baseTime);
            let hasInvalid = false;
            const variationsToCreate = variationConfigs.reduce((acc, config) => {
                if (!traveteProductFormState[config.key]) {
                    return acc;
                }
                const rawTime = traveteProductFormState[config.timeField];
>>>>>>> 4b89a678
                const parsedTime = parseFloat(rawTime);
                if (Number.isNaN(parsedTime) || parsedTime <= 0) {
                    hasInvalid = true;
                    return acc;
                }
                acc.push({
                    suffix: config.suffix,
                    machineType: config.machineType,
                    timeValue: parseFloat(parsedTime.toFixed(2)),
                    defaultMultiplier: config.defaultMultiplier,
                });
                return acc;
            }, []);

            if (hasInvalid || variationsToCreate.length === 0) return;

            const baseId = generateId('traveteBase');
            const creationIso = new Date().toISOString();
            const batch = writeBatch(db);

            variationsToCreate.forEach((variation) => {
                const id = `${baseId}_${variation.suffix.replace(/\s+/g, '').toLowerCase()}`;
                const referenceBase = (!Number.isNaN(baseTimeNumeric) && baseTimeNumeric > 0) ? baseTimeNumeric : null;
                const multiplier = referenceBase
                    ? parseFloat((variation.timeValue / referenceBase).toFixed(4))
                    : variation.defaultMultiplier;
                const productData = {
                    id,
                    name: `${trimmedName} - ${variation.suffix}`,
                    baseProductId: baseId,
                    baseProductName: trimmedName,
                    machineType: variation.machineType,
                    variationMultiplier: multiplier,
                    standardTimeHistory: [{
                        time: variation.timeValue,
                        effectiveDate: creationIso,
                        changedBy: { uid: user.uid, email: user.email },
                    }],
                    createdBy: { uid: user.uid, email: user.email },
                };
                batch.set(doc(db, `dashboards/${currentDashboard.id}/products`, id), productData);
            });

            await batch.commit();
            resetTraveteProductForm();
            return;
        }

        if (!newProduct.name || !newProduct.standardTime) return;
        const id = Date.now().toString();
        const newProductData = {
            id,
            name: newProduct.name,
            standardTimeHistory: [{
                time: parseFloat(newProduct.standardTime),
                effectiveDate: new Date().toISOString(),
                changedBy: { uid: user.uid, email: user.email },
            }],
            createdBy: { uid: user.uid, email: user.email },
        };
        await setDoc(doc(db, `dashboards/${currentDashboard.id}/products`, id), newProductData);
        setNewProduct({ name: '', standardTime: '' });
    };

    const handleStartEditProduct = (p) => { 
        setEditingProductId(p.id); 
        const currentTime = p.standardTimeHistory[p.standardTimeHistory.length - 1].time;
        setEditingProductData({ name: p.name, standardTime: currentTime }); 
    };

    const handleSaveProduct = async (id) => { 
        if (!editingProductData.name || !editingProductData.standardTime || !currentDashboard) return;
        
        const productDoc = products.find(p => p.id === id);
        if(!productDoc) return;
        
        const latestTime = productDoc.standardTimeHistory[productDoc.standardTimeHistory.length - 1].time;
        const newTime = parseFloat(editingProductData.standardTime);
        const newHistory = [...productDoc.standardTimeHistory];

        if (latestTime !== newTime) {
            newHistory.push({
                time: newTime,
                effectiveDate: new Date().toISOString(),
                changedBy: { uid: user.uid, email: user.email },
            });
        }
        
        await updateDoc(doc(db, `dashboards/${currentDashboard.id}/products`, id), {
            name: editingProductData.name,
            standardTimeHistory: newHistory,
            lastEditedBy: { uid: user.uid, email: user.email },
        });
        
        setEditingProductId(null); 
    };

    const handleSaveObservation = async (entryId, observation) => {
        const updatedDayData = productionData.map(e => e.id === entryId ? { ...e, observation } : e);
        await updateDoc(doc(db, `dashboards/${currentDashboard.id}/productionData`, "data"), { 
            [dateKey]: updatedDayData,
        });
    };
    const handleSaveLotObservation = async (lotId, observation) => {
        await updateDoc(doc(db, `dashboards/${currentDashboard.id}/lots`, lotId), { 
            observation,
            lastEditedBy: { uid: user.uid, email: user.email },
            lastEditedAt: Timestamp.now(),
        });
    };
    const handleAddLot = async (e) => {
        e.preventDefault();
        if (!newLot.productId || !newLot.target || !currentDashboard) return;
        const product = products.find(p => p.id === newLot.productId);
        if (!product) return;
        const id = Date.now().toString();
        const newLotData = {
            id,
            sequentialId: lotCounter,
            ...newLot,
            productId: product.id,
            productName: product.name,
            target: parseInt(newLot.target, 10),
            produced: 0,
            status: 'future',
            order: Date.now(),
            observation: '',
            startDate: null,
            endDate: null,
            createdBy: { uid: user.uid, email: user.email },
            ...(isTraveteDashboard ? { machineType: product.machineType } : {}),
        };
        await setDoc(doc(db, `dashboards/${currentDashboard.id}/lots`, id), newLotData);
        setNewLot({ productId: '', target: '', customName: '' });
    };
    const handleStartEditLot = (lot) => { setEditingLotId(lot.id); setEditingLotData({ target: lot.target, customName: lot.customName || '' }); };
    const handleSaveLotEdit = async (lotId) => { 
        const lot = lots.find(l => l.id === lotId);
        if(!lot) return;

        const newTarget = parseInt(editingLotData.target, 10);
        const wasCompleted = lot.status.startsWith('completed');
        const isCompletingNow = lot.produced >= newTarget && !wasCompleted;

        const updatePayload = {
            target: newTarget,
            customName: editingLotData.customName,
            lastEditedBy: { uid: user.uid, email: user.email },
            lastEditedAt: Timestamp.now(),
        };

        if (isCompletingNow) {
            updatePayload.status = 'completed';
            updatePayload.endDate = new Date().toISOString();
        } else if (wasCompleted && lot.produced < newTarget) {
            updatePayload.status = 'ongoing';
            updatePayload.endDate = null;
        }

        await updateDoc(doc(db, `dashboards/${currentDashboard.id}/lots`, lotId), updatePayload);
        setEditingLotId(null);
    };
    const handleLotStatusChange = async (lotId, newStatus) => {
        const lot = lots.find(l => l.id === lotId);
        if(!lot) return;
        
        const updatePayload = { 
            status: newStatus,
            lastEditedBy: { uid: user.uid, email: user.email },
            lastEditedAt: Timestamp.now(),
        };
        const isCompleting = newStatus.startsWith('completed');
        const wasCompleted = lot.status.startsWith('completed');

        if (isCompleting && !wasCompleted) {
            updatePayload.endDate = new Date().toISOString();
        } else if (!isCompleting && wasCompleted) {
            updatePayload.endDate = null;
        }

        await updateDoc(doc(db, `dashboards/${currentDashboard.id}/lots`, lotId), updatePayload);
    };
    const handleMoveLot = async (lotId, direction) => {
        const sorted = lots.filter(l => ['ongoing', 'future'].includes(l.status)).sort((a, b) => a.order - b.order);
        const currentIndex = sorted.findIndex(l => l.id === lotId);
        if ((direction === 'up' && currentIndex > 0) || (direction === 'down' && currentIndex < sorted.length - 1)) {
            const swapIndex = direction === 'up' ? currentIndex - 1 : currentIndex + 1;
            const currentLot = sorted[currentIndex];
            const swapLot = sorted[swapIndex];
            
            const batch = writeBatch(db);
            batch.update(doc(db, `dashboards/${currentDashboard.id}/lots`, currentLot.id), { order: swapLot.order });
            batch.update(doc(db, `dashboards/${currentDashboard.id}/lots`, swapLot.id), { order: currentLot.order });
            await batch.commit();
        }
    };
        
    if (!currentDashboard) {
        return <div className="min-h-screen bg-gray-100 dark:bg-black flex justify-center items-center"><p className="text-xl">Carregando quadros...</p></div>;
    }

    return (
        <div className="min-h-screen bg-gray-100 dark:bg-black text-gray-800 dark:text-gray-200 font-sans">
            <GlobalStyles/>
            <EditEntryModal 
                isOpen={modalState.type === 'editEntry'} 
                onClose={closeModal} 
                entry={modalState.data} 
                onSave={handleSaveEntry}
                products={products}
            />
            
            <DashboardActionModal isOpen={modalState.type === 'dashboardAction'} onClose={closeModal} onConfirm={modalState.data?.onConfirm} mode={modalState.data?.mode} initialName={modalState.data?.initialName}/>
            <ConfirmationModal isOpen={modalState.type === 'confirmation'} onClose={closeModal} onConfirm={modalState.data?.onConfirm} title={modalState.data?.title} message={modalState.data?.message} />
            <ObservationModal isOpen={modalState.type === 'observation'} onClose={closeModal} entry={modalState.data} onSave={handleSaveObservation} />
            <LotObservationModal isOpen={modalState.type === 'lotObservation'} onClose={closeModal} lot={modalState.data} onSave={handleSaveLotObservation} />
            <PasswordModal isOpen={modalState.type === 'password'} onClose={closeModal} onSuccess={modalState.data?.onSuccess} adminConfig={{}} />
            <ReasonModal isOpen={modalState.type === 'reason'} onClose={closeModal} onConfirm={modalState.data?.onConfirm} />
            <AdminPanelModal isOpen={modalState.type === 'adminSettings'} onClose={closeModal} users={users} roles={roles} />
            <TvSelectorModal isOpen={modalState.type === 'tvSelector'} onClose={closeModal} onSelect={startTvMode} onStartCarousel={startTvMode} dashboards={dashboards} />

            <header className="bg-white dark:bg-gray-900 shadow-md p-4 flex justify-between items-center sticky top-0 z-20">
                <div className="flex items-center gap-4">
                    <img src={raceBullLogoUrl} alt="Race Bull Logo" className="h-12 w-auto dark:invert" />
                    <div ref={navRef} className="relative">
                        <button onClick={() => setIsNavOpen(!isNavOpen)} title="Mudar Quadro" className="flex items-center gap-2 p-2 rounded-md hover:bg-gray-200 dark:hover:bg-gray-700">
                            <h1 className="text-xl sm:text-2xl font-bold text-gray-800 dark:text-white tracking-wider text-center">{currentDashboard.name}</h1>
                            <ChevronDownIcon size={20} className={`transition-transform ${isNavOpen ? 'rotate-180' : ''}`} />
                        </button>
                        {isNavOpen && (
                            <div className="absolute top-full mt-2 w-72 bg-white dark:bg-gray-800 rounded-lg shadow-xl py-2 z-30 dropdown-content">
                                {dashboards.map((dash, index) => (
                                    <div key={dash.id} className="flex items-center justify-between px-4 py-2 text-sm text-gray-700 dark:text-gray-200 hover:bg-gray-100 dark:hover:bg-gray-700">
                                        <div className="flex items-center gap-2">
                                            {permissions.MANAGE_DASHBOARDS && (
                                                <div className="flex flex-col">
                                                    <button onClick={() => handleMoveDashboard(dash.id, 'up')} disabled={index === 0} className="disabled:opacity-20"><ChevronUp size={16} /></button>
                                                    <button onClick={() => handleMoveDashboard(dash.id, 'down')} disabled={index === dashboards.length - 1} className="disabled:opacity-20"><ChevronDown size={16} /></button>
                                                </div>
                                            )}
                                            <button onClick={() => { setCurrentDashboardIndex(index); setIsNavOpen(false); }} className="flex-grow text-left">{dash.name}</button>
                                        </div>
                                        <div className="flex items-center gap-3">
                                            {permissions.MANAGE_DASHBOARDS && <button onClick={() => { setIsNavOpen(false); setModalState({ type: 'dashboardAction', data: { mode: 'rename', initialName: dash.name, onConfirm: (newName) => handleRenameDashboard(dash.id, newName) } })}} title="Renomear Quadro"><Edit size={16} className="text-yellow-500 hover:text-yellow-400" /></button>}
                                            {permissions.MANAGE_DASHBOARDS && <button onClick={() => { setIsNavOpen(false); setModalState({ type: 'confirmation', data: { title: 'Confirmar Exclusão', message: `Tem certeza que deseja excluir o quadro "${dash.name}"?`, onConfirm: () => handleDeleteDashboard(dash.id) } }); }} title="Excluir Quadro"><Trash2 size={16} className="text-red-500 hover:text-red-400" /></button>}
                                        </div>
                                    </div>
                                ))}
                                <div className="border-t my-2 dark:border-gray-600"></div>
                                {permissions.MANAGE_DASHBOARDS && <button onClick={() => { setIsNavOpen(false); setModalState({ type: 'dashboardAction', data: { mode: 'create', onConfirm: handleAddDashboard } })}} className="w-full text-left px-4 py-2 text-sm text-blue-600 dark:text-blue-400 font-semibold hover:bg-gray-100 dark:hover:bg-gray-700">+ Criar Novo Quadro</button>}
                            </div>
                        )}
                    </div>
                </div>
                <div className="flex items-center space-x-2 sm:space-x-4">
                    <button onClick={onNavigateToStock} className="p-2 rounded-md hover:bg-gray-200 dark:hover:bg-gray-700 flex items-center gap-2">
                        <Warehouse size={20} />
                        <span className="hidden sm:inline">Gerenciamento de Estoque</span>
                    </button>
                    <span className='text-sm text-gray-500 dark:text-gray-400 hidden md:block'>{user.email}</span>
                    <button onClick={logout} title="Sair" className="p-2 rounded-full bg-red-100 text-red-600 hover:bg-red-200 dark:bg-red-900/50 dark:text-red-400 dark:hover:bg-red-900"><LogOut size={20} /></button>
                    <button onClick={handleSelectTvMode} title="Modo TV" className="p-2 rounded-full bg-blue-600 text-white hover:bg-blue-700"><Monitor size={20} /></button>
                    {permissions.MANAGE_SETTINGS && <button onClick={() => setModalState({ type: 'adminSettings' })} title="Configurações" className="p-2 rounded-full bg-gray-200 dark:bg-gray-700 text-gray-600 dark:text-gray-300 hover:bg-gray-300 dark:hover:bg-gray-600"><Settings size={20} /></button>}
                    <button onClick={toggleTheme} title={theme === 'light' ? "Mudar para Tema Escuro" : "Mudar para Tema Claro"} className="p-2 rounded-full bg-gray-200 dark:bg-gray-700">{theme === 'light' ? <Moon size={20}/> : <Sun size={20}/>}</button>
                </div>
            </header>
            
            <main className="p-4 md:p-8 grid grid-cols-1 gap-8">
                 <section className="grid grid-cols-1 lg:grid-cols-3 gap-8">
                     <div className="lg:col-span-1">
                         <CalendarView selectedDate={selectedDate} setSelectedDate={setSelectedDate} currentMonth={currentMonth} setCurrentMonth={setCurrentMonth} calendarView={calendarView} setCalendarView={setCalendarView} allProductionData={allProductionData} />
                     </div>
                    <div className="lg:col-span-2 grid grid-cols-1 sm:grid-cols-2 gap-4 content-start">
                        <div className="bg-white dark:bg-gray-900 p-4 rounded-2xl shadow-lg text-center">
                            <h3 className="font-semibold">Resumo Mensal</h3>
                            {isTraveteDashboard ? (
                                <>
                                    <p>Produção Total: {monthlySummary.totalProduction.toLocaleString('pt-BR')} un.</p>
                                    <p>Meta Total: {monthlySummary.totalGoal.toLocaleString('pt-BR')} un.</p>
                                    <p>Eficiência Média Mensal: {monthlySummary.averageEfficiency}%</p>
                                </>
                            ) : (
                                <>
                                    <p>Produção: {monthlySummary.totalProduction.toLocaleString('pt-BR')} un.</p>
                                    <p>Meta: {monthlySummary.totalGoal.toLocaleString('pt-BR')} un.</p>
                                    <p>Eficiência Média: {monthlySummary.averageEfficiency}%</p>
                                </>
                            )}
                        </div>
                        <div className="bg-white dark:bg-gray-900 p-4 rounded-2xl shadow-lg text-center">
                            <h3 className="font-semibold">Resumo do Dia</h3>
                            {isTraveteDashboard ? (
                                <>
                                    <p>Produção Combinada: {summary.totalProduced.toLocaleString('pt-BR')} un.</p>
                                    <p>Meta Combinada: {summary.totalGoal.toLocaleString('pt-BR')} un.</p>
                                    <p>Média de Eficiência Geral: {summary.averageEfficiency}%</p>
                                </>
                            ) : (
                                <>
                                    <p>Produção: {summary.totalProduced.toLocaleString('pt-BR')} un.</p>
                                    <p>Meta: {summary.totalGoal.toLocaleString('pt-BR')} un.</p>
                                    <p>Eficiência Média: {summary.averageEfficiency}%</p>
                                </>
                            )}
                        </div>
                    </div>
                 </section>
                 <h2 className="text-2xl font-bold border-b-2 border-blue-500 pb-2">Resultados de: {selectedDate.toLocaleDateString('pt-BR', { day: '2-digit', month: 'long' })}</h2>
                 <LotReport lots={lots} products={productsForSelectedDate}/>
                <section className="grid grid-cols-1 sm:grid-cols-2 lg:grid-cols-4 gap-6">
                    <StatCard title="Produção Acumulada (Dia)" value={summary.totalProduced.toLocaleString('pt-BR')} unit="un." />
                    <StatCard title="Meta Acumulada (Dia)" value={summary.totalGoal.toLocaleString('pt-BR')} unit="un." />
                    <StatCard title="Eficiência da Última Hora" value={summary.lastHourEfficiency} unit="%" isEfficiency />
                    <StatCard title="Média de Eficiência (Dia)" value={summary.averageEfficiency} unit="%" isEfficiency />
                </section>
                 
 
                 <section className="bg-white dark:bg-gray-900 p-6 rounded-2xl shadow-lg">
                     <h2 className="text-xl font-semibold mb-4 flex items-center"><List className="mr-2 text-blue-500"/> Detalhamento por Período</h2>
                     <div className="overflow-x-auto">
                         {isTraveteDashboard ? (
                             <table className="w-full text-sm">
                                 <thead className="bg-gray-50 dark:bg-gray-800">
                                     <tr>
                                         <th className="p-3 text-left border-r dark:border-gray-600">Período</th>
                                         <th className="p-3 text-center border-r dark:border-gray-600">Meta F1</th>
                                         <th className="p-3 text-center border-r dark:border-gray-600">Produção F1</th>
                                         <th className="p-3 text-center border-r dark:border-gray-600">Eficiência F1</th>
                                         <th className="p-3 text-center border-r dark:border-gray-600">Meta Acum. F1</th>
                                         <th className="p-3 text-center border-r dark:border-gray-600">Prod. Acum. F1</th>
                                         <th className="p-3 text-center border-r dark:border-gray-600">Eficiência Média F1</th>
                                         <th className="p-3 text-center border-r dark:border-gray-600 font-bold">{'//'}</th>
                                         <th className="p-3 text-center border-r dark:border-gray-600">Meta F2</th>
                                         <th className="p-3 text-center border-r dark:border-gray-600">Produção F2</th>
                                         <th className="p-3 text-center border-r dark:border-gray-600">Eficiência F2</th>
                                         <th className="p-3 text-center border-r dark:border-gray-600">Meta Acum. F2</th>
                                         <th className="p-3 text-center border-r dark:border-gray-600">Prod. Acum. F2</th>
                                         <th className="p-3 text-center border-r dark:border-gray-600">Eficiência Média F2</th>
                                         <th className="p-3 text-left border-r dark:border-gray-600">Lançado por</th>
                                         <th className="p-3 text-center border-r dark:border-gray-600">Obs.</th>
                                         <th className="p-3 text-center">Ações</th>
                                     </tr>
                                 </thead>
                                 <tbody className="divide-y divide-x divide-gray-200 dark:divide-gray-600">
                                     {traveteProcessedData.map((entry) => {
                                         const employeeOne = entry.employees?.[0] || {};
                                         const employeeTwo = entry.employees?.[1] || {};
                                         const formatNumber = (value) => Number(value || 0).toLocaleString('pt-BR');
                                         const formatEfficiency = (value) => `${Number(value || 0).toFixed(2)}%`;
                                         const machinesLabel = [employeeOne.machineType, employeeTwo.machineType].filter(Boolean).join(' & ');
                                         return (
                                             <tr key={entry.id} className="hover:bg-gray-50 dark:hover:bg-gray-800/50">
                                                 <td className="p-3 border-r dark:border-gray-600 align-top">
                                                     <div className="font-semibold">{entry.period}</div>
                                                     <div className="text-xs text-gray-500">Tempo: {formatNumber(entry.availableTime)} min</div>
                                                     {machinesLabel && <div className="text-xs text-gray-500">Máquinas: {machinesLabel}</div>}
                                                 </td>
                                                 <td className="p-3 text-center border-r dark:border-gray-600">{formatNumber(employeeOne.meta)}</td>
                                                 <td className="p-3 text-center border-r dark:border-gray-600">{formatNumber(employeeOne.produced)}</td>
                                                 <td className={`p-3 text-center border-r dark:border-gray-600 ${Number(employeeOne.efficiency || 0) < 65 ? 'text-red-500' : 'text-green-600'}`}>{formatEfficiency(employeeOne.efficiency)}</td>
                                                 <td className="p-3 text-center border-r dark:border-gray-600">{formatNumber(employeeOne.cumulativeMeta)}</td>
                                                 <td className="p-3 text-center border-r dark:border-gray-600">{formatNumber(employeeOne.cumulativeProduced)}</td>
                                                 <td className="p-3 text-center border-r dark:border-gray-600">{formatEfficiency(employeeOne.cumulativeEfficiency)}</td>
                                                 <td className="p-3 text-center border-r dark:border-gray-600 font-bold">{'//'}</td>
                                                 <td className="p-3 text-center border-r dark:border-gray-600">{formatNumber(employeeTwo.meta)}</td>
                                                 <td className="p-3 text-center border-r dark:border-gray-600">{formatNumber(employeeTwo.produced)}</td>
                                                 <td className={`p-3 text-center border-r dark:border-gray-600 ${Number(employeeTwo.efficiency || 0) < 65 ? 'text-red-500' : 'text-green-600'}`}>{formatEfficiency(employeeTwo.efficiency)}</td>
                                                 <td className="p-3 text-center border-r dark:border-gray-600">{formatNumber(employeeTwo.cumulativeMeta)}</td>
                                                 <td className="p-3 text-center border-r dark:border-gray-600">{formatNumber(employeeTwo.cumulativeProduced)}</td>
                                                 <td className="p-3 text-center border-r dark:border-gray-600">{formatEfficiency(employeeTwo.cumulativeEfficiency)}</td>
                                                 <td className="p-3 text-left text-xs truncate border-r dark:border-gray-600">{entry.createdBy?.email}</td>
                                                 <td className="p-3 text-center border-r dark:border-gray-600">
                                                     <button onClick={() => setModalState({ type: 'observation', data: entry })} title="Observação">
                                                         <MessageSquare size={18} className={entry.observation ? 'text-blue-500 hover:text-blue-400' : 'text-gray-500 hover:text-blue-400'}/>
                                                     </button>
                                                 </td>
                                                 <td className="p-3">
                                                     <div className="flex gap-2 justify-center">
                                                         {permissions.DELETE_ENTRIES && <button onClick={() => handleDeleteEntry(entry.id)} title="Excluir Lançamento"><Trash2 size={18} className="text-red-500 hover:text-red-400"/></button>}
                                                     </div>
                                                 </td>
                                             </tr>
                                         );
                                     })}
                                 </tbody>
                             </table>
                         ) : (
                             <table className="w-full text-sm">
                                 <thead className="bg-gray-50 dark:bg-gray-800">
                                     <tr>
                                         <th className="p-3 text-left border-r dark:border-gray-600">Período</th>
                                         <th className="p-3 text-center border-r dark:border-gray-600">Pessoas / Tempo</th>
                                         <th className="p-3 text-center border-r dark:border-gray-600">Meta</th>
                                         <th className="p-3 text-center border-r dark:border-gray-600">Produção</th>
                                         <th className="p-3 text-center border-r dark:border-gray-600">Eficiência</th>
                                         <th className="p-3 text-center border-r dark:border-gray-600">Meta Acum.</th>
                                         <th className="p-3 text-center border-r dark:border-gray-600">Prod. Acum.</th>
                                         <th className="p-3 text-center border-r dark:border-gray-600">Efic. Acum.</th>
                                         <th className="p-3 text-left border-r dark:border-gray-600">Lançado por</th>
                                         <th className="p-3 text-center border-r dark:border-gray-600">Obs.</th>
                                         <th className="p-3 text-center">Ações</th>
                                     </tr>
                                 </thead>
                                 <tbody className="divide-y divide-x divide-gray-200 dark:divide-gray-600">
                                     {processedData.map((d) => (
                                         <tr key={d.id} className="hover:bg-gray-50 dark:hover:bg-gray-800/50">
                                             <td className="p-3 font-semibold border-r dark:border-gray-600">{d.period}</td>
                                             <td className="p-3 text-center border-r dark:border-gray-600">{d.people} / {d.availableTime} min</td>
                                             <td className="p-3 text-center border-r dark:border-gray-600">{d.goal}</td>
                                             <td className="p-3 text-center border-r dark:border-gray-600">{d.producedForDisplay || d.produced}</td>
                                             <td className={`p-3 text-center font-semibold border-r dark:border-gray-600 ${d.efficiency < 65 ? 'text-red-500' : 'text-green-600'}`}>{d.efficiency}%</td>
                                             <td className="p-3 text-center border-r dark:border-gray-600">{d.cumulativeGoal}</td>
                                             <td className="p-3 text-center border-r dark:border-gray-600">{d.cumulativeProduction}</td>
                                             <td className={`p-3 text-center font-semibold border-r dark:border-gray-600 ${d.cumulativeEfficiency < 65 ? 'text-red-500' : 'text-green-600'}`}>{d.cumulativeEfficiency}%</td>
                                             <td className="p-3 text-left text-xs truncate border-r dark:border-gray-600">{d.createdBy?.email}</td>
                                             <td className="p-3 text-center border-r dark:border-gray-600">
                                                 <button onClick={() => setModalState({ type: 'observation', data: d })} title="Observação">
                                                     <MessageSquare size={18} className={d.observation ? 'text-blue-500 hover:text-blue-400' : 'text-gray-500 hover:text-blue-400'}/>
                                                 </button>
                                             </td>
                                             <td className="p-3">
                                                 <div className="flex gap-2 justify-center">
                                                     {permissions.EDIT_ENTRIES &&
                                                         <button
                                                             onClick={() => setModalState({ type: 'editEntry', data: d })}
                                                             title="Editar Lançamento"
                                                             className="text-yellow-500 hover:text-yellow-400"
                                                         >
                                                             <Edit size={18} />
                                                         </button>
                                                     }
                                                     {permissions.DELETE_ENTRIES && <button onClick={() => handleDeleteEntry(d.id)} title="Excluir Lançamento"><Trash2 size={18} className="text-red-500 hover:text-red-400"/></button>}
                                                 </div>
                                             </td>
                                         </tr>
                                     ))}
                                 </tbody>
                             </table>
                         )}
                     </div>
                 </section>

                 {permissions.ADD_ENTRIES && (
                     <section className="bg-white dark:bg-gray-900 p-6 rounded-2xl shadow-lg">
                         <h2 className="text-xl font-semibold mb-4 flex items-center"><PlusCircle className="mr-2 text-blue-500"/> Adicionar Novo Lançamento</h2>
                         {isTraveteDashboard ? (
                             <form onSubmit={handleAddEntry} className="space-y-6">
                                <div className="grid grid-cols-1 md:grid-cols-3 gap-4">
                                    <div className="flex flex-col">
                                        <label htmlFor="travete-period">Período</label>
                                        <select
                                            id="travete-period"
                                            value={traveteEntry.period}
                                             onChange={(e) => handleTraveteFieldChange('period', e.target.value)}
                                             required
                                             className="p-2 rounded-md bg-gray-100 dark:bg-gray-700"
                                         >
                                             <option value="" disabled>Selecione...</option>
                                             {availablePeriods.map(time => (<option key={time} value={time}>{time}</option>))}
                                         </select>
                                     </div>
                                    <div className="flex flex-col">
                                        <label htmlFor="travete-time">Tempo Disponível (min)</label>
                                        <input
                                            id="travete-time"
                                            type="number"
                                             min="1"
                                             value={traveteEntry.availableTime}
                                             onChange={(e) => handleTraveteFieldChange('availableTime', e.target.value)}
                                             required
                                            className="p-2 rounded-md bg-gray-100 dark:bg-gray-700"
                                        />
                                    </div>
                                    <div className="flex flex-col">
                                        <label htmlFor="travete-lot">Lote de Produção</label>
                                        <select
                                            id="travete-lot"
                                            value={traveteEntry.lotId}
                                            onChange={(e) => handleTraveteFieldChange('lotId', e.target.value)}
                                            className="p-2 rounded-md bg-gray-100 dark:bg-gray-700"
                                            required
                                        >
                                            <option value="">Selecione...</option>
                                            {traveteLotOptions.map(lot => (
                                                <option key={lot.id} value={lot.id}>
                                                    {lot.productName}{lot.customName ? ` - ${lot.customName}` : ''}
                                                </option>
                                            ))}
                                        </select>
                                    </div>
                                </div>
                                <div className="grid grid-cols-1 lg:grid-cols-2 gap-4">
                                   {traveteEntry.employeeEntries.map((employee, index) => {
                                        const metaInfo = traveteComputedEntry.employeeSummaries[index] || {};
                                        const selectedLot = traveteSelectedLot;
                                        const formatTime = (value) => {
                                            if (!value || Number.isNaN(Number(value))) return '--';
                                            return `${Number(value).toLocaleString('pt-BR', { minimumFractionDigits: 0, maximumFractionDigits: 2 })} min`;
                                        };
                                        const lotLabel = selectedLot
                                            ? `${selectedLot.productName}${selectedLot.customName ? ` - ${selectedLot.customName}` : ''}`
                                            : '--';
                                        return (
                                             <div key={employee.employeeId} className="p-4 border border-gray-200 dark:border-gray-700 rounded-xl bg-gray-50 dark:bg-gray-800/50 space-y-4">
                                                 <div className="flex items-center justify-between">
                                                     <h3 className="text-lg font-semibold">Funcionário {employee.employeeId}</h3>
                                                     <span className="text-xs uppercase tracking-wide text-gray-500">{employee.machineType}</span>
                                                 </div>
                                                <div className="grid grid-cols-1 md:grid-cols-2 gap-4">
                                                    <div className="flex flex-col">
                                                        <label>Máquina</label>
                                                        <select
                                                            value={employee.machineType}
                                                            onChange={(e) => handleTraveteEmployeeChange(index, 'machineType', e.target.value)}
                                                            className="p-2 rounded-md bg-gray-100 dark:bg-gray-700"
                                                        >
                                                            {traveteMachines.map(machine => (<option key={machine} value={machine}>{machine}</option>))}
                                                        </select>
                                                    </div>
                                                    <div className="flex flex-col">
                                                        <label>Tempo por Peça (min)</label>
                                                        <input
                                                            type="number"
                                                            step="0.01"
                                                            min="0"
                                                            value={employee.standardTime ?? ''}
                                                            onChange={(e) => handleTraveteEmployeeChange(index, 'standardTime', e.target.value)}
                                                            onBlur={() => handleTraveteStandardTimeBlur(index)}
                                                            className="p-2 rounded-md bg-gray-100 dark:bg-gray-700"
                                                            required
                                                        />
                                                    </div>
                                                </div>
                                                <div className="grid grid-cols-1 md:grid-cols-2 gap-4">
                                                    <div className="flex flex-col">
                                                        <label>Quantidade Produzida</label>
                                                        <input
                                                            type="number"
                                                            min="0"
                                                            value={employee.produced}
                                                            onChange={(e) => handleTraveteEmployeeChange(index, 'produced', e.target.value)}
                                                            className="p-2 rounded-md bg-gray-100 dark:bg-gray-700"
                                                            required
                                                        />
                                                    </div>
                                                    <div className="flex flex-col text-sm text-gray-600 dark:text-gray-300 bg-white/60 dark:bg-gray-900/40 p-3 rounded-lg">
                                                        <span className="font-semibold">Resumo</span>
                                                        <span>Meta Individual: {metaInfo.meta || 0}</span>
                                                        <span>Tempo Padrão Utilizado: {formatTime(metaInfo.standardTimeValue || employee.standardTime)}</span>
                                                        <span>Lote Selecionado: {lotLabel}</span>
                                                    </div>
                                                </div>
                                                <div className="text-xs text-gray-500">
                                                    Eficiência Prevista: {metaInfo.efficiency ? `${Number(metaInfo.efficiency).toFixed(2)}%` : '0%'}
                                                </div>
                                            </div>
                                         );
                                     })}
                                 </div>
                                 <div className="flex flex-col md:flex-row md:items-center md:justify-between gap-4 border-t pt-4 dark:border-gray-700">
                                     <div className="flex flex-col justify-center items-center bg-blue-100 dark:bg-blue-900/50 p-3 rounded-md shadow-inner w-full md:w-64">
                                         <label className="text-sm font-medium text-gray-800 dark:text-gray-200">Meta Prevista</label>
                                         <span className="font-bold text-xl text-blue-600 dark:text-blue-300">{traveteComputedEntry.goalDisplay || '0 // 0'}</span>
                                     </div>
                                     <button
                                         type="submit"
                                         disabled={!isEntryFormValid}
                                         className="h-10 px-6 font-semibold rounded-md bg-blue-600 text-white hover:bg-blue-700 disabled:opacity-50 disabled:cursor-not-allowed"
                                     >
                                         Adicionar
                                     </button>
                                 </div>
                             </form>
                         ) : (
                             <form onSubmit={handleAddEntry} className="grid grid-cols-1 gap-4 items-end">
                                 <div className="grid grid-cols-1 sm:grid-cols-2 md:grid-cols-4 gap-4">
                                     <div className="flex flex-col">
                                         <label htmlFor="entry-period">Período</label>
                                         <select id="entry-period" name="period" value={newEntry.period} onChange={handleInputChange} required className="p-2 rounded-md bg-gray-100 dark:bg-gray-700">
                                             <option value="" disabled>Selecione...</option>
                                             {availablePeriods.map(time => (<option key={time} value={time}>{time}</option>))}
                                         </select>
                                     </div>
                                     <div className="flex flex-col"><label htmlFor="entry-people">Nº Pessoas</label><input id="entry-people" type="number" name="people" value={newEntry.people} onChange={handleInputChange} required className="p-2 rounded-md bg-gray-100 dark:bg-gray-700" /></div>
                                     <div className="flex flex-col"><label htmlFor="entry-available-time">Tempo Disp.</label><input id="entry-available-time" type="number" name="availableTime" value={newEntry.availableTime} onChange={handleInputChange} required className="p-2 rounded-md bg-gray-100 dark:bg-gray-700"/></div>
                                     <div className="flex flex-col">
                                         <label htmlFor="entry-product">Produto (Prioridade)</label>
                                         <select id="entry-product" name="productId" value={newEntry.productId} onChange={handleInputChange} required className="p-2 rounded-md bg-gray-100 dark:bg-gray-700">
                                             <option value="">Selecione...</option>
                                             {[...productsForSelectedDate].sort((a,b)=>a.name.localeCompare(b.name)).map(p=>(<option key={p.id} value={p.id}>{p.name}</option>))}
                                         </select>
                                     </div>
                                 </div>
                                 <div className="flex flex-col space-y-4">
                                     <div className="flex flex-wrap gap-4 items-end">
                                         <div className='flex flex-wrap gap-4 items-end'>
                                             {predictedLots.filter(p => !p.isUrgent).map((lot, index) => (
                                                 <div key={lot.id || index} className="flex flex-col min-w-[100px]">
                                                     <label className="text-sm truncate" htmlFor={`prod-input-${index}`}>Prod. ({lot.productName})</label>
                                                     <input id={`prod-input-${index}`} type="number" value={newEntry.productions[index] || ''} onChange={(e) => handleProductionChange(index, e.target.value)} className="p-2 rounded-md bg-gray-100 dark:bg-gray-700" />
                                                 </div>
                                             ))}
                                         </div>
                                         <div className="min-w-[150px] ml-auto">
                                             <button type="button" onClick={() => setShowUrgent(p => !p)} className="text-sm text-blue-500 hover:underline mb-2 flex items-center gap-1">
                                                 <PlusCircle size={14} />{showUrgent ? 'Remover item fora de ordem' : 'Adicionar item fora de ordem'}
                                             </button>
                                             {showUrgent && (
                                                 <div className="grid grid-cols-1 sm:grid-cols-2 gap-4 p-3 bg-blue-50 dark:bg-gray-800 rounded-lg">
                                                     <div className="flex flex-col">
                                                         <label htmlFor="urgent-lot">Lote Urgente</label>
                                                         <select id="urgent-lot" name="productId" value={urgentProduction.productId} onChange={handleUrgentChange} className="p-2 rounded-md bg-gray-100 dark:bg-gray-700">
                                                             <option value="">Selecione...</option>
                                                             {lots.filter(l=>l.status!=='completed').map(l=>(<option key={l.id} value={l.productId}>{l.productName}{l.customName?` - ${l.customName}`:''}</option>))}
                                                         </select>
                                                     </div>
                                                     <div className="flex flex-col"><label htmlFor="urgent-produced">Produzido (Urgente)</label><input id="urgent-produced" type="number" name="produced" value={urgentProduction.produced} onChange={handleUrgentChange} className="p-2 rounded-md bg-gray-100 dark:bg-gray-700"/></div>
                                                 </div>
                                             )}
                                         </div>
                                     </div>
                                     <div className="flex justify-end gap-4 items-center pt-4 border-t dark:border-gray-700">
                                         <div className="flex flex-col justify-center items-center bg-blue-100 dark:bg-blue-900/50 p-2 rounded-md shadow-inner h-full min-h-[60px] w-48">
                                             <label className="text-sm font-medium text-gray-800 dark:text-gray-200">Meta Prevista</label>
                                             <span className="font-bold text-xl text-blue-600 dark:text-blue-400">{goalPreview || '0'}</span>
                                         </div>
                                         <button type="submit" disabled={!isEntryFormValid} className="h-10 px-6 font-semibold rounded-md bg-blue-600 text-white hover:bg-blue-700 disabled:opacity-50 disabled:cursor-not-allowed">Adicionar</button>
                                     </div>
                                 </div>
                             </form>
                         )}
                     </section>
                 )}
                  <section className="bg-white dark:bg-gray-900 p-6 rounded-2xl shadow-lg">
                      <h2 className="text-xl font-semibold mb-4 flex items-center"><Layers className="mr-2 text-blue-500"/> Controle de Lotes de Produção</h2>
                      {permissions.MANAGE_LOTS && <div className="mb-6 border-b pb-6 dark:border-gray-700">
                          <h3 className="text-lg font-medium mb-4">Criar Novo Lote</h3>
                          <form onSubmit={handleAddLot} className="grid grid-cols-1 md:grid-cols-4 gap-4 items-end">
                               <div className="flex flex-col">
                                   <label htmlFor="newLotProduct">Produto</label>
                                   <select id="newLotProduct" name="productId" value={newLot.productId} onChange={e => setNewLot({...newLot, productId: e.target.value})} required className="p-2 rounded-md bg-gray-100 dark:bg-gray-700">
                                       <option value="">Selecione...</option>
                                       {[...products].sort((a,b)=>a.name.localeCompare(b.name)).map(p=>(<option key={p.id} value={p.id}>{p.name}</option>))}
                                   </select>
                               </div>
                               <div className="flex flex-col"><label htmlFor="newLotTarget">Quantidade</label><input type="number" id="newLotTarget" name="target" value={newLot.target} onChange={e => setNewLot({...newLot, target: e.target.value})} required className="p-2 rounded-md bg-gray-100 dark:bg-gray-700"/></div>
                               <div className="flex flex-col"><label htmlFor="newLotCustomName">Nome (Opcional)</label><input type="text" id="newLotCustomName" name="customName" value={newLot.customName} onChange={e => setNewLot({...newLot, customName: e.target.value})} className="p-2 rounded-md bg-gray-100 dark:bg-gray-700"/></div>
                               <button type="submit" className="h-10 px-6 font-semibold rounded-md bg-green-500 text-white hover:bg-green-600">Criar Lote</button>
                          </form>
                      </div>}
                      <div className="flex gap-2 mb-4 border-b pb-2 dark:border-gray-700 flex-wrap">
                          <button onClick={() => setLotFilter('ongoing')} className={`px-3 py-1 text-sm rounded-full ${lotFilter==='ongoing' ? 'bg-blue-600 text-white' : 'bg-gray-200 dark:bg-gray-700'}`}>Em Andamento</button>
                          <button onClick={() => setLotFilter('completed')} className={`px-3 py-1 text-sm rounded-full ${lotFilter==='completed' ? 'bg-green-600 text-white' : 'bg-gray-200 dark:bg-gray-700'}`}>Concluídos</button>
                      </div>
                      <div className="space-y-4 max-h-96 overflow-y-auto pr-2">
                          {filteredLots.map((lot, index, arr) => {
                              let lotBgClass = 'bg-gray-50 dark:bg-gray-800';
                              if (lot.status === 'completed_missing' || lot.status === 'completed_exceeding') {
                                  lotBgClass = 'bg-gradient-to-r from-green-200 to-red-200 dark:from-green-800/50 dark:to-red-800/50';
                              } else if (lot.status === 'completed') {
                                  lotBgClass = 'bg-green-100 dark:bg-green-900/50';
                              }
                              return (
                              <div key={lot.id} className={`${lotBgClass} p-4 rounded-lg`}>
                                  <div className="flex justify-between items-start">
                                      <div className="flex items-center gap-2">
                                          {permissions.MANAGE_LOTS && !lot.status.startsWith('completed') && (
                                              <div className="flex flex-col"><button onClick={() => handleMoveLot(lot.id, 'up')} disabled={index===0} className="disabled:opacity-20"><ChevronUp size={16}/></button><button onClick={() => handleMoveLot(lot.id, 'down')} disabled={index===arr.length-1} className="disabled:opacity-20"><ChevronDown size={16}/></button></div>
                                          )}
                                          <div>
                                              <h4 className="font-bold text-lg">{lot.productName}{lot.customName?` - ${lot.customName}`:''}</h4>
                                              <div className="text-xs text-gray-500 dark:text-gray-400">
                                                  <p>Lote #{lot.sequentialId} | Prioridade: {index+1}</p>
                                                  <p>Criado por: {lot.createdBy?.email || 'N/A'}</p>
                                                  {lot.lastEditedBy && <p>Editado por: {lot.lastEditedBy.email}</p>}
                                              </div>
                                              {(lot.startDate || lot.endDate) && (
                                                  <p className="text-xs text-gray-500 dark:text-gray-400 mt-1">
                                                      {lot.startDate && `Início: ${new Date(lot.startDate).toLocaleString('pt-BR', { day: '2-digit', month: '2-digit', hour: '2-digit', minute: '2-digit' })}`}
                                                      {lot.endDate && ` | Fim: ${new Date(lot.endDate).toLocaleString('pt-BR', { day: '2-digit', month: '2-digit', hour: '2-digit', minute: '2-digit' })}`}
                                                  </p>
                                              )}
                                          </div>
                                      </div>
                                      <div className="flex items-center gap-4">
                                          {permissions.MANAGE_LOTS && <select 
                                              value={lot.status} 
                                              onChange={(e) => handleLotStatusChange(lot.id, e.target.value)} 
                                              className="text-xs font-semibold p-1 rounded-full bg-gray-200 dark:bg-gray-600 border-none appearance-none text-center"
                                          >
                                              { (lot.status === 'ongoing' || lot.status === 'future') ? ( 
                                                  <> 
                                                      <option value={lot.status}>{lot.status === 'future' ? 'Na Fila' : 'Em Andamento'}</option> 
                                                      <option value="completed">Concluir</option> 
                                                      <option value="completed_missing">Concluir c/ Falta</option>
                                                      <option value="completed_exceeding">Concluir c/ Sobra</option>
                                                  </> 
                                              ) : ( 
                                                  <> 
                                                      <option value={lot.status}>{
                                                          lot.status === 'completed' ? 'Concluído' :
                                                          lot.status === 'completed_missing' ? 'Com Falta' :
                                                          'Com Sobra'
                                                      }</option>
                                                      <option value="ongoing">Reabrir</option>
                                                  </> 
                                              )}
                                          </select>}
                                          <div className="flex gap-2">
                                              <button onClick={()=>setModalState({type:'lotObservation', data:lot})} title="Observação">
                                                  <MessageSquare size={18} className={lot.observation ? 'text-blue-500 hover:text-blue-400' : 'text-gray-500 hover:text-blue-400'}/>
                                              </button>
                                              {permissions.MANAGE_LOTS && <button onClick={()=>handleStartEditLot(lot)} title="Editar Lote"><Edit size={18} className="text-yellow-500 hover:text-yellow-400"/></button>}
                                              {permissions.MANAGE_LOTS && <button onClick={()=>handleDeleteLot(lot.id)} title="Excluir Lote"><Trash2 size={18} className="text-red-500 hover:text-red-400"/></button>}
                                          </div>
                                      </div>
                                  </div>
                                  <div className="mt-2">
                                      <div className="flex justify-between text-sm mb-1 items-center">
                                          <span>Progresso</span>
                                          {editingLotId === lot.id ? (
                                              <div className="flex items-center gap-2 flex-wrap">
                                                  <span>{lot.produced||0} / </span>
                                                  <input type="number" value={editingLotData.target} onChange={e=>setEditingLotData({...editingLotData,target:e.target.value})} className="p-1 w-24"/>
                                                  <input type="text" value={editingLotData.customName} onChange={e=>setEditingLotData({...editingLotData,customName:e.target.value})} className="p-1 w-32"/>
                                                  <button onClick={()=>handleSaveLotEdit(lot.id)}><Save size={16}/></button><button onClick={()=>setEditingLotId(null)}><XCircle size={16}/></button>
                                              </div>
                                          ) : (<span>{lot.produced||0} / {lot.target||0}</span>)}
                                      </div>
                                      <div className="w-full bg-gray-200 dark:bg-gray-600 h-2.5 rounded-full"><div className="bg-blue-600 h-2.5 rounded-full" style={{width: `${((lot.produced||0)/(lot.target||1))*100}%`}}></div></div>
                                  </div>
                              </div>
                          )})}
                      </div>
                  </section>

 
                  <section className="bg-white dark:bg-gray-900 p-6 rounded-2xl shadow-lg">
                      <h2 className="text-xl font-semibold mb-4 flex items-center"><Package className="mr-2 text-blue-500"/> Gerenciamento de Produtos</h2>
                      {isTraveteDashboard ? (
                          <div className="grid grid-cols-1 lg:grid-cols-2 gap-8">
                              {permissions.MANAGE_PRODUCTS && (
                                  <div className="space-y-4">
                                      <h3 className="text-lg font-medium">Cadastrar Produto Base</h3>
                                      <form onSubmit={handleAddProduct} className="space-y-4">
                                          <div>
                                              <label htmlFor="travete-base-name">Nome do Produto Base</label>
                                              <input
                                                  id="travete-base-name"
                                                  type="text"
<<<<<<< HEAD
                                                  value={traveteProductForm.baseName}
                                                  onChange={(e) => setTraveteProductForm(prev => ({ ...prev, baseName: e.target.value }))}
=======
                                                  value={traveteProductFormState.baseName}
                                                  onChange={(e) => setTraveteProductFormState(prev => ({ ...prev, baseName: e.target.value }))}
>>>>>>> 4b89a678
                                                  required
                                                  className="w-full p-2 rounded-md bg-gray-100 dark:bg-gray-700"
                                              />
                                          </div>
                                          <div className="space-y-3">
                                              <span className="text-sm font-semibold text-gray-700 dark:text-gray-200">Variações e Tempos</span>
                                              <div className="grid grid-cols-1 md:grid-cols-3 gap-4">
                                                  <div className="space-y-2">
                                                      <label className="flex items-center gap-2 text-sm font-medium">
                                                          <input
                                                              type="checkbox"
<<<<<<< HEAD
                                                              checked={traveteProductForm.createTwoNeedle}
=======
                                                              checked={traveteProductFormState.createTwoNeedle}
>>>>>>> 4b89a678
                                                              onChange={(e) => handleTraveteVariationToggle('createTwoNeedle', e.target.checked)}
                                                          />
                                                          Travete 2 Agulhas
                                                      </label>
                                                      <input
                                                          type="number"
                                                          step="0.01"
                                                          min="0"
<<<<<<< HEAD
                                                          value={traveteProductForm.baseTime}
                                                          onChange={(e) => handleTraveteBaseTimeChange(e.target.value)}
                                                          className="w-full p-2 rounded-md bg-gray-100 dark:bg-gray-700"
                                                          placeholder="Tempo (min)"
                                                          required={traveteProductForm.createTwoNeedle}
=======
                                                          value={traveteProductFormState.baseTime}
                                                          onChange={(e) => handleTraveteBaseTimeChange(e.target.value)}
                                                          className="w-full p-2 rounded-md bg-gray-100 dark:bg-gray-700"
                                                          placeholder="Tempo (min)"
                                                          required={traveteProductFormState.createTwoNeedle}
>>>>>>> 4b89a678
                                                      />
                                                  </div>
                                                  <div className="space-y-2">
                                                      <label className="flex items-center gap-2 text-sm font-medium">
                                                          <input
                                                              type="checkbox"
<<<<<<< HEAD
                                                              checked={traveteProductForm.createOneNeedle}
=======
                                                              checked={traveteProductFormState.createOneNeedle}
>>>>>>> 4b89a678
                                                              onChange={(e) => handleTraveteVariationToggle('createOneNeedle', e.target.checked)}
                                                          />
                                                          Travete 1 Agulha
                                                      </label>
                                                      <input
                                                          type="number"
                                                          step="0.01"
                                                          min="0"
<<<<<<< HEAD
                                                          value={traveteProductForm.oneNeedleTime}
                                                          onChange={(e) => handleTraveteVariationTimeChange('oneNeedleTime', e.target.value)}
                                                          onBlur={() => handleTraveteVariationTimeBlur('oneNeedleTime')}
                                                          className={`w-full p-2 rounded-md bg-gray-100 dark:bg-gray-700 ${!traveteProductForm.createOneNeedle ? 'opacity-60' : ''}`}
                                                          placeholder="Tempo (min)"
                                                          required={traveteProductForm.createOneNeedle}
                                                          disabled={!traveteProductForm.createOneNeedle}
=======
                                                          value={traveteProductFormState.oneNeedleTime}
                                                          onChange={(e) => handleTraveteVariationTimeChange('oneNeedleTime', e.target.value)}
                                                          onBlur={() => handleTraveteVariationTimeBlur('oneNeedleTime')}
                                                          className={`w-full p-2 rounded-md bg-gray-100 dark:bg-gray-700 ${!traveteProductFormState.createOneNeedle ? 'opacity-60' : ''}`}
                                                          placeholder="Tempo (min)"
                                                          required={traveteProductFormState.createOneNeedle}
                                                          disabled={!traveteProductFormState.createOneNeedle}
>>>>>>> 4b89a678
                                                      />
                                                  </div>
                                                  <div className="space-y-2">
                                                      <label className="flex items-center gap-2 text-sm font-medium">
                                                          <input
                                                              type="checkbox"
<<<<<<< HEAD
                                                              checked={traveteProductForm.createConventional}
=======
                                                              checked={traveteProductFormState.createConventional}
>>>>>>> 4b89a678
                                                              onChange={(e) => handleTraveteVariationToggle('createConventional', e.target.checked)}
                                                          />
                                                          Travete Convencional
                                                      </label>
                                                      <input
                                                          type="number"
                                                          step="0.01"
                                                          min="0"
<<<<<<< HEAD
                                                          value={traveteProductForm.conventionalTime}
                                                          onChange={(e) => handleTraveteVariationTimeChange('conventionalTime', e.target.value)}
                                                          onBlur={() => handleTraveteVariationTimeBlur('conventionalTime')}
                                                          className={`w-full p-2 rounded-md bg-gray-100 dark:bg-gray-700 ${!traveteProductForm.createConventional ? 'opacity-60' : ''}`}
                                                          placeholder="Tempo (min)"
                                                          required={traveteProductForm.createConventional}
                                                          disabled={!traveteProductForm.createConventional}
=======
                                                          value={traveteProductFormState.conventionalTime}
                                                          onChange={(e) => handleTraveteVariationTimeChange('conventionalTime', e.target.value)}
                                                          onBlur={() => handleTraveteVariationTimeBlur('conventionalTime')}
                                                          className={`w-full p-2 rounded-md bg-gray-100 dark:bg-gray-700 ${!traveteProductFormState.createConventional ? 'opacity-60' : ''}`}
                                                          placeholder="Tempo (min)"
                                                          required={traveteProductFormState.createConventional}
                                                          disabled={!traveteProductFormState.createConventional}
>>>>>>> 4b89a678
                                                      />
                                                  </div>
                                              </div>
                                          </div>
                                          <button type="submit" className="w-full h-10 bg-green-600 text-white rounded-md hover:bg-green-700">Salvar</button>
                                      </form>
                                      <p className="text-xs text-gray-500 dark:text-gray-400">Escolha quais variações criar e ajuste os tempos caso precise personalizar algum cenário específico.</p>
                                  </div>
                              )}
                              <div className={!permissions.MANAGE_PRODUCTS ? 'lg:col-span-2' : ''}>
                                  <h3 className="text-lg font-medium mb-4">Produtos Base e Variações ({traveteGroupedProducts.length})</h3>
                                  <div className="space-y-4 max-h-72 overflow-y-auto pr-2">
                                      {traveteGroupedProducts.length > 0 ? (
                                          traveteGroupedProducts.map(group => (
                                              <div key={group.baseId} className="border border-gray-200 dark:border-gray-700 rounded-xl p-4 bg-gray-50 dark:bg-gray-800/40 space-y-3">
                                                  <div className="flex items-center justify-between">
                                                      <h4 className="text-lg font-semibold">{group.baseName}</h4>
                                                      <span className="text-xs uppercase tracking-wide text-gray-500">{group.variations.length} variações</span>
                                                  </div>
                                                  <table className="w-full text-sm">
                                                      <thead className="text-left text-xs uppercase tracking-wide text-gray-500 dark:text-gray-400">
                                                          <tr>
                                                              <th className="pb-1">Máquina</th>
                                                              <th className="pb-1">Produto</th>
                                                              <th className="pb-1">Tempo Atual</th>
                                                              <th className="pb-1">Criado Por</th>
                                                              <th className="pb-1">Última Edição</th>
                                                              {permissions.MANAGE_PRODUCTS && <th className="pb-1 text-center">Ações</th>}
                                                          </tr>
                                                      </thead>
                                                      <tbody className="divide-y divide-gray-200 dark:divide-gray-700">
                                                          {group.variations.map(variation => {
                                                              const history = variation.standardTimeHistory || [];
                                                              const latest = history[history.length - 1] || {};
                                                              const createdBy = variation.createdBy?.email || '--';
                                                              const editedBy = variation.lastEditedBy?.email || createdBy;
                                                              const isEditing = editingProductId === variation.id;
                                                              return (
                                                                  <tr key={variation.id} className="text-sm">
                                                                      <td className="py-2">{variation.machineType || '-'}</td>
                                                                      {isEditing ? (
                                                                          <>
                                                                              <td className="py-2">
                                                                                  <input
                                                                                      type="text"
                                                                                      value={editingProductData.name}
                                                                                      onChange={(e) => setEditingProductData(prev => ({ ...prev, name: e.target.value }))}
                                                                                      className="w-full p-1 rounded bg-gray-100 dark:bg-gray-600"
                                                                                  />
                                                                              </td>
                                                                              <td className="py-2">
                                                                                  <input
                                                                                      type="number"
                                                                                      step="0.01"
                                                                                      value={editingProductData.standardTime}
                                                                                      onChange={(e) => setEditingProductData(prev => ({ ...prev, standardTime: e.target.value }))}
                                                                                      className="w-full p-1 rounded bg-gray-100 dark:bg-gray-600"
                                                                                  />
                                                                              </td>
                                                                              <td className="py-2" colSpan={2}></td>
                                                                          </>
                                                                      ) : (
                                                                          <>
                                                                              <td className="py-2">{variation.name}</td>
                                                                              <td className="py-2">{latest.time ? `${latest.time} min` : 'N/A'}</td>
                                                                              <td className="py-2 text-xs truncate">{createdBy}</td>
                                                                              <td className="py-2 text-xs truncate">{editedBy}</td>
                                                                          </>
                                                                      )}
                                                                      {permissions.MANAGE_PRODUCTS && (
                                                                          <td className="py-2">
                                                                              <div className="flex gap-2 justify-center">
                                                                                  {isEditing ? (
                                                                                      <>
                                                                                          <button onClick={() => handleSaveProduct(variation.id)} title="Salvar"><Save size={18} className="text-green-500" /></button>
                                                                                          <button onClick={() => setEditingProductId(null)} title="Cancelar"><XCircle size={18} className="text-gray-500" /></button>
                                                                                      </>
                                                                                  ) : (
                                                                                      <>
                                                                                          <button onClick={() => handleStartEditProduct(variation)} title="Editar"><Edit size={18} className="text-yellow-500 hover:text-yellow-400" /></button>
                                                                                          <button onClick={() => handleDeleteProduct(variation.id)} title="Excluir"><Trash2 size={18} className="text-red-500 hover:text-red-400" /></button>
                                                                                      </>
                                                                                  )}
                                                                              </div>
                                                                          </td>
                                                                      )}
                                                                  </tr>
                                                              );
                                                          })}
                                                      </tbody>
                                                  </table>
                                              </div>
                                          ))
                                      ) : (
                                          <p>Nenhum produto cadastrado.</p>
                                      )}
                                  </div>
                              </div>
                          </div>
                      ) : (
                          <div className="grid grid-cols-1 lg:grid-cols-2 gap-8">
                           {permissions.MANAGE_PRODUCTS && <div>
                               <h3 className="text-lg font-medium mb-4">Cadastrar Novo Produto</h3>
                               <form onSubmit={handleAddProduct} className="space-y-3">
                                   <div><label htmlFor="newProductName">Nome</label><input type="text" id="newProductName" value={newProduct.name} onChange={e=>setNewProduct({...newProduct,name:e.target.value})} required className="w-full p-2 rounded-md bg-gray-100 dark:bg-gray-700"/></div>
                                   <div><label htmlFor="newProductTime">Tempo Padrão (min)</label><input type="number" id="newProductTime" value={newProduct.standardTime} onChange={e=>setNewProduct({...newProduct,standardTime:e.target.value})} step="0.01" required className="w-full p-2 rounded-md bg-gray-100 dark:bg-gray-700"/></div>
                                   <button type="submit" className="w-full h-10 bg-green-600 text-white rounded-md">Salvar</button>
                               </form>
                           </div>}
                           <div className={!permissions.MANAGE_PRODUCTS ? 'lg:col-span-2' : ''}>
                               <h3 className="text-lg font-medium mb-4">Produtos Cadastrados ({products.length})</h3>
                               <div className="overflow-auto max-h-60 rounded-lg border dark:border-gray-700">
                                   <table className="w-full text-left">
                                        <thead className="bg-gray-100 dark:bg-gray-700"><tr>
                                          <th className="p-3">Nome/Código</th>
                                          <th className="p-3">Tempo Padrão (na data)</th>
                                          <th className="p-3">Criado Por</th>
                                          <th className="p-3">Última Edição</th>
                                          {permissions.MANAGE_PRODUCTS && <th className="p-3 text-center">Ações</th>}
                                       </tr></thead>
                                       <tbody className="divide-y divide-gray-200 dark:divide-gray-600">
{[...products].sort((a, b) => a.name.localeCompare(b.name)).map(p => {
    const history = p.standardTimeHistory || [];
    const currentTime = history.length > 0 ? history[history.length - 1].time : 'N/A';

    const targetDateEnd = new Date(selectedDate);
    targetDateEnd.setHours(23, 59, 59, 999);
    const historicalEntry = history.filter(h => new Date(h.effectiveDate) <= targetDateEnd).pop();

    const didExistOnDate = !!historicalEntry;
    const historicalTime = historicalEntry ? historicalEntry.time : 'N/A';

    return (
    <tr key={p.id} className={!didExistOnDate ? 'bg-red-50 dark:bg-red-900/20' : ''}>
        {editingProductId === p.id ? (
            <>
                <td className="p-2"><input type="text" value={editingProductData.name} onChange={e => setEditingProductData({ ...editingProductData, name: e.target.value })} className="w-full p-1 rounded bg-gray-100 dark:bg-gray-600" /></td>
                <td className="p-2"><input type="number" step="0.01" value={editingProductData.standardTime} onChange={e => setEditingProductData({ ...editingProductData, standardTime: e.target.value })} className="w-full p-1 rounded bg-gray-100 dark:bg-gray-600" /></td>
                <td colSpan="2"></td>
                {permissions.MANAGE_PRODUCTS && <td className="p-3">
                    <div className="flex gap-2 justify-center">
                        <button onClick={() => handleSaveProduct(p.id)} title="Salvar"><Save size={18} className="text-green-500" /></button>
                        <button onClick={() => setEditingProductId(null)} title="Cancelar"><XCircle size={18} className="text-gray-500" /></button>
                    </div>
                </td>}
            </>
        ) : (
            <>
                <td className={`p-3 font-semibold ${!didExistOnDate ? 'text-red-500' : ''}`}>{p.name}{!didExistOnDate && ' (Não existia)'}</td>
                <td className="p-3">
                    {historicalTime} min
                    {didExistOnDate && currentTime !== historicalTime && <span className="text-xs text-gray-500 ml-2">(Atual: {currentTime} min)</span>}
                </td>
                <td className="p-3 text-xs truncate">{p.createdBy?.email}</td>
                <td className="p-3 text-xs truncate">{p.lastEditedBy?.email}</td>
                {permissions.MANAGE_PRODUCTS && <td className="p-3">
                    <div className="flex gap-2 justify-center">
                        <button onClick={() => handleStartEditProduct(p)} title="Editar"><Edit size={18} className="text-yellow-500 hover:text-yellow-400" /></button>
                        <button onClick={() => handleDeleteProduct(p.id)} title="Excluir"><Trash2 size={18} className="text-red-500 hover:text-red-400" /></button>
                    </div>
                </td>}
            </>
        )}
    </tr>
)})}
</tbody>
                                   </table>
                               </div>
                           </div>
                       </div>
                   )}
                  </section>

                   
                 {permissions.VIEW_TRASH && <section className="bg-white dark:bg-gray-900 p-6 rounded-2xl shadow-lg mt-8">
                     <h2 className="text-xl font-semibold mb-4 flex items-center"><Trash2 className="mr-2 text-red-500"/> Lixeira</h2>
                     <div className="space-y-4 max-h-96 overflow-y-auto pr-2">
                         {trashItems.filter(item => item.dashboardId === currentDashboard.id).length > 0 
                             ? trashItems.filter(item => item.dashboardId === currentDashboard.id).map(item=>(
                                 <TrashItemDisplay 
                                     key={item.id} 
                                     item={item} 
                                     products={products} 
                                     user={user} 
                                     onRestore={handleRestoreItem} 
                                     canRestore={permissions.RESTORE_TRASH} 
                                 />
                               )) 
                             : <p>Lixeira vazia.</p>}
                     </div>
                 </section>}
            </main>
        </div>
    );
};


const FullScreenAlert = ({ isOpen }) => {
    if (!isOpen) return null;

    return (
        <div className="fixed inset-0 bg-black bg-opacity-70 flex flex-col justify-center items-center z-[100] text-white animate-pulse">
            <span className="text-9xl" role="img" aria-label="Alerta">⚠️</span>
            <h1 className="text-6xl font-extrabold mt-4 text-red-500">EFICIÊNCIA ABAIXO DO ESPERADO!</h1>
        </div>
    );
};


const TvModeDisplay = ({ tvOptions, stopTvMode, dashboards }) => {
    const [theme] = useState(() => localStorage.getItem('theme') || 'dark');
    const [transitioning, setTransitioning] = useState(false);
    useEffect(() => { document.documentElement.classList.toggle('dark', theme === 'dark'); }, [theme]);

    const isCarousel = typeof tvOptions === 'object';
    const initialDashboardId = isCarousel ? tvOptions.dashboardIds[0] : tvOptions;

    const [currentDashboardId, setCurrentDashboardId] = useState(initialDashboardId);
    
    const [showFullScreenAlert, setShowFullScreenAlert] = useState(false);

    const changeDashboard = useCallback((newId) => {
        setTransitioning(true);
        setTimeout(() => {
            setCurrentDashboardId(newId);
            setTransitioning(false);
        }, 300);
    }, []);

    useEffect(() => {
        if (!isCarousel || tvOptions.dashboardIds.length <= 1) return;
        
        const interval = setInterval(() => {
            const currentIndex = tvOptions.dashboardIds.indexOf(currentDashboardId);
            const nextIndex = (currentIndex + 1) % tvOptions.dashboardIds.length;
            changeDashboard(tvOptions.dashboardIds[nextIndex]);
        }, tvOptions.interval);

        return () => clearInterval(interval);
    }, [tvOptions, isCarousel, currentDashboardId, changeDashboard]);

    const currentDashboard = useMemo(() => dashboards.find(d => d.id === currentDashboardId), [currentDashboardId, dashboards]);
    
    const [products, setProducts] = useState([]);
    const [allProductionData, setAllProductionData] = useState({});
    const [previewData, setPreviewData] = useState(null);

    useEffect(() => {
        if (!currentDashboard) return;

        const unsubProducts = onSnapshot(query(collection(db, `dashboards/${currentDashboard.id}/products`)), snap => {
            setProducts(snap.docs.map(d => d.data()));
        });
        
        const unsubProdData = onSnapshot(doc(db, `dashboards/${currentDashboard.id}/productionData`, "data"), snap => {
            setAllProductionData(snap.exists() ? snap.data() : {});
        });

        const unsubPreview = onSnapshot(doc(db, `dashboards/${currentDashboard.id}/previews/live`), (doc) => {
            if (doc.exists()) {
                setPreviewData(doc.data());
            } else {
                setPreviewData(null);
            }
        });

        return () => {
            unsubProducts();
            unsubProdData();
            unsubPreview();
        };

    }, [currentDashboard]);

    
    const today = useMemo(() => new Date(), []);
    
    const productsForToday = useMemo(() => {
        const targetDate = new Date(today);
        targetDate.setHours(23, 59, 59, 999);

        return products
            .map(p => {
                if (!p.standardTimeHistory || p.standardTimeHistory.length === 0) return null;
                const validTimeEntry = p.standardTimeHistory.filter(h => new Date(h.effectiveDate) <= targetDate).pop();
                if (!validTimeEntry) return null;
                return { ...p, standardTime: validTimeEntry.time };
            })
            .filter(Boolean);
    }, [products, today]);


    const dateKey = today.toISOString().slice(0, 10);
    const productionData = useMemo(() => allProductionData[dateKey] || [], [allProductionData, dateKey]);
    
    const productMapForToday = useMemo(() => new Map(productsForToday.map(p => [p.id, p])), [productsForToday]);

    const processedData = useMemo(() => {
        if (!productionData || productionData.length === 0) return [];
        let cumulativeProduction = 0, cumulativeGoal = 0, cumulativeEfficiencySum = 0;
        return [...productionData].sort((a,b)=>(a.period||"").localeCompare(b.period||"")).map((item, index) => {
            let totalTimeValue = 0, totalProducedInPeriod = 0;
            const producedForDisplay = (item.productionDetails || []).map(d => `${d.produced || 0}`).join(' / ');
            (item.productionDetails || []).forEach(detail => {
                const product = productMapForToday.get(detail.productId);
                if (product?.standardTime) {
                    totalTimeValue += (detail.produced || 0) * product.standardTime;
                    totalProducedInPeriod += (detail.produced || 0);
                }
            });
            const totalAvailableTime = (item.people || 0) * (item.availableTime || 0);
            const efficiency = totalAvailableTime > 0 ? parseFloat(((totalTimeValue / totalAvailableTime) * 100).toFixed(2)) : 0;
            const numericGoal = (item.goalDisplay||"0").split(' / ').reduce((a,v)=>a+(parseInt(v.trim(),10)||0),0);
            cumulativeProduction += totalProducedInPeriod;
            cumulativeGoal += numericGoal;
            cumulativeEfficiencySum += efficiency;
            const cumulativeEfficiency = parseFloat((cumulativeEfficiencySum / (index + 1)).toFixed(2));
            return { ...item, produced:totalProducedInPeriod, goal:numericGoal, goalForDisplay: item.goalDisplay, producedForDisplay, efficiency, cumulativeProduction, cumulativeGoal, cumulativeEfficiency };
        });
    }, [productionData, productMapForToday]);
    
    const prevProductionData = usePrevious(productionData);
    
    useEffect(() => {
        if (prevProductionData && productionData.length > prevProductionData.length) {
            const newEntry = processedData[processedData.length - 1];
            if (newEntry && newEntry.efficiency < 65) {
                setShowFullScreenAlert(true);
            }
        }
    }, [productionData, prevProductionData, processedData]);

    useEffect(() => {
        if (showFullScreenAlert) {
            const timer = setTimeout(() => {
                setShowFullScreenAlert(false);
            }, 5000);
            return () => clearTimeout(timer);
        }
    }, [showFullScreenAlert]);


    const monthlySummary = useMemo(() => {
        const year = today.getFullYear();
        const month = today.getMonth();
        let totalMonthlyProduction = 0, totalMonthlyGoal = 0, totalDailyAverageEfficiencies = 0, productiveDaysCount = 0;
        
        Object.keys(allProductionData).forEach(dateStr => {
            try {
                const date = new Date(dateStr + "T00:00:00");
                const productsForDateMap = new Map(products
                    .map(p => {
                        const validTimeEntry = p.standardTimeHistory?.filter(h => new Date(h.effectiveDate) <= date).pop();
                        if (!validTimeEntry) return null;
                        return [p.id, { ...p, standardTime: validTimeEntry.time }];
                    })
                    .filter(Boolean));
                if(date.getFullYear() === year && date.getMonth() === month) {
                    const dayData = allProductionData[dateStr];
                    if (dayData && dayData.length > 0) {
                        productiveDaysCount++;
                        let dailyProduction = 0, dailyGoal = 0, dailyEfficiencySum = 0;
                        dayData.forEach(item => {
                            let periodProduction = 0, totalTimeValue = 0;
                            (item.productionDetails || []).forEach(detail => {
                                periodProduction += (detail.produced || 0);
                                const product = productsForDateMap.get(detail.productId);
                                if (product?.standardTime) totalTimeValue += (detail.produced || 0) * product.standardTime;
                            });
                            if (item.goalDisplay) dailyGoal += item.goalDisplay.split(' / ').reduce((acc, val) => acc + (parseInt(val.trim(), 10) || 0), 0);
                            dailyProduction += periodProduction;
                            const totalAvailableTime = (item.people || 0) * (item.availableTime || 0);
                            dailyEfficiencySum += totalAvailableTime > 0 ? (totalTimeValue / totalAvailableTime) * 100 : 0;
                        });
                        totalDailyAverageEfficiencies += dayData.length > 0 ? dailyEfficiencySum / dayData.length : 0;
                        totalMonthlyProduction += dailyProduction;
                        totalMonthlyGoal += dailyGoal;
                    }
                }
            } catch(e) { console.error("Data inválida no sumário mensal:", dateStr); }
        });
        const averageMonthlyEfficiency = productiveDaysCount > 0 ? parseFloat((totalDailyAverageEfficiencies / productiveDaysCount).toFixed(2)) : 0;
        return { totalProduction: totalMonthlyProduction, totalGoal: totalMonthlyGoal, averageEfficiency: averageMonthlyEfficiency };
    }, [allProductionData, today, products]);

    const handleNextDash = () => {
        const i = dashboards.findIndex(d=>d.id===currentDashboardId);
        const nextId = dashboards[(i+1)%dashboards.length].id;
        changeDashboard(nextId);
    };
    const handlePrevDash = () => {
        const i = dashboards.findIndex(d=>d.id===currentDashboardId);
        const prevId = dashboards[(i-1+dashboards.length)%dashboards.length].id;
        changeDashboard(prevId);
    };
    
    const renderTvTable = () => {
        const dataByPeriod = processedData.reduce((acc, curr) => ({ ...acc, [curr.period]: curr }), {});
        
        const getPeopleTimeValue = (p) => dataByPeriod[p] ? `${dataByPeriod[p].people} / ${dataByPeriod[p].availableTime} min` : '- / -';
        const getProductionValue = (p) => dataByPeriod[p]?.producedForDisplay || '-';
        const getAlteracaoValue = (p) => {
            const launched = dataByPeriod[p];
            if (launched && launched.productionDetails?.length > 0) {
                return launched.productionDetails.map(d => productMapForToday.get(d.productId)?.name).filter(Boolean).join(' / ');
            }
            if (previewData && previewData.period === p) {
                return previewData.productName;
            }
            return '-';
        };

        const TV_ROWS = [
            { key: 'meta', label: 'Meta'},
            { key: 'producedForDisplay', label: 'Produção', formatter: getProductionValue },
            { key: 'efficiency', label: 'Eficiência', isColor: true, formatter: (p) => dataByPeriod[p] ? `${dataByPeriod[p].efficiency}%` : '-' },
            { key: 'cumulativeGoal', label: 'Meta Acum.', formatter: (p) => dataByPeriod[p]?.cumulativeGoal.toLocaleString('pt-BR') || '-' },
            { key: 'cumulativeProduction', label: 'Prod. Acum.', formatter: (p) => dataByPeriod[p]?.cumulativeProduction.toLocaleString('pt-BR') || '-' },
            { key: 'cumulativeEfficiency', label: 'Efic. Acum.', isColor: true, formatter: (p) => dataByPeriod[p] ? `${dataByPeriod[p].cumulativeEfficiency}%` : '-' },
            { key: 'monthlyGoal', label: 'Meta Mês', isMonthly: true, value: monthlySummary.totalGoal.toLocaleString('pt-BR') },
            { key: 'monthlyProduction', label: 'Prod. Mês', isMonthly: true, value: monthlySummary.totalProduction.toLocaleString('pt-BR') },
            { key: 'monthlyEfficiency', label: 'Efic. Mês', isMonthly: true, isColor: true, value: `${monthlySummary.averageEfficiency}%` },
        ];
        
        return (
            <div className="overflow-x-auto w-full text-center p-6 border-4 border-blue-900 rounded-xl shadow-2xl bg-white text-gray-900">
                <table className="min-w-full table-fixed">
                    <thead className="text-white bg-blue-500">
                        <tr><th colSpan={FIXED_PERIODS.length + 1} className="p-4 text-5xl relative">
                            <div className="absolute top-2 left-2 flex items-center gap-2">
                                <button onClick={stopTvMode} className="p-2 bg-red-600 text-white rounded-full flex items-center gap-1 text-sm"><XCircle size={18} /> SAIR</button>
                                {!isCarousel && (
                                    <>
                                        <button onClick={handlePrevDash} className="p-2 bg-blue-700 text-white rounded-full"><ArrowLeft size={18} /></button>
                                        <button onClick={handleNextDash} className="p-2 bg-blue-700 text-white rounded-full"><ArrowRight size={18} /></button>
                                    </>
                                )}
                            </div>
                            {currentDashboard.name.toUpperCase()} - {today.toLocaleDateString('pt-BR')}
                        </th></tr>
                        <tr><th className="p-2 text-left">Resumo</th>{FIXED_PERIODS.map(p => <th key={p} className="p-2 text-sm">{getPeopleTimeValue(p)}</th>)}</tr>
                        <tr><th className="p-2 text-left">Alteração</th>{FIXED_PERIODS.map(p => {
                            const launched = dataByPeriod[p];
                            const isPreviewSlot = previewData && previewData.period === p && !launched;
                            return <th key={p} className={`p-2 text-base ${isPreviewSlot ? 'text-yellow-300' : ''}`}>{getAlteracaoValue(p)}</th>
                        })}</tr>
                        <tr><th className="p-3 text-left">Hora</th>{FIXED_PERIODS.map(p => <th key={p} className="p-3 text-3xl">{p}</th>)}</tr>
                    </thead>
                    <tbody className="text-2xl divide-y divide-gray-200">
                        {TV_ROWS.map(row => (
                            <tr key={row.key} className={row.isMonthly ? 'bg-gray-100' : ''}>
                                <td className="p-3 font-bold text-left sticky left-0 bg-gray-200">{row.label}</td>
                                {row.isMonthly ? (
                                    <td colSpan={FIXED_PERIODS.length} className={`p-3 font-extrabold ${row.isColor ? (parseFloat(row.value) < 65 ? 'text-red-500' : 'text-green-600') : ''}`}>{row.value}</td>
                                ) : (
                                    FIXED_PERIODS.map(p => {
                                        const launched = dataByPeriod[p];
                                        let cellContent, cellClass = 'p-3 font-extrabold';
                                        
                                        if (row.key === 'meta') {
                                            if (launched) {
                                                cellContent = launched.goalForDisplay;
                                                cellClass += ' text-blue-600';
                                            } else if (previewData && previewData.period === p) {
                                                cellContent = previewData.goalDisplay;
                                                cellClass += ' text-yellow-500';
                                            } else {
                                                cellContent = '-';
                                            }
                                        } else {
                                            cellContent = row.formatter(p);
                                            if (row.isColor && cellContent !== '-') {
                                                const numericVal = dataByPeriod[p]?.[row.key];
                                                cellClass += parseFloat(numericVal) < 65 ? ' text-red-500' : ' text-green-600';
                                            }
                                        }

                                        const efficiency = dataByPeriod[p]?.efficiency;
                                        
                                        return <td key={p} className={cellClass}>
                                            {row.key === 'producedForDisplay' && launched && efficiency != null && efficiency < 70 && (
                                              <span role="img" aria-label="Alerta" className="text-yellow-400 text-3xl">⚠️ </span>
                                            )}
                                            {cellContent}
                                        </td>;
                                    })
                                )}
                            </tr>
                        ))}
                    </tbody>
                </table>
            </div>
        );
    };

    if (!currentDashboard) {
        return <div className="min-h-screen bg-gray-100 dark:bg-black flex justify-center items-center"><p className="text-xl">Carregando...</p></div>;
    }

    return (
        <div className="min-h-screen p-4 md:p-8 bg-gray-100 dark:bg-gray-900 flex flex-col items-center justify-center font-sans space-y-8">
            <FullScreenAlert isOpen={showFullScreenAlert} />
            <div className={`w-full transition-opacity duration-300 ${transitioning ? 'opacity-0' : 'opacity-100'}`}>
                {renderTvTable()}
            </div>
            <p className="text-sm text-gray-500 mt-4">Última atualização: {new Date().toLocaleTimeString('pt-BR')}</p>
        </div>
    );
};


// #####################################################################
// #                                                                   #
// #               COMPONENTE RAIZ E LÓGICA DE NAVEGAÇÃO               #
// #                                                                   #
// #####################################################################

const AppContent = () => {
    const { user, loading } = useAuth();
    const [currentApp, setCurrentApp] = useState('cronoanalise');
    const [tvMode, setTvMode] = useState(null);
    const [currentDashboardIndex, setCurrentDashboardIndex] = useState(() => {
        const savedIndex = localStorage.getItem('lastDashboardIndex');
        return savedIndex ? parseInt(savedIndex, 10) : 0;
    });

    const [dashboards, setDashboards] = useState([]);
    const [usersWithRoles, setUsersWithRoles] = useState([]);
    const [userPermissions, setUserPermissions] = useState({});

    useEffect(() => {
        localStorage.setItem('lastDashboardIndex', currentDashboardIndex);
    }, [currentDashboardIndex]);
    
    useEffect(() => {
        if (!user) {
            setUserPermissions({});
            setDashboards([]);
            setUsersWithRoles([]);
            return;
        }

        let unsubDashboards; 

        const setupDataAndListeners = async () => {
            try {
                // --- Etapa 1: Verificar e criar dashboards iniciais (apenas uma vez) ---
                const dashboardsQuery = query(collection(db, "dashboards"), orderBy("order"));
                const initialDashboardsSnap = await getDocs(dashboardsQuery);
                
                if (initialDashboardsSnap.empty) {
                    console.log("Nenhum dashboard encontrado, criando dados iniciais...");
                    const batch = writeBatch(db);
                    initialDashboards.forEach(dash => {
                        const docRef = doc(db, "dashboards", dash.id);
                        batch.set(docRef, dash);
                    });
                    await batch.commit();
                    console.log("Dashboards iniciais criados com sucesso.");
                }

                // --- Etapa 2: Iniciar o listener em tempo real para dashboards ---
                unsubDashboards = onSnapshot(dashboardsQuery, (snap) => {
                    const fetchedDashboards = snap.docs.map(d => d.data());
                    setDashboards(fetchedDashboards);
                }, (error) => {
                    console.error("Erro no listener de Dashboards:", error);
                });

                // --- Etapa 3: Buscar dados de usuários e permissões (apenas uma vez) ---
                const rolesSnap = await getDocs(collection(db, "roles"));
                const rolesData = new Map(rolesSnap.docs.map(d => [d.id, d.data()]));

                const usersSnap = await getDocs(collection(db, "users"));
                const usersData = usersSnap.docs.map(d => ({ uid: d.id, ...d.data() }));
                
                const combinedUsers = usersData.map(u => ({ ...u, permissions: rolesData.get(u.uid)?.permissions || [] }));
                setUsersWithRoles(combinedUsers);

                const currentUserPermissionsDoc = rolesData.get(user.uid);
                let permissionsList = currentUserPermissionsDoc?.permissions || [];
                
                if (currentUserPermissionsDoc?.role === 'admin') {
                     permissionsList = Object.keys(ALL_PERMISSIONS);
                }
                
                const permissionsMap = {};
                for (const key in ALL_PERMISSIONS) {
                    permissionsMap[key] = permissionsList.includes(key);
                }
                
                setUserPermissions(permissionsMap);

            } catch (error) {
                console.error("ERRO CRÍTICO AO CONFIGURAR DADOS:", error);
            }
        };

        setupDataAndListeners();

        return () => {
            if (unsubDashboards) {
                unsubDashboards();
            }
        };
    }, [user]);


    const startTvMode = useCallback((options) => setTvMode(options), []);
    const stopTvMode = useCallback(() => setTvMode(null), []);

    if (loading) {
        return <div className="min-h-screen bg-gray-100 dark:bg-black flex justify-center items-center"><p className="text-xl">Carregando autenticação...</p></div>;
    }
    
    if (!user) {
        return <LoginPage />;
    }

    if (dashboards.length === 0 || Object.keys(userPermissions).length === 0) {
        return <div className="min-h-screen bg-gray-100 dark:bg-black flex justify-center items-center"><p className="text-xl">Carregando dados do usuário...</p></div>;
    }

    if (tvMode && currentApp === 'cronoanalise') {
        return <TvModeDisplay tvOptions={tvMode} stopTvMode={stopTvMode} dashboards={dashboards} />;
    }

    if (currentApp === 'stock') {
        return <StockManagementApp onNavigateToCrono={() => setCurrentApp('cronoanalise')} />;
    }
    
    return <CronoanaliseDashboard 
        onNavigateToStock={() => setCurrentApp('stock')}
        user={user}
        permissions={userPermissions}
        startTvMode={startTvMode} 
        dashboards={dashboards}
        users={usersWithRoles}
        roles={defaultRoles}
        currentDashboardIndex={currentDashboardIndex}
        setCurrentDashboardIndex={setCurrentDashboardIndex}
    />;
};

const App = () => {
    return (
        <AuthProvider>
            <AppContent />
        </AuthProvider>
    );
};


export default App;<|MERGE_RESOLUTION|>--- conflicted
+++ resolved
@@ -2043,17 +2043,10 @@
         standardTime: '',
         standardTimeManual: false,
     }), []);
-<<<<<<< HEAD
     const [traveteProductForm, setTraveteProductForm] = useState(() => createTraveteDefaultProductForm());
     const resetTraveteProductForm = useCallback(() => {
         setTraveteProductForm(createTraveteDefaultProductForm());
     }, [setTraveteProductForm, createTraveteDefaultProductForm]);
-=======
-    const [traveteProductFormState, setTraveteProductFormState] = useState(() => createTraveteDefaultProductForm());
-    const resetTraveteProductForm = useCallback(() => {
-        setTraveteProductFormState(createTraveteDefaultProductForm());
-    }, []);
->>>>>>> 4b89a678
     const [traveteEntry, setTraveteEntry] = useState({
         period: '',
         availableTime: 60,
@@ -2976,11 +2969,7 @@
     const handleUrgentChange = (e) => setUrgentProduction(prev => ({...prev, [e.target.name]: e.target.value}));
     const handleProductionChange = (index, value) => { const newProductions = [...newEntry.productions]; newProductions[index] = value; setNewEntry(prev => ({ ...prev, productions: newProductions })); };
     const handleTraveteBaseTimeChange = (value) => {
-<<<<<<< HEAD
         setTraveteProductForm(prev => {
-=======
-        setTraveteProductFormState(prev => {
->>>>>>> 4b89a678
             const numericValue = parseFloat(value);
             const isValid = !Number.isNaN(numericValue) && numericValue > 0;
             const nextState = { ...prev, baseTime: value };
@@ -2994,11 +2983,7 @@
         });
     };
     const handleTraveteVariationToggle = (field, checked) => {
-<<<<<<< HEAD
         setTraveteProductForm(prev => {
-=======
-        setTraveteProductFormState(prev => {
->>>>>>> 4b89a678
             const nextState = { ...prev, [field]: checked };
             if (checked) {
                 if (field === 'createOneNeedle' && !prev.oneNeedleManual && !prev.oneNeedleTime) {
@@ -3015,11 +3000,7 @@
     };
     const handleTraveteVariationTimeChange = (field, value) => {
         const manualField = field === 'oneNeedleTime' ? 'oneNeedleManual' : 'conventionalManual';
-<<<<<<< HEAD
         setTraveteProductForm(prev => ({
-=======
-        setTraveteProductFormState(prev => ({
->>>>>>> 4b89a678
             ...prev,
             [field]: value,
             [manualField]: value !== '',
@@ -3028,11 +3009,7 @@
     const handleTraveteVariationTimeBlur = (field) => {
         const manualField = field === 'oneNeedleTime' ? 'oneNeedleManual' : 'conventionalManual';
         const multiplier = field === 'oneNeedleTime' ? 2 : 3;
-<<<<<<< HEAD
         setTraveteProductForm(prev => {
-=======
-        setTraveteProductFormState(prev => {
->>>>>>> 4b89a678
             if (prev[field]) {
                 return prev;
             }
@@ -3122,11 +3099,7 @@
         if (!currentDashboard) return;
 
         if (isTraveteDashboard) {
-<<<<<<< HEAD
             const trimmedName = traveteProductForm.baseName.trim();
-=======
-            const trimmedName = traveteProductFormState.baseName.trim();
->>>>>>> 4b89a678
             if (!trimmedName) return;
 
             const variationConfigs = [
@@ -3135,7 +3108,6 @@
                 { key: 'createConventional', suffix: 'Convencional', machineType: 'Travete Convencional', timeField: 'conventionalTime', defaultMultiplier: 3 },
             ];
 
-<<<<<<< HEAD
             const baseTimeNumeric = parseFloat(traveteProductForm.baseTime);
             let hasInvalid = false;
             const variationsToCreate = variationConfigs.reduce((acc, config) => {
@@ -3143,15 +3115,6 @@
                     return acc;
                 }
                 const rawTime = traveteProductForm[config.timeField];
-=======
-            const baseTimeNumeric = parseFloat(traveteProductFormState.baseTime);
-            let hasInvalid = false;
-            const variationsToCreate = variationConfigs.reduce((acc, config) => {
-                if (!traveteProductFormState[config.key]) {
-                    return acc;
-                }
-                const rawTime = traveteProductFormState[config.timeField];
->>>>>>> 4b89a678
                 const parsedTime = parseFloat(rawTime);
                 if (Number.isNaN(parsedTime) || parsedTime <= 0) {
                     hasInvalid = true;
@@ -3902,13 +3865,8 @@
                                               <input
                                                   id="travete-base-name"
                                                   type="text"
-<<<<<<< HEAD
                                                   value={traveteProductForm.baseName}
                                                   onChange={(e) => setTraveteProductForm(prev => ({ ...prev, baseName: e.target.value }))}
-=======
-                                                  value={traveteProductFormState.baseName}
-                                                  onChange={(e) => setTraveteProductFormState(prev => ({ ...prev, baseName: e.target.value }))}
->>>>>>> 4b89a678
                                                   required
                                                   className="w-full p-2 rounded-md bg-gray-100 dark:bg-gray-700"
                                               />
@@ -3920,11 +3878,7 @@
                                                       <label className="flex items-center gap-2 text-sm font-medium">
                                                           <input
                                                               type="checkbox"
-<<<<<<< HEAD
                                                               checked={traveteProductForm.createTwoNeedle}
-=======
-                                                              checked={traveteProductFormState.createTwoNeedle}
->>>>>>> 4b89a678
                                                               onChange={(e) => handleTraveteVariationToggle('createTwoNeedle', e.target.checked)}
                                                           />
                                                           Travete 2 Agulhas
@@ -3933,30 +3887,18 @@
                                                           type="number"
                                                           step="0.01"
                                                           min="0"
-<<<<<<< HEAD
                                                           value={traveteProductForm.baseTime}
                                                           onChange={(e) => handleTraveteBaseTimeChange(e.target.value)}
                                                           className="w-full p-2 rounded-md bg-gray-100 dark:bg-gray-700"
                                                           placeholder="Tempo (min)"
                                                           required={traveteProductForm.createTwoNeedle}
-=======
-                                                          value={traveteProductFormState.baseTime}
-                                                          onChange={(e) => handleTraveteBaseTimeChange(e.target.value)}
-                                                          className="w-full p-2 rounded-md bg-gray-100 dark:bg-gray-700"
-                                                          placeholder="Tempo (min)"
-                                                          required={traveteProductFormState.createTwoNeedle}
->>>>>>> 4b89a678
                                                       />
                                                   </div>
                                                   <div className="space-y-2">
                                                       <label className="flex items-center gap-2 text-sm font-medium">
                                                           <input
                                                               type="checkbox"
-<<<<<<< HEAD
                                                               checked={traveteProductForm.createOneNeedle}
-=======
-                                                              checked={traveteProductFormState.createOneNeedle}
->>>>>>> 4b89a678
                                                               onChange={(e) => handleTraveteVariationToggle('createOneNeedle', e.target.checked)}
                                                           />
                                                           Travete 1 Agulha
@@ -3965,7 +3907,6 @@
                                                           type="number"
                                                           step="0.01"
                                                           min="0"
-<<<<<<< HEAD
                                                           value={traveteProductForm.oneNeedleTime}
                                                           onChange={(e) => handleTraveteVariationTimeChange('oneNeedleTime', e.target.value)}
                                                           onBlur={() => handleTraveteVariationTimeBlur('oneNeedleTime')}
@@ -3973,26 +3914,13 @@
                                                           placeholder="Tempo (min)"
                                                           required={traveteProductForm.createOneNeedle}
                                                           disabled={!traveteProductForm.createOneNeedle}
-=======
-                                                          value={traveteProductFormState.oneNeedleTime}
-                                                          onChange={(e) => handleTraveteVariationTimeChange('oneNeedleTime', e.target.value)}
-                                                          onBlur={() => handleTraveteVariationTimeBlur('oneNeedleTime')}
-                                                          className={`w-full p-2 rounded-md bg-gray-100 dark:bg-gray-700 ${!traveteProductFormState.createOneNeedle ? 'opacity-60' : ''}`}
-                                                          placeholder="Tempo (min)"
-                                                          required={traveteProductFormState.createOneNeedle}
-                                                          disabled={!traveteProductFormState.createOneNeedle}
->>>>>>> 4b89a678
                                                       />
                                                   </div>
                                                   <div className="space-y-2">
                                                       <label className="flex items-center gap-2 text-sm font-medium">
                                                           <input
                                                               type="checkbox"
-<<<<<<< HEAD
                                                               checked={traveteProductForm.createConventional}
-=======
-                                                              checked={traveteProductFormState.createConventional}
->>>>>>> 4b89a678
                                                               onChange={(e) => handleTraveteVariationToggle('createConventional', e.target.checked)}
                                                           />
                                                           Travete Convencional
@@ -4001,7 +3929,6 @@
                                                           type="number"
                                                           step="0.01"
                                                           min="0"
-<<<<<<< HEAD
                                                           value={traveteProductForm.conventionalTime}
                                                           onChange={(e) => handleTraveteVariationTimeChange('conventionalTime', e.target.value)}
                                                           onBlur={() => handleTraveteVariationTimeBlur('conventionalTime')}
@@ -4009,15 +3936,6 @@
                                                           placeholder="Tempo (min)"
                                                           required={traveteProductForm.createConventional}
                                                           disabled={!traveteProductForm.createConventional}
-=======
-                                                          value={traveteProductFormState.conventionalTime}
-                                                          onChange={(e) => handleTraveteVariationTimeChange('conventionalTime', e.target.value)}
-                                                          onBlur={() => handleTraveteVariationTimeBlur('conventionalTime')}
-                                                          className={`w-full p-2 rounded-md bg-gray-100 dark:bg-gray-700 ${!traveteProductFormState.createConventional ? 'opacity-60' : ''}`}
-                                                          placeholder="Tempo (min)"
-                                                          required={traveteProductFormState.createConventional}
-                                                          disabled={!traveteProductFormState.createConventional}
->>>>>>> 4b89a678
                                                       />
                                                   </div>
                                               </div>
